" Vim filetype plugin file
" Language:             Vim help file
" Previous Maintainer:  Nikolai Weibull <now@bitwi.se>
" Last Change:          2025 Apr 08
" 2025 Apr 08 by Vim project (set 'omnifunc' and 'iskeyword', #17073)

if exists("b:did_ftplugin")
  finish
endif
let b:did_ftplugin = 1

let s:cpo_save = &cpo
set cpo&vim

let b:undo_ftplugin = "setl isk< fo< tw< cole< cocu< keywordprg< omnifunc<"

setlocal formatoptions+=tcroql textwidth=78 keywordprg=:help omnifunc=s:HelpComplete
let &l:iskeyword='!-~,^*,^|,^",192-255'
if has("conceal")
  setlocal cole=2 cocu=nc
endif

<<<<<<< HEAD
if has("gui_macvim")
  " Use swipe gesture to navigate back/forward
  nmap <buffer> <silent> <SwipeLeft>  :po<CR>
  nmap <buffer> <silent> <SwipeRight> :ta<CR>
=======
if !exists('*s:HelpComplete')
  func s:HelpComplete(findstart, base)
    if a:findstart
      let colnr = col('.') - 1 " Get the column number before the cursor
      let line = getline('.')
      for i in range(colnr - 1, 0, -1)
        if line[i] ==# '|'
          return i + 1 " Don't include the `|` in base
        elseif line[i] ==# "'"
          return i " Include the `'` in base
        endif
      endfor
    else
      return taglist('^' .. a:base)
            \ ->map({_, item -> #{word: item->get('name'), kind: item->get('kind')}})
            \ ->extend(getcompletion(a:base, 'help'))
    endif
  endfunc
>>>>>>> 3416cee3
endif

let &cpo = s:cpo_save
unlet s:cpo_save<|MERGE_RESOLUTION|>--- conflicted
+++ resolved
@@ -20,12 +20,12 @@
   setlocal cole=2 cocu=nc
 endif
 
-<<<<<<< HEAD
 if has("gui_macvim")
   " Use swipe gesture to navigate back/forward
   nmap <buffer> <silent> <SwipeLeft>  :po<CR>
   nmap <buffer> <silent> <SwipeRight> :ta<CR>
-=======
+endif
+
 if !exists('*s:HelpComplete')
   func s:HelpComplete(findstart, base)
     if a:findstart
@@ -44,7 +44,6 @@
             \ ->extend(getcompletion(a:base, 'help'))
     endif
   endfunc
->>>>>>> 3416cee3
 endif
 
 let &cpo = s:cpo_save

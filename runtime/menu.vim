--- conflicted
+++ resolved
@@ -123,20 +123,6 @@
 an 9999.80 &Help.&Version		:version<CR>
 an 9999.90 &Help.&About			:intro<CR>
 
-<<<<<<< HEAD
-tln 9999.10 &Help.&Overview<Tab><F1>	<C-W>:help<CR>
-tln 9999.20 &Help.&User\ Manual		<C-W>:help usr_toc<CR>
-tln 9999.30 &Help.&How-To\ Links		<C-W>:help how-to<CR>
-tln <silent> 9999.40 &Help.&Find\.\.\.	<C-W>:call <SID>Helpfind()<CR>
-tln 9999.45 &Help.-sep1-			<Nop>
-tln 9999.50 &Help.&Credits		<C-W>:help credits<CR>
-tln 9999.60 &Help.Co&pying		<C-W>:help copying<CR>
-tln 9999.70 &Help.&Sponsor/Register	<C-W>:help sponsor<CR>
-tln 9999.70 &Help.O&rphans		<C-W>:help kcc<CR>
-tln 9999.75 &Help.-sep2-			<Nop>
-tln 9999.80 &Help.&Version		<C-W>:version<CR>
-tln 9999.90 &Help.&About			<C-W>:intro<CR>
-=======
 if exists(':tlmenu')
   tlnoremenu 9999.10 &Help.&Overview<Tab><F1>		<C-W>:help<CR>
   tlnoremenu 9999.20 &Help.&User\ Manual		<C-W>:help usr_toc<CR>
@@ -151,7 +137,6 @@
   tlnoremenu 9999.80 &Help.&Version			<C-W>:version<CR>
   tlnoremenu 9999.90 &Help.&About			<C-W>:intro<CR>
 endif
->>>>>>> d58a3bf7
 
 fun! s:Helpfind()
   if !exists("g:menutrans_help_dialog")

--- conflicted
+++ resolved
@@ -2,13 +2,8 @@
 " Language:		shell (sh) Korn shell (ksh) bash (sh)
 " Maintainer:		Charles E. Campbell <NcampObell@SdrPchip.AorgM-NOSPAM>
 " Previous Maintainer:	Lennart Schultz <Lennart.Schultz@ecmwf.int>
-<<<<<<< HEAD
-" Last Change:		Nov 25, 2022
-" Version:		204
-=======
 " Last Change:		Feb 11, 2023
 " Version:		207
->>>>>>> f0300fc7
 " URL:		http://www.drchip.org/astronaut/vim/index.html#SYNTAX_SH
 " For options and settings, please use:      :help ft-sh-syntax
 " This file includes many ideas from Eric Brunet (eric.brunet@ens.fr) and heredoc fixes from Felipe Contreras

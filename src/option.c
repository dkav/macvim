/* vi:set ts=8 sts=4 sw=4 noet:
 *
 * VIM - Vi IMproved	by Bram Moolenaar
 *
 * Do ":help uganda"  in Vim to read copying and usage conditions.
 * Do ":help credits" in Vim to see a list of people who contributed.
 * See README.txt for an overview of the Vim source code.
 */

/*
 * Code to handle user-settable options. This is all pretty much table-
 * driven. Checklist for adding a new option:
 * - Put it in the options array below (copy an existing entry).
 * - For a global option: Add a variable for it in option.h.
 * - For a buffer or window local option:
 *   - Add a PV_XX entry to the enum below.
 *   - Add a variable to the window or buffer struct in structs.h.
 *   - For a window option, add some code to copy_winopt().
 *   - For a buffer option, add some code to buf_copy_options().
 *   - For a buffer string option, add code to check_buf_options().
 * - If it's a numeric option, add any necessary bounds checks to do_set().
 * - If it's a list of flags, add some code in do_set(), search for WW_ALL.
 * - When adding an option with expansion (P_EXPAND), but with a different
 *   default for Vi and Vim (no P_VI_DEF), add some code at VIMEXP.
 * - Add documentation!  One line in doc/quickref.txt, full description in
 *   options.txt, and any other related places.
 * - Add an entry in runtime/optwin.vim.
 * When making changes:
 * - Adjust the help for the option in doc/option.txt.
 * - When an entry has the P_VIM flag, or is lacking the P_VI_DEF flag, add a
 *   comment at the help for the 'compatible' option.
 */

#define IN_OPTION_C
#include "vim.h"
#include "optiondefs.h"

static void set_options_default(int opt_flags);
static void set_string_default_esc(char *name, char_u *val, int escape);
static char_u *option_expand(int opt_idx, char_u *val);
static void didset_options(void);
static void didset_options2(void);
#if defined(FEAT_EVAL) || defined(PROTO)
static long_u *insecure_flag(int opt_idx, int opt_flags);
#else
# define insecure_flag(opt_idx, opt_flags) (&options[opt_idx].flags)
#endif
static char *set_bool_option(int opt_idx, char_u *varp, int value, int opt_flags);
static char *set_num_option(int opt_idx, char_u *varp, long value, char *errbuf, size_t errbuflen, int opt_flags);
static int find_key_option(char_u *arg_arg, int has_lt);
static void showoptions(int all, int opt_flags);
static int optval_default(struct vimoption *, char_u *varp, int compatible);
static void showoneopt(struct vimoption *, int opt_flags);
static int put_setstring(FILE *fd, char *cmd, char *name, char_u **valuep, long_u flags);
static int put_setnum(FILE *fd, char *cmd, char *name, long *valuep);
static int put_setbool(FILE *fd, char *cmd, char *name, int value);
static int istermoption(struct vimoption *p);
static char_u *get_varp_scope(struct vimoption *p, int opt_flags);
static char_u *get_varp(struct vimoption *);
static void check_win_options(win_T *win);
static void option_value2string(struct vimoption *, int opt_flags);
static void check_winopt(winopt_T *wop);
static int wc_use_keyname(char_u *varp, long *wcp);
static void paste_option_changed(void);
static void compatible_set(void);

/*
 * Initialize the options, first part.
 *
 * Called only once from main(), just after creating the first buffer.
 * If "clean_arg" is TRUE Vim was started with --clean.
 */
    void
set_init_1(int clean_arg)
{
    char_u	*p;
    int		opt_idx;
    long_u	n;
#if defined(FEAT_GUI_MACVIM)
    int         did_mb_init;
#endif

#ifdef FEAT_LANGMAP
    langmap_init();
#endif

    // Be Vi compatible by default
    p_cp = TRUE;

    // Use POSIX compatibility when $VIM_POSIX is set.
    if (mch_getenv((char_u *)"VIM_POSIX") != NULL)
    {
	set_string_default("cpo", (char_u *)CPO_ALL);
	set_string_default("shm", (char_u *)SHM_POSIX);
    }

    /*
     * Find default value for 'shell' option.
     * Don't use it if it is empty.
     */
    if (((p = mch_getenv((char_u *)"SHELL")) != NULL && *p != NUL)
#if defined(MSWIN)
	    || ((p = mch_getenv((char_u *)"COMSPEC")) != NULL && *p != NUL)
	    || ((p = (char_u *)default_shell()) != NULL && *p != NUL)
#endif
	    )
#if defined(MSWIN)
    {
	// For MS-Windows put the path in quotes instead of escaping spaces.
	char_u	    *cmd;
	size_t	    len;

	if (vim_strchr(p, ' ') != NULL)
	{
	    len = STRLEN(p) + 3;  // two quotes and a trailing NUL
	    cmd = alloc(len);
	    if (cmd != NULL)
	    {
		vim_snprintf((char *)cmd, len, "\"%s\"", p);
		set_string_default("sh", cmd);
		vim_free(cmd);
	    }
	}
	else
	    set_string_default("sh", p);
    }
#else
	set_string_default_esc("sh", p, TRUE);
#endif

#ifdef FEAT_WILDIGN
    /*
     * Set the default for 'backupskip' to include environment variables for
     * temp files.
     */
    {
# ifdef UNIX
	static char	*(names[4]) = {"", "TMPDIR", "TEMP", "TMP"};
# else
	static char	*(names[3]) = {"TMPDIR", "TEMP", "TMP"};
# endif
	int		len;
	garray_T	ga;
	int		mustfree;

	ga_init2(&ga, 1, 100);
	for (n = 0; n < (long)(sizeof(names) / sizeof(char *)); ++n)
	{
	    mustfree = FALSE;
# ifdef UNIX
	    if (*names[n] == NUL)
#  ifdef MACOS_X
		p = (char_u *)"/private/tmp";
#  else
		p = (char_u *)"/tmp";
#  endif
	    else
# endif
		p = vim_getenv((char_u *)names[n], &mustfree);
	    if (p != NULL && *p != NUL)
	    {
		// First time count the NUL, otherwise count the ','.
		len = (int)STRLEN(p) + 3;
		if (ga_grow(&ga, len) == OK)
		{
		    if (ga.ga_len > 0)
			STRCAT(ga.ga_data, ",");
		    STRCAT(ga.ga_data, p);
		    add_pathsep(ga.ga_data);
		    STRCAT(ga.ga_data, "*");
		    ga.ga_len += len;
		}
	    }
	    if (mustfree)
		vim_free(p);
	}
	if (ga.ga_data != NULL)
	{
	    set_string_default("bsk", ga.ga_data);
	    vim_free(ga.ga_data);
	}
    }
#endif

    /*
     * 'maxmemtot' and 'maxmem' may have to be adjusted for available memory
     */
    opt_idx = findoption((char_u *)"maxmemtot");
    if (opt_idx >= 0)
    {
#if !defined(HAVE_AVAIL_MEM) && !defined(HAVE_TOTAL_MEM)
	if (options[opt_idx].def_val[VI_DEFAULT] == (char_u *)0L)
#endif
	{
#ifdef HAVE_AVAIL_MEM
	    // Use amount of memory available at this moment.
	    n = (mch_avail_mem(FALSE) >> 1);
#else
# ifdef HAVE_TOTAL_MEM
	    // Use amount of memory available to Vim.
	    n = (mch_total_mem(FALSE) >> 1);
# else
	    n = (0x7fffffff >> 11);
# endif
#endif
	    options[opt_idx].def_val[VI_DEFAULT] = (char_u *)n;
	    opt_idx = findoption((char_u *)"maxmem");
	    if (opt_idx >= 0)
	    {
#if !defined(HAVE_AVAIL_MEM) && !defined(HAVE_TOTAL_MEM)
		if ((long)(long_i)options[opt_idx].def_val[VI_DEFAULT] > (long)n
		  || (long)(long_i)options[opt_idx].def_val[VI_DEFAULT] == 0L)
#endif
		    options[opt_idx].def_val[VI_DEFAULT] = (char_u *)n;
	    }
	}
    }

#ifdef FEAT_SEARCHPATH
    {
	char_u	*cdpath;
	char_u	*buf;
	int	i;
	int	j;
	int	mustfree = FALSE;

	// Initialize the 'cdpath' option's default value.
	cdpath = vim_getenv((char_u *)"CDPATH", &mustfree);
	if (cdpath != NULL)
	{
	    buf = alloc((STRLEN(cdpath) << 1) + 2);
	    if (buf != NULL)
	    {
		buf[0] = ',';	    // start with ",", current dir first
		j = 1;
		for (i = 0; cdpath[i] != NUL; ++i)
		{
		    if (vim_ispathlistsep(cdpath[i]))
			buf[j++] = ',';
		    else
		    {
			if (cdpath[i] == ' ' || cdpath[i] == ',')
			    buf[j++] = '\\';
			buf[j++] = cdpath[i];
		    }
		}
		buf[j] = NUL;
		opt_idx = findoption((char_u *)"cdpath");
		if (opt_idx >= 0)
		{
		    options[opt_idx].def_val[VI_DEFAULT] = buf;
		    options[opt_idx].flags |= P_DEF_ALLOCED;
		}
		else
		    vim_free(buf); // cannot happen
	    }
	    if (mustfree)
		vim_free(cdpath);
	}
    }
#endif

#if defined(FEAT_POSTSCRIPT) && (defined(MSWIN) || defined(VMS) || defined(EBCDIC) || defined(MAC) || defined(hpux))
    // Set print encoding on platforms that don't default to latin1
    set_string_default("penc",
# if defined(MSWIN)
		       (char_u *)"cp1252"
# else
#  ifdef VMS
		       (char_u *)"dec-mcs"
#  else
#   ifdef EBCDIC
		       (char_u *)"ebcdic-uk"
#   else
#    ifdef MAC
		       (char_u *)"mac-roman"
#    else // HPUX
		       (char_u *)"hp-roman8"
#    endif
#   endif
#  endif
# endif
		       );
#endif

#ifdef FEAT_POSTSCRIPT
    // 'printexpr' must be allocated to be able to evaluate it.
    set_string_default("pexpr",
# if defined(MSWIN)
	    (char_u *)"system('copy' . ' ' . v:fname_in . (&printdevice == '' ? ' LPT1:' : (' \"' . &printdevice . '\"'))) . delete(v:fname_in)"
# else
#  ifdef VMS
	    (char_u *)"system('print/delete' . (&printdevice == '' ? '' : ' /queue=' . &printdevice) . ' ' . v:fname_in)"

#  else
	    (char_u *)"system('lpr' . (&printdevice == '' ? '' : ' -P' . &printdevice) . ' ' . v:fname_in) . delete(v:fname_in) + v:shell_error"
#  endif
# endif
	    );
#endif

    /*
     * Set all the options (except the terminal options) to their default
     * value.  Also set the global value for local options.
     */
    set_options_default(0);

#ifdef CLEAN_RUNTIMEPATH
    if (clean_arg)
    {
	opt_idx = findoption((char_u *)"runtimepath");
	if (opt_idx >= 0)
	{
	    options[opt_idx].def_val[VI_DEFAULT] = (char_u *)CLEAN_RUNTIMEPATH;
	    p_rtp = (char_u *)CLEAN_RUNTIMEPATH;
	}
	opt_idx = findoption((char_u *)"packpath");
	if (opt_idx >= 0)
	{
	    options[opt_idx].def_val[VI_DEFAULT] = (char_u *)CLEAN_RUNTIMEPATH;
	    p_pp = (char_u *)CLEAN_RUNTIMEPATH;
	}
    }
#endif

#ifdef FEAT_GUI
    if (found_reverse_arg)
	set_option_value((char_u *)"bg", 0L, (char_u *)"dark", 0);
#endif

    curbuf->b_p_initialized = TRUE;
    curbuf->b_p_ar = -1;	// no local 'autoread' value
    curbuf->b_p_ul = NO_LOCAL_UNDOLEVEL;
    check_buf_options(curbuf);
    check_win_options(curwin);
    check_options();

    // Must be before option_expand(), because that one needs vim_isIDc()
    didset_options();

#ifdef FEAT_SPELL
    // Use the current chartab for the generic chartab. This is not in
    // didset_options() because it only depends on 'encoding'.
    init_spell_chartab();
#endif

    /*
     * Expand environment variables and things like "~" for the defaults.
     * If option_expand() returns non-NULL the variable is expanded.  This can
     * only happen for non-indirect options.
     * Also set the default to the expanded value, so ":set" does not list
     * them.
     * Don't set the P_ALLOCED flag, because we don't want to free the
     * default.
     */
    for (opt_idx = 0; !istermoption_idx(opt_idx); opt_idx++)
    {
	if ((options[opt_idx].flags & P_GETTEXT)
					      && options[opt_idx].var != NULL)
	    p = (char_u *)_(*(char **)options[opt_idx].var);
	else
	    p = option_expand(opt_idx, NULL);
	if (p != NULL && (p = vim_strsave(p)) != NULL)
	{
	    *(char_u **)options[opt_idx].var = p;
	    // VIMEXP
	    // Defaults for all expanded options are currently the same for Vi
	    // and Vim.  When this changes, add some code here!  Also need to
	    // split P_DEF_ALLOCED in two.
	    if (options[opt_idx].flags & P_DEF_ALLOCED)
		vim_free(options[opt_idx].def_val[VI_DEFAULT]);
	    options[opt_idx].def_val[VI_DEFAULT] = p;
	    options[opt_idx].flags |= P_DEF_ALLOCED;
	}
    }

    save_file_ff(curbuf);	// Buffer is unchanged

#if defined(FEAT_ARABIC)
    // Detect use of mlterm.
    // Mlterm is a terminal emulator akin to xterm that has some special
    // abilities (bidi namely).
    // NOTE: mlterm's author is being asked to 'set' a variable
    //       instead of an environment variable due to inheritance.
    if (mch_getenv((char_u *)"MLTERM") != NULL)
	set_option_value((char_u *)"tbidi", 1L, NULL, 0);
#endif

    didset_options2();

# if defined(MSWIN) && defined(FEAT_GETTEXT)
    /*
     * If $LANG isn't set, try to get a good value for it.  This makes the
     * right language be used automatically.  Don't do this for English.
     */
    if (mch_getenv((char_u *)"LANG") == NULL)
    {
	char	buf[20];

	// Could use LOCALE_SISO639LANGNAME, but it's not in Win95.
	// LOCALE_SABBREVLANGNAME gives us three letters, like "enu", we use
	// only the first two.
	n = GetLocaleInfo(LOCALE_USER_DEFAULT, LOCALE_SABBREVLANGNAME,
							     (LPTSTR)buf, 20);
	if (n >= 2 && STRNICMP(buf, "en", 2) != 0)
	{
	    // There are a few exceptions (probably more)
	    if (STRNICMP(buf, "cht", 3) == 0 || STRNICMP(buf, "zht", 3) == 0)
		STRCPY(buf, "zh_TW");
	    else if (STRNICMP(buf, "chs", 3) == 0
					      || STRNICMP(buf, "zhc", 3) == 0)
		STRCPY(buf, "zh_CN");
	    else if (STRNICMP(buf, "jp", 2) == 0)
		STRCPY(buf, "ja");
	    else
		buf[2] = NUL;		// truncate to two-letter code
	    vim_setenv((char_u *)"LANG", (char_u *)buf);
	}
    }
# else
#  ifdef MACOS_CONVERT
    // Moved to os_mac_conv.c to avoid dependency problems.
    mac_lang_init();
#  endif
# endif

    // enc_locale() will try to find the encoding of the current locale.
    p = enc_locale();
    if (p != NULL)
    {
	char_u *save_enc;

	// Try setting 'encoding' and check if the value is valid.
	// If not, go back to the default "latin1".
	save_enc = p_enc;
	p_enc = p;
	if (STRCMP(p_enc, "gb18030") == 0)
	{
	    // We don't support "gb18030", but "cp936" is a good substitute
	    // for practical purposes, thus use that.  It's not an alias to
	    // still support conversion between gb18030 and utf-8.
	    p_enc = vim_strsave((char_u *)"cp936");
	    vim_free(p);
	}
#if defined(FEAT_GUI_MACVIM)
	did_mb_init = (mb_init() == NULL);
	if (!did_mb_init)
	{
            /* The encoding returned by enc_locale() was invalid, so fall back
             * on using utf-8 as the default encoding in MacVim. */
	    vim_free(p_enc);
	    p_enc = vim_strsave((char_u *)"utf-8");
	    did_mb_init = (mb_init() == NULL);
	}

	/* did_mb_init should always be TRUE, but check just in case. */
	if (did_mb_init)
#else
	if (mb_init() == NULL)
#endif
	{
	    opt_idx = findoption((char_u *)"encoding");
	    if (opt_idx >= 0)
	    {
		options[opt_idx].def_val[VI_DEFAULT] = p_enc;
		options[opt_idx].flags |= P_DEF_ALLOCED;
	    }

#if defined(MSWIN) || defined(MACOS_X) || defined(VMS)
	    if (STRCMP(p_enc, "latin1") == 0 || enc_utf8)
	    {
		// Adjust the default for 'isprint' and 'iskeyword' to match
		// latin1.  Also set the defaults for when 'nocompatible' is
		// set.
		set_string_option_direct((char_u *)"isp", -1,
					      ISP_LATIN1, OPT_FREE, SID_NONE);
		set_string_option_direct((char_u *)"isk", -1,
					      ISK_LATIN1, OPT_FREE, SID_NONE);
		opt_idx = findoption((char_u *)"isp");
		if (opt_idx >= 0)
		    options[opt_idx].def_val[VIM_DEFAULT] = ISP_LATIN1;
		opt_idx = findoption((char_u *)"isk");
		if (opt_idx >= 0)
		    options[opt_idx].def_val[VIM_DEFAULT] = ISK_LATIN1;
		(void)init_chartab();
	    }
#endif

#if defined(MSWIN) && (!defined(FEAT_GUI) || defined(VIMDLL))
	    // Win32 console: When GetACP() returns a different value from
	    // GetConsoleCP() set 'termencoding'.
	    if (
# ifdef VIMDLL
	       (!gui.in_use && !gui.starting) &&
# endif
	        GetACP() != GetConsoleCP())
	    {
		char	buf[50];

		// Win32 console: In ConPTY, GetConsoleCP() returns zero.
		// Use an alternative value.
		if (GetConsoleCP() == 0)
		    sprintf(buf, "cp%ld", (long)GetACP());
		else
		    sprintf(buf, "cp%ld", (long)GetConsoleCP());
		p_tenc = vim_strsave((char_u *)buf);
		if (p_tenc != NULL)
		{
		    opt_idx = findoption((char_u *)"termencoding");
		    if (opt_idx >= 0)
		    {
			options[opt_idx].def_val[VI_DEFAULT] = p_tenc;
			options[opt_idx].flags |= P_DEF_ALLOCED;
		    }
		    convert_setup(&input_conv, p_tenc, p_enc);
		    convert_setup(&output_conv, p_enc, p_tenc);
		}
		else
		    p_tenc = empty_option;
	    }
#endif
#if defined(MSWIN)
	    // $HOME may have characters in active code page.
	    init_homedir();
#endif
	}
	else
	{
	    vim_free(p_enc);
	    p_enc = save_enc;
	}
    }

#ifdef FEAT_MULTI_LANG
    // Set the default for 'helplang'.
    set_helplang_default(get_mess_lang());
#endif
}

/*
 * Set an option to its default value.
 * This does not take care of side effects!
 */
    static void
set_option_default(
    int		opt_idx,
    int		opt_flags,	// OPT_FREE, OPT_LOCAL and/or OPT_GLOBAL
    int		compatible)	// use Vi default value
{
    char_u	*varp;		// pointer to variable for current option
    int		dvi;		// index in def_val[]
    long_u	flags;
    long_u	*flagsp;
    int		both = (opt_flags & (OPT_LOCAL | OPT_GLOBAL)) == 0;

    varp = get_varp_scope(&(options[opt_idx]), both ? OPT_LOCAL : opt_flags);
    flags = options[opt_idx].flags;
    if (varp != NULL)	    // skip hidden option, nothing to do for it
    {
	dvi = ((flags & P_VI_DEF) || compatible) ? VI_DEFAULT : VIM_DEFAULT;
	if (flags & P_STRING)
	{
	    // Use set_string_option_direct() for local options to handle
	    // freeing and allocating the value.
	    if (options[opt_idx].indir != PV_NONE)
		set_string_option_direct(NULL, opt_idx,
				 options[opt_idx].def_val[dvi], opt_flags, 0);
	    else
	    {
		if ((opt_flags & OPT_FREE) && (flags & P_ALLOCED))
		    free_string_option(*(char_u **)(varp));
		*(char_u **)varp = options[opt_idx].def_val[dvi];
		options[opt_idx].flags &= ~P_ALLOCED;
	    }
	}
	else if (flags & P_NUM)
	{
	    if (options[opt_idx].indir == PV_SCROLL)
		win_comp_scroll(curwin);
	    else
	    {
		long def_val = (long)(long_i)options[opt_idx].def_val[dvi];

		if ((long *)varp == &curwin->w_p_so
			|| (long *)varp == &curwin->w_p_siso)
		    // 'scrolloff' and 'sidescrolloff' local values have a
		    // different default value than the global default.
		    *(long *)varp = -1;
		else
		    *(long *)varp = def_val;
		// May also set global value for local option.
		if (both)
		    *(long *)get_varp_scope(&(options[opt_idx]), OPT_GLOBAL) =
								def_val;
	    }
	}
	else	// P_BOOL
	{
	    // the cast to long is required for Manx C, long_i is needed for
	    // MSVC
	    *(int *)varp = (int)(long)(long_i)options[opt_idx].def_val[dvi];
#ifdef UNIX
	    // 'modeline' defaults to off for root
	    if (options[opt_idx].indir == PV_ML && getuid() == ROOT_UID)
		*(int *)varp = FALSE;
#endif
	    // May also set global value for local option.
	    if (both)
		*(int *)get_varp_scope(&(options[opt_idx]), OPT_GLOBAL) =
								*(int *)varp;
	}

	// The default value is not insecure.
	flagsp = insecure_flag(opt_idx, opt_flags);
	*flagsp = *flagsp & ~P_INSECURE;
    }

#ifdef FEAT_EVAL
    set_option_sctx_idx(opt_idx, opt_flags, current_sctx);
#endif
}

/*
 * Set all options (except terminal options) to their default value.
 * When "opt_flags" is non-zero skip 'encoding'.
 */
    static void
set_options_default(
    int		opt_flags)	// OPT_FREE, OPT_LOCAL and/or OPT_GLOBAL
{
    int		i;
    win_T	*wp;
    tabpage_T	*tp;

    for (i = 0; !istermoption_idx(i); i++)
	if (!(options[i].flags & P_NODEFAULT)
		&& (opt_flags == 0
		    || (options[i].var != (char_u *)&p_enc
# if defined(FEAT_CRYPT)
			&& options[i].var != (char_u *)&p_cm
			&& options[i].var != (char_u *)&p_key
# endif
			)))
	    set_option_default(i, opt_flags, p_cp);

    // The 'scroll' option must be computed for all windows.
    FOR_ALL_TAB_WINDOWS(tp, wp)
	win_comp_scroll(wp);
#ifdef FEAT_CINDENT
    parse_cino(curbuf);
#endif
}

/*
 * Set the Vi-default value of a string option.
 * Used for 'sh', 'backupskip' and 'term'.
 * When "escape" is TRUE escape spaces with a backslash.
 */
    static void
set_string_default_esc(char *name, char_u *val, int escape)
{
    char_u	*p;
    int		opt_idx;

    if (escape && vim_strchr(val, ' ') != NULL)
	p = vim_strsave_escaped(val, (char_u *)" ");
    else
	p = vim_strsave(val);
    if (p != NULL)		// we don't want a NULL
    {
	opt_idx = findoption((char_u *)name);
	if (opt_idx >= 0)
	{
	    if (options[opt_idx].flags & P_DEF_ALLOCED)
		vim_free(options[opt_idx].def_val[VI_DEFAULT]);
	    options[opt_idx].def_val[VI_DEFAULT] = p;
	    options[opt_idx].flags |= P_DEF_ALLOCED;
	}
    }
}

    void
set_string_default(char *name, char_u *val)
{
    set_string_default_esc(name, val, FALSE);
}

/*
 * Set the Vi-default value of a number option.
 * Used for 'lines' and 'columns'.
 */
    void
set_number_default(char *name, long val)
{
    int		opt_idx;

    opt_idx = findoption((char_u *)name);
    if (opt_idx >= 0)
	options[opt_idx].def_val[VI_DEFAULT] = (char_u *)(long_i)val;
}

/*
 * Set all window-local and buffer-local options to the Vim default.
 * local-global options will use the global value.
 * When "do_buffer" is FALSE don't set buffer-local options.
 */
    void
set_local_options_default(win_T *wp, int do_buffer)
{
    win_T	*save_curwin = curwin;
    int		i;

    curwin = wp;
    curbuf = curwin->w_buffer;
    block_autocmds();

    for (i = 0; !istermoption_idx(i); i++)
    {
	struct vimoption    *p = &(options[i]);
	char_u		    *varp = get_varp_scope(p, OPT_LOCAL);

	if (p->indir != PV_NONE
		&& (do_buffer || (p->indir & PV_BUF) == 0)
		&& !(options[i].flags & P_NODEFAULT)
		&& !optval_default(p, varp, FALSE))
	    set_option_default(i, OPT_FREE|OPT_LOCAL, FALSE);
    }

    unblock_autocmds();
    curwin = save_curwin;
    curbuf = curwin->w_buffer;
}

#if defined(EXITFREE) || defined(PROTO)
/*
 * Free all options.
 */
    void
free_all_options(void)
{
    int		i;

    for (i = 0; !istermoption_idx(i); i++)
    {
	if (options[i].indir == PV_NONE)
	{
	    // global option: free value and default value.
	    if ((options[i].flags & P_ALLOCED) && options[i].var != NULL)
		free_string_option(*(char_u **)options[i].var);
	    if (options[i].flags & P_DEF_ALLOCED)
		free_string_option(options[i].def_val[VI_DEFAULT]);
	}
	else if (options[i].var != VAR_WIN
		&& (options[i].flags & P_STRING))
	    // buffer-local option: free global value
	    free_string_option(*(char_u **)options[i].var);
    }
}
#endif


/*
 * Initialize the options, part two: After getting Rows and Columns and
 * setting 'term'.
 */
    void
set_init_2(void)
{
    int		idx;

    /*
     * 'scroll' defaults to half the window height. The stored default is zero,
     * which results in the actual value computed from the window height.
     */
    idx = findoption((char_u *)"scroll");
    if (idx >= 0 && !(options[idx].flags & P_WAS_SET))
	set_option_default(idx, OPT_LOCAL, p_cp);
    comp_col();

    /*
     * 'window' is only for backwards compatibility with Vi.
     * Default is Rows - 1.
     */
    if (!option_was_set((char_u *)"window"))
	p_window = Rows - 1;
    set_number_default("window", Rows - 1);

    // For DOS console the default is always black.
#if !((defined(MSWIN)) && !defined(FEAT_GUI))
    /*
     * If 'background' wasn't set by the user, try guessing the value,
     * depending on the terminal name.  Only need to check for terminals
     * with a dark background, that can handle color.
     */
    idx = findoption((char_u *)"bg");
    if (idx >= 0 && !(options[idx].flags & P_WAS_SET)
						 && *term_bg_default() == 'd')
    {
	set_string_option_direct(NULL, idx, (char_u *)"dark", OPT_FREE, 0);
	// don't mark it as set, when starting the GUI it may be
	// changed again
	options[idx].flags &= ~P_WAS_SET;
    }
#endif

#ifdef CURSOR_SHAPE
    parse_shape_opt(SHAPE_CURSOR); // set cursor shapes from 'guicursor'
#endif
#ifdef FEAT_MOUSESHAPE
    parse_shape_opt(SHAPE_MOUSE);  // set mouse shapes from 'mouseshape'
#endif
#ifdef FEAT_PRINTER
    (void)parse_printoptions();	    // parse 'printoptions' default value
#endif
}

/*
 * Initialize the options, part three: After reading the .vimrc
 */
    void
set_init_3(void)
{
#if defined(UNIX) || defined(MSWIN)
/*
 * Set 'shellpipe' and 'shellredir', depending on the 'shell' option.
 * This is done after other initializations, where 'shell' might have been
 * set, but only if they have not been set before.
 */
    char_u  *p;
    int	    idx_srr;
    int	    do_srr;
# ifdef FEAT_QUICKFIX
    int	    idx_sp;
    int	    do_sp;
# endif

    idx_srr = findoption((char_u *)"srr");
    if (idx_srr < 0)
	do_srr = FALSE;
    else
	do_srr = !(options[idx_srr].flags & P_WAS_SET);
# ifdef FEAT_QUICKFIX
    idx_sp = findoption((char_u *)"sp");
    if (idx_sp < 0)
	do_sp = FALSE;
    else
	do_sp = !(options[idx_sp].flags & P_WAS_SET);
# endif
    p = get_isolated_shell_name();
    if (p != NULL)
    {
	/*
	 * Default for p_sp is "| tee", for p_srr is ">".
	 * For known shells it is changed here to include stderr.
	 */
	if (	   fnamecmp(p, "csh") == 0
		|| fnamecmp(p, "tcsh") == 0
# if defined(MSWIN)	// also check with .exe extension
		|| fnamecmp(p, "csh.exe") == 0
		|| fnamecmp(p, "tcsh.exe") == 0
# endif
	   )
	{
# if defined(FEAT_QUICKFIX)
	    if (do_sp)
	    {
#  ifdef MSWIN
		p_sp = (char_u *)">&";
#  else
		p_sp = (char_u *)"|& tee";
#  endif
		options[idx_sp].def_val[VI_DEFAULT] = p_sp;
	    }
# endif
	    if (do_srr)
	    {
		p_srr = (char_u *)">&";
		options[idx_srr].def_val[VI_DEFAULT] = p_srr;
	    }
	}
	else
	    // Always use bourne shell style redirection if we reach this
	    if (       fnamecmp(p, "sh") == 0
		    || fnamecmp(p, "ksh") == 0
		    || fnamecmp(p, "mksh") == 0
		    || fnamecmp(p, "pdksh") == 0
		    || fnamecmp(p, "zsh") == 0
		    || fnamecmp(p, "zsh-beta") == 0
		    || fnamecmp(p, "bash") == 0
		    || fnamecmp(p, "fish") == 0
# ifdef MSWIN
		    || fnamecmp(p, "cmd") == 0
		    || fnamecmp(p, "sh.exe") == 0
		    || fnamecmp(p, "ksh.exe") == 0
		    || fnamecmp(p, "mksh.exe") == 0
		    || fnamecmp(p, "pdksh.exe") == 0
		    || fnamecmp(p, "zsh.exe") == 0
		    || fnamecmp(p, "zsh-beta.exe") == 0
		    || fnamecmp(p, "bash.exe") == 0
		    || fnamecmp(p, "cmd.exe") == 0
# endif
		    )
	    {
# if defined(FEAT_QUICKFIX)
		if (do_sp)
		{
#  ifdef MSWIN
		    p_sp = (char_u *)">%s 2>&1";
#  else
		    p_sp = (char_u *)"2>&1| tee";
#  endif
		    options[idx_sp].def_val[VI_DEFAULT] = p_sp;
		}
# endif
		if (do_srr)
		{
		    p_srr = (char_u *)">%s 2>&1";
		    options[idx_srr].def_val[VI_DEFAULT] = p_srr;
		}
	    }
	vim_free(p);
    }
#endif

#if defined(MSWIN)
    /*
     * Set 'shellcmdflag', 'shellxquote', and 'shellquote' depending on the
     * 'shell' option.
     * This is done after other initializations, where 'shell' might have been
     * set, but only if they have not been set before.  Default for p_shcf is
     * "/c", for p_shq is "".  For "sh" like  shells it is changed here to
     * "-c" and "\"".  And for Win32 we need to set p_sxq instead.
     */
    if (strstr((char *)gettail(p_sh), "sh") != NULL)
    {
	int	idx3;

	idx3 = findoption((char_u *)"shcf");
	if (idx3 >= 0 && !(options[idx3].flags & P_WAS_SET))
	{
	    p_shcf = (char_u *)"-c";
	    options[idx3].def_val[VI_DEFAULT] = p_shcf;
	}

	// Somehow Win32 requires the quotes around the redirection too
	idx3 = findoption((char_u *)"sxq");
	if (idx3 >= 0 && !(options[idx3].flags & P_WAS_SET))
	{
	    p_sxq = (char_u *)"\"";
	    options[idx3].def_val[VI_DEFAULT] = p_sxq;
	}
    }
    else if (strstr((char *)gettail(p_sh), "cmd.exe") != NULL)
    {
	int	idx3;

	/*
	 * cmd.exe on Windows will strip the first and last double quote given
	 * on the command line, e.g. most of the time things like:
	 *   cmd /c "my path/to/echo" "my args to echo"
	 * become:
	 *   my path/to/echo" "my args to echo
	 * when executed.
	 *
	 * To avoid this, set shellxquote to surround the command in
	 * parenthesis.  This appears to make most commands work, without
	 * breaking commands that worked previously, such as
	 * '"path with spaces/cmd" "a&b"'.
	 */
	idx3 = findoption((char_u *)"sxq");
	if (idx3 >= 0 && !(options[idx3].flags & P_WAS_SET))
	{
	    p_sxq = (char_u *)"(";
	    options[idx3].def_val[VI_DEFAULT] = p_sxq;
	}

	idx3 = findoption((char_u *)"shcf");
	if (idx3 >= 0 && !(options[idx3].flags & P_WAS_SET))
	{
	    p_shcf = (char_u *)"/c";
	    options[idx3].def_val[VI_DEFAULT] = p_shcf;
	}
    }
#endif

    if (BUFEMPTY())
    {
	int idx_ffs = findoption((char_u *)"ffs");

	// Apply the first entry of 'fileformats' to the initial buffer.
	if (idx_ffs >= 0 && (options[idx_ffs].flags & P_WAS_SET))
	    set_fileformat(default_fileformat(), OPT_LOCAL);
    }

#ifdef FEAT_TITLE
    set_title_defaults();
#endif
}

#if defined(FEAT_MULTI_LANG) || defined(PROTO)
/*
 * When 'helplang' is still at its default value, set it to "lang".
 * Only the first two characters of "lang" are used.
 */
    void
set_helplang_default(char_u *lang)
{
    int		idx;

    if (lang == NULL || STRLEN(lang) < 2)	// safety check
	return;
    idx = findoption((char_u *)"hlg");
    if (idx >= 0 && !(options[idx].flags & P_WAS_SET))
    {
	if (options[idx].flags & P_ALLOCED)
	    free_string_option(p_hlg);
	p_hlg = vim_strsave(lang);
	if (p_hlg == NULL)
	    p_hlg = empty_option;
	else
	{
	    // zh_CN becomes "cn", zh_TW becomes "tw"
	    if (STRNICMP(p_hlg, "zh_", 3) == 0 && STRLEN(p_hlg) >= 5)
	    {
		p_hlg[0] = TOLOWER_ASC(p_hlg[3]);
		p_hlg[1] = TOLOWER_ASC(p_hlg[4]);
	    }
	    // any C like setting, such as C.UTF-8, becomes "en"
	    else if (STRLEN(p_hlg) >= 1 && *p_hlg == 'C')
	    {
		p_hlg[0] = 'e';
		p_hlg[1] = 'n';
	    }
	    p_hlg[2] = NUL;
	}
	options[idx].flags |= P_ALLOCED;
    }
}
#endif

#ifdef FEAT_TITLE
/*
 * 'title' and 'icon' only default to true if they have not been set or reset
 * in .vimrc and we can read the old value.
 * When 'title' and 'icon' have been reset in .vimrc, we won't even check if
 * they can be reset.  This reduces startup time when using X on a remote
 * machine.
 */
    void
set_title_defaults(void)
{
    int	    idx1;
    long    val;

    /*
     * If GUI is (going to be) used, we can always set the window title and
     * icon name.  Saves a bit of time, because the X11 display server does
     * not need to be contacted.
     */
    idx1 = findoption((char_u *)"title");
    if (idx1 >= 0 && !(options[idx1].flags & P_WAS_SET))
    {
#ifdef FEAT_GUI
	if (gui.starting || gui.in_use)
	    val = TRUE;
	else
#endif
	    val = mch_can_restore_title();
	options[idx1].def_val[VI_DEFAULT] = (char_u *)(long_i)val;
	p_title = val;
    }
    idx1 = findoption((char_u *)"icon");
    if (idx1 >= 0 && !(options[idx1].flags & P_WAS_SET))
    {
#ifdef FEAT_GUI
	if (gui.starting || gui.in_use)
	    val = TRUE;
	else
#endif
	    val = mch_can_restore_icon();
	options[idx1].def_val[VI_DEFAULT] = (char_u *)(long_i)val;
	p_icon = val;
    }
}
#endif

/*
 * Parse 'arg' for option settings.
 *
 * 'arg' may be IObuff, but only when no errors can be present and option
 * does not need to be expanded with option_expand().
 * "opt_flags":
 * 0 for ":set"
 * OPT_GLOBAL   for ":setglobal"
 * OPT_LOCAL    for ":setlocal" and a modeline
 * OPT_MODELINE for a modeline
 * OPT_WINONLY  to only set window-local options
 * OPT_NOWIN	to skip setting window-local options
 *
 * returns FAIL if an error is detected, OK otherwise
 */
    int
do_set(
    char_u	*arg,		// option string (may be written to!)
    int		opt_flags)
{
    int		opt_idx;
    char	*errmsg;
    char	errbuf[80];
    char_u	*startarg;
    int		prefix;	// 1: nothing, 0: "no", 2: "inv" in front of name
    int		nextchar;	    // next non-white char after option name
    int		afterchar;	    // character just after option name
    int		len;
    int		i;
    varnumber_T	value;
    int		key;
    long_u	flags;		    // flags for current option
    char_u	*varp = NULL;	    // pointer to variable for current option
    int		did_show = FALSE;   // already showed one value
    int		adding;		    // "opt+=arg"
    int		prepending;	    // "opt^=arg"
    int		removing;	    // "opt-=arg"
    int		cp_val = 0;
    char_u	key_name[2];

    if (*arg == NUL)
    {
	showoptions(0, opt_flags);
	did_show = TRUE;
	goto theend;
    }

    while (*arg != NUL)		// loop to process all options
    {
	errmsg = NULL;
	startarg = arg;		// remember for error message

	if (STRNCMP(arg, "all", 3) == 0 && !isalpha(arg[3])
						&& !(opt_flags & OPT_MODELINE))
	{
	    /*
	     * ":set all"  show all options.
	     * ":set all&" set all options to their default value.
	     */
	    arg += 3;
	    if (*arg == '&')
	    {
		++arg;
		// Only for :set command set global value of local options.
		set_options_default(OPT_FREE | opt_flags);
		didset_options();
		didset_options2();
		redraw_all_later(CLEAR);
	    }
	    else
	    {
		showoptions(1, opt_flags);
		did_show = TRUE;
	    }
	}
	else if (STRNCMP(arg, "termcap", 7) == 0 && !(opt_flags & OPT_MODELINE))
	{
	    showoptions(2, opt_flags);
	    show_termcodes();
	    did_show = TRUE;
	    arg += 7;
	}
	else
	{
	    prefix = 1;
	    if (STRNCMP(arg, "no", 2) == 0 && STRNCMP(arg, "novice", 6) != 0)
	    {
		prefix = 0;
		arg += 2;
	    }
	    else if (STRNCMP(arg, "inv", 3) == 0)
	    {
		prefix = 2;
		arg += 3;
	    }

	    // find end of name
	    key = 0;
	    if (*arg == '<')
	    {
		opt_idx = -1;
		// look out for <t_>;>
		if (arg[1] == 't' && arg[2] == '_' && arg[3] && arg[4])
		    len = 5;
		else
		{
		    len = 1;
		    while (arg[len] != NUL && arg[len] != '>')
			++len;
		}
		if (arg[len] != '>')
		{
		    errmsg = e_invarg;
		    goto skip;
		}
		arg[len] = NUL;			    // put NUL after name
		if (arg[1] == 't' && arg[2] == '_') // could be term code
		    opt_idx = findoption(arg + 1);
		arg[len++] = '>';		    // restore '>'
		if (opt_idx == -1)
		    key = find_key_option(arg + 1, TRUE);
	    }
	    else
	    {
		len = 0;
		/*
		 * The two characters after "t_" may not be alphanumeric.
		 */
		if (arg[0] == 't' && arg[1] == '_' && arg[2] && arg[3])
		    len = 4;
		else
		    while (ASCII_ISALNUM(arg[len]) || arg[len] == '_')
			++len;
		nextchar = arg[len];
		arg[len] = NUL;			    // put NUL after name
		opt_idx = findoption(arg);
		arg[len] = nextchar;		    // restore nextchar
		if (opt_idx == -1)
		    key = find_key_option(arg, FALSE);
	    }

	    // remember character after option name
	    afterchar = arg[len];

	    // skip white space, allow ":set ai  ?"
	    while (VIM_ISWHITE(arg[len]))
		++len;

	    adding = FALSE;
	    prepending = FALSE;
	    removing = FALSE;
	    if (arg[len] != NUL && arg[len + 1] == '=')
	    {
		if (arg[len] == '+')
		{
		    adding = TRUE;		// "+="
		    ++len;
		}
		else if (arg[len] == '^')
		{
		    prepending = TRUE;		// "^="
		    ++len;
		}
		else if (arg[len] == '-')
		{
		    removing = TRUE;		// "-="
		    ++len;
		}
	    }
	    nextchar = arg[len];

	    if (opt_idx == -1 && key == 0)	// found a mismatch: skip
	    {
		errmsg = N_("E518: Unknown option");
		goto skip;
	    }

	    if (opt_idx >= 0)
	    {
		if (options[opt_idx].var == NULL)   // hidden option: skip
		{
		    // Only give an error message when requesting the value of
		    // a hidden option, ignore setting it.
		    if (vim_strchr((char_u *)"=:!&<", nextchar) == NULL
			    && (!(options[opt_idx].flags & P_BOOL)
				|| nextchar == '?'))
			errmsg = N_("E519: Option not supported");
		    goto skip;
		}

		flags = options[opt_idx].flags;
		varp = get_varp_scope(&(options[opt_idx]), opt_flags);
	    }
	    else
	    {
		flags = P_STRING;
		if (key < 0)
		{
		    key_name[0] = KEY2TERMCAP0(key);
		    key_name[1] = KEY2TERMCAP1(key);
		}
		else
		{
		    key_name[0] = KS_KEY;
		    key_name[1] = (key & 0xff);
		}
	    }

	    // Skip all options that are not window-local (used when showing
	    // an already loaded buffer in a window).
	    if ((opt_flags & OPT_WINONLY)
			  && (opt_idx < 0 || options[opt_idx].var != VAR_WIN))
		goto skip;

	    // Skip all options that are window-local (used for :vimgrep).
	    if ((opt_flags & OPT_NOWIN) && opt_idx >= 0
					   && options[opt_idx].var == VAR_WIN)
		goto skip;

	    // Disallow changing some options from modelines.
	    if (opt_flags & OPT_MODELINE)
	    {
		if (flags & (P_SECURE | P_NO_ML))
		{
		    errmsg = _("E520: Not allowed in a modeline");
		    goto skip;
		}
		if ((flags & P_MLE) && !p_mle)
		{
		    errmsg = _("E992: Not allowed in a modeline when 'modelineexpr' is off");
		    goto skip;
		}
#ifdef FEAT_DIFF
		// In diff mode some options are overruled.  This avoids that
		// 'foldmethod' becomes "marker" instead of "diff" and that
		// "wrap" gets set.
		if (curwin->w_p_diff
			&& opt_idx >= 0  // shut up coverity warning
			&& (
#ifdef FEAT_FOLDING
			    options[opt_idx].indir == PV_FDM ||
#endif
			    options[opt_idx].indir == PV_WRAP))
		    goto skip;
#endif
	    }

#ifdef HAVE_SANDBOX
	    // Disallow changing some options in the sandbox
	    if (sandbox != 0 && (flags & P_SECURE))
	    {
		errmsg = _(e_sandbox);
		goto skip;
	    }
#endif

	    if (vim_strchr((char_u *)"?=:!&<", nextchar) != NULL)
	    {
		arg += len;
		cp_val = p_cp;
		if (nextchar == '&' && arg[1] == 'v' && arg[2] == 'i')
		{
		    if (arg[3] == 'm')	// "opt&vim": set to Vim default
		    {
			cp_val = FALSE;
			arg += 3;
		    }
		    else		// "opt&vi": set to Vi default
		    {
			cp_val = TRUE;
			arg += 2;
		    }
		}
		if (vim_strchr((char_u *)"?!&<", nextchar) != NULL
			&& arg[1] != NUL && !VIM_ISWHITE(arg[1]))
		{
		    errmsg = e_trailing;
		    goto skip;
		}
	    }

	    /*
	     * allow '=' and ':' for hystorical reasons (MSDOS command.com
	     * allows only one '=' character per "set" command line. grrr. (jw)
	     */
	    if (nextchar == '?'
		    || (prefix == 1
			&& vim_strchr((char_u *)"=:&<", nextchar) == NULL
			&& !(flags & P_BOOL)))
	    {
		/*
		 * print value
		 */
		if (did_show)
		    msg_putchar('\n');	    // cursor below last one
		else
		{
		    gotocmdline(TRUE);	    // cursor at status line
		    did_show = TRUE;	    // remember that we did a line
		}
		if (opt_idx >= 0)
		{
		    showoneopt(&options[opt_idx], opt_flags);
#ifdef FEAT_EVAL
		    if (p_verbose > 0)
		    {
			// Mention where the option was last set.
			if (varp == options[opt_idx].var)
			    last_set_msg(options[opt_idx].script_ctx);
			else if ((int)options[opt_idx].indir & PV_WIN)
			    last_set_msg(curwin->w_p_script_ctx[
				      (int)options[opt_idx].indir & PV_MASK]);
			else if ((int)options[opt_idx].indir & PV_BUF)
			    last_set_msg(curbuf->b_p_script_ctx[
				      (int)options[opt_idx].indir & PV_MASK]);
		    }
#endif
		}
		else
		{
		    char_u	    *p;

		    p = find_termcode(key_name);
		    if (p == NULL)
		    {
			errmsg = N_("E846: Key code not set");
			goto skip;
		    }
		    else
			(void)show_one_termcode(key_name, p, TRUE);
		}
		if (nextchar != '?'
			&& nextchar != NUL && !VIM_ISWHITE(afterchar))
		    errmsg = e_trailing;
	    }
	    else
	    {
		int value_is_replaced = !prepending && !adding && !removing;
		int value_checked = FALSE;

		if (flags & P_BOOL)		    // boolean
		{
		    if (nextchar == '=' || nextchar == ':')
		    {
			errmsg = e_invarg;
			goto skip;
		    }

		    /*
		     * ":set opt!": invert
		     * ":set opt&": reset to default value
		     * ":set opt<": reset to global value
		     */
		    if (nextchar == '!')
			value = *(int *)(varp) ^ 1;
		    else if (nextchar == '&')
			value = (int)(long)(long_i)options[opt_idx].def_val[
						((flags & P_VI_DEF) || cp_val)
						 ?  VI_DEFAULT : VIM_DEFAULT];
		    else if (nextchar == '<')
		    {
			// For 'autoread' -1 means to use global value.
			if ((int *)varp == &curbuf->b_p_ar
						    && opt_flags == OPT_LOCAL)
			    value = -1;
			else
			    value = *(int *)get_varp_scope(&(options[opt_idx]),
								  OPT_GLOBAL);
		    }
		    else
		    {
			/*
			 * ":set invopt": invert
			 * ":set opt" or ":set noopt": set or reset
			 */
			if (nextchar != NUL && !VIM_ISWHITE(afterchar))
			{
			    errmsg = e_trailing;
			    goto skip;
			}
			if (prefix == 2)	// inv
			    value = *(int *)(varp) ^ 1;
			else
			    value = prefix;
		    }

		    errmsg = set_bool_option(opt_idx, varp, (int)value,
								   opt_flags);
		}
		else				    // numeric or string
		{
		    if (vim_strchr((char_u *)"=:&<", nextchar) == NULL
							       || prefix != 1)
		    {
			errmsg = e_invarg;
			goto skip;
		    }

		    if (flags & P_NUM)		    // numeric
		    {
			/*
			 * Different ways to set a number option:
			 * &	    set to default value
			 * <	    set to global value
			 * <xx>	    accept special key codes for 'wildchar'
			 * c	    accept any non-digit for 'wildchar'
			 * [-]0-9   set number
			 * other    error
			 */
			++arg;
			if (nextchar == '&')
			    value = (long)(long_i)options[opt_idx].def_val[
						((flags & P_VI_DEF) || cp_val)
						 ?  VI_DEFAULT : VIM_DEFAULT];
			else if (nextchar == '<')
			{
			    // For 'undolevels' NO_LOCAL_UNDOLEVEL means to
			    // use the global value.
			    if ((long *)varp == &curbuf->b_p_ul
						    && opt_flags == OPT_LOCAL)
				value = NO_LOCAL_UNDOLEVEL;
			    else
				value = *(long *)get_varp_scope(
					     &(options[opt_idx]), OPT_GLOBAL);
			}
			else if (((long *)varp == &p_wc
				    || (long *)varp == &p_wcm)
				&& (*arg == '<'
				    || *arg == '^'
				    || (*arg != NUL
					&& (!arg[1] || VIM_ISWHITE(arg[1]))
					&& !VIM_ISDIGIT(*arg))))
			{
			    value = string_to_key(arg, FALSE);
			    if (value == 0 && (long *)varp != &p_wcm)
			    {
				errmsg = e_invarg;
				goto skip;
			    }
			}
			else if (*arg == '-' || VIM_ISDIGIT(*arg))
			{
			    // Allow negative (for 'undolevels'), octal and
			    // hex numbers.
			    vim_str2nr(arg, NULL, &i, STR2NR_ALL,
						     &value, NULL, 0, TRUE);
			    if (i == 0 || (arg[i] != NUL
						      && !VIM_ISWHITE(arg[i])))
			    {
				errmsg = N_("E521: Number required after =");
				goto skip;
			    }
			}
			else
			{
			    errmsg = N_("E521: Number required after =");
			    goto skip;
			}

			if (adding)
			    value = *(long *)varp + value;
			if (prepending)
			    value = *(long *)varp * value;
			if (removing)
			    value = *(long *)varp - value;
			errmsg = set_num_option(opt_idx, varp, value,
					   errbuf, sizeof(errbuf), opt_flags);
		    }
		    else if (opt_idx >= 0)		    // string
		    {
			char_u	  *save_arg = NULL;
			char_u	  *s = NULL;
			char_u	  *oldval = NULL; // previous value if *varp
			char_u	  *newval;
			char_u	  *origval = NULL;
			char_u	  *origval_l = NULL;
			char_u	  *origval_g = NULL;
#if defined(FEAT_EVAL)
			char_u	  *saved_origval = NULL;
			char_u	  *saved_origval_l = NULL;
			char_u	  *saved_origval_g = NULL;
			char_u	  *saved_newval = NULL;
#endif
			unsigned  newlen;
			int	  comma;
			int	  bs;
			int	  new_value_alloced;	// new string option
							// was allocated

			// When using ":set opt=val" for a global option
			// with a local value the local value will be
			// reset, use the global value here.
			if ((opt_flags & (OPT_LOCAL | OPT_GLOBAL)) == 0
				&& ((int)options[opt_idx].indir & PV_BOTH))
			    varp = options[opt_idx].var;

			// The old value is kept until we are sure that the
			// new value is valid.
			oldval = *(char_u **)varp;

			if ((opt_flags & (OPT_LOCAL | OPT_GLOBAL)) == 0)
			{
			    origval_l = *(char_u **)get_varp_scope(
					       &(options[opt_idx]), OPT_LOCAL);
			    origval_g = *(char_u **)get_varp_scope(
					      &(options[opt_idx]), OPT_GLOBAL);

			    // A global-local string option might have an empty
			    // option as value to indicate that the global
			    // value should be used.
			    if (((int)options[opt_idx].indir & PV_BOTH)
						  && origval_l == empty_option)
				origval_l = origval_g;
			}

			// When setting the local value of a global
			// option, the old value may be the global value.
			if (((int)options[opt_idx].indir & PV_BOTH)
					       && (opt_flags & OPT_LOCAL))
			    origval = *(char_u **)get_varp(
						       &options[opt_idx]);
			else
			    origval = oldval;

			if (nextchar == '&')	// set to default val
			{
			    newval = options[opt_idx].def_val[
						((flags & P_VI_DEF) || cp_val)
						 ?  VI_DEFAULT : VIM_DEFAULT];
			    if ((char_u **)varp == &p_bg)
			    {
				// guess the value of 'background'
#ifdef FEAT_GUI
				if (gui.in_use)
				    newval = gui_bg_default();
				else
#endif
				    newval = term_bg_default();
			    }

			    // expand environment variables and ~ (since the
			    // default value was already expanded, only
			    // required when an environment variable was set
			    // later
			    if (newval == NULL)
				newval = empty_option;
			    else
			    {
				s = option_expand(opt_idx, newval);
				if (s == NULL)
				    s = newval;
				newval = vim_strsave(s);
			    }
			    new_value_alloced = TRUE;
			}
			else if (nextchar == '<')	// set to global val
			{
			    newval = vim_strsave(*(char_u **)get_varp_scope(
					     &(options[opt_idx]), OPT_GLOBAL));
			    new_value_alloced = TRUE;
			}
			else
			{
			    ++arg;	// jump to after the '=' or ':'

			    /*
			     * Set 'keywordprg' to ":help" if an empty
			     * value was passed to :set by the user.
			     * Misuse errbuf[] for the resulting string.
			     */
			    if (varp == (char_u *)&p_kp
					      && (*arg == NUL || *arg == ' '))
			    {
				STRCPY(errbuf, ":help");
				save_arg = arg;
				arg = (char_u *)errbuf;
			    }
			    /*
			     * Convert 'backspace' number to string, for
			     * adding, prepending and removing string.
			     */
			    else if (varp == (char_u *)&p_bs
					 && VIM_ISDIGIT(**(char_u **)varp))
			    {
				i = getdigits((char_u **)varp);
				switch (i)
				{
				    case 0:
					*(char_u **)varp = empty_option;
					break;
				    case 1:
					*(char_u **)varp = vim_strsave(
						      (char_u *)"indent,eol");
					break;
				    case 2:
					*(char_u **)varp = vim_strsave(
						(char_u *)"indent,eol,start");
					break;
				}
				vim_free(oldval);
				if (origval == oldval)
				    origval = *(char_u **)varp;
				if (origval_l == oldval)
				    origval_l = *(char_u **)varp;
				if (origval_g == oldval)
				    origval_g = *(char_u **)varp;
				oldval = *(char_u **)varp;
			    }
			    /*
			     * Convert 'whichwrap' number to string, for
			     * backwards compatibility with Vim 3.0.
			     * Misuse errbuf[] for the resulting string.
			     */
			    else if (varp == (char_u *)&p_ww
							 && VIM_ISDIGIT(*arg))
			    {
				*errbuf = NUL;
				i = getdigits(&arg);
				if (i & 1)
				    STRCAT(errbuf, "b,");
				if (i & 2)
				    STRCAT(errbuf, "s,");
				if (i & 4)
				    STRCAT(errbuf, "h,l,");
				if (i & 8)
				    STRCAT(errbuf, "<,>,");
				if (i & 16)
				    STRCAT(errbuf, "[,],");
				if (*errbuf != NUL)	// remove trailing ,
				    errbuf[STRLEN(errbuf) - 1] = NUL;
				save_arg = arg;
				arg = (char_u *)errbuf;
			    }
			    /*
			     * Remove '>' before 'dir' and 'bdir', for
			     * backwards compatibility with version 3.0
			     */
			    else if (  *arg == '>'
				    && (varp == (char_u *)&p_dir
					    || varp == (char_u *)&p_bdir))
			    {
				++arg;
			    }

			    /*
			     * Copy the new string into allocated memory.
			     * Can't use set_string_option_direct(), because
			     * we need to remove the backslashes.
			     */
			    // get a bit too much
			    newlen = (unsigned)STRLEN(arg) + 1;
			    if (adding || prepending || removing)
				newlen += (unsigned)STRLEN(origval) + 1;
			    newval = alloc(newlen);
			    if (newval == NULL)  // out of mem, don't change
				break;
			    s = newval;

			    /*
			     * Copy the string, skip over escaped chars.
			     * For MS-DOS and WIN32 backslashes before normal
			     * file name characters are not removed, and keep
			     * backslash at start, for "\\machine\path", but
			     * do remove it for "\\\\machine\\path".
			     * The reverse is found in ExpandOldSetting().
			     */
			    while (*arg && !VIM_ISWHITE(*arg))
			    {
				if (*arg == '\\' && arg[1] != NUL
#ifdef BACKSLASH_IN_FILENAME
					&& !((flags & P_EXPAND)
						&& vim_isfilec(arg[1])
						&& (arg[1] != '\\'
						    || (s == newval
							&& arg[2] != '\\')))
#endif
								    )
				    ++arg;	// remove backslash
				if (has_mbyte
					&& (i = (*mb_ptr2len)(arg)) > 1)
				{
				    // copy multibyte char
				    mch_memmove(s, arg, (size_t)i);
				    arg += i;
				    s += i;
				}
				else
				    *s++ = *arg++;
			    }
			    *s = NUL;

			    /*
			     * Expand environment variables and ~.
			     * Don't do it when adding without inserting a
			     * comma.
			     */
			    if (!(adding || prepending || removing)
							 || (flags & P_COMMA))
			    {
				s = option_expand(opt_idx, newval);
				if (s != NULL)
				{
				    vim_free(newval);
				    newlen = (unsigned)STRLEN(s) + 1;
				    if (adding || prepending || removing)
					newlen += (unsigned)STRLEN(origval) + 1;
				    newval = alloc(newlen);
				    if (newval == NULL)
					break;
				    STRCPY(newval, s);
				}
			    }

			    // locate newval[] in origval[] when removing it
			    // and when adding to avoid duplicates
			    i = 0;	// init for GCC
			    if (removing || (flags & P_NODUP))
			    {
				i = (int)STRLEN(newval);
				bs = 0;
				for (s = origval; *s; ++s)
				{
				    if ((!(flags & P_COMMA)
						|| s == origval
						|| (s[-1] == ',' && !(bs & 1)))
					    && STRNCMP(s, newval, i) == 0
					    && (!(flags & P_COMMA)
						|| s[i] == ','
						|| s[i] == NUL))
					break;
				    // Count backslashes.  Only a comma with an
				    // even number of backslashes or a single
				    // backslash preceded by a comma before it
				    // is recognized as a separator
				    if ((s > origval + 1
						&& s[-1] == '\\'
						&& s[-2] != ',')
					    || (s == origval + 1
						&& s[-1] == '\\'))

					++bs;
				    else
					bs = 0;
				}

				// do not add if already there
				if ((adding || prepending) && *s)
				{
				    prepending = FALSE;
				    adding = FALSE;
				    STRCPY(newval, origval);
				}
			    }

			    // concatenate the two strings; add a ',' if
			    // needed
			    if (adding || prepending)
			    {
				comma = ((flags & P_COMMA) && *origval != NUL
							   && *newval != NUL);
				if (adding)
				{
				    i = (int)STRLEN(origval);
				    // strip a trailing comma, would get 2
				    if (comma && i > 1
					  && (flags & P_ONECOMMA) == P_ONECOMMA
					  && origval[i - 1] == ','
					  && origval[i - 2] != '\\')
					i--;
				    mch_memmove(newval + i + comma, newval,
							  STRLEN(newval) + 1);
				    mch_memmove(newval, origval, (size_t)i);
				}
				else
				{
				    i = (int)STRLEN(newval);
				    STRMOVE(newval + i + comma, origval);
				}
				if (comma)
				    newval[i] = ',';
			    }

			    // Remove newval[] from origval[]. (Note: "i" has
			    // been set above and is used here).
			    if (removing)
			    {
				STRCPY(newval, origval);
				if (*s)
				{
				    // may need to remove a comma
				    if (flags & P_COMMA)
				    {
					if (s == origval)
					{
					    // include comma after string
					    if (s[i] == ',')
						++i;
					}
					else
					{
					    // include comma before string
					    --s;
					    ++i;
					}
				    }
				    STRMOVE(newval + (s - origval), s + i);
				}
			    }

			    if (flags & P_FLAGLIST)
			    {
				// Remove flags that appear twice.
				for (s = newval; *s;)
				{
				    // if options have P_FLAGLIST and
				    // P_ONECOMMA such as 'whichwrap'
				    if (flags & P_ONECOMMA)
				    {
					if (*s != ',' && *(s + 1) == ','
					      && vim_strchr(s + 2, *s) != NULL)
					{
					    // Remove the duplicated value and
					    // the next comma.
					    STRMOVE(s, s + 2);
					    continue;
					}
				    }
				    else
				    {
					if ((!(flags & P_COMMA) || *s != ',')
					      && vim_strchr(s + 1, *s) != NULL)
					{
					    STRMOVE(s, s + 1);
					    continue;
					}
				    }
				    ++s;
				}
			    }

			    if (save_arg != NULL)   // number for 'whichwrap'
				arg = save_arg;
			    new_value_alloced = TRUE;
			}

			/*
			 * Set the new value.
			 */
			*(char_u **)(varp) = newval;

#if defined(FEAT_EVAL)
			if (!starting
# ifdef FEAT_CRYPT
				&& options[opt_idx].indir != PV_KEY
# endif
					  && origval != NULL && newval != NULL)
			{
			    // origval may be freed by
			    // did_set_string_option(), make a copy.
			    saved_origval = vim_strsave(origval);
			    // newval (and varp) may become invalid if the
			    // buffer is closed by autocommands.
			    saved_newval = vim_strsave(newval);
			    if (origval_l != NULL)
				saved_origval_l = vim_strsave(origval_l);
			    if (origval_g != NULL)
				saved_origval_g = vim_strsave(origval_g);
			}
#endif

			{
			    long_u *p = insecure_flag(opt_idx, opt_flags);
			    int	    secure_saved = secure;

			    // When an option is set in the sandbox, from a
			    // modeline or in secure mode, then deal with side
			    // effects in secure mode.  Also when the value was
			    // set with the P_INSECURE flag and is not
			    // completely replaced.
			    if ((opt_flags & OPT_MODELINE)
#ifdef HAVE_SANDBOX
				  || sandbox != 0
#endif
				  || (!value_is_replaced && (*p & P_INSECURE)))
				secure = 1;

			    // Handle side effects, and set the global value
			    // for ":set" on local options. Note: when setting
			    // 'syntax' or 'filetype' autocommands may be
			    // triggered that can cause havoc.
			    errmsg = did_set_string_option(
				    opt_idx, (char_u **)varp,
				    new_value_alloced, oldval, errbuf,
				    opt_flags, &value_checked);

			    secure = secure_saved;
			}

#if defined(FEAT_EVAL)
			if (errmsg == NULL)
			    trigger_optionsset_string(
				    opt_idx, opt_flags, saved_origval,
				    saved_origval_l, saved_origval_g,
				    saved_newval);
			vim_free(saved_origval);
			vim_free(saved_origval_l);
			vim_free(saved_origval_g);
			vim_free(saved_newval);
#endif
			// If error detected, print the error message.
			if (errmsg != NULL)
			    goto skip;
		    }
		    else	    // key code option
		    {
			char_u	    *p;

			if (nextchar == '&')
			{
			    if (add_termcap_entry(key_name, TRUE) == FAIL)
				errmsg = N_("E522: Not found in termcap");
			}
			else
			{
			    ++arg; // jump to after the '=' or ':'
			    for (p = arg; *p && !VIM_ISWHITE(*p); ++p)
				if (*p == '\\' && p[1] != NUL)
				    ++p;
			    nextchar = *p;
			    *p = NUL;
			    add_termcode(key_name, arg, FALSE);
			    *p = nextchar;
			}
			if (full_screen)
			    ttest(FALSE);
			redraw_all_later(CLEAR);
		    }
		}

		if (opt_idx >= 0)
		    did_set_option(
			 opt_idx, opt_flags, value_is_replaced, value_checked);
	    }

skip:
	    /*
	     * Advance to next argument.
	     * - skip until a blank found, taking care of backslashes
	     * - skip blanks
	     * - skip one "=val" argument (for hidden options ":set gfn =xx")
	     */
	    for (i = 0; i < 2 ; ++i)
	    {
		while (*arg != NUL && !VIM_ISWHITE(*arg))
		    if (*arg++ == '\\' && *arg != NUL)
			++arg;
		arg = skipwhite(arg);
		if (*arg != '=')
		    break;
	    }
	}

	if (errmsg != NULL)
	{
	    vim_strncpy(IObuff, (char_u *)_(errmsg), IOSIZE - 1);
	    i = (int)STRLEN(IObuff) + 2;
	    if (i + (arg - startarg) < IOSIZE)
	    {
		// append the argument with the error
		STRCAT(IObuff, ": ");
		mch_memmove(IObuff + i, startarg, (arg - startarg));
		IObuff[i + (arg - startarg)] = NUL;
	    }
	    // make sure all characters are printable
	    trans_characters(IObuff, IOSIZE);

	    ++no_wait_return;		// wait_return done later
	    emsg((char *)IObuff);	// show error highlighted
	    --no_wait_return;

	    return FAIL;
	}

	arg = skipwhite(arg);
    }

theend:
    if (silent_mode && did_show)
    {
	// After displaying option values in silent mode.
	silent_mode = FALSE;
	info_message = TRUE;	// use mch_msg(), not mch_errmsg()
	msg_putchar('\n');
	cursor_on();		// msg_start() switches it off
	out_flush();
	silent_mode = TRUE;
	info_message = FALSE;	// use mch_msg(), not mch_errmsg()
    }

    return OK;
}

/*
 * Call this when an option has been given a new value through a user command.
 * Sets the P_WAS_SET flag and takes care of the P_INSECURE flag.
 */
    void
did_set_option(
    int	    opt_idx,
    int	    opt_flags,	    // possibly with OPT_MODELINE
    int	    new_value,	    // value was replaced completely
    int	    value_checked)  // value was checked to be safe, no need to set the
			    // P_INSECURE flag.
{
    long_u	*p;

    options[opt_idx].flags |= P_WAS_SET;

    // When an option is set in the sandbox, from a modeline or in secure mode
    // set the P_INSECURE flag.  Otherwise, if a new value is stored reset the
    // flag.
    p = insecure_flag(opt_idx, opt_flags);
    if (!value_checked && (secure
#ifdef HAVE_SANDBOX
	    || sandbox != 0
#endif
	    || (opt_flags & OPT_MODELINE)))
	*p = *p | P_INSECURE;
    else if (new_value)
	*p = *p & ~P_INSECURE;
}

/*
 * Convert a key name or string into a key value.
 * Used for 'wildchar' and 'cedit' options.
 * When "multi_byte" is TRUE allow for multi-byte characters.
 */
    int
string_to_key(char_u *arg, int multi_byte)
{
    if (*arg == '<')
	return find_key_option(arg + 1, TRUE);
    if (*arg == '^')
	return Ctrl_chr(arg[1]);
    if (multi_byte)
	return PTR2CHAR(arg);
    return *arg;
}

#ifdef FEAT_TITLE
/*
 * When changing 'title', 'titlestring', 'icon' or 'iconstring', call
 * maketitle() to create and display it.
 * When switching the title or icon off, call mch_restore_title() to get
 * the old value back.
 */
    void
did_set_title(void)
{
    if (starting != NO_SCREEN
#ifdef FEAT_GUI
	    && !gui.starting
#endif
				)
	maketitle();
}
#endif

/*
 * set_options_bin -  called when 'bin' changes value.
 */
    void
set_options_bin(
    int		oldval,
    int		newval,
    int		opt_flags)	// OPT_LOCAL and/or OPT_GLOBAL
{
    /*
     * The option values that are changed when 'bin' changes are
     * copied when 'bin is set and restored when 'bin' is reset.
     */
    if (newval)
    {
	if (!oldval)		// switched on
	{
	    if (!(opt_flags & OPT_GLOBAL))
	    {
		curbuf->b_p_tw_nobin = curbuf->b_p_tw;
		curbuf->b_p_wm_nobin = curbuf->b_p_wm;
		curbuf->b_p_ml_nobin = curbuf->b_p_ml;
		curbuf->b_p_et_nobin = curbuf->b_p_et;
	    }
	    if (!(opt_flags & OPT_LOCAL))
	    {
		p_tw_nobin = p_tw;
		p_wm_nobin = p_wm;
		p_ml_nobin = p_ml;
		p_et_nobin = p_et;
	    }
	}

	if (!(opt_flags & OPT_GLOBAL))
	{
	    curbuf->b_p_tw = 0;	// no automatic line wrap
	    curbuf->b_p_wm = 0;	// no automatic line wrap
	    curbuf->b_p_ml = 0;	// no modelines
	    curbuf->b_p_et = 0;	// no expandtab
	}
	if (!(opt_flags & OPT_LOCAL))
	{
	    p_tw = 0;
	    p_wm = 0;
	    p_ml = FALSE;
	    p_et = FALSE;
	    p_bin = TRUE;	// needed when called for the "-b" argument
	}
    }
    else if (oldval)		// switched off
    {
	if (!(opt_flags & OPT_GLOBAL))
	{
	    curbuf->b_p_tw = curbuf->b_p_tw_nobin;
	    curbuf->b_p_wm = curbuf->b_p_wm_nobin;
	    curbuf->b_p_ml = curbuf->b_p_ml_nobin;
	    curbuf->b_p_et = curbuf->b_p_et_nobin;
	}
	if (!(opt_flags & OPT_LOCAL))
	{
	    p_tw = p_tw_nobin;
	    p_wm = p_wm_nobin;
	    p_ml = p_ml_nobin;
	    p_et = p_et_nobin;
	}
    }
}

/*
 * Expand environment variables for some string options.
 * These string options cannot be indirect!
 * If "val" is NULL expand the current value of the option.
 * Return pointer to NameBuff, or NULL when not expanded.
 */
    static char_u *
option_expand(int opt_idx, char_u *val)
{
    // if option doesn't need expansion nothing to do
    if (!(options[opt_idx].flags & P_EXPAND) || options[opt_idx].var == NULL)
	return NULL;

    // If val is longer than MAXPATHL no meaningful expansion can be done,
    // expand_env() would truncate the string.
    if (val != NULL && STRLEN(val) > MAXPATHL)
	return NULL;

    if (val == NULL)
	val = *(char_u **)options[opt_idx].var;

    /*
     * Expanding this with NameBuff, expand_env() must not be passed IObuff.
     * Escape spaces when expanding 'tags', they are used to separate file
     * names.
     * For 'spellsuggest' expand after "file:".
     */
    expand_env_esc(val, NameBuff, MAXPATHL,
	    (char_u **)options[opt_idx].var == &p_tags, FALSE,
#ifdef FEAT_SPELL
	    (char_u **)options[opt_idx].var == &p_sps ? (char_u *)"file:" :
#endif
				  NULL);
    if (STRCMP(NameBuff, val) == 0)   // they are the same
	return NULL;

    return NameBuff;
}

/*
 * After setting various option values: recompute variables that depend on
 * option values.
 */
    static void
didset_options(void)
{
    // initialize the table for 'iskeyword' et.al.
    (void)init_chartab();

    didset_string_options();

#ifdef FEAT_FULLSCREEN
    (void)check_fuoptions(p_fuoptions, &fuoptions_flags, 
            &fuoptions_bgcolor);
#endif

#ifdef FEAT_SPELL
    (void)spell_check_msm();
    (void)spell_check_sps();
    (void)compile_cap_prog(curwin->w_s);
    (void)did_set_spell_option(TRUE);
#endif
#ifdef FEAT_CMDWIN
    // set cedit_key
    (void)check_cedit();
#endif
#ifdef FEAT_LINEBREAK
    // initialize the table for 'breakat'.
    fill_breakat_flags();
#endif
    after_copy_winopt(curwin);
}

/*
 * More side effects of setting options.
 */
    static void
didset_options2(void)
{
    // Initialize the highlight_attr[] table.
    (void)highlight_changed();

    // Parse default for 'wildmode'
    check_opt_wim();

    (void)set_chars_option(&p_lcs);
    // Parse default for 'fillchars'.
    (void)set_chars_option(&p_fcs);

#ifdef FEAT_CLIPBOARD
    // Parse default for 'clipboard'
    (void)check_clipboard_option();
#endif
#ifdef FEAT_VARTABS
    vim_free(curbuf->b_p_vsts_array);
    tabstop_set(curbuf->b_p_vsts, &curbuf->b_p_vsts_array);
    vim_free(curbuf->b_p_vts_array);
    tabstop_set(curbuf->b_p_vts,  &curbuf->b_p_vts_array);
#endif
}

/*
 * Check for string options that are NULL (normally only termcap options).
 */
    void
check_options(void)
{
    int		opt_idx;

    for (opt_idx = 0; options[opt_idx].fullname != NULL; opt_idx++)
	if ((options[opt_idx].flags & P_STRING) && options[opt_idx].var != NULL)
	    check_string_option((char_u **)get_varp(&(options[opt_idx])));
}

/*
 * Return the option index found by a pointer into term_strings[].
 * Return -1 if not found.
 */
    int
get_term_opt_idx(char_u **p)
{
    int opt_idx;

    for (opt_idx = 1; options[opt_idx].fullname != NULL; opt_idx++)
	if (options[opt_idx].var == (char_u *)p)
	    return opt_idx;
    return -1; // cannot happen: didn't find it!
}

/*
 * Mark a terminal option as allocated, found by a pointer into term_strings[].
 * Return the option index or -1 if not found.
 */
    int
set_term_option_alloced(char_u **p)
{
    int		opt_idx = get_term_opt_idx(p);

    if (opt_idx >= 0)
	options[opt_idx].flags |= P_ALLOCED;
    return opt_idx;
}

#if defined(FEAT_EVAL) || defined(PROTO)
/*
 * Return TRUE when option "opt" was set from a modeline or in secure mode.
 * Return FALSE when it wasn't.
 * Return -1 for an unknown option.
 */
    int
was_set_insecurely(char_u *opt, int opt_flags)
{
    int	    idx = findoption(opt);
    long_u  *flagp;

    if (idx >= 0)
    {
	flagp = insecure_flag(idx, opt_flags);
	return (*flagp & P_INSECURE) != 0;
    }
    internal_error("was_set_insecurely()");
    return -1;
}

/*
 * Get a pointer to the flags used for the P_INSECURE flag of option
 * "opt_idx".  For some local options a local flags field is used.
 */
    static long_u *
insecure_flag(int opt_idx, int opt_flags)
{
    if (opt_flags & OPT_LOCAL)
	switch ((int)options[opt_idx].indir)
	{
#ifdef FEAT_STL_OPT
	    case PV_STL:	return &curwin->w_p_stl_flags;
#endif
#ifdef FEAT_EVAL
# ifdef FEAT_FOLDING
	    case PV_FDE:	return &curwin->w_p_fde_flags;
	    case PV_FDT:	return &curwin->w_p_fdt_flags;
# endif
# ifdef FEAT_BEVAL
	    case PV_BEXPR:	return &curbuf->b_p_bexpr_flags;
# endif
# if defined(FEAT_CINDENT)
	    case PV_INDE:	return &curbuf->b_p_inde_flags;
# endif
	    case PV_FEX:	return &curbuf->b_p_fex_flags;
# ifdef FEAT_FIND_ID
	    case PV_INEX:	return &curbuf->b_p_inex_flags;
# endif
#endif
	}

    // Nothing special, return global flags field.
    return &options[opt_idx].flags;
}
#endif

#if defined(FEAT_TITLE) || defined(PROTO)
/*
 * Redraw the window title and/or tab page text later.
 */
void redraw_titles(void)
{
    need_maketitle = TRUE;
    redraw_tabline = TRUE;
}
#endif

/*
 * Return TRUE if "val" is a valid name: only consists of alphanumeric ASCII
 * characters or characters in "allowed".
 */
    int
valid_name(char_u *val, char *allowed)
{
    char_u *s;

    for (s = val; *s != NUL; ++s)
	if (!ASCII_ISALNUM(*s) && vim_strchr((char_u *)allowed, *s) == NULL)
	    return FALSE;
    return TRUE;
}

#if defined(FEAT_EVAL) || defined(PROTO)
/*
 * Set the script_ctx for an option, taking care of setting the buffer- or
 * window-local value.
 */
    void
set_option_sctx_idx(int opt_idx, int opt_flags, sctx_T script_ctx)
{
    int		both = (opt_flags & (OPT_LOCAL | OPT_GLOBAL)) == 0;
    int		indir = (int)options[opt_idx].indir;
    sctx_T	new_script_ctx = script_ctx;

    new_script_ctx.sc_lnum += SOURCING_LNUM;

    // Remember where the option was set.  For local options need to do that
    // in the buffer or window structure.
    if (both || (opt_flags & OPT_GLOBAL) || (indir & (PV_BUF|PV_WIN)) == 0)
	options[opt_idx].script_ctx = new_script_ctx;
    if (both || (opt_flags & OPT_LOCAL))
    {
	if (indir & PV_BUF)
	    curbuf->b_p_script_ctx[indir & PV_MASK] = new_script_ctx;
	else if (indir & PV_WIN)
	    curwin->w_p_script_ctx[indir & PV_MASK] = new_script_ctx;
    }
}

/*
 * Set the script_ctx for a termcap option.
 * "name" must be the two character code, e.g. "RV".
 * When "name" is NULL use "opt_idx".
 */
    void
set_term_option_sctx_idx(char *name, int opt_idx)
{
    char_u  buf[5];
    int	    idx;

    if (name == NULL)
	idx = opt_idx;
    else
    {
	buf[0] = 't';
	buf[1] = '_';
	buf[2] = name[0];
	buf[3] = name[1];
	buf[4] = 0;
	idx = findoption(buf);
    }
    if (idx >= 0)
	set_option_sctx_idx(idx, OPT_GLOBAL, current_sctx);
}
#endif

/*
 * Set the value of a boolean option, and take care of side effects.
 * Returns NULL for success, or an error message for an error.
 */
    static char *
set_bool_option(
    int		opt_idx,		// index in options[] table
    char_u	*varp,			// pointer to the option variable
    int		value,			// new value
    int		opt_flags)		// OPT_LOCAL and/or OPT_GLOBAL
{
    int		old_value = *(int *)varp;
#if defined(FEAT_EVAL)
    int		old_global_value = 0;
#endif

    // Disallow changing some options from secure mode
    if ((secure
#ifdef HAVE_SANDBOX
		|| sandbox != 0
#endif
		) && (options[opt_idx].flags & P_SECURE))
	return e_secure;

#if defined(FEAT_EVAL)
    // Save the global value before changing anything. This is needed as for
    // a global-only option setting the "local value" in fact sets the global
    // value (since there is only one value).
    if ((opt_flags & (OPT_LOCAL | OPT_GLOBAL)) == 0)
	old_global_value = *(int *)get_varp_scope(&(options[opt_idx]),
								   OPT_GLOBAL);
#endif

    *(int *)varp = value;	    // set the new value
#ifdef FEAT_EVAL
    // Remember where the option was set.
    set_option_sctx_idx(opt_idx, opt_flags, current_sctx);
#endif

#ifdef FEAT_GUI
    need_mouse_correct = TRUE;
#endif

    // May set global value for local option.
    if ((opt_flags & (OPT_LOCAL | OPT_GLOBAL)) == 0)
	*(int *)get_varp_scope(&(options[opt_idx]), OPT_GLOBAL) = value;

    /*
     * Handle side effects of changing a bool option.
     */

    // 'compatible'
    if ((int *)varp == &p_cp)
	compatible_set();

#ifdef FEAT_LANGMAP
    if ((int *)varp == &p_lrm)
	// 'langremap' -> !'langnoremap'
	p_lnr = !p_lrm;
    else if ((int *)varp == &p_lnr)
	// 'langnoremap' -> !'langremap'
	p_lrm = !p_lnr;
#endif

#ifdef FEAT_SYN_HL
    else if ((int *)varp == &curwin->w_p_cul && !value && old_value)
	reset_cursorline();
#endif

#ifdef FEAT_PERSISTENT_UNDO
    // 'undofile'
    else if ((int *)varp == &curbuf->b_p_udf || (int *)varp == &p_udf)
    {
	// Only take action when the option was set. When reset we do not
	// delete the undo file, the option may be set again without making
	// any changes in between.
	if (curbuf->b_p_udf || p_udf)
	{
	    char_u	hash[UNDO_HASH_SIZE];
	    buf_T	*save_curbuf = curbuf;

	    FOR_ALL_BUFFERS(curbuf)
	    {
		// When 'undofile' is set globally: for every buffer, otherwise
		// only for the current buffer: Try to read in the undofile,
		// if one exists, the buffer wasn't changed and the buffer was
		// loaded
		if ((curbuf == save_curbuf
				|| (opt_flags & OPT_GLOBAL) || opt_flags == 0)
			&& !curbufIsChanged() && curbuf->b_ml.ml_mfp != NULL)
		{
		    u_compute_hash(hash);
		    u_read_undo(NULL, hash, curbuf->b_fname);
		}
	    }
	    curbuf = save_curbuf;
	}
    }
#endif

    else if ((int *)varp == &curbuf->b_p_ro)
    {
	// when 'readonly' is reset globally, also reset readonlymode
	if (!curbuf->b_p_ro && (opt_flags & OPT_LOCAL) == 0)
	    readonlymode = FALSE;

	// when 'readonly' is set may give W10 again
	if (curbuf->b_p_ro)
	    curbuf->b_did_warn = FALSE;

#ifdef FEAT_TITLE
	redraw_titles();
#endif
    }

#if defined(FEAT_GUI) && !defined(FEAT_GUI_MACVIM)
    else if ((int *)varp == &p_mh)
    {
	if (!p_mh)
	    gui_mch_mousehide(FALSE);
    }
#endif

    // when 'modifiable' is changed, redraw the window title
    else if ((int *)varp == &curbuf->b_p_ma)
    {
# ifdef FEAT_TERMINAL
	// Cannot set 'modifiable' when in Terminal mode.
	if (curbuf->b_p_ma && (term_in_normal_mode() || (bt_terminal(curbuf)
		      && curbuf->b_term != NULL && !term_is_finished(curbuf))))
	{
	    curbuf->b_p_ma = FALSE;
	    return N_("E946: Cannot make a terminal with running job modifiable");
	}
# endif
# ifdef FEAT_TITLE
	redraw_titles();
# endif
    }
#ifdef FEAT_TITLE
    // when 'endofline' is changed, redraw the window title
    else if ((int *)varp == &curbuf->b_p_eol)
    {
	redraw_titles();
    }
    // when 'fixeol' is changed, redraw the window title
    else if ((int *)varp == &curbuf->b_p_fixeol)
    {
	redraw_titles();
    }
    // when 'bomb' is changed, redraw the window title and tab page text
    else if ((int *)varp == &curbuf->b_p_bomb)
    {
	redraw_titles();
    }
#endif

    // when 'bin' is set also set some other options
    else if ((int *)varp == &curbuf->b_p_bin)
    {
	set_options_bin(old_value, curbuf->b_p_bin, opt_flags);
#ifdef FEAT_TITLE
	redraw_titles();
#endif
    }

    // when 'buflisted' changes, trigger autocommands
    else if ((int *)varp == &curbuf->b_p_bl && old_value != curbuf->b_p_bl)
    {
	apply_autocmds(curbuf->b_p_bl ? EVENT_BUFADD : EVENT_BUFDELETE,
						    NULL, NULL, TRUE, curbuf);
    }

    // when 'swf' is set, create swapfile, when reset remove swapfile
    else if ((int *)varp == &curbuf->b_p_swf)
    {
	if (curbuf->b_p_swf && p_uc)
	    ml_open_file(curbuf);		// create the swap file
	else
	    // no need to reset curbuf->b_may_swap, ml_open_file() will check
	    // buf->b_p_swf
	    mf_close_file(curbuf, TRUE);	// remove the swap file
    }

    // when 'terse' is set change 'shortmess'
    else if ((int *)varp == &p_terse)
    {
	char_u	*p;

	p = vim_strchr(p_shm, SHM_SEARCH);

	// insert 's' in p_shm
	if (p_terse && p == NULL)
	{
	    STRCPY(IObuff, p_shm);
	    STRCAT(IObuff, "s");
	    set_string_option_direct((char_u *)"shm", -1, IObuff, OPT_FREE, 0);
	}
	// remove 's' from p_shm
	else if (!p_terse && p != NULL)
	    STRMOVE(p, p + 1);
    }

    // when 'paste' is set or reset also change other options
    else if ((int *)varp == &p_paste)
    {
	paste_option_changed();
    }

    // when 'insertmode' is set from an autocommand need to do work here
    else if ((int *)varp == &p_im)
    {
	if (p_im)
	{
	    if ((State & INSERT) == 0)
		need_start_insertmode = TRUE;
	    stop_insert_mode = FALSE;
	}
	// only reset if it was set previously
	else if (old_value)
	{
	    need_start_insertmode = FALSE;
	    stop_insert_mode = TRUE;
	    if (restart_edit != 0 && mode_displayed)
		clear_cmdline = TRUE;	// remove "(insert)"
	    restart_edit = 0;
	}
    }

    // when 'ignorecase' is set or reset and 'hlsearch' is set, redraw
    else if ((int *)varp == &p_ic && p_hls)
    {
	redraw_all_later(SOME_VALID);
    }

#ifdef FEAT_SEARCH_EXTRA
    // when 'hlsearch' is set or reset: reset no_hlsearch
    else if ((int *)varp == &p_hls)
    {
	set_no_hlsearch(FALSE);
    }
#endif

    // when 'scrollbind' is set: snapshot the current position to avoid a jump
    // at the end of normal_cmd()
    else if ((int *)varp == &curwin->w_p_scb)
    {
	if (curwin->w_p_scb)
	{
	    do_check_scrollbind(FALSE);
	    curwin->w_scbind_pos = curwin->w_topline;
	}
    }

#if defined(FEAT_QUICKFIX)
    // There can be only one window with 'previewwindow' set.
    else if ((int *)varp == &curwin->w_p_pvw)
    {
	if (curwin->w_p_pvw)
	{
	    win_T	*win;

	    FOR_ALL_WINDOWS(win)
		if (win->w_p_pvw && win != curwin)
		{
		    curwin->w_p_pvw = FALSE;
		    return N_("E590: A preview window already exists");
		}
	}
    }
#endif

    // when 'textmode' is set or reset also change 'fileformat'
    else if ((int *)varp == &curbuf->b_p_tx)
    {
	set_fileformat(curbuf->b_p_tx ? EOL_DOS : EOL_UNIX, opt_flags);
    }

<<<<<<< HEAD
#ifdef FEAT_FULLSCREEN
    /* when 'fullscreen' changes, forward it to the gui */
    else if ((int *)varp == &p_fullscreen && (gui.in_use || gui.starting))
    {
	if (p_fullscreen && !old_value)
	{
            guicolor_T fg, bg;
            if (fuoptions_flags & FUOPT_BGCOLOR_HLGROUP) 
            {
                /* Find out background color from colorscheme 
                 * via highlight group id */
                syn_id2colors(fuoptions_bgcolor, &fg, &bg);
            } 
            else
            {
                /* set explicit background color */
                bg = fuoptions_bgcolor;
            }
            gui_mch_enter_fullscreen(fuoptions_flags, bg);
	}
        else if (!p_fullscreen && old_value)
	{
	    gui_mch_leave_fullscreen();
	}
    }
#endif

#if defined(FEAT_ANTIALIAS) && defined(FEAT_GUI_MACVIM)
    else if ((int *)varp == &p_antialias)
    {
	gui_macvim_set_antialias(p_antialias);
    }
#endif

#if defined(FEAT_GUI_MACVIM)
    else if ((int *)varp == &p_macligatures)
    {
        gui_macvim_set_ligatures(p_macligatures);
    }
    else if ((int*)varp == &p_macthinstrokes)
    {
        gui_macvim_set_thinstrokes(p_macthinstrokes);
    }
#endif

    /* when 'textauto' is set or reset also change 'fileformats' */
=======
    // when 'textauto' is set or reset also change 'fileformats'
>>>>>>> 955f4e6f
    else if ((int *)varp == &p_ta)
    {
	set_string_option_direct((char_u *)"ffs", -1,
				 p_ta ? (char_u *)DFLT_FFS_VIM : (char_u *)"",
						     OPT_FREE | opt_flags, 0);
    }

    /*
     * When 'lisp' option changes include/exclude '-' in
     * keyword characters.
     */
#ifdef FEAT_LISP
    else if (varp == (char_u *)&(curbuf->b_p_lisp))
    {
	(void)buf_init_chartab(curbuf, FALSE);	    // ignore errors
    }
#endif

#ifdef FEAT_TITLE
    // when 'title' changed, may need to change the title; same for 'icon'
    else if ((int *)varp == &p_title || (int *)varp == &p_icon)
    {
	did_set_title();
    }
#endif

    else if ((int *)varp == &curbuf->b_changed)
    {
	if (!value)
	    save_file_ff(curbuf);	// Buffer is unchanged
#ifdef FEAT_TITLE
	redraw_titles();
#endif
	modified_was_set = value;
    }

#ifdef BACKSLASH_IN_FILENAME
    else if ((int *)varp == &p_ssl)
    {
	if (p_ssl)
	{
	    psepc = '/';
	    psepcN = '\\';
	    pseps[0] = '/';
	}
	else
	{
	    psepc = '\\';
	    psepcN = '/';
	    pseps[0] = '\\';
	}

	// need to adjust the file name arguments and buffer names.
	buflist_slash_adjust();
	alist_slash_adjust();
# ifdef FEAT_EVAL
	scriptnames_slash_adjust();
# endif
    }
#endif

    // If 'wrap' is set, set w_leftcol to zero.
    else if ((int *)varp == &curwin->w_p_wrap)
    {
	if (curwin->w_p_wrap)
	    curwin->w_leftcol = 0;
    }

    else if ((int *)varp == &p_ea)
    {
	if (p_ea && !old_value)
	    win_equal(curwin, FALSE, 0);
    }

    else if ((int *)varp == &p_wiv)
    {
	/*
	 * When 'weirdinvert' changed, set/reset 't_xs'.
	 * Then set 'weirdinvert' according to value of 't_xs'.
	 */
	if (p_wiv && !old_value)
	    T_XS = (char_u *)"y";
	else if (!p_wiv && old_value)
	    T_XS = empty_option;
	p_wiv = (*T_XS != NUL);
    }

#ifdef FEAT_BEVAL_GUI
    else if ((int *)varp == &p_beval)
    {
	if (!balloonEvalForTerm)
	{
	    if (p_beval && !old_value)
		gui_mch_enable_beval_area(balloonEval);
	    else if (!p_beval && old_value)
		gui_mch_disable_beval_area(balloonEval);
	}
    }
#endif
#ifdef FEAT_BEVAL_TERM
    else if ((int *)varp == &p_bevalterm)
    {
	mch_bevalterm_changed();
    }
#endif

#ifdef FEAT_AUTOCHDIR
    else if ((int *)varp == &p_acd)
    {
	// Change directories when the 'acd' option is set now.
	DO_AUTOCHDIR;
    }
#endif

#ifdef FEAT_DIFF
    // 'diff'
    else if ((int *)varp == &curwin->w_p_diff)
    {
	// May add or remove the buffer from the list of diff buffers.
	diff_buf_adjust(curwin);
# ifdef FEAT_FOLDING
	if (foldmethodIsDiff(curwin))
	    foldUpdateAll(curwin);
# endif
    }
#endif

#ifdef HAVE_INPUT_METHOD
    // 'imdisable'
    else if ((int *)varp == &p_imdisable)
    {
	// Only de-activate it here, it will be enabled when changing mode.
	if (p_imdisable)
	    im_set_active(FALSE);
	else if (State & INSERT)
	    // When the option is set from an autocommand, it may need to take
	    // effect right away.
	    im_set_active(curbuf->b_p_iminsert == B_IMODE_IM);
#ifdef FEAT_GUI_MACVIM
	im_set_control(!p_imdisable);
#endif
    }
#endif

#ifdef FEAT_SPELL
    // 'spell'
    else if ((int *)varp == &curwin->w_p_spell)
    {
	if (curwin->w_p_spell)
	{
	    char	*errmsg = did_set_spelllang(curwin);

	    if (errmsg != NULL)
		emsg(_(errmsg));
	}
    }
#endif

#ifdef FEAT_ARABIC
    if ((int *)varp == &curwin->w_p_arab)
    {
	if (curwin->w_p_arab)
	{
	    /*
	     * 'arabic' is set, handle various sub-settings.
	     */
	    if (!p_tbidi)
	    {
		// set rightleft mode
		if (!curwin->w_p_rl)
		{
		    curwin->w_p_rl = TRUE;
		    changed_window_setting();
		}

		// Enable Arabic shaping (major part of what Arabic requires)
		if (!p_arshape)
		{
		    p_arshape = TRUE;
		    redraw_later_clear();
		}
	    }

	    // Arabic requires a utf-8 encoding, inform the user if its not
	    // set.
	    if (STRCMP(p_enc, "utf-8") != 0)
	    {
		static char *w_arabic = N_("W17: Arabic requires UTF-8, do ':set encoding=utf-8'");

		msg_source(HL_ATTR(HLF_W));
		msg_attr(_(w_arabic), HL_ATTR(HLF_W));
#ifdef FEAT_EVAL
		set_vim_var_string(VV_WARNINGMSG, (char_u *)_(w_arabic), -1);
#endif
	    }

	    // set 'delcombine'
	    p_deco = TRUE;

# ifdef FEAT_KEYMAP
	    // Force-set the necessary keymap for arabic
	    set_option_value((char_u *)"keymap", 0L, (char_u *)"arabic",
								   OPT_LOCAL);
# endif
	}
	else
	{
	    /*
	     * 'arabic' is reset, handle various sub-settings.
	     */
	    if (!p_tbidi)
	    {
		// reset rightleft mode
		if (curwin->w_p_rl)
		{
		    curwin->w_p_rl = FALSE;
		    changed_window_setting();
		}

		// 'arabicshape' isn't reset, it is a global option and
		// another window may still need it "on".
	    }

	    // 'delcombine' isn't reset, it is a global option and another
	    // window may still want it "on".

# ifdef FEAT_KEYMAP
	    // Revert to the default keymap
	    curbuf->b_p_iminsert = B_IMODE_NONE;
	    curbuf->b_p_imsearch = B_IMODE_USE_INSERT;
# endif
	}
    }

#endif

#if defined(FEAT_SIGNS) && defined(FEAT_GUI)
    else if (((int *)varp == &curwin->w_p_nu
		|| (int *)varp == &curwin->w_p_rnu)
	    && gui.in_use
	    && (*curwin->w_p_scl == 'n' && *(curwin->w_p_scl + 1) == 'u')
	    && curbuf->b_signlist != NULL)
    {
	// If the 'number' or 'relativenumber' options are modified and
	// 'signcolumn' is set to 'number', then clear the screen for a full
	// refresh. Otherwise the sign icons are not displayed properly in the
	// number column.  If the 'number' option is set and only the
	// 'relativenumber' option is toggled, then don't refresh the screen
	// (optimization).
	if (!(curwin->w_p_nu && ((int *)varp == &curwin->w_p_rnu)))
	    redraw_all_later(CLEAR);
    }
#endif

#ifdef FEAT_TERMGUICOLORS
    // 'termguicolors'
    else if ((int *)varp == &p_tgc)
    {
# ifdef FEAT_VTP
	// Do not turn on 'tgc' when 24-bit colors are not supported.
	if (
#  ifdef VIMDLL
	    !gui.in_use && !gui.starting &&
#  endif
	    !has_vtp_working())
	{
	    p_tgc = 0;
	    return N_("E954: 24-bit colors are not supported on this environment");
	}
	if (is_term_win32())
	    swap_tcap();
# endif
# ifdef FEAT_GUI
	if (!gui.in_use && !gui.starting)
# endif
	    highlight_gui_started();
# ifdef FEAT_VTP
	// reset t_Co
	if (is_term_win32())
	{
	    control_console_color_rgb();
	    set_termname(T_NAME);
	    init_highlight(TRUE, FALSE);
	}
# endif
    }
#endif

    /*
     * End of handling side effects for bool options.
     */

    // after handling side effects, call autocommand

    options[opt_idx].flags |= P_WAS_SET;

#if defined(FEAT_EVAL)
    // Don't do this while starting up or recursively.
    if (!starting && *get_vim_var_str(VV_OPTION_TYPE) == NUL)
    {
	char_u buf_old[2], buf_old_global[2], buf_new[2], buf_type[7];

	vim_snprintf((char *)buf_old, 2, "%d", old_value ? TRUE: FALSE);
	vim_snprintf((char *)buf_old_global, 2, "%d",
					       old_global_value ? TRUE: FALSE);
	vim_snprintf((char *)buf_new, 2, "%d", value ? TRUE: FALSE);
	vim_snprintf((char *)buf_type, 7, "%s",
				 (opt_flags & OPT_LOCAL) ? "local" : "global");
	set_vim_var_string(VV_OPTION_NEW, buf_new, -1);
	set_vim_var_string(VV_OPTION_OLD, buf_old, -1);
	set_vim_var_string(VV_OPTION_TYPE, buf_type, -1);
	if (opt_flags & OPT_LOCAL)
	{
	    set_vim_var_string(VV_OPTION_COMMAND, (char_u *)"setlocal", -1);
	    set_vim_var_string(VV_OPTION_OLDLOCAL, buf_old, -1);
	}
	if (opt_flags & OPT_GLOBAL)
	{
	    set_vim_var_string(VV_OPTION_COMMAND, (char_u *)"setglobal", -1);
	    set_vim_var_string(VV_OPTION_OLDGLOBAL, buf_old, -1);
	}
	if ((opt_flags & (OPT_LOCAL | OPT_GLOBAL)) == 0)
	{
	    set_vim_var_string(VV_OPTION_COMMAND, (char_u *)"set", -1);
	    set_vim_var_string(VV_OPTION_OLDLOCAL, buf_old, -1);
	    set_vim_var_string(VV_OPTION_OLDGLOBAL, buf_old_global, -1);
	}
	if (opt_flags & OPT_MODELINE)
	{
	    set_vim_var_string(VV_OPTION_COMMAND, (char_u *)"modeline", -1);
	    set_vim_var_string(VV_OPTION_OLDLOCAL, buf_old, -1);
	}
	apply_autocmds(EVENT_OPTIONSET, (char_u *)options[opt_idx].fullname,
							    NULL, FALSE, NULL);
	reset_v_option_vars();
    }
#endif

    comp_col();			    // in case 'ruler' or 'showcmd' changed
    if (curwin->w_curswant != MAXCOL
		     && (options[opt_idx].flags & (P_CURSWANT | P_RALL)) != 0)
	curwin->w_set_curswant = TRUE;
    check_redraw(options[opt_idx].flags);

    return NULL;
}

/*
 * Set the value of a number option, and take care of side effects.
 * Returns NULL for success, or an error message for an error.
 */
    static char *
set_num_option(
    int		opt_idx,		// index in options[] table
    char_u	*varp,			// pointer to the option variable
    long	value,			// new value
    char	*errbuf,		// buffer for error messages
    size_t	errbuflen,		// length of "errbuf"
    int		opt_flags)		// OPT_LOCAL, OPT_GLOBAL and
					// OPT_MODELINE
{
    char	*errmsg = NULL;
    long	old_value = *(long *)varp;
#if defined(FEAT_EVAL)
    long	old_global_value = 0;	// only used when setting a local and
					// global option
#endif
    long	old_Rows = Rows;	// remember old Rows
    long	old_Columns = Columns;	// remember old Columns
    long	*pp = (long *)varp;

    // Disallow changing some options from secure mode.
    if ((secure
#ifdef HAVE_SANDBOX
		|| sandbox != 0
#endif
		) && (options[opt_idx].flags & P_SECURE))
	return e_secure;

#if defined(FEAT_EVAL)
    // Save the global value before changing anything. This is needed as for
    // a global-only option setting the "local value" infact sets the global
    // value (since there is only one value).
    if ((opt_flags & (OPT_LOCAL | OPT_GLOBAL)) == 0)
	old_global_value = *(long *)get_varp_scope(&(options[opt_idx]),
								   OPT_GLOBAL);
#endif

    *pp = value;
#ifdef FEAT_EVAL
    // Remember where the option was set.
    set_option_sctx_idx(opt_idx, opt_flags, current_sctx);
#endif
#ifdef FEAT_GUI
    need_mouse_correct = TRUE;
#endif

    if (curbuf->b_p_sw < 0)
    {
	errmsg = e_positive;
#ifdef FEAT_VARTABS
	// Use the first 'vartabstop' value, or 'tabstop' if vts isn't in use.
	curbuf->b_p_sw = tabstop_count(curbuf->b_p_vts_array) > 0
	               ? tabstop_first(curbuf->b_p_vts_array)
		       : curbuf->b_p_ts;
#else
	curbuf->b_p_sw = curbuf->b_p_ts;
#endif
    }

    /*
     * Number options that need some action when changed
     */
    if (pp == &p_wh || pp == &p_hh)
    {
	// 'winheight' and 'helpheight'
	if (p_wh < 1)
	{
	    errmsg = e_positive;
	    p_wh = 1;
	}
	if (p_wmh > p_wh)
	{
	    errmsg = e_winheight;
	    p_wh = p_wmh;
	}
	if (p_hh < 0)
	{
	    errmsg = e_positive;
	    p_hh = 0;
	}

	// Change window height NOW
	if (!ONE_WINDOW)
	{
	    if (pp == &p_wh && curwin->w_height < p_wh)
		win_setheight((int)p_wh);
	    if (pp == &p_hh && curbuf->b_help && curwin->w_height < p_hh)
		win_setheight((int)p_hh);
	}
    }
    else if (pp == &p_wmh)
    {
	// 'winminheight'
	if (p_wmh < 0)
	{
	    errmsg = e_positive;
	    p_wmh = 0;
	}
	if (p_wmh > p_wh)
	{
	    errmsg = e_winheight;
	    p_wmh = p_wh;
	}
	win_setminheight();
    }
    else if (pp == &p_wiw)
    {
	// 'winwidth'
	if (p_wiw < 1)
	{
	    errmsg = e_positive;
	    p_wiw = 1;
	}
	if (p_wmw > p_wiw)
	{
	    errmsg = e_winwidth;
	    p_wiw = p_wmw;
	}

	// Change window width NOW
	if (!ONE_WINDOW && curwin->w_width < p_wiw)
	    win_setwidth((int)p_wiw);
    }
    else if (pp == &p_wmw)
    {
	// 'winminwidth'
	if (p_wmw < 0)
	{
	    errmsg = e_positive;
	    p_wmw = 0;
	}
	if (p_wmw > p_wiw)
	{
	    errmsg = e_winwidth;
	    p_wmw = p_wiw;
	}
	win_setminwidth();
    }

    // (re)set last window status line
    else if (pp == &p_ls)
    {
	last_status(FALSE);
    }

    // (re)set tab page line
    else if (pp == &p_stal)
    {
	shell_new_rows();	// recompute window positions and heights
    }

#ifdef FEAT_GUI
    else if (pp == &p_linespace)
    {
	// Recompute gui.char_height and resize the Vim window to keep the
	// same number of lines.
	if (gui.in_use && gui_mch_adjust_charheight() == OK)
	    gui_set_shellsize(FALSE, FALSE, RESIZE_VERT);
    }
#endif

#ifdef FEAT_GUI_MACVIM
    else if (pp == &p_columnspace)
    {
	/* Recompute gui.char_width and resize the Vim window to keep the
	 * same number of columns. */
	if (gui.in_use && gui_mch_adjust_charwidth() == OK)
	    gui_set_shellsize(FALSE, FALSE, RESIZE_HOR);
    }
#endif

#ifdef FEAT_FOLDING
    // 'foldlevel'
    else if (pp == &curwin->w_p_fdl)
    {
	if (curwin->w_p_fdl < 0)
	    curwin->w_p_fdl = 0;
	newFoldLevel();
    }

    // 'foldminlines'
    else if (pp == &curwin->w_p_fml)
    {
	foldUpdateAll(curwin);
    }

    // 'foldnestmax'
    else if (pp == &curwin->w_p_fdn)
    {
	if (foldmethodIsSyntax(curwin) || foldmethodIsIndent(curwin))
	    foldUpdateAll(curwin);
    }

    // 'foldcolumn'
    else if (pp == &curwin->w_p_fdc)
    {
	if (curwin->w_p_fdc < 0)
	{
	    errmsg = e_positive;
	    curwin->w_p_fdc = 0;
	}
	else if (curwin->w_p_fdc > 12)
	{
	    errmsg = e_invarg;
	    curwin->w_p_fdc = 12;
	}
    }
#endif // FEAT_FOLDING

#if defined(FEAT_FOLDING) || defined(FEAT_CINDENT)
    // 'shiftwidth' or 'tabstop'
    else if (pp == &curbuf->b_p_sw || pp == &curbuf->b_p_ts)
    {
# ifdef FEAT_FOLDING
	if (foldmethodIsIndent(curwin))
	    foldUpdateAll(curwin);
# endif
# ifdef FEAT_CINDENT
	// When 'shiftwidth' changes, or it's zero and 'tabstop' changes:
	// parse 'cinoptions'.
	if (pp == &curbuf->b_p_sw || curbuf->b_p_sw == 0)
	    parse_cino(curbuf);
# endif
    }
#endif

    // 'maxcombine'
    else if (pp == &p_mco)
    {
	if (p_mco > MAX_MCO)
	    p_mco = MAX_MCO;
	else if (p_mco < 0)
	    p_mco = 0;
	screenclear();	    // will re-allocate the screen
    }

    else if (pp == &curbuf->b_p_iminsert)
    {
	if (curbuf->b_p_iminsert < 0 || curbuf->b_p_iminsert > B_IMODE_LAST)
	{
	    errmsg = e_invarg;
	    curbuf->b_p_iminsert = B_IMODE_NONE;
	}
	p_iminsert = curbuf->b_p_iminsert;
	if (termcap_active)	// don't do this in the alternate screen
	    showmode();
#if defined(FEAT_KEYMAP)
	// Show/unshow value of 'keymap' in status lines.
	status_redraw_curbuf();
#endif
    }

<<<<<<< HEAD
#if (defined(FEAT_XIM) && defined(FEAT_GUI_GTK)) || defined(FEAT_GUI_MACVIM)
    /* 'imstyle' */
=======
#if defined(FEAT_XIM) && defined(FEAT_GUI_GTK)
    // 'imstyle'
>>>>>>> 955f4e6f
    else if (pp == &p_imst)
    {
	if (p_imst != IM_ON_THE_SPOT && p_imst != IM_OVER_THE_SPOT)
	    errmsg = e_invarg;
    }
#endif

    else if (pp == &p_window)
    {
	if (p_window < 1)
	    p_window = 1;
	else if (p_window >= Rows)
	    p_window = Rows - 1;
    }

    else if (pp == &curbuf->b_p_imsearch)
    {
	if (curbuf->b_p_imsearch < -1 || curbuf->b_p_imsearch > B_IMODE_LAST)
	{
	    errmsg = e_invarg;
	    curbuf->b_p_imsearch = B_IMODE_NONE;
	}
	p_imsearch = curbuf->b_p_imsearch;
    }

#ifdef FEAT_TITLE
    // if 'titlelen' has changed, redraw the title
    else if (pp == &p_titlelen)
    {
	if (p_titlelen < 0)
	{
	    errmsg = e_positive;
	    p_titlelen = 85;
	}
	if (starting != NO_SCREEN && old_value != p_titlelen)
	    need_maketitle = TRUE;
    }
#endif

    // if p_ch changed value, change the command line height
    else if (pp == &p_ch)
    {
	if (p_ch < 1)
	{
	    errmsg = e_positive;
	    p_ch = 1;
	}
	if (p_ch > Rows - min_rows() + 1)
	    p_ch = Rows - min_rows() + 1;

	// Only compute the new window layout when startup has been
	// completed. Otherwise the frame sizes may be wrong.
	if (p_ch != old_value && full_screen
#ifdef FEAT_GUI
		&& !gui.starting
#endif
	   )
	    command_height();
    }

    // when 'updatecount' changes from zero to non-zero, open swap files
    else if (pp == &p_uc)
    {
	if (p_uc < 0)
	{
	    errmsg = e_positive;
	    p_uc = 100;
	}
	if (p_uc && !old_value)
	    ml_open_files();
    }
#ifdef FEAT_CONCEAL
    else if (pp == &curwin->w_p_cole)
    {
	if (curwin->w_p_cole < 0)
	{
	    errmsg = e_positive;
	    curwin->w_p_cole = 0;
	}
	else if (curwin->w_p_cole > 3)
	{
	    errmsg = e_invarg;
	    curwin->w_p_cole = 3;
	}
    }
#endif
#ifdef MZSCHEME_GUI_THREADS
    else if (pp == &p_mzq)
	mzvim_reset_timer();
#endif

#if defined(FEAT_PYTHON) || defined(FEAT_PYTHON3)
    // 'pyxversion'
    else if (pp == &p_pyx)
    {
	if (p_pyx != 0 && p_pyx != 2 && p_pyx != 3)
	    errmsg = e_invarg;
    }
#endif

    // sync undo before 'undolevels' changes
    else if (pp == &p_ul)
    {
	// use the old value, otherwise u_sync() may not work properly
	p_ul = old_value;
	u_sync(TRUE);
	p_ul = value;
    }
    else if (pp == &curbuf->b_p_ul)
    {
	// use the old value, otherwise u_sync() may not work properly
	curbuf->b_p_ul = old_value;
	u_sync(TRUE);
	curbuf->b_p_ul = value;
    }

#ifdef FEAT_LINEBREAK
    // 'numberwidth' must be positive
    else if (pp == &curwin->w_p_nuw)
    {
	if (curwin->w_p_nuw < 1)
	{
	    errmsg = e_positive;
	    curwin->w_p_nuw = 1;
	}
	if (curwin->w_p_nuw > 20)
	{
	    errmsg = e_invarg;
	    curwin->w_p_nuw = 20;
	}
	curwin->w_nrwidth_line_count = 0; // trigger a redraw
    }
#endif

#if defined(FEAT_TRANSPARENCY)
    /* 'transparency' is a number between 0 and 100 */
    else if (pp == &p_transp)
    {
	if (p_transp < 0 || p_transp > 100)
	{
	    errmsg = e_invarg;
            p_transp = old_value;
	}
        else if (gui.in_use)
            gui_mch_new_colors();
    }
#endif

#ifdef FEAT_GUI_MACVIM
    else if (pp == &p_blur)
    {
        if (p_blur < 0)
        {
            errmsg = e_invarg;
            p_blur = old_value;
        }
        else
        {
            gui_macvim_set_blur(p_blur);
        }
    }
#endif

    else if (pp == &curbuf->b_p_tw)
    {
	if (curbuf->b_p_tw < 0)
	{
	    errmsg = e_positive;
	    curbuf->b_p_tw = 0;
	}
#ifdef FEAT_SYN_HL
	{
	    win_T	*wp;
	    tabpage_T	*tp;

	    FOR_ALL_TAB_WINDOWS(tp, wp)
		check_colorcolumn(wp);
	}
#endif
    }

    /*
     * Check the bounds for numeric options here
     */
    if (Rows < min_rows() && full_screen)
    {
	if (errbuf != NULL)
	{
	    vim_snprintf((char *)errbuf, errbuflen,
			       _("E593: Need at least %d lines"), min_rows());
	    errmsg = errbuf;
	}
	Rows = min_rows();
    }
    if (Columns < MIN_COLUMNS && full_screen)
    {
	if (errbuf != NULL)
	{
	    vim_snprintf((char *)errbuf, errbuflen,
			    _("E594: Need at least %d columns"), MIN_COLUMNS);
	    errmsg = errbuf;
	}
	Columns = MIN_COLUMNS;
    }
    limit_screen_size();

    /*
     * If the screen (shell) height has been changed, assume it is the
     * physical screenheight.
     */
    if (old_Rows != Rows || old_Columns != Columns)
    {
	// Changing the screen size is not allowed while updating the screen.
	if (updating_screen)
	    *pp = old_value;
	else if (full_screen
#ifdef FEAT_GUI
		&& !gui.starting
#endif
	    )
	    set_shellsize((int)Columns, (int)Rows, TRUE);
	else
	{
	    // Postpone the resizing; check the size and cmdline position for
	    // messages.
	    check_shellsize();
	    if (cmdline_row > Rows - p_ch && Rows > p_ch)
		cmdline_row = Rows - p_ch;
	}
	if (p_window >= Rows || !option_was_set((char_u *)"window"))
	    p_window = Rows - 1;
    }

    if (curbuf->b_p_ts <= 0)
    {
	errmsg = e_positive;
	curbuf->b_p_ts = 8;
    }
    if (p_tm < 0)
    {
	errmsg = e_positive;
	p_tm = 0;
    }
    if ((curwin->w_p_scr <= 0
		|| (curwin->w_p_scr > curwin->w_height
		    && curwin->w_height > 0))
	    && full_screen)
    {
	if (pp == &(curwin->w_p_scr))
	{
	    if (curwin->w_p_scr != 0)
		errmsg = e_scroll;
	    win_comp_scroll(curwin);
	}
	// If 'scroll' became invalid because of a side effect silently adjust
	// it.
	else if (curwin->w_p_scr <= 0)
	    curwin->w_p_scr = 1;
	else // curwin->w_p_scr > curwin->w_height
	    curwin->w_p_scr = curwin->w_height;
    }
    if (p_hi < 0)
    {
	errmsg = e_positive;
	p_hi = 0;
    }
    else if (p_hi > 10000)
    {
	errmsg = e_invarg;
	p_hi = 10000;
    }
    if (p_re < 0 || p_re > 2)
    {
	errmsg = e_invarg;
	p_re = 0;
    }
    if (p_report < 0)
    {
	errmsg = e_positive;
	p_report = 1;
    }
    if ((p_sj < -100 || p_sj >= Rows) && full_screen)
    {
	if (Rows != old_Rows)	// Rows changed, just adjust p_sj
	    p_sj = Rows / 2;
	else
	{
	    errmsg = e_scroll;
	    p_sj = 1;
	}
    }
    if (p_so < 0 && full_screen)
    {
	errmsg = e_positive;
	p_so = 0;
    }
    if (p_siso < 0 && full_screen)
    {
	errmsg = e_positive;
	p_siso = 0;
    }
#ifdef FEAT_CMDWIN
    if (p_cwh < 1)
    {
	errmsg = e_positive;
	p_cwh = 1;
    }
#endif
    if (p_ut < 0)
    {
	errmsg = e_positive;
	p_ut = 2000;
    }
    if (p_ss < 0)
    {
	errmsg = e_positive;
	p_ss = 0;
    }

    // May set global value for local option.
    if ((opt_flags & (OPT_LOCAL | OPT_GLOBAL)) == 0)
	*(long *)get_varp_scope(&(options[opt_idx]), OPT_GLOBAL) = *pp;

    options[opt_idx].flags |= P_WAS_SET;

#if defined(FEAT_EVAL)
    // Don't do this while starting up, failure or recursively.
    if (!starting && errmsg == NULL && *get_vim_var_str(VV_OPTION_TYPE) == NUL)
    {
	char_u buf_old[11], buf_old_global[11], buf_new[11], buf_type[7];
	vim_snprintf((char *)buf_old, 10, "%ld", old_value);
	vim_snprintf((char *)buf_old_global, 10, "%ld", old_global_value);
	vim_snprintf((char *)buf_new, 10, "%ld", value);
	vim_snprintf((char *)buf_type, 7, "%s", (opt_flags & OPT_LOCAL) ? "local" : "global");
	set_vim_var_string(VV_OPTION_NEW, buf_new, -1);
	set_vim_var_string(VV_OPTION_OLD, buf_old, -1);
	set_vim_var_string(VV_OPTION_TYPE, buf_type, -1);
	if (opt_flags & OPT_LOCAL)
	{
	    set_vim_var_string(VV_OPTION_COMMAND, (char_u *)"setlocal", -1);
	    set_vim_var_string(VV_OPTION_OLDLOCAL, buf_old, -1);
	}
	if (opt_flags & OPT_GLOBAL)
	{
	    set_vim_var_string(VV_OPTION_COMMAND, (char_u *)"setglobal", -1);
	    set_vim_var_string(VV_OPTION_OLDGLOBAL, buf_old, -1);
	}
	if ((opt_flags & (OPT_LOCAL | OPT_GLOBAL)) == 0)
	{
	    set_vim_var_string(VV_OPTION_COMMAND, (char_u *)"set", -1);
	    set_vim_var_string(VV_OPTION_OLDLOCAL, buf_old, -1);
	    set_vim_var_string(VV_OPTION_OLDGLOBAL, buf_old_global, -1);
	}
	if (opt_flags & OPT_MODELINE)
	{
	    set_vim_var_string(VV_OPTION_COMMAND, (char_u *)"modeline", -1);
	    set_vim_var_string(VV_OPTION_OLDLOCAL, buf_old, -1);
	}
	apply_autocmds(EVENT_OPTIONSET, (char_u *)options[opt_idx].fullname,
							    NULL, FALSE, NULL);
	reset_v_option_vars();
    }
#endif

    comp_col();			    // in case 'columns' or 'ls' changed
    if (curwin->w_curswant != MAXCOL
		     && (options[opt_idx].flags & (P_CURSWANT | P_RALL)) != 0)
	curwin->w_set_curswant = TRUE;
    check_redraw(options[opt_idx].flags);

    return errmsg;
}

/*
 * Called after an option changed: check if something needs to be redrawn.
 */
    void
check_redraw(long_u flags)
{
    // Careful: P_RCLR and P_RALL are a combination of other P_ flags
    int		doclear = (flags & P_RCLR) == P_RCLR;
    int		all = ((flags & P_RALL) == P_RALL || doclear);

    if ((flags & P_RSTAT) || all)	// mark all status lines dirty
	status_redraw_all();

    if ((flags & P_RBUF) || (flags & P_RWIN) || all)
	changed_window_setting();
    if (flags & P_RBUF)
	redraw_curbuf_later(NOT_VALID);
    if (flags & P_RWINONLY)
	redraw_later(NOT_VALID);
    if (doclear)
	redraw_all_later(CLEAR);
    else if (all)
	redraw_all_later(NOT_VALID);
}

/*
 * Find index for option 'arg'.
 * Return -1 if not found.
 */
    int
findoption(char_u *arg)
{
    int		    opt_idx;
    char	    *s, *p;
    static short    quick_tab[27] = {0, 0};	// quick access table
    int		    is_term_opt;

    /*
     * For first call: Initialize the quick-access table.
     * It contains the index for the first option that starts with a certain
     * letter.  There are 26 letters, plus the first "t_" option.
     */
    if (quick_tab[1] == 0)
    {
	p = options[0].fullname;
	for (opt_idx = 1; (s = options[opt_idx].fullname) != NULL; opt_idx++)
	{
	    if (s[0] != p[0])
	    {
		if (s[0] == 't' && s[1] == '_')
		    quick_tab[26] = opt_idx;
		else
		    quick_tab[CharOrdLow(s[0])] = opt_idx;
	    }
	    p = s;
	}
    }

    /*
     * Check for name starting with an illegal character.
     */
#ifdef EBCDIC
    if (!islower(arg[0]))
#else
    if (arg[0] < 'a' || arg[0] > 'z')
#endif
	return -1;

    is_term_opt = (arg[0] == 't' && arg[1] == '_');
    if (is_term_opt)
	opt_idx = quick_tab[26];
    else
	opt_idx = quick_tab[CharOrdLow(arg[0])];
    for ( ; (s = options[opt_idx].fullname) != NULL; opt_idx++)
    {
	if (STRCMP(arg, s) == 0)		    // match full name
	    break;
    }
    if (s == NULL && !is_term_opt)
    {
	opt_idx = quick_tab[CharOrdLow(arg[0])];
	for ( ; options[opt_idx].fullname != NULL; opt_idx++)
	{
	    s = options[opt_idx].shortname;
	    if (s != NULL && STRCMP(arg, s) == 0)   // match short name
		break;
	    s = NULL;
	}
    }
    if (s == NULL)
	opt_idx = -1;
    return opt_idx;
}

#if defined(FEAT_EVAL) || defined(FEAT_TCL) || defined(FEAT_MZSCHEME)
/*
 * Get the value for an option.
 *
 * Returns:
 * Number or Toggle option: 1, *numval gets value.
 *	     String option: 0, *stringval gets allocated string.
 * Hidden Number or Toggle option: -1.
 *	     hidden String option: -2.
 *		   unknown option: -3.
 */
    int
get_option_value(
    char_u	*name,
    long	*numval,
    char_u	**stringval,	    // NULL when only checking existence
    int		opt_flags)
{
    int		opt_idx;
    char_u	*varp;

    opt_idx = findoption(name);
    if (opt_idx < 0)		    // unknown option
    {
	int key;

	if (STRLEN(name) == 4 && name[0] == 't' && name[1] == '_'
		&& (key = find_key_option(name, FALSE)) != 0)
	{
	    char_u key_name[2];
	    char_u *p;

	    if (key < 0)
	    {
		key_name[0] = KEY2TERMCAP0(key);
		key_name[1] = KEY2TERMCAP1(key);
	    }
	    else
	    {
		key_name[0] = KS_KEY;
		key_name[1] = (key & 0xff);
	    }
	    p = find_termcode(key_name);
	    if (p != NULL)
	    {
		if (stringval != NULL)
		    *stringval = vim_strsave(p);
		return 0;
	    }
	}
	return -3;
    }

    varp = get_varp_scope(&(options[opt_idx]), opt_flags);

    if (options[opt_idx].flags & P_STRING)
    {
	if (varp == NULL)		    // hidden option
	    return -2;
	if (stringval != NULL)
	{
#ifdef FEAT_CRYPT
	    // never return the value of the crypt key
	    if ((char_u **)varp == &curbuf->b_p_key
						&& **(char_u **)(varp) != NUL)
		*stringval = vim_strsave((char_u *)"*****");
	    else
#endif
		*stringval = vim_strsave(*(char_u **)(varp));
	}
	return 0;
    }

    if (varp == NULL)		    // hidden option
	return -1;
    if (options[opt_idx].flags & P_NUM)
	*numval = *(long *)varp;
    else
    {
	// Special case: 'modified' is b_changed, but we also want to consider
	// it set when 'ff' or 'fenc' changed.
	if ((int *)varp == &curbuf->b_changed)
	    *numval = curbufIsChanged();
	else
	    *numval = (long) *(int *)varp;
    }
    return 1;
}
#endif

#if defined(FEAT_PYTHON) || defined(FEAT_PYTHON3) || defined(PROTO)
/*
 * Returns the option attributes and its value. Unlike the above function it
 * will return either global value or local value of the option depending on
 * what was requested, but it will never return global value if it was
 * requested to return local one and vice versa. Neither it will return
 * buffer-local value if it was requested to return window-local one.
 *
 * Pretends that option is absent if it is not present in the requested scope
 * (i.e. has no global, window-local or buffer-local value depending on
 * opt_type). Uses
 *
 * Returned flags:
 *       0 hidden or unknown option, also option that does not have requested
 *	   type (see SREQ_* in vim.h)
 *  see SOPT_* in vim.h for other flags
 *
 * Possible opt_type values: see SREQ_* in vim.h
 */
    int
get_option_value_strict(
    char_u	*name,
    long	*numval,
    char_u	**stringval,	    // NULL when only obtaining attributes
    int		opt_type,
    void	*from)
{
    int		opt_idx;
    char_u	*varp = NULL;
    struct vimoption *p;
    int		r = 0;

    opt_idx = findoption(name);
    if (opt_idx < 0)
	return 0;

    p = &(options[opt_idx]);

    // Hidden option
    if (p->var == NULL)
	return 0;

    if (p->flags & P_BOOL)
	r |= SOPT_BOOL;
    else if (p->flags & P_NUM)
	r |= SOPT_NUM;
    else if (p->flags & P_STRING)
	r |= SOPT_STRING;

    if (p->indir == PV_NONE)
    {
	if (opt_type == SREQ_GLOBAL)
	    r |= SOPT_GLOBAL;
	else
	    return 0; // Did not request global-only option
    }
    else
    {
	if (p->indir & PV_BOTH)
	    r |= SOPT_GLOBAL;
	else if (opt_type == SREQ_GLOBAL)
	    return 0; // Requested global option

	if (p->indir & PV_WIN)
	{
	    if (opt_type == SREQ_BUF)
		return 0; // Did not request window-local option
	    else
		r |= SOPT_WIN;
	}
	else if (p->indir & PV_BUF)
	{
	    if (opt_type == SREQ_WIN)
		return 0; // Did not request buffer-local option
	    else
		r |= SOPT_BUF;
	}
    }

    if (stringval == NULL)
	return r;

    if (opt_type == SREQ_GLOBAL)
	varp = p->var;
    else
    {
	if (opt_type == SREQ_BUF)
	{
	    // Special case: 'modified' is b_changed, but we also want to
	    // consider it set when 'ff' or 'fenc' changed.
	    if (p->indir == PV_MOD)
	    {
		*numval = bufIsChanged((buf_T *)from);
		varp = NULL;
	    }
#ifdef FEAT_CRYPT
	    else if (p->indir == PV_KEY)
	    {
		// never return the value of the crypt key
		*stringval = NULL;
		varp = NULL;
	    }
#endif
	    else
	    {
		buf_T *save_curbuf = curbuf;

		// only getting a pointer, no need to use aucmd_prepbuf()
		curbuf = (buf_T *)from;
		curwin->w_buffer = curbuf;
		varp = get_varp(p);
		curbuf = save_curbuf;
		curwin->w_buffer = curbuf;
	    }
	}
	else if (opt_type == SREQ_WIN)
	{
	    win_T	*save_curwin = curwin;

	    curwin = (win_T *)from;
	    curbuf = curwin->w_buffer;
	    varp = get_varp(p);
	    curwin = save_curwin;
	    curbuf = curwin->w_buffer;
	}
	if (varp == p->var)
	    return (r | SOPT_UNSET);
    }

    if (varp != NULL)
    {
	if (p->flags & P_STRING)
	    *stringval = vim_strsave(*(char_u **)(varp));
	else if (p->flags & P_NUM)
	    *numval = *(long *) varp;
	else
	    *numval = *(int *)varp;
    }

    return r;
}

/*
 * Iterate over options. First argument is a pointer to a pointer to a
 * structure inside options[] array, second is option type like in the above
 * function.
 *
 * If first argument points to NULL it is assumed that iteration just started
 * and caller needs the very first value.
 * If first argument points to the end marker function returns NULL and sets
 * first argument to NULL.
 *
 * Returns full option name for current option on each call.
 */
    char_u *
option_iter_next(void **option, int opt_type)
{
    struct vimoption	*ret = NULL;
    do
    {
	if (*option == NULL)
	    *option = (void *) options;
	else if (((struct vimoption *) (*option))->fullname == NULL)
	{
	    *option = NULL;
	    return NULL;
	}
	else
	    *option = (void *) (((struct vimoption *) (*option)) + 1);

	ret = ((struct vimoption *) (*option));

	// Hidden option
	if (ret->var == NULL)
	{
	    ret = NULL;
	    continue;
	}

	switch (opt_type)
	{
	    case SREQ_GLOBAL:
		if (!(ret->indir == PV_NONE || ret->indir & PV_BOTH))
		    ret = NULL;
		break;
	    case SREQ_BUF:
		if (!(ret->indir & PV_BUF))
		    ret = NULL;
		break;
	    case SREQ_WIN:
		if (!(ret->indir & PV_WIN))
		    ret = NULL;
		break;
	    default:
		internal_error("option_iter_next()");
		return NULL;
	}
    }
    while (ret == NULL);

    return (char_u *)ret->fullname;
}
#endif

/*
 * Return the flags for the option at 'opt_idx'.
 */
    long_u
get_option_flags(int opt_idx)
{
    return options[opt_idx].flags;
}

/*
 * Set a flag for the option at 'opt_idx'.
 */
    void
set_option_flag(int opt_idx, long_u flag)
{
    options[opt_idx].flags |= flag;
}

/*
 * Clear a flag for the option at 'opt_idx'.
 */
    void
clear_option_flag(int opt_idx, long_u flag)
{
    options[opt_idx].flags &= ~flag;
}

/*
 * Returns TRUE if the option at 'opt_idx' is a global option
 */
    int
is_global_option(int opt_idx)
{
    return options[opt_idx].indir == PV_NONE;
}

/*
 * Returns TRUE if the option at 'opt_idx' is a global option which also has a
 * local value.
 */
    int
is_global_local_option(int opt_idx)
{
    return options[opt_idx].indir & PV_BOTH;
}

/*
 * Returns TRUE if the option at 'opt_idx' is a window-local option
 */
    int
is_window_local_option(int opt_idx)
{
    return options[opt_idx].var == VAR_WIN;
}

/*
 * Returns TRUE if the option at 'opt_idx' is a hidden option
 */
    int
is_hidden_option(int opt_idx)
{
    return options[opt_idx].var == NULL;
}

#if defined(FEAT_CRYPT) || defined(PROTO)
/*
 * Returns TRUE if the option at 'opt_idx' is a crypt key option
 */
    int
is_crypt_key_option(int opt_idx)
{
    return options[opt_idx].indir == PV_KEY;
}
#endif

/*
 * Set the value of option "name".
 * Use "string" for string options, use "number" for other options.
 *
 * Returns NULL on success or error message on error.
 */
    char *
set_option_value(
    char_u	*name,
    long	number,
    char_u	*string,
    int		opt_flags)	// OPT_LOCAL or 0 (both)
{
    int		opt_idx;
    char_u	*varp;
    long_u	flags;

    opt_idx = findoption(name);
    if (opt_idx < 0)
    {
	int key;

	if (STRLEN(name) == 4 && name[0] == 't' && name[1] == '_'
		&& (key = find_key_option(name, FALSE)) != 0)
	{
	    char_u key_name[2];

	    if (key < 0)
	    {
		key_name[0] = KEY2TERMCAP0(key);
		key_name[1] = KEY2TERMCAP1(key);
	    }
	    else
	    {
		key_name[0] = KS_KEY;
		key_name[1] = (key & 0xff);
	    }
	    add_termcode(key_name, string, FALSE);
	    if (full_screen)
		ttest(FALSE);
	    redraw_all_later(CLEAR);
	    return NULL;
	}

	semsg(_("E355: Unknown option: %s"), name);
    }
    else
    {
	flags = options[opt_idx].flags;
#ifdef HAVE_SANDBOX
	// Disallow changing some options in the sandbox
	if (sandbox > 0 && (flags & P_SECURE))
	{
	    emsg(_(e_sandbox));
	    return NULL;
	}
#endif
	if (flags & P_STRING)
	    return set_string_option(opt_idx, string, opt_flags);
	else
	{
	    varp = get_varp_scope(&(options[opt_idx]), opt_flags);
	    if (varp != NULL)	// hidden option is not changed
	    {
		if (number == 0 && string != NULL)
		{
		    int idx;

		    // Either we are given a string or we are setting option
		    // to zero.
		    for (idx = 0; string[idx] == '0'; ++idx)
			;
		    if (string[idx] != NUL || idx == 0)
		    {
			// There's another character after zeros or the string
			// is empty.  In both cases, we are trying to set a
			// num option using a string.
			semsg(_("E521: Number required: &%s = '%s'"),
								name, string);
			return NULL;     // do nothing as we hit an error

		    }
		}
		if (flags & P_NUM)
		    return set_num_option(opt_idx, varp, number,
							  NULL, 0, opt_flags);
		else
		    return set_bool_option(opt_idx, varp, (int)number,
								   opt_flags);
	    }
	}
    }
    return NULL;
}

/*
 * Get the terminal code for a terminal option.
 * Returns NULL when not found.
 */
    char_u *
get_term_code(char_u *tname)
{
    int	    opt_idx;
    char_u  *varp;

    if (tname[0] != 't' || tname[1] != '_' ||
	    tname[2] == NUL || tname[3] == NUL)
	return NULL;
    if ((opt_idx = findoption(tname)) >= 0)
    {
	varp = get_varp(&(options[opt_idx]));
	if (varp != NULL)
	    varp = *(char_u **)(varp);
	return varp;
    }
    return find_termcode(tname + 2);
}

    char_u *
get_highlight_default(void)
{
    int i;

    i = findoption((char_u *)"hl");
    if (i >= 0)
	return options[i].def_val[VI_DEFAULT];
    return (char_u *)NULL;
}

    char_u *
get_encoding_default(void)
{
    int i;

    i = findoption((char_u *)"enc");
    if (i >= 0)
	return options[i].def_val[VI_DEFAULT];
    return (char_u *)NULL;
}

/*
 * Translate a string like "t_xx", "<t_xx>" or "<S-Tab>" to a key number.
 * When "has_lt" is true there is a '<' before "*arg_arg".
 * Returns 0 when the key is not recognized.
 */
    static int
find_key_option(char_u *arg_arg, int has_lt)
{
    int		key = 0;
    int		modifiers;
    char_u	*arg = arg_arg;

    /*
     * Don't use get_special_key_code() for t_xx, we don't want it to call
     * add_termcap_entry().
     */
    if (arg[0] == 't' && arg[1] == '_' && arg[2] && arg[3])
	key = TERMCAP2KEY(arg[2], arg[3]);
    else if (has_lt)
    {
	--arg;			    // put arg at the '<'
	modifiers = 0;
	key = find_special_key(&arg, &modifiers, TRUE, TRUE, FALSE, TRUE, NULL);
	if (modifiers)		    // can't handle modifiers here
	    key = 0;
    }
    return key;
}

/*
 * if 'all' == 0: show changed options
 * if 'all' == 1: show all normal options
 * if 'all' == 2: show all terminal options
 */
    static void
showoptions(
    int		all,
    int		opt_flags)	// OPT_LOCAL and/or OPT_GLOBAL
{
    struct vimoption	*p;
    int			col;
    int			isterm;
    char_u		*varp;
    struct vimoption	**items;
    int			item_count;
    int			run;
    int			row, rows;
    int			cols;
    int			i;
    int			len;

#define INC 20
#define GAP 3

    items = ALLOC_MULT(struct vimoption *, PARAM_COUNT);
    if (items == NULL)
	return;

    // Highlight title
    if (all == 2)
	msg_puts_title(_("\n--- Terminal codes ---"));
    else if (opt_flags & OPT_GLOBAL)
	msg_puts_title(_("\n--- Global option values ---"));
    else if (opt_flags & OPT_LOCAL)
	msg_puts_title(_("\n--- Local option values ---"));
    else
	msg_puts_title(_("\n--- Options ---"));

    /*
     * do the loop two times:
     * 1. display the short items
     * 2. display the long items (only strings and numbers)
     */
    for (run = 1; run <= 2 && !got_int; ++run)
    {
	/*
	 * collect the items in items[]
	 */
	item_count = 0;
	for (p = &options[0]; p->fullname != NULL; p++)
	{
	    // apply :filter /pat/
	    if (message_filtered((char_u *) p->fullname))
		continue;

	    varp = NULL;
	    isterm = istermoption(p);
	    if (opt_flags != 0)
	    {
		if (p->indir != PV_NONE && !isterm)
		    varp = get_varp_scope(p, opt_flags);
	    }
	    else
		varp = get_varp(p);
	    if (varp != NULL
		    && ((all == 2 && isterm)
			|| (all == 1 && !isterm)
			|| (all == 0 && !optval_default(p, varp, p_cp))))
	    {
		if (p->flags & P_BOOL)
		    len = 1;		// a toggle option fits always
		else
		{
		    option_value2string(p, opt_flags);
		    len = (int)STRLEN(p->fullname) + vim_strsize(NameBuff) + 1;
		}
		if ((len <= INC - GAP && run == 1) ||
						(len > INC - GAP && run == 2))
		    items[item_count++] = p;
	    }
	}

	/*
	 * display the items
	 */
	if (run == 1)
	{
	    cols = (Columns + GAP - 3) / INC;
	    if (cols == 0)
		cols = 1;
	    rows = (item_count + cols - 1) / cols;
	}
	else	// run == 2
	    rows = item_count;
	for (row = 0; row < rows && !got_int; ++row)
	{
	    msg_putchar('\n');			// go to next line
	    if (got_int)			// 'q' typed in more
		break;
	    col = 0;
	    for (i = row; i < item_count; i += rows)
	    {
		msg_col = col;			// make columns
		showoneopt(items[i], opt_flags);
		col += INC;
	    }
	    out_flush();
	    ui_breakcheck();
	}
    }
    vim_free(items);
}

/*
 * Return TRUE if option "p" has its default value.
 */
    static int
optval_default(struct vimoption *p, char_u *varp, int compatible)
{
    int		dvi;

    if (varp == NULL)
	return TRUE;	    // hidden option is always at default
    dvi = ((p->flags & P_VI_DEF) || compatible) ? VI_DEFAULT : VIM_DEFAULT;
    if (p->flags & P_NUM)
	return (*(long *)varp == (long)(long_i)p->def_val[dvi]);
    if (p->flags & P_BOOL)
			// the cast to long is required for Manx C, long_i is
			// needed for MSVC
	return (*(int *)varp == (int)(long)(long_i)p->def_val[dvi]);
    // P_STRING
    return (STRCMP(*(char_u **)varp, p->def_val[dvi]) == 0);
}

/*
 * showoneopt: show the value of one option
 * must not be called with a hidden option!
 */
    static void
showoneopt(
    struct vimoption	*p,
    int			opt_flags)	// OPT_LOCAL or OPT_GLOBAL
{
    char_u	*varp;
    int		save_silent = silent_mode;

    silent_mode = FALSE;
    info_message = TRUE;	// use mch_msg(), not mch_errmsg()

    varp = get_varp_scope(p, opt_flags);

    // for 'modified' we also need to check if 'ff' or 'fenc' changed.
    if ((p->flags & P_BOOL) && ((int *)varp == &curbuf->b_changed
					? !curbufIsChanged() : !*(int *)varp))
	msg_puts("no");
    else if ((p->flags & P_BOOL) && *(int *)varp < 0)
	msg_puts("--");
    else
	msg_puts("  ");
    msg_puts(p->fullname);
    if (!(p->flags & P_BOOL))
    {
	msg_putchar('=');
	// put value string in NameBuff
	option_value2string(p, opt_flags);
	msg_outtrans(NameBuff);
    }

    silent_mode = save_silent;
    info_message = FALSE;
}

/*
 * Write modified options as ":set" commands to a file.
 *
 * There are three values for "opt_flags":
 * OPT_GLOBAL:		   Write global option values and fresh values of
 *			   buffer-local options (used for start of a session
 *			   file).
 * OPT_GLOBAL + OPT_LOCAL: Idem, add fresh values of window-local options for
 *			   curwin (used for a vimrc file).
 * OPT_LOCAL:		   Write buffer-local option values for curbuf, fresh
 *			   and local values for window-local options of
 *			   curwin.  Local values are also written when at the
 *			   default value, because a modeline or autocommand
 *			   may have set them when doing ":edit file" and the
 *			   user has set them back at the default or fresh
 *			   value.
 *			   When "local_only" is TRUE, don't write fresh
 *			   values, only local values (for ":mkview").
 * (fresh value = value used for a new buffer or window for a local option).
 *
 * Return FAIL on error, OK otherwise.
 */
    int
makeset(FILE *fd, int opt_flags, int local_only)
{
    struct vimoption	*p;
    char_u		*varp;			// currently used value
    char_u		*varp_fresh;		// local value
    char_u		*varp_local = NULL;	// fresh value
    char		*cmd;
    int			round;
    int			pri;

    /*
     * The options that don't have a default (terminal name, columns, lines)
     * are never written.  Terminal options are also not written.
     * Do the loop over "options[]" twice: once for options with the
     * P_PRI_MKRC flag and once without.
     */
    for (pri = 1; pri >= 0; --pri)
    {
      for (p = &options[0]; !istermoption(p); p++)
	if (!(p->flags & P_NO_MKRC)
		&& !istermoption(p)
		&& ((pri == 1) == ((p->flags & P_PRI_MKRC) != 0)))
	{
	    // skip global option when only doing locals
	    if (p->indir == PV_NONE && !(opt_flags & OPT_GLOBAL))
		continue;

	    // Do not store options like 'bufhidden' and 'syntax' in a vimrc
	    // file, they are always buffer-specific.
	    if ((opt_flags & OPT_GLOBAL) && (p->flags & P_NOGLOB))
		continue;

	    // Global values are only written when not at the default value.
	    varp = get_varp_scope(p, opt_flags);
	    if ((opt_flags & OPT_GLOBAL) && optval_default(p, varp, p_cp))
		continue;

	    round = 2;
	    if (p->indir != PV_NONE)
	    {
		if (p->var == VAR_WIN)
		{
		    // skip window-local option when only doing globals
		    if (!(opt_flags & OPT_LOCAL))
			continue;
		    // When fresh value of window-local option is not at the
		    // default, need to write it too.
		    if (!(opt_flags & OPT_GLOBAL) && !local_only)
		    {
			varp_fresh = get_varp_scope(p, OPT_GLOBAL);
			if (!optval_default(p, varp_fresh, p_cp))
			{
			    round = 1;
			    varp_local = varp;
			    varp = varp_fresh;
			}
		    }
		}
	    }

	    // Round 1: fresh value for window-local options.
	    // Round 2: other values
	    for ( ; round <= 2; varp = varp_local, ++round)
	    {
		if (round == 1 || (opt_flags & OPT_GLOBAL))
		    cmd = "set";
		else
		    cmd = "setlocal";

		if (p->flags & P_BOOL)
		{
		    if (put_setbool(fd, cmd, p->fullname, *(int *)varp) == FAIL)
			return FAIL;
		}
		else if (p->flags & P_NUM)
		{
		    if (put_setnum(fd, cmd, p->fullname, (long *)varp) == FAIL)
			return FAIL;
		}
		else    // P_STRING
		{
		    int		do_endif = FALSE;

		    // Don't set 'syntax' and 'filetype' again if the value is
		    // already right, avoids reloading the syntax file.
		    if (
#if defined(FEAT_SYN_HL)
			    p->indir == PV_SYN ||
#endif
			    p->indir == PV_FT)
		    {
			if (fprintf(fd, "if &%s != '%s'", p->fullname,
						       *(char_u **)(varp)) < 0
				|| put_eol(fd) < 0)
			    return FAIL;
			do_endif = TRUE;
		    }
		    if (put_setstring(fd, cmd, p->fullname, (char_u **)varp,
							     p->flags) == FAIL)
			return FAIL;
		    if (do_endif)
		    {
			if (put_line(fd, "endif") == FAIL)
			    return FAIL;
		    }
		}
	    }
	}
    }
    return OK;
}

#if defined(FEAT_FOLDING) || defined(PROTO)
/*
 * Generate set commands for the local fold options only.  Used when
 * 'sessionoptions' or 'viewoptions' contains "folds" but not "options".
 */
    int
makefoldset(FILE *fd)
{
    if (put_setstring(fd, "setlocal", "fdm", &curwin->w_p_fdm, 0) == FAIL
# ifdef FEAT_EVAL
	    || put_setstring(fd, "setlocal", "fde", &curwin->w_p_fde, 0)
								       == FAIL
# endif
	    || put_setstring(fd, "setlocal", "fmr", &curwin->w_p_fmr, 0)
								       == FAIL
	    || put_setstring(fd, "setlocal", "fdi", &curwin->w_p_fdi, 0)
								       == FAIL
	    || put_setnum(fd, "setlocal", "fdl", &curwin->w_p_fdl) == FAIL
	    || put_setnum(fd, "setlocal", "fml", &curwin->w_p_fml) == FAIL
	    || put_setnum(fd, "setlocal", "fdn", &curwin->w_p_fdn) == FAIL
	    || put_setbool(fd, "setlocal", "fen", curwin->w_p_fen) == FAIL
	    )
	return FAIL;

    return OK;
}
#endif

    static int
put_setstring(
    FILE	*fd,
    char	*cmd,
    char	*name,
    char_u	**valuep,
    long_u	flags)
{
    char_u	*s;
    char_u	*buf = NULL;
    char_u	*part = NULL;
    char_u	*p;

    if (fprintf(fd, "%s %s=", cmd, name) < 0)
	return FAIL;
    if (*valuep != NULL)
    {
	// Output 'pastetoggle' as key names.  For other
	// options some characters have to be escaped with
	// CTRL-V or backslash
	if (valuep == &p_pt)
	{
	    s = *valuep;
	    while (*s != NUL)
		if (put_escstr(fd, str2special(&s, FALSE), 2) == FAIL)
		    return FAIL;
	}
	// expand the option value, replace $HOME by ~
	else if ((flags & P_EXPAND) != 0)
	{
	    int  size = (int)STRLEN(*valuep) + 1;

	    // replace home directory in the whole option value into "buf"
	    buf = alloc(size);
	    if (buf == NULL)
		goto fail;
	    home_replace(NULL, *valuep, buf, size, FALSE);

	    // If the option value is longer than MAXPATHL, we need to append
	    // each comma separated part of the option separately, so that it
	    // can be expanded when read back.
	    if (size >= MAXPATHL && (flags & P_COMMA) != 0
					   && vim_strchr(*valuep, ',') != NULL)
	    {
		part = alloc(size);
		if (part == NULL)
		    goto fail;

		// write line break to clear the option, e.g. ':set rtp='
		if (put_eol(fd) == FAIL)
		    goto fail;

		p = buf;
		while (*p != NUL)
		{
		    // for each comma separated option part, append value to
		    // the option, :set rtp+=value
		    if (fprintf(fd, "%s %s+=", cmd, name) < 0)
			goto fail;
		    (void)copy_option_part(&p, part, size,  ",");
		    if (put_escstr(fd, part, 2) == FAIL || put_eol(fd) == FAIL)
			goto fail;
		}
		vim_free(buf);
		vim_free(part);
		return OK;
	    }
	    if (put_escstr(fd, buf, 2) == FAIL)
	    {
		vim_free(buf);
		return FAIL;
	    }
	    vim_free(buf);
	}
	else if (put_escstr(fd, *valuep, 2) == FAIL)
	    return FAIL;
    }
    if (put_eol(fd) < 0)
	return FAIL;
    return OK;
fail:
    vim_free(buf);
    vim_free(part);
    return FAIL;
}

    static int
put_setnum(
    FILE	*fd,
    char	*cmd,
    char	*name,
    long	*valuep)
{
    long	wc;

    if (fprintf(fd, "%s %s=", cmd, name) < 0)
	return FAIL;
    if (wc_use_keyname((char_u *)valuep, &wc))
    {
	// print 'wildchar' and 'wildcharm' as a key name
	if (fputs((char *)get_special_key_name((int)wc, 0), fd) < 0)
	    return FAIL;
    }
    else if (fprintf(fd, "%ld", *valuep) < 0)
	return FAIL;
    if (put_eol(fd) < 0)
	return FAIL;
    return OK;
}

    static int
put_setbool(
    FILE	*fd,
    char	*cmd,
    char	*name,
    int		value)
{
    if (value < 0)	// global/local option using global value
	return OK;
    if (fprintf(fd, "%s %s%s", cmd, value ? "" : "no", name) < 0
	    || put_eol(fd) < 0)
	return FAIL;
    return OK;
}

/*
 * Clear all the terminal options.
 * If the option has been allocated, free the memory.
 * Terminal options are never hidden or indirect.
 */
    void
clear_termoptions(void)
{
    /*
     * Reset a few things before clearing the old options. This may cause
     * outputting a few things that the terminal doesn't understand, but the
     * screen will be cleared later, so this is OK.
     */
    mch_setmouse(FALSE);	    // switch mouse off
#ifdef FEAT_TITLE
    mch_restore_title(SAVE_RESTORE_BOTH);    // restore window titles
#endif
#if defined(FEAT_XCLIPBOARD) && defined(FEAT_GUI)
    // When starting the GUI close the display opened for the clipboard.
    // After restoring the title, because that will need the display.
    if (gui.starting)
	clear_xterm_clip();
#endif
    stoptermcap();			// stop termcap mode

    free_termoptions();
}

    void
free_termoptions(void)
{
    struct vimoption   *p;

    for (p = options; p->fullname != NULL; p++)
	if (istermoption(p))
	{
	    if (p->flags & P_ALLOCED)
		free_string_option(*(char_u **)(p->var));
	    if (p->flags & P_DEF_ALLOCED)
		free_string_option(p->def_val[VI_DEFAULT]);
	    *(char_u **)(p->var) = empty_option;
	    p->def_val[VI_DEFAULT] = empty_option;
	    p->flags &= ~(P_ALLOCED|P_DEF_ALLOCED);
#ifdef FEAT_EVAL
	    // remember where the option was cleared
	    set_option_sctx_idx((int)(p - options), OPT_GLOBAL, current_sctx);
#endif
	}
    clear_termcodes();
}

/*
 * Free the string for one term option, if it was allocated.
 * Set the string to empty_option and clear allocated flag.
 * "var" points to the option value.
 */
    void
free_one_termoption(char_u *var)
{
    struct vimoption   *p;

    for (p = &options[0]; p->fullname != NULL; p++)
	if (p->var == var)
	{
	    if (p->flags & P_ALLOCED)
		free_string_option(*(char_u **)(p->var));
	    *(char_u **)(p->var) = empty_option;
	    p->flags &= ~P_ALLOCED;
	    break;
	}
}

/*
 * Set the terminal option defaults to the current value.
 * Used after setting the terminal name.
 */
    void
set_term_defaults(void)
{
    struct vimoption   *p;

    for (p = &options[0]; p->fullname != NULL; p++)
    {
	if (istermoption(p) && p->def_val[VI_DEFAULT] != *(char_u **)(p->var))
	{
	    if (p->flags & P_DEF_ALLOCED)
	    {
		free_string_option(p->def_val[VI_DEFAULT]);
		p->flags &= ~P_DEF_ALLOCED;
	    }
	    p->def_val[VI_DEFAULT] = *(char_u **)(p->var);
	    if (p->flags & P_ALLOCED)
	    {
		p->flags |= P_DEF_ALLOCED;
		p->flags &= ~P_ALLOCED;	 // don't free the value now
	    }
	}
    }
}

/*
 * return TRUE if 'p' starts with 't_'
 */
    static int
istermoption(struct vimoption *p)
{
    return (p->fullname[0] == 't' && p->fullname[1] == '_');
}

/*
 * Returns TRUE if the option at 'opt_idx' starts with 't_'
 */
    int
istermoption_idx(int opt_idx)
{
    return istermoption(&options[opt_idx]);
}

#if defined(FEAT_PYTHON) || defined(FEAT_PYTHON3) || defined(PROTO)
/*
 * Unset local option value, similar to ":set opt<".
 */
    void
unset_global_local_option(char_u *name, void *from)
{
    struct vimoption *p;
    int		opt_idx;
    buf_T	*buf = (buf_T *)from;

    opt_idx = findoption(name);
    if (opt_idx < 0)
	return;
    p = &(options[opt_idx]);

    switch ((int)p->indir)
    {
	// global option with local value: use local value if it's been set
	case PV_EP:
	    clear_string_option(&buf->b_p_ep);
	    break;
	case PV_KP:
	    clear_string_option(&buf->b_p_kp);
	    break;
	case PV_PATH:
	    clear_string_option(&buf->b_p_path);
	    break;
	case PV_AR:
	    buf->b_p_ar = -1;
	    break;
	case PV_BKC:
	    clear_string_option(&buf->b_p_bkc);
	    buf->b_bkc_flags = 0;
	    break;
	case PV_TAGS:
	    clear_string_option(&buf->b_p_tags);
	    break;
	case PV_TC:
	    clear_string_option(&buf->b_p_tc);
	    buf->b_tc_flags = 0;
	    break;
        case PV_SISO:
            curwin->w_p_siso = -1;
            break;
        case PV_SO:
            curwin->w_p_so = -1;
            break;
#ifdef FEAT_FIND_ID
	case PV_DEF:
	    clear_string_option(&buf->b_p_def);
	    break;
	case PV_INC:
	    clear_string_option(&buf->b_p_inc);
	    break;
#endif
	case PV_DICT:
	    clear_string_option(&buf->b_p_dict);
	    break;
	case PV_TSR:
	    clear_string_option(&buf->b_p_tsr);
	    break;
	case PV_FP:
	    clear_string_option(&buf->b_p_fp);
	    break;
#ifdef FEAT_QUICKFIX
	case PV_EFM:
	    clear_string_option(&buf->b_p_efm);
	    break;
	case PV_GP:
	    clear_string_option(&buf->b_p_gp);
	    break;
	case PV_MP:
	    clear_string_option(&buf->b_p_mp);
	    break;
#endif
#if defined(FEAT_BEVAL) && defined(FEAT_EVAL)
	case PV_BEXPR:
	    clear_string_option(&buf->b_p_bexpr);
	    break;
#endif
#if defined(FEAT_CRYPT)
	case PV_CM:
	    clear_string_option(&buf->b_p_cm);
	    break;
#endif
#ifdef FEAT_LINEBREAK
	case PV_SBR:
	    clear_string_option(&((win_T *)from)->w_p_sbr);
	    break;
#endif
#ifdef FEAT_STL_OPT
	case PV_STL:
	    clear_string_option(&((win_T *)from)->w_p_stl);
	    break;
#endif
	case PV_UL:
	    buf->b_p_ul = NO_LOCAL_UNDOLEVEL;
	    break;
#ifdef FEAT_LISP
	case PV_LW:
	    clear_string_option(&buf->b_p_lw);
	    break;
#endif
	case PV_MENC:
	    clear_string_option(&buf->b_p_menc);
	    break;
    }
}
#endif

/*
 * Get pointer to option variable, depending on local or global scope.
 */
    static char_u *
get_varp_scope(struct vimoption *p, int opt_flags)
{
    if ((opt_flags & OPT_GLOBAL) && p->indir != PV_NONE)
    {
	if (p->var == VAR_WIN)
	    return (char_u *)GLOBAL_WO(get_varp(p));
	return p->var;
    }
    if ((opt_flags & OPT_LOCAL) && ((int)p->indir & PV_BOTH))
    {
	switch ((int)p->indir)
	{
	    case PV_FP:   return (char_u *)&(curbuf->b_p_fp);
#ifdef FEAT_QUICKFIX
	    case PV_EFM:  return (char_u *)&(curbuf->b_p_efm);
	    case PV_GP:   return (char_u *)&(curbuf->b_p_gp);
	    case PV_MP:   return (char_u *)&(curbuf->b_p_mp);
#endif
	    case PV_EP:   return (char_u *)&(curbuf->b_p_ep);
	    case PV_KP:   return (char_u *)&(curbuf->b_p_kp);
	    case PV_PATH: return (char_u *)&(curbuf->b_p_path);
	    case PV_AR:   return (char_u *)&(curbuf->b_p_ar);
	    case PV_TAGS: return (char_u *)&(curbuf->b_p_tags);
	    case PV_TC:   return (char_u *)&(curbuf->b_p_tc);
            case PV_SISO: return (char_u *)&(curwin->w_p_siso);
            case PV_SO:   return (char_u *)&(curwin->w_p_so);
#ifdef FEAT_FIND_ID
	    case PV_DEF:  return (char_u *)&(curbuf->b_p_def);
	    case PV_INC:  return (char_u *)&(curbuf->b_p_inc);
#endif
	    case PV_DICT: return (char_u *)&(curbuf->b_p_dict);
	    case PV_TSR:  return (char_u *)&(curbuf->b_p_tsr);
#if defined(FEAT_BEVAL) && defined(FEAT_EVAL)
	    case PV_BEXPR: return (char_u *)&(curbuf->b_p_bexpr);
#endif
#if defined(FEAT_CRYPT)
	    case PV_CM:	  return (char_u *)&(curbuf->b_p_cm);
#endif
#ifdef FEAT_LINEBREAK
	    case PV_SBR:  return (char_u *)&(curwin->w_p_sbr);
#endif
#ifdef FEAT_STL_OPT
	    case PV_STL:  return (char_u *)&(curwin->w_p_stl);
#endif
	    case PV_UL:   return (char_u *)&(curbuf->b_p_ul);
#ifdef FEAT_LISP
	    case PV_LW:   return (char_u *)&(curbuf->b_p_lw);
#endif
	    case PV_BKC:  return (char_u *)&(curbuf->b_p_bkc);
	    case PV_MENC: return (char_u *)&(curbuf->b_p_menc);
	}
	return NULL; // "cannot happen"
    }
    return get_varp(p);
}

/*
 * Get pointer to option variable at 'opt_idx', depending on local or global
 * scope.
 */
    char_u *
get_option_varp_scope(int opt_idx, int opt_flags)
{
    return get_varp_scope(&(options[opt_idx]), opt_flags);
}

/*
 * Get pointer to option variable.
 */
    static char_u *
get_varp(struct vimoption *p)
{
    // hidden option, always return NULL
    if (p->var == NULL)
	return NULL;

    switch ((int)p->indir)
    {
	case PV_NONE:	return p->var;

	// global option with local value: use local value if it's been set
	case PV_EP:	return *curbuf->b_p_ep != NUL
				    ? (char_u *)&curbuf->b_p_ep : p->var;
	case PV_KP:	return *curbuf->b_p_kp != NUL
				    ? (char_u *)&curbuf->b_p_kp : p->var;
	case PV_PATH:	return *curbuf->b_p_path != NUL
				    ? (char_u *)&(curbuf->b_p_path) : p->var;
	case PV_AR:	return curbuf->b_p_ar >= 0
				    ? (char_u *)&(curbuf->b_p_ar) : p->var;
	case PV_TAGS:	return *curbuf->b_p_tags != NUL
				    ? (char_u *)&(curbuf->b_p_tags) : p->var;
	case PV_TC:	return *curbuf->b_p_tc != NUL
				    ? (char_u *)&(curbuf->b_p_tc) : p->var;
	case PV_BKC:	return *curbuf->b_p_bkc != NUL
				    ? (char_u *)&(curbuf->b_p_bkc) : p->var;
	case PV_SISO:	return curwin->w_p_siso >= 0
				    ? (char_u *)&(curwin->w_p_siso) : p->var;
	case PV_SO:	return curwin->w_p_so >= 0
				    ? (char_u *)&(curwin->w_p_so) : p->var;
#ifdef FEAT_FIND_ID
	case PV_DEF:	return *curbuf->b_p_def != NUL
				    ? (char_u *)&(curbuf->b_p_def) : p->var;
	case PV_INC:	return *curbuf->b_p_inc != NUL
				    ? (char_u *)&(curbuf->b_p_inc) : p->var;
#endif
	case PV_DICT:	return *curbuf->b_p_dict != NUL
				    ? (char_u *)&(curbuf->b_p_dict) : p->var;
	case PV_TSR:	return *curbuf->b_p_tsr != NUL
				    ? (char_u *)&(curbuf->b_p_tsr) : p->var;
	case PV_FP:	return *curbuf->b_p_fp != NUL
				    ? (char_u *)&(curbuf->b_p_fp) : p->var;
#ifdef FEAT_QUICKFIX
	case PV_EFM:	return *curbuf->b_p_efm != NUL
				    ? (char_u *)&(curbuf->b_p_efm) : p->var;
	case PV_GP:	return *curbuf->b_p_gp != NUL
				    ? (char_u *)&(curbuf->b_p_gp) : p->var;
	case PV_MP:	return *curbuf->b_p_mp != NUL
				    ? (char_u *)&(curbuf->b_p_mp) : p->var;
#endif
#if defined(FEAT_BEVAL) && defined(FEAT_EVAL)
	case PV_BEXPR:	return *curbuf->b_p_bexpr != NUL
				    ? (char_u *)&(curbuf->b_p_bexpr) : p->var;
#endif
#if defined(FEAT_CRYPT)
	case PV_CM:	return *curbuf->b_p_cm != NUL
				    ? (char_u *)&(curbuf->b_p_cm) : p->var;
#endif
#ifdef FEAT_LINEBREAK
	case PV_SBR:	return *curwin->w_p_sbr != NUL
				    ? (char_u *)&(curwin->w_p_sbr) : p->var;
#endif
#ifdef FEAT_STL_OPT
	case PV_STL:	return *curwin->w_p_stl != NUL
				    ? (char_u *)&(curwin->w_p_stl) : p->var;
#endif
	case PV_UL:	return curbuf->b_p_ul != NO_LOCAL_UNDOLEVEL
				    ? (char_u *)&(curbuf->b_p_ul) : p->var;
#ifdef FEAT_LISP
	case PV_LW:	return *curbuf->b_p_lw != NUL
				    ? (char_u *)&(curbuf->b_p_lw) : p->var;
#endif
	case PV_MENC:	return *curbuf->b_p_menc != NUL
				    ? (char_u *)&(curbuf->b_p_menc) : p->var;
#ifdef FEAT_ARABIC
	case PV_ARAB:	return (char_u *)&(curwin->w_p_arab);
#endif
	case PV_LIST:	return (char_u *)&(curwin->w_p_list);
#ifdef FEAT_SPELL
	case PV_SPELL:	return (char_u *)&(curwin->w_p_spell);
#endif
#ifdef FEAT_SYN_HL
	case PV_CUC:	return (char_u *)&(curwin->w_p_cuc);
	case PV_CUL:	return (char_u *)&(curwin->w_p_cul);
	case PV_CULOPT:	return (char_u *)&(curwin->w_p_culopt);
	case PV_CC:	return (char_u *)&(curwin->w_p_cc);
#endif
#ifdef FEAT_DIFF
	case PV_DIFF:	return (char_u *)&(curwin->w_p_diff);
#endif
#ifdef FEAT_FOLDING
	case PV_FDC:	return (char_u *)&(curwin->w_p_fdc);
	case PV_FEN:	return (char_u *)&(curwin->w_p_fen);
	case PV_FDI:	return (char_u *)&(curwin->w_p_fdi);
	case PV_FDL:	return (char_u *)&(curwin->w_p_fdl);
	case PV_FDM:	return (char_u *)&(curwin->w_p_fdm);
	case PV_FML:	return (char_u *)&(curwin->w_p_fml);
	case PV_FDN:	return (char_u *)&(curwin->w_p_fdn);
# ifdef FEAT_EVAL
	case PV_FDE:	return (char_u *)&(curwin->w_p_fde);
	case PV_FDT:	return (char_u *)&(curwin->w_p_fdt);
# endif
	case PV_FMR:	return (char_u *)&(curwin->w_p_fmr);
#endif
	case PV_NU:	return (char_u *)&(curwin->w_p_nu);
	case PV_RNU:	return (char_u *)&(curwin->w_p_rnu);
#ifdef FEAT_LINEBREAK
	case PV_NUW:	return (char_u *)&(curwin->w_p_nuw);
#endif
	case PV_WFH:	return (char_u *)&(curwin->w_p_wfh);
	case PV_WFW:	return (char_u *)&(curwin->w_p_wfw);
#if defined(FEAT_QUICKFIX)
	case PV_PVW:	return (char_u *)&(curwin->w_p_pvw);
#endif
#ifdef FEAT_RIGHTLEFT
	case PV_RL:	return (char_u *)&(curwin->w_p_rl);
	case PV_RLC:	return (char_u *)&(curwin->w_p_rlc);
#endif
	case PV_SCROLL:	return (char_u *)&(curwin->w_p_scr);
	case PV_WRAP:	return (char_u *)&(curwin->w_p_wrap);
#ifdef FEAT_LINEBREAK
	case PV_LBR:	return (char_u *)&(curwin->w_p_lbr);
	case PV_BRI:	return (char_u *)&(curwin->w_p_bri);
	case PV_BRIOPT: return (char_u *)&(curwin->w_p_briopt);
#endif
	case PV_WCR:	return (char_u *)&(curwin->w_p_wcr);
	case PV_SCBIND: return (char_u *)&(curwin->w_p_scb);
	case PV_CRBIND: return (char_u *)&(curwin->w_p_crb);
#ifdef FEAT_CONCEAL
	case PV_COCU:   return (char_u *)&(curwin->w_p_cocu);
	case PV_COLE:   return (char_u *)&(curwin->w_p_cole);
#endif
#ifdef FEAT_TERMINAL
	case PV_TWK:    return (char_u *)&(curwin->w_p_twk);
	case PV_TWS:    return (char_u *)&(curwin->w_p_tws);
	case PV_TWSL:	return (char_u *)&(curbuf->b_p_twsl);
#endif

	case PV_AI:	return (char_u *)&(curbuf->b_p_ai);
	case PV_BIN:	return (char_u *)&(curbuf->b_p_bin);
	case PV_BOMB:	return (char_u *)&(curbuf->b_p_bomb);
	case PV_BH:	return (char_u *)&(curbuf->b_p_bh);
	case PV_BT:	return (char_u *)&(curbuf->b_p_bt);
	case PV_BL:	return (char_u *)&(curbuf->b_p_bl);
	case PV_CI:	return (char_u *)&(curbuf->b_p_ci);
#ifdef FEAT_CINDENT
	case PV_CIN:	return (char_u *)&(curbuf->b_p_cin);
	case PV_CINK:	return (char_u *)&(curbuf->b_p_cink);
	case PV_CINO:	return (char_u *)&(curbuf->b_p_cino);
#endif
#if defined(FEAT_SMARTINDENT) || defined(FEAT_CINDENT)
	case PV_CINW:	return (char_u *)&(curbuf->b_p_cinw);
#endif
	case PV_COM:	return (char_u *)&(curbuf->b_p_com);
#ifdef FEAT_FOLDING
	case PV_CMS:	return (char_u *)&(curbuf->b_p_cms);
#endif
	case PV_CPT:	return (char_u *)&(curbuf->b_p_cpt);
#ifdef BACKSLASH_IN_FILENAME
	case PV_CSL:	return (char_u *)&(curbuf->b_p_csl);
#endif
#ifdef FEAT_COMPL_FUNC
	case PV_CFU:	return (char_u *)&(curbuf->b_p_cfu);
	case PV_OFU:	return (char_u *)&(curbuf->b_p_ofu);
#endif
#ifdef FEAT_EVAL
	case PV_TFU:	return (char_u *)&(curbuf->b_p_tfu);
#endif
	case PV_EOL:	return (char_u *)&(curbuf->b_p_eol);
	case PV_FIXEOL:	return (char_u *)&(curbuf->b_p_fixeol);
	case PV_ET:	return (char_u *)&(curbuf->b_p_et);
	case PV_FENC:	return (char_u *)&(curbuf->b_p_fenc);
	case PV_FF:	return (char_u *)&(curbuf->b_p_ff);
	case PV_FT:	return (char_u *)&(curbuf->b_p_ft);
	case PV_FO:	return (char_u *)&(curbuf->b_p_fo);
	case PV_FLP:	return (char_u *)&(curbuf->b_p_flp);
	case PV_IMI:	return (char_u *)&(curbuf->b_p_iminsert);
	case PV_IMS:	return (char_u *)&(curbuf->b_p_imsearch);
	case PV_INF:	return (char_u *)&(curbuf->b_p_inf);
	case PV_ISK:	return (char_u *)&(curbuf->b_p_isk);
#ifdef FEAT_FIND_ID
# ifdef FEAT_EVAL
	case PV_INEX:	return (char_u *)&(curbuf->b_p_inex);
# endif
#endif
#if defined(FEAT_CINDENT) && defined(FEAT_EVAL)
	case PV_INDE:	return (char_u *)&(curbuf->b_p_inde);
	case PV_INDK:	return (char_u *)&(curbuf->b_p_indk);
#endif
#ifdef FEAT_EVAL
	case PV_FEX:	return (char_u *)&(curbuf->b_p_fex);
#endif
#ifdef FEAT_CRYPT
	case PV_KEY:	return (char_u *)&(curbuf->b_p_key);
#endif
#ifdef FEAT_LISP
	case PV_LISP:	return (char_u *)&(curbuf->b_p_lisp);
#endif
	case PV_ML:	return (char_u *)&(curbuf->b_p_ml);
	case PV_MPS:	return (char_u *)&(curbuf->b_p_mps);
#ifdef FEAT_GUI_MACVIM
	case PV_MMTA:	return (char_u *)&(curbuf->b_p_mmta);
#endif
	case PV_MA:	return (char_u *)&(curbuf->b_p_ma);
	case PV_MOD:	return (char_u *)&(curbuf->b_changed);
	case PV_NF:	return (char_u *)&(curbuf->b_p_nf);
	case PV_PI:	return (char_u *)&(curbuf->b_p_pi);
#ifdef FEAT_TEXTOBJ
	case PV_QE:	return (char_u *)&(curbuf->b_p_qe);
#endif
	case PV_RO:	return (char_u *)&(curbuf->b_p_ro);
#ifdef FEAT_SMARTINDENT
	case PV_SI:	return (char_u *)&(curbuf->b_p_si);
#endif
	case PV_SN:	return (char_u *)&(curbuf->b_p_sn);
	case PV_STS:	return (char_u *)&(curbuf->b_p_sts);
#ifdef FEAT_SEARCHPATH
	case PV_SUA:	return (char_u *)&(curbuf->b_p_sua);
#endif
	case PV_SWF:	return (char_u *)&(curbuf->b_p_swf);
#ifdef FEAT_SYN_HL
	case PV_SMC:	return (char_u *)&(curbuf->b_p_smc);
	case PV_SYN:	return (char_u *)&(curbuf->b_p_syn);
#endif
#ifdef FEAT_SPELL
	case PV_SPC:	return (char_u *)&(curwin->w_s->b_p_spc);
	case PV_SPF:	return (char_u *)&(curwin->w_s->b_p_spf);
	case PV_SPL:	return (char_u *)&(curwin->w_s->b_p_spl);
#endif
	case PV_SW:	return (char_u *)&(curbuf->b_p_sw);
	case PV_TS:	return (char_u *)&(curbuf->b_p_ts);
	case PV_TW:	return (char_u *)&(curbuf->b_p_tw);
	case PV_TX:	return (char_u *)&(curbuf->b_p_tx);
#ifdef FEAT_PERSISTENT_UNDO
	case PV_UDF:	return (char_u *)&(curbuf->b_p_udf);
#endif
	case PV_WM:	return (char_u *)&(curbuf->b_p_wm);
#ifdef FEAT_KEYMAP
	case PV_KMAP:	return (char_u *)&(curbuf->b_p_keymap);
#endif
#ifdef FEAT_SIGNS
	case PV_SCL:	return (char_u *)&(curwin->w_p_scl);
#endif
#ifdef FEAT_VARTABS
	case PV_VSTS:	return (char_u *)&(curbuf->b_p_vsts);
	case PV_VTS:	return (char_u *)&(curbuf->b_p_vts);
#endif
	default:	iemsg(_("E356: get_varp ERROR"));
    }
    // always return a valid pointer to avoid a crash!
    return (char_u *)&(curbuf->b_p_wm);
}

/*
 * Return a pointer to the variable for option at 'opt_idx'
 */
    char_u *
get_option_var(int opt_idx)
{
    return options[opt_idx].var;
}

/*
 * Return the full name of the option at 'opt_idx'
 */
    char_u *
get_option_fullname(int opt_idx)
{
    return (char_u *)options[opt_idx].fullname;
}

/*
 * Get the value of 'equalprg', either the buffer-local one or the global one.
 */
    char_u *
get_equalprg(void)
{
    if (*curbuf->b_p_ep == NUL)
	return p_ep;
    return curbuf->b_p_ep;
}

/*
 * Copy options from one window to another.
 * Used when splitting a window.
 */
    void
win_copy_options(win_T *wp_from, win_T *wp_to)
{
    copy_winopt(&wp_from->w_onebuf_opt, &wp_to->w_onebuf_opt);
    copy_winopt(&wp_from->w_allbuf_opt, &wp_to->w_allbuf_opt);
    after_copy_winopt(wp_to);
}

/*
 * After copying window options: update variables depending on options.
 */
    void
after_copy_winopt(win_T *wp UNUSED)
{
#ifdef FEAT_LINEBREAK
    briopt_check(wp);
#endif
#ifdef FEAT_SYN_HL
    fill_culopt_flags(NULL, wp);
    check_colorcolumn(wp);
#endif
}

/*
 * Copy the options from one winopt_T to another.
 * Doesn't free the old option values in "to", use clear_winopt() for that.
 * The 'scroll' option is not copied, because it depends on the window height.
 * The 'previewwindow' option is reset, there can be only one preview window.
 */
    void
copy_winopt(winopt_T *from, winopt_T *to)
{
#ifdef FEAT_ARABIC
    to->wo_arab = from->wo_arab;
#endif
    to->wo_list = from->wo_list;
    to->wo_nu = from->wo_nu;
    to->wo_rnu = from->wo_rnu;
#ifdef FEAT_LINEBREAK
    to->wo_nuw = from->wo_nuw;
#endif
#ifdef FEAT_RIGHTLEFT
    to->wo_rl  = from->wo_rl;
    to->wo_rlc = vim_strsave(from->wo_rlc);
#endif
#ifdef FEAT_LINEBREAK
    to->wo_sbr = vim_strsave(from->wo_sbr);
#endif
#ifdef FEAT_STL_OPT
    to->wo_stl = vim_strsave(from->wo_stl);
#endif
    to->wo_wrap = from->wo_wrap;
#ifdef FEAT_DIFF
    to->wo_wrap_save = from->wo_wrap_save;
#endif
#ifdef FEAT_LINEBREAK
    to->wo_lbr = from->wo_lbr;
    to->wo_bri = from->wo_bri;
    to->wo_briopt = vim_strsave(from->wo_briopt);
#endif
    to->wo_wcr = vim_strsave(from->wo_wcr);
    to->wo_scb = from->wo_scb;
    to->wo_scb_save = from->wo_scb_save;
    to->wo_crb = from->wo_crb;
    to->wo_crb_save = from->wo_crb_save;
#ifdef FEAT_SPELL
    to->wo_spell = from->wo_spell;
#endif
#ifdef FEAT_SYN_HL
    to->wo_cuc = from->wo_cuc;
    to->wo_cul = from->wo_cul;
    to->wo_culopt = vim_strsave(from->wo_culopt);
    to->wo_cc = vim_strsave(from->wo_cc);
#endif
#ifdef FEAT_DIFF
    to->wo_diff = from->wo_diff;
    to->wo_diff_saved = from->wo_diff_saved;
#endif
#ifdef FEAT_CONCEAL
    to->wo_cocu = vim_strsave(from->wo_cocu);
    to->wo_cole = from->wo_cole;
#endif
#ifdef FEAT_TERMINAL
    to->wo_twk = vim_strsave(from->wo_twk);
    to->wo_tws = vim_strsave(from->wo_tws);
#endif
#ifdef FEAT_FOLDING
    to->wo_fdc = from->wo_fdc;
    to->wo_fdc_save = from->wo_fdc_save;
    to->wo_fen = from->wo_fen;
    to->wo_fen_save = from->wo_fen_save;
    to->wo_fdi = vim_strsave(from->wo_fdi);
    to->wo_fml = from->wo_fml;
    to->wo_fdl = from->wo_fdl;
    to->wo_fdl_save = from->wo_fdl_save;
    to->wo_fdm = vim_strsave(from->wo_fdm);
    to->wo_fdm_save = from->wo_diff_saved
			      ? vim_strsave(from->wo_fdm_save) : empty_option;
    to->wo_fdn = from->wo_fdn;
# ifdef FEAT_EVAL
    to->wo_fde = vim_strsave(from->wo_fde);
    to->wo_fdt = vim_strsave(from->wo_fdt);
# endif
    to->wo_fmr = vim_strsave(from->wo_fmr);
#endif
#ifdef FEAT_SIGNS
    to->wo_scl = vim_strsave(from->wo_scl);
#endif

#ifdef FEAT_EVAL
    // Copy the script context so that we know where the value was last set.
    mch_memmove(to->wo_script_ctx, from->wo_script_ctx,
						    sizeof(to->wo_script_ctx));
#endif
    check_winopt(to);		// don't want NULL pointers
}

/*
 * Check string options in a window for a NULL value.
 */
    static void
check_win_options(win_T *win)
{
    check_winopt(&win->w_onebuf_opt);
    check_winopt(&win->w_allbuf_opt);
}

/*
 * Check for NULL pointers in a winopt_T and replace them with empty_option.
 */
    static void
check_winopt(winopt_T *wop UNUSED)
{
#ifdef FEAT_FOLDING
    check_string_option(&wop->wo_fdi);
    check_string_option(&wop->wo_fdm);
    check_string_option(&wop->wo_fdm_save);
# ifdef FEAT_EVAL
    check_string_option(&wop->wo_fde);
    check_string_option(&wop->wo_fdt);
# endif
    check_string_option(&wop->wo_fmr);
#endif
#ifdef FEAT_SIGNS
    check_string_option(&wop->wo_scl);
#endif
#ifdef FEAT_RIGHTLEFT
    check_string_option(&wop->wo_rlc);
#endif
#ifdef FEAT_LINEBREAK
    check_string_option(&wop->wo_sbr);
#endif
#ifdef FEAT_STL_OPT
    check_string_option(&wop->wo_stl);
#endif
#ifdef FEAT_SYN_HL
    check_string_option(&wop->wo_culopt);
    check_string_option(&wop->wo_cc);
#endif
#ifdef FEAT_CONCEAL
    check_string_option(&wop->wo_cocu);
#endif
#ifdef FEAT_TERMINAL
    check_string_option(&wop->wo_twk);
    check_string_option(&wop->wo_tws);
#endif
#ifdef FEAT_LINEBREAK
    check_string_option(&wop->wo_briopt);
#endif
    check_string_option(&wop->wo_wcr);
}

/*
 * Free the allocated memory inside a winopt_T.
 */
    void
clear_winopt(winopt_T *wop UNUSED)
{
#ifdef FEAT_FOLDING
    clear_string_option(&wop->wo_fdi);
    clear_string_option(&wop->wo_fdm);
    clear_string_option(&wop->wo_fdm_save);
# ifdef FEAT_EVAL
    clear_string_option(&wop->wo_fde);
    clear_string_option(&wop->wo_fdt);
# endif
    clear_string_option(&wop->wo_fmr);
#endif
#ifdef FEAT_SIGNS
    clear_string_option(&wop->wo_scl);
#endif
#ifdef FEAT_LINEBREAK
    clear_string_option(&wop->wo_briopt);
#endif
    clear_string_option(&wop->wo_wcr);
#ifdef FEAT_RIGHTLEFT
    clear_string_option(&wop->wo_rlc);
#endif
#ifdef FEAT_LINEBREAK
    clear_string_option(&wop->wo_sbr);
#endif
#ifdef FEAT_STL_OPT
    clear_string_option(&wop->wo_stl);
#endif
#ifdef FEAT_SYN_HL
    clear_string_option(&wop->wo_culopt);
    clear_string_option(&wop->wo_cc);
#endif
#ifdef FEAT_CONCEAL
    clear_string_option(&wop->wo_cocu);
#endif
#ifdef FEAT_TERMINAL
    clear_string_option(&wop->wo_twk);
    clear_string_option(&wop->wo_tws);
#endif
}

#ifdef FEAT_EVAL
// Index into the options table for a buffer-local option enum.
static int buf_opt_idx[BV_COUNT];
# define COPY_OPT_SCTX(buf, bv) buf->b_p_script_ctx[bv] = options[buf_opt_idx[bv]].script_ctx

/*
 * Initialize buf_opt_idx[] if not done already.
 */
    static void
init_buf_opt_idx(void)
{
    static int did_init_buf_opt_idx = FALSE;
    int i;

    if (did_init_buf_opt_idx)
	return;
    did_init_buf_opt_idx = TRUE;
    for (i = 0; !istermoption_idx(i); i++)
	if (options[i].indir & PV_BUF)
	    buf_opt_idx[options[i].indir & PV_MASK] = i;
}
#else
# define COPY_OPT_SCTX(buf, bv)
#endif

/*
 * Copy global option values to local options for one buffer.
 * Used when creating a new buffer and sometimes when entering a buffer.
 * flags:
 * BCO_ENTER	We will enter the buffer "buf".
 * BCO_ALWAYS	Always copy the options, but only set b_p_initialized when
 *		appropriate.
 * BCO_NOHELP	Don't copy the values to a help buffer.
 */
    void
buf_copy_options(buf_T *buf, int flags)
{
    int		should_copy = TRUE;
    char_u	*save_p_isk = NULL;	    // init for GCC
    int		dont_do_help;
    int		did_isk = FALSE;

    /*
     * Skip this when the option defaults have not been set yet.  Happens when
     * main() allocates the first buffer.
     */
    if (p_cpo != NULL)
    {
	/*
	 * Always copy when entering and 'cpo' contains 'S'.
	 * Don't copy when already initialized.
	 * Don't copy when 'cpo' contains 's' and not entering.
	 * 'S'	BCO_ENTER  initialized	's'  should_copy
	 * yes	  yes	       X	 X	TRUE
	 * yes	  no	      yes	 X	FALSE
	 * no	   X	      yes	 X	FALSE
	 *  X	  no	      no	yes	FALSE
	 *  X	  no	      no	no	TRUE
	 * no	  yes	      no	 X	TRUE
	 */
	if ((vim_strchr(p_cpo, CPO_BUFOPTGLOB) == NULL || !(flags & BCO_ENTER))
		&& (buf->b_p_initialized
		    || (!(flags & BCO_ENTER)
			&& vim_strchr(p_cpo, CPO_BUFOPT) != NULL)))
	    should_copy = FALSE;

	if (should_copy || (flags & BCO_ALWAYS))
	{
#ifdef FEAT_EVAL
	    vim_memset(buf->b_p_script_ctx, 0, sizeof(buf->b_p_script_ctx));
	    init_buf_opt_idx();
#endif
	    // Don't copy the options specific to a help buffer when
	    // BCO_NOHELP is given or the options were initialized already
	    // (jumping back to a help file with CTRL-T or CTRL-O)
	    dont_do_help = ((flags & BCO_NOHELP) && buf->b_help)
						       || buf->b_p_initialized;
	    if (dont_do_help)		// don't free b_p_isk
	    {
		save_p_isk = buf->b_p_isk;
		buf->b_p_isk = NULL;
	    }
	    /*
	     * Always free the allocated strings.  If not already initialized,
	     * reset 'readonly' and copy 'fileformat'.
	     */
	    if (!buf->b_p_initialized)
	    {
		free_buf_options(buf, TRUE);
		buf->b_p_ro = FALSE;		// don't copy readonly
		buf->b_p_tx = p_tx;
		buf->b_p_fenc = vim_strsave(p_fenc);
		switch (*p_ffs)
		{
		    case 'm':
			buf->b_p_ff = vim_strsave((char_u *)FF_MAC); break;
		    case 'd':
			buf->b_p_ff = vim_strsave((char_u *)FF_DOS); break;
		    case 'u':
			buf->b_p_ff = vim_strsave((char_u *)FF_UNIX); break;
		    default:
			buf->b_p_ff = vim_strsave(p_ff);
		}
		if (buf->b_p_ff != NULL)
		    buf->b_start_ffc = *buf->b_p_ff;
		buf->b_p_bh = empty_option;
		buf->b_p_bt = empty_option;
	    }
	    else
		free_buf_options(buf, FALSE);

	    buf->b_p_ai = p_ai;
	    COPY_OPT_SCTX(buf, BV_AI);
	    buf->b_p_ai_nopaste = p_ai_nopaste;
	    buf->b_p_sw = p_sw;
	    COPY_OPT_SCTX(buf, BV_SW);
	    buf->b_p_tw = p_tw;
	    COPY_OPT_SCTX(buf, BV_TW);
	    buf->b_p_tw_nopaste = p_tw_nopaste;
	    buf->b_p_tw_nobin = p_tw_nobin;
	    buf->b_p_wm = p_wm;
	    COPY_OPT_SCTX(buf, BV_WM);
	    buf->b_p_wm_nopaste = p_wm_nopaste;
	    buf->b_p_wm_nobin = p_wm_nobin;
	    buf->b_p_bin = p_bin;
	    COPY_OPT_SCTX(buf, BV_BIN);
	    buf->b_p_bomb = p_bomb;
	    COPY_OPT_SCTX(buf, BV_BOMB);
	    buf->b_p_fixeol = p_fixeol;
	    COPY_OPT_SCTX(buf, BV_FIXEOL);
	    buf->b_p_et = p_et;
	    COPY_OPT_SCTX(buf, BV_ET);
	    buf->b_p_et_nobin = p_et_nobin;
	    buf->b_p_et_nopaste = p_et_nopaste;
	    buf->b_p_ml = p_ml;
	    COPY_OPT_SCTX(buf, BV_ML);
	    buf->b_p_ml_nobin = p_ml_nobin;
	    buf->b_p_inf = p_inf;
	    COPY_OPT_SCTX(buf, BV_INF);
	    if (cmdmod.noswapfile)
		buf->b_p_swf = FALSE;
	    else
	    {
		buf->b_p_swf = p_swf;
		COPY_OPT_SCTX(buf, BV_INF);
	    }
	    buf->b_p_cpt = vim_strsave(p_cpt);
	    COPY_OPT_SCTX(buf, BV_CPT);
#ifdef BACKSLASH_IN_FILENAME
	    buf->b_p_csl = vim_strsave(p_csl);
	    COPY_OPT_SCTX(buf, BV_CSL);
#endif
#ifdef FEAT_COMPL_FUNC
	    buf->b_p_cfu = vim_strsave(p_cfu);
	    COPY_OPT_SCTX(buf, BV_CFU);
	    buf->b_p_ofu = vim_strsave(p_ofu);
	    COPY_OPT_SCTX(buf, BV_OFU);
#endif
#ifdef FEAT_EVAL
	    buf->b_p_tfu = vim_strsave(p_tfu);
	    COPY_OPT_SCTX(buf, BV_TFU);
#endif
	    buf->b_p_sts = p_sts;
	    COPY_OPT_SCTX(buf, BV_STS);
	    buf->b_p_sts_nopaste = p_sts_nopaste;
#ifdef FEAT_VARTABS
	    buf->b_p_vsts = vim_strsave(p_vsts);
	    COPY_OPT_SCTX(buf, BV_VSTS);
	    if (p_vsts && p_vsts != empty_option)
		tabstop_set(p_vsts, &buf->b_p_vsts_array);
	    else
		buf->b_p_vsts_array = 0;
	    buf->b_p_vsts_nopaste = p_vsts_nopaste
				 ? vim_strsave(p_vsts_nopaste) : NULL;
#endif
	    buf->b_p_sn = p_sn;
	    COPY_OPT_SCTX(buf, BV_SN);
	    buf->b_p_com = vim_strsave(p_com);
	    COPY_OPT_SCTX(buf, BV_COM);
#ifdef FEAT_FOLDING
	    buf->b_p_cms = vim_strsave(p_cms);
	    COPY_OPT_SCTX(buf, BV_CMS);
#endif
	    buf->b_p_fo = vim_strsave(p_fo);
	    COPY_OPT_SCTX(buf, BV_FO);
	    buf->b_p_flp = vim_strsave(p_flp);
	    COPY_OPT_SCTX(buf, BV_FLP);
	    // NOTE: Valgrind may report a bogus memory leak for 'nrformats'
	    // when it is set to 8 bytes in defaults.vim.
	    buf->b_p_nf = vim_strsave(p_nf);
	    COPY_OPT_SCTX(buf, BV_NF);
	    buf->b_p_mps = vim_strsave(p_mps);
	    COPY_OPT_SCTX(buf, BV_MPS);
#ifdef FEAT_SMARTINDENT
	    buf->b_p_si = p_si;
	    COPY_OPT_SCTX(buf, BV_SI);
#endif
	    buf->b_p_ci = p_ci;
	    COPY_OPT_SCTX(buf, BV_CI);
#ifdef FEAT_CINDENT
	    buf->b_p_cin = p_cin;
	    COPY_OPT_SCTX(buf, BV_CIN);
	    buf->b_p_cink = vim_strsave(p_cink);
	    COPY_OPT_SCTX(buf, BV_CINK);
	    buf->b_p_cino = vim_strsave(p_cino);
	    COPY_OPT_SCTX(buf, BV_CINO);
#endif
	    // Don't copy 'filetype', it must be detected
	    buf->b_p_ft = empty_option;
	    buf->b_p_pi = p_pi;
	    COPY_OPT_SCTX(buf, BV_PI);
#if defined(FEAT_SMARTINDENT) || defined(FEAT_CINDENT)
	    buf->b_p_cinw = vim_strsave(p_cinw);
	    COPY_OPT_SCTX(buf, BV_CINW);
#endif
#ifdef FEAT_LISP
	    buf->b_p_lisp = p_lisp;
	    COPY_OPT_SCTX(buf, BV_LISP);
#endif
#ifdef FEAT_SYN_HL
	    // Don't copy 'syntax', it must be set
	    buf->b_p_syn = empty_option;
	    buf->b_p_smc = p_smc;
	    COPY_OPT_SCTX(buf, BV_SMC);
	    buf->b_s.b_syn_isk = empty_option;
#endif
#ifdef FEAT_SPELL
	    buf->b_s.b_p_spc = vim_strsave(p_spc);
	    COPY_OPT_SCTX(buf, BV_SPC);
	    (void)compile_cap_prog(&buf->b_s);
	    buf->b_s.b_p_spf = vim_strsave(p_spf);
	    COPY_OPT_SCTX(buf, BV_SPF);
	    buf->b_s.b_p_spl = vim_strsave(p_spl);
	    COPY_OPT_SCTX(buf, BV_SPL);
#endif
#if defined(FEAT_CINDENT) && defined(FEAT_EVAL)
	    buf->b_p_inde = vim_strsave(p_inde);
	    COPY_OPT_SCTX(buf, BV_INDE);
	    buf->b_p_indk = vim_strsave(p_indk);
	    COPY_OPT_SCTX(buf, BV_INDK);
#endif
	    buf->b_p_fp = empty_option;
#if defined(FEAT_EVAL)
	    buf->b_p_fex = vim_strsave(p_fex);
	    COPY_OPT_SCTX(buf, BV_FEX);
#endif
#ifdef FEAT_CRYPT
	    buf->b_p_key = vim_strsave(p_key);
	    COPY_OPT_SCTX(buf, BV_KEY);
#endif
#ifdef FEAT_SEARCHPATH
	    buf->b_p_sua = vim_strsave(p_sua);
	    COPY_OPT_SCTX(buf, BV_SUA);
#endif
#ifdef FEAT_KEYMAP
	    buf->b_p_keymap = vim_strsave(p_keymap);
	    COPY_OPT_SCTX(buf, BV_KMAP);
	    buf->b_kmap_state |= KEYMAP_INIT;
#endif
#ifdef FEAT_TERMINAL
	    buf->b_p_twsl = p_twsl;
	    COPY_OPT_SCTX(buf, BV_TWSL);
#endif
<<<<<<< HEAD
#ifdef FEAT_GUI_MACVIM
	    buf->b_p_mmta = p_mmta;
#endif
	    /* This isn't really an option, but copying the langmap and IME
	     * state from the current buffer is better than resetting it. */
=======
	    // This isn't really an option, but copying the langmap and IME
	    // state from the current buffer is better than resetting it.
>>>>>>> 955f4e6f
	    buf->b_p_iminsert = p_iminsert;
	    COPY_OPT_SCTX(buf, BV_IMI);
	    buf->b_p_imsearch = p_imsearch;
	    COPY_OPT_SCTX(buf, BV_IMS);

	    // options that are normally global but also have a local value
	    // are not copied, start using the global value
	    buf->b_p_ar = -1;
	    buf->b_p_ul = NO_LOCAL_UNDOLEVEL;
	    buf->b_p_bkc = empty_option;
	    buf->b_bkc_flags = 0;
#ifdef FEAT_QUICKFIX
	    buf->b_p_gp = empty_option;
	    buf->b_p_mp = empty_option;
	    buf->b_p_efm = empty_option;
#endif
	    buf->b_p_ep = empty_option;
	    buf->b_p_kp = empty_option;
	    buf->b_p_path = empty_option;
	    buf->b_p_tags = empty_option;
	    buf->b_p_tc = empty_option;
	    buf->b_tc_flags = 0;
#ifdef FEAT_FIND_ID
	    buf->b_p_def = empty_option;
	    buf->b_p_inc = empty_option;
# ifdef FEAT_EVAL
	    buf->b_p_inex = vim_strsave(p_inex);
	    COPY_OPT_SCTX(buf, BV_INEX);
# endif
#endif
	    buf->b_p_dict = empty_option;
	    buf->b_p_tsr = empty_option;
#ifdef FEAT_TEXTOBJ
	    buf->b_p_qe = vim_strsave(p_qe);
	    COPY_OPT_SCTX(buf, BV_QE);
#endif
#if defined(FEAT_BEVAL) && defined(FEAT_EVAL)
	    buf->b_p_bexpr = empty_option;
#endif
#if defined(FEAT_CRYPT)
	    buf->b_p_cm = empty_option;
#endif
#ifdef FEAT_PERSISTENT_UNDO
	    buf->b_p_udf = p_udf;
	    COPY_OPT_SCTX(buf, BV_UDF);
#endif
#ifdef FEAT_LISP
	    buf->b_p_lw = empty_option;
#endif
	    buf->b_p_menc = empty_option;

	    /*
	     * Don't copy the options set by ex_help(), use the saved values,
	     * when going from a help buffer to a non-help buffer.
	     * Don't touch these at all when BCO_NOHELP is used and going from
	     * or to a help buffer.
	     */
	    if (dont_do_help)
	    {
		buf->b_p_isk = save_p_isk;
#ifdef FEAT_VARTABS
		if (p_vts && p_vts != empty_option && !buf->b_p_vts_array)
		    tabstop_set(p_vts, &buf->b_p_vts_array);
		else
		    buf->b_p_vts_array = NULL;
#endif
	    }
	    else
	    {
		buf->b_p_isk = vim_strsave(p_isk);
		COPY_OPT_SCTX(buf, BV_ISK);
		did_isk = TRUE;
		buf->b_p_ts = p_ts;
#ifdef FEAT_VARTABS
		buf->b_p_vts = vim_strsave(p_vts);
		COPY_OPT_SCTX(buf, BV_VTS);
		if (p_vts && p_vts != empty_option && !buf->b_p_vts_array)
		    tabstop_set(p_vts, &buf->b_p_vts_array);
		else
		    buf->b_p_vts_array = NULL;
#endif
		buf->b_help = FALSE;
		if (buf->b_p_bt[0] == 'h')
		    clear_string_option(&buf->b_p_bt);
		buf->b_p_ma = p_ma;
		COPY_OPT_SCTX(buf, BV_MA);
	    }
	}

	/*
	 * When the options should be copied (ignoring BCO_ALWAYS), set the
	 * flag that indicates that the options have been initialized.
	 */
	if (should_copy)
	    buf->b_p_initialized = TRUE;
    }

    check_buf_options(buf);	    // make sure we don't have NULLs
    if (did_isk)
	(void)buf_init_chartab(buf, FALSE);
}

/*
 * Reset the 'modifiable' option and its default value.
 */
    void
reset_modifiable(void)
{
    int		opt_idx;

    curbuf->b_p_ma = FALSE;
    p_ma = FALSE;
    opt_idx = findoption((char_u *)"ma");
    if (opt_idx >= 0)
	options[opt_idx].def_val[VI_DEFAULT] = FALSE;
}

/*
 * Set the global value for 'iminsert' to the local value.
 */
    void
set_iminsert_global(void)
{
    p_iminsert = curbuf->b_p_iminsert;
}

/*
 * Set the global value for 'imsearch' to the local value.
 */
    void
set_imsearch_global(void)
{
    p_imsearch = curbuf->b_p_imsearch;
}

static int expand_option_idx = -1;
static char_u expand_option_name[5] = {'t', '_', NUL, NUL, NUL};
static int expand_option_flags = 0;

    void
set_context_in_set_cmd(
    expand_T	*xp,
    char_u	*arg,
    int		opt_flags)	// OPT_GLOBAL and/or OPT_LOCAL
{
    int		nextchar;
    long_u	flags = 0;	// init for GCC
    int		opt_idx = 0;	// init for GCC
    char_u	*p;
    char_u	*s;
    int		is_term_option = FALSE;
    int		key;

    expand_option_flags = opt_flags;

    xp->xp_context = EXPAND_SETTINGS;
    if (*arg == NUL)
    {
	xp->xp_pattern = arg;
	return;
    }
    p = arg + STRLEN(arg) - 1;
    if (*p == ' ' && *(p - 1) != '\\')
    {
	xp->xp_pattern = p + 1;
	return;
    }
    while (p > arg)
    {
	s = p;
	// count number of backslashes before ' ' or ','
	if (*p == ' ' || *p == ',')
	{
	    while (s > arg && *(s - 1) == '\\')
		--s;
	}
	// break at a space with an even number of backslashes
	if (*p == ' ' && ((p - s) & 1) == 0)
	{
	    ++p;
	    break;
	}
	--p;
    }
    if (STRNCMP(p, "no", 2) == 0 && STRNCMP(p, "novice", 6) != 0)
    {
	xp->xp_context = EXPAND_BOOL_SETTINGS;
	p += 2;
    }
    if (STRNCMP(p, "inv", 3) == 0)
    {
	xp->xp_context = EXPAND_BOOL_SETTINGS;
	p += 3;
    }
    xp->xp_pattern = arg = p;
    if (*arg == '<')
    {
	while (*p != '>')
	    if (*p++ == NUL)	    // expand terminal option name
		return;
	key = get_special_key_code(arg + 1);
	if (key == 0)		    // unknown name
	{
	    xp->xp_context = EXPAND_NOTHING;
	    return;
	}
	nextchar = *++p;
	is_term_option = TRUE;
	expand_option_name[2] = KEY2TERMCAP0(key);
	expand_option_name[3] = KEY2TERMCAP1(key);
    }
    else
    {
	if (p[0] == 't' && p[1] == '_')
	{
	    p += 2;
	    if (*p != NUL)
		++p;
	    if (*p == NUL)
		return;		// expand option name
	    nextchar = *++p;
	    is_term_option = TRUE;
	    expand_option_name[2] = p[-2];
	    expand_option_name[3] = p[-1];
	}
	else
	{
	    // Allow * wildcard
	    while (ASCII_ISALNUM(*p) || *p == '_' || *p == '*')
		p++;
	    if (*p == NUL)
		return;
	    nextchar = *p;
	    *p = NUL;
	    opt_idx = findoption(arg);
	    *p = nextchar;
	    if (opt_idx == -1 || options[opt_idx].var == NULL)
	    {
		xp->xp_context = EXPAND_NOTHING;
		return;
	    }
	    flags = options[opt_idx].flags;
	    if (flags & P_BOOL)
	    {
		xp->xp_context = EXPAND_NOTHING;
		return;
	    }
	}
    }
    // handle "-=" and "+="
    if ((nextchar == '-' || nextchar == '+' || nextchar == '^') && p[1] == '=')
    {
	++p;
	nextchar = '=';
    }
    if ((nextchar != '=' && nextchar != ':')
				    || xp->xp_context == EXPAND_BOOL_SETTINGS)
    {
	xp->xp_context = EXPAND_UNSUCCESSFUL;
	return;
    }
    if (xp->xp_context != EXPAND_BOOL_SETTINGS && p[1] == NUL)
    {
	xp->xp_context = EXPAND_OLD_SETTING;
	if (is_term_option)
	    expand_option_idx = -1;
	else
	    expand_option_idx = opt_idx;
	xp->xp_pattern = p + 1;
	return;
    }
    xp->xp_context = EXPAND_NOTHING;
    if (is_term_option || (flags & P_NUM))
	return;

    xp->xp_pattern = p + 1;

    if (flags & P_EXPAND)
    {
	p = options[opt_idx].var;
	if (p == (char_u *)&p_bdir
		|| p == (char_u *)&p_dir
		|| p == (char_u *)&p_path
		|| p == (char_u *)&p_pp
		|| p == (char_u *)&p_rtp
#ifdef FEAT_SEARCHPATH
		|| p == (char_u *)&p_cdpath
#endif
#ifdef FEAT_SESSION
		|| p == (char_u *)&p_vdir
#endif
		)
	{
	    xp->xp_context = EXPAND_DIRECTORIES;
	    if (p == (char_u *)&p_path
#ifdef FEAT_SEARCHPATH
		    || p == (char_u *)&p_cdpath
#endif
		   )
		xp->xp_backslash = XP_BS_THREE;
	    else
		xp->xp_backslash = XP_BS_ONE;
	}
	else
	{
	    xp->xp_context = EXPAND_FILES;
	    // for 'tags' need three backslashes for a space
	    if (p == (char_u *)&p_tags)
		xp->xp_backslash = XP_BS_THREE;
	    else
		xp->xp_backslash = XP_BS_ONE;
	}
    }

    // For an option that is a list of file names, find the start of the
    // last file name.
    for (p = arg + STRLEN(arg) - 1; p > xp->xp_pattern; --p)
    {
	// count number of backslashes before ' ' or ','
	if (*p == ' ' || *p == ',')
	{
	    s = p;
	    while (s > xp->xp_pattern && *(s - 1) == '\\')
		--s;
	    if ((*p == ' ' && (xp->xp_backslash == XP_BS_THREE && (p - s) < 3))
		    || (*p == ',' && (flags & P_COMMA) && ((p - s) & 1) == 0))
	    {
		xp->xp_pattern = p + 1;
		break;
	    }
	}

#ifdef FEAT_SPELL
	// for 'spellsuggest' start at "file:"
	if (options[opt_idx].var == (char_u *)&p_sps
					       && STRNCMP(p, "file:", 5) == 0)
	{
	    xp->xp_pattern = p + 5;
	    break;
	}
#endif
    }

    return;
}

    int
ExpandSettings(
    expand_T	*xp,
    regmatch_T	*regmatch,
    int		*num_file,
    char_u	***file)
{
    int		num_normal = 0;	    // Nr of matching non-term-code settings
    int		num_term = 0;	    // Nr of matching terminal code settings
    int		opt_idx;
    int		match;
    int		count = 0;
    char_u	*str;
    int		loop;
    int		is_term_opt;
    char_u	name_buf[MAX_KEY_NAME_LEN];
    static char *(names[]) = {"all", "termcap"};
    int		ic = regmatch->rm_ic;	// remember the ignore-case flag

    // do this loop twice:
    // loop == 0: count the number of matching options
    // loop == 1: copy the matching options into allocated memory
    for (loop = 0; loop <= 1; ++loop)
    {
	regmatch->rm_ic = ic;
	if (xp->xp_context != EXPAND_BOOL_SETTINGS)
	{
	    for (match = 0; match < (int)(sizeof(names) / sizeof(char *));
								      ++match)
		if (vim_regexec(regmatch, (char_u *)names[match], (colnr_T)0))
		{
		    if (loop == 0)
			num_normal++;
		    else
			(*file)[count++] = vim_strsave((char_u *)names[match]);
		}
	}
	for (opt_idx = 0; (str = (char_u *)options[opt_idx].fullname) != NULL;
								    opt_idx++)
	{
	    if (options[opt_idx].var == NULL)
		continue;
	    if (xp->xp_context == EXPAND_BOOL_SETTINGS
	      && !(options[opt_idx].flags & P_BOOL))
		continue;
	    is_term_opt = istermoption_idx(opt_idx);
	    if (is_term_opt && num_normal > 0)
		continue;
	    match = FALSE;
	    if (vim_regexec(regmatch, str, (colnr_T)0)
		    || (options[opt_idx].shortname != NULL
			&& vim_regexec(regmatch,
			   (char_u *)options[opt_idx].shortname, (colnr_T)0)))
		match = TRUE;
	    else if (is_term_opt)
	    {
		name_buf[0] = '<';
		name_buf[1] = 't';
		name_buf[2] = '_';
		name_buf[3] = str[2];
		name_buf[4] = str[3];
		name_buf[5] = '>';
		name_buf[6] = NUL;
		if (vim_regexec(regmatch, name_buf, (colnr_T)0))
		{
		    match = TRUE;
		    str = name_buf;
		}
	    }
	    if (match)
	    {
		if (loop == 0)
		{
		    if (is_term_opt)
			num_term++;
		    else
			num_normal++;
		}
		else
		    (*file)[count++] = vim_strsave(str);
	    }
	}
	/*
	 * Check terminal key codes, these are not in the option table
	 */
	if (xp->xp_context != EXPAND_BOOL_SETTINGS  && num_normal == 0)
	{
	    for (opt_idx = 0; (str = get_termcode(opt_idx)) != NULL; opt_idx++)
	    {
		if (!isprint(str[0]) || !isprint(str[1]))
		    continue;

		name_buf[0] = 't';
		name_buf[1] = '_';
		name_buf[2] = str[0];
		name_buf[3] = str[1];
		name_buf[4] = NUL;

		match = FALSE;
		if (vim_regexec(regmatch, name_buf, (colnr_T)0))
		    match = TRUE;
		else
		{
		    name_buf[0] = '<';
		    name_buf[1] = 't';
		    name_buf[2] = '_';
		    name_buf[3] = str[0];
		    name_buf[4] = str[1];
		    name_buf[5] = '>';
		    name_buf[6] = NUL;

		    if (vim_regexec(regmatch, name_buf, (colnr_T)0))
			match = TRUE;
		}
		if (match)
		{
		    if (loop == 0)
			num_term++;
		    else
			(*file)[count++] = vim_strsave(name_buf);
		}
	    }

	    /*
	     * Check special key names.
	     */
	    regmatch->rm_ic = TRUE;		// ignore case here
	    for (opt_idx = 0; (str = get_key_name(opt_idx)) != NULL; opt_idx++)
	    {
		name_buf[0] = '<';
		STRCPY(name_buf + 1, str);
		STRCAT(name_buf, ">");

		if (vim_regexec(regmatch, name_buf, (colnr_T)0))
		{
		    if (loop == 0)
			num_term++;
		    else
			(*file)[count++] = vim_strsave(name_buf);
		}
	    }
	}
	if (loop == 0)
	{
	    if (num_normal > 0)
		*num_file = num_normal;
	    else if (num_term > 0)
		*num_file = num_term;
	    else
		return OK;
	    *file = ALLOC_MULT(char_u *, *num_file);
	    if (*file == NULL)
	    {
		*file = (char_u **)"";
		return FAIL;
	    }
	}
    }
    return OK;
}

    int
ExpandOldSetting(int *num_file, char_u ***file)
{
    char_u  *var = NULL;	// init for GCC
    char_u  *buf;

    *num_file = 0;
    *file = ALLOC_ONE(char_u *);
    if (*file == NULL)
	return FAIL;

    /*
     * For a terminal key code expand_option_idx is < 0.
     */
    if (expand_option_idx < 0)
    {
	var = find_termcode(expand_option_name + 2);
	if (var == NULL)
	    expand_option_idx = findoption(expand_option_name);
    }

    if (expand_option_idx >= 0)
    {
	// put string of option value in NameBuff
	option_value2string(&options[expand_option_idx], expand_option_flags);
	var = NameBuff;
    }
    else if (var == NULL)
	var = (char_u *)"";

    // A backslash is required before some characters.  This is the reverse of
    // what happens in do_set().
    buf = vim_strsave_escaped(var, escape_chars);

    if (buf == NULL)
    {
	VIM_CLEAR(*file);
	return FAIL;
    }

#ifdef BACKSLASH_IN_FILENAME
    // For MS-Windows et al. we don't double backslashes at the start and
    // before a file name character.
    for (var = buf; *var != NUL; MB_PTR_ADV(var))
	if (var[0] == '\\' && var[1] == '\\'
		&& expand_option_idx >= 0
		&& (options[expand_option_idx].flags & P_EXPAND)
		&& vim_isfilec(var[2])
		&& (var[2] != '\\' || (var == buf && var[4] != '\\')))
	    STRMOVE(var, var + 1);
#endif

    *file[0] = buf;
    *num_file = 1;
    return OK;
}

/*
 * Get the value for the numeric or string option *opp in a nice format into
 * NameBuff[].  Must not be called with a hidden option!
 */
    static void
option_value2string(
    struct vimoption	*opp,
    int			opt_flags)	// OPT_GLOBAL and/or OPT_LOCAL
{
    char_u	*varp;

    varp = get_varp_scope(opp, opt_flags);

    if (opp->flags & P_NUM)
    {
	long wc = 0;

	if (wc_use_keyname(varp, &wc))
	    STRCPY(NameBuff, get_special_key_name((int)wc, 0));
	else if (wc != 0)
	    STRCPY(NameBuff, transchar((int)wc));
	else
	    sprintf((char *)NameBuff, "%ld", *(long *)varp);
    }
    else    // P_STRING
    {
	varp = *(char_u **)(varp);
	if (varp == NULL)		    // just in case
	    NameBuff[0] = NUL;
#ifdef FEAT_CRYPT
	// don't show the actual value of 'key', only that it's set
	else if (opp->var == (char_u *)&p_key && *varp)
	    STRCPY(NameBuff, "*****");
#endif
	else if (opp->flags & P_EXPAND)
	    home_replace(NULL, varp, NameBuff, MAXPATHL, FALSE);
	// Translate 'pastetoggle' into special key names
	else if ((char_u **)opp->var == &p_pt)
	    str2specialbuf(p_pt, NameBuff, MAXPATHL);
	else
	    vim_strncpy(NameBuff, varp, MAXPATHL - 1);
    }
}

/*
 * Return TRUE if "varp" points to 'wildchar' or 'wildcharm' and it can be
 * printed as a keyname.
 * "*wcp" is set to the value of the option if it's 'wildchar' or 'wildcharm'.
 */
    static int
wc_use_keyname(char_u *varp, long *wcp)
{
    if (((long *)varp == &p_wc) || ((long *)varp == &p_wcm))
    {
	*wcp = *(long *)varp;
	if (IS_SPECIAL(*wcp) || find_special_key_in_table((int)*wcp) >= 0)
	    return TRUE;
    }
    return FALSE;
}

/*
 * Return TRUE if format option 'x' is in effect.
 * Take care of no formatting when 'paste' is set.
 */
    int
has_format_option(int x)
{
    if (p_paste)
	return FALSE;
    return (vim_strchr(curbuf->b_p_fo, x) != NULL);
}

/*
 * Return TRUE if "x" is present in 'shortmess' option, or
 * 'shortmess' contains 'a' and "x" is present in SHM_A.
 */
    int
shortmess(int x)
{
    return p_shm != NULL &&
	    (   vim_strchr(p_shm, x) != NULL
	    || (vim_strchr(p_shm, 'a') != NULL
		&& vim_strchr((char_u *)SHM_A, x) != NULL));
}

/*
 * paste_option_changed() - Called after p_paste was set or reset.
 */
    static void
paste_option_changed(void)
{
    static int	old_p_paste = FALSE;
    static int	save_sm = 0;
    static int	save_sta = 0;
#ifdef FEAT_CMDL_INFO
    static int	save_ru = 0;
#endif
#ifdef FEAT_RIGHTLEFT
    static int	save_ri = 0;
    static int	save_hkmap = 0;
#endif
    buf_T	*buf;

    if (p_paste)
    {
	/*
	 * Paste switched from off to on.
	 * Save the current values, so they can be restored later.
	 */
	if (!old_p_paste)
	{
	    // save options for each buffer
	    FOR_ALL_BUFFERS(buf)
	    {
		buf->b_p_tw_nopaste = buf->b_p_tw;
		buf->b_p_wm_nopaste = buf->b_p_wm;
		buf->b_p_sts_nopaste = buf->b_p_sts;
		buf->b_p_ai_nopaste = buf->b_p_ai;
		buf->b_p_et_nopaste = buf->b_p_et;
#ifdef FEAT_VARTABS
		if (buf->b_p_vsts_nopaste)
		    vim_free(buf->b_p_vsts_nopaste);
		buf->b_p_vsts_nopaste = buf->b_p_vsts && buf->b_p_vsts != empty_option
				     ? vim_strsave(buf->b_p_vsts) : NULL;
#endif
	    }

	    // save global options
	    save_sm = p_sm;
	    save_sta = p_sta;
#ifdef FEAT_CMDL_INFO
	    save_ru = p_ru;
#endif
#ifdef FEAT_RIGHTLEFT
	    save_ri = p_ri;
	    save_hkmap = p_hkmap;
#endif
	    // save global values for local buffer options
	    p_ai_nopaste = p_ai;
	    p_et_nopaste = p_et;
	    p_sts_nopaste = p_sts;
	    p_tw_nopaste = p_tw;
	    p_wm_nopaste = p_wm;
#ifdef FEAT_VARTABS
	    if (p_vsts_nopaste)
		vim_free(p_vsts_nopaste);
	    p_vsts_nopaste = p_vsts && p_vsts != empty_option ? vim_strsave(p_vsts) : NULL;
#endif
	}

	/*
	 * Always set the option values, also when 'paste' is set when it is
	 * already on.
	 */
	// set options for each buffer
	FOR_ALL_BUFFERS(buf)
	{
	    buf->b_p_tw = 0;	    // textwidth is 0
	    buf->b_p_wm = 0;	    // wrapmargin is 0
	    buf->b_p_sts = 0;	    // softtabstop is 0
	    buf->b_p_ai = 0;	    // no auto-indent
	    buf->b_p_et = 0;	    // no expandtab
#ifdef FEAT_VARTABS
	    if (buf->b_p_vsts)
		free_string_option(buf->b_p_vsts);
	    buf->b_p_vsts = empty_option;
	    if (buf->b_p_vsts_array)
		vim_free(buf->b_p_vsts_array);
	    buf->b_p_vsts_array = 0;
#endif
	}

	// set global options
	p_sm = 0;		    // no showmatch
	p_sta = 0;		    // no smarttab
#ifdef FEAT_CMDL_INFO
	if (p_ru)
	    status_redraw_all();    // redraw to remove the ruler
	p_ru = 0;		    // no ruler
#endif
#ifdef FEAT_RIGHTLEFT
	p_ri = 0;		    // no reverse insert
	p_hkmap = 0;		    // no Hebrew keyboard
#endif
	// set global values for local buffer options
	p_tw = 0;
	p_wm = 0;
	p_sts = 0;
	p_ai = 0;
#ifdef FEAT_VARTABS
	if (p_vsts)
	    free_string_option(p_vsts);
	p_vsts = empty_option;
#endif
    }

    /*
     * Paste switched from on to off: Restore saved values.
     */
    else if (old_p_paste)
    {
	// restore options for each buffer
	FOR_ALL_BUFFERS(buf)
	{
	    buf->b_p_tw = buf->b_p_tw_nopaste;
	    buf->b_p_wm = buf->b_p_wm_nopaste;
	    buf->b_p_sts = buf->b_p_sts_nopaste;
	    buf->b_p_ai = buf->b_p_ai_nopaste;
	    buf->b_p_et = buf->b_p_et_nopaste;
#ifdef FEAT_VARTABS
	    if (buf->b_p_vsts)
		free_string_option(buf->b_p_vsts);
	    buf->b_p_vsts = buf->b_p_vsts_nopaste
			 ? vim_strsave(buf->b_p_vsts_nopaste) : empty_option;
	    if (buf->b_p_vsts_array)
		vim_free(buf->b_p_vsts_array);
	    if (buf->b_p_vsts && buf->b_p_vsts != empty_option)
		tabstop_set(buf->b_p_vsts, &buf->b_p_vsts_array);
	    else
		buf->b_p_vsts_array = 0;
#endif
	}

	// restore global options
	p_sm = save_sm;
	p_sta = save_sta;
#ifdef FEAT_CMDL_INFO
	if (p_ru != save_ru)
	    status_redraw_all();    // redraw to draw the ruler
	p_ru = save_ru;
#endif
#ifdef FEAT_RIGHTLEFT
	p_ri = save_ri;
	p_hkmap = save_hkmap;
#endif
	// set global values for local buffer options
	p_ai = p_ai_nopaste;
	p_et = p_et_nopaste;
	p_sts = p_sts_nopaste;
	p_tw = p_tw_nopaste;
	p_wm = p_wm_nopaste;
#ifdef FEAT_VARTABS
	if (p_vsts)
	    free_string_option(p_vsts);
	p_vsts = p_vsts_nopaste ? vim_strsave(p_vsts_nopaste) : empty_option;
#endif
    }

    old_p_paste = p_paste;
}

/*
 * vimrc_found() - Called when a ".vimrc" or "VIMINIT" has been found.
 *
 * Reset 'compatible' and set the values for options that didn't get set yet
 * to the Vim defaults.
 * Don't do this if the 'compatible' option has been set or reset before.
 * When "fname" is not NULL, use it to set $"envname" when it wasn't set yet.
 */
    void
vimrc_found(char_u *fname, char_u *envname)
{
    int		opt_idx;
    int		dofree = FALSE;
    char_u	*p;

    if (!option_was_set((char_u *)"cp"))
    {
	p_cp = FALSE;
	for (opt_idx = 0; !istermoption_idx(opt_idx); opt_idx++)
	    if (!(options[opt_idx].flags & (P_WAS_SET|P_VI_DEF)))
		set_option_default(opt_idx, OPT_FREE, FALSE);
	didset_options();
	didset_options2();
    }

    if (fname != NULL)
    {
	p = vim_getenv(envname, &dofree);
	if (p == NULL)
	{
	    // Set $MYVIMRC to the first vimrc file found.
	    p = FullName_save(fname, FALSE);
	    if (p != NULL)
	    {
		vim_setenv(envname, p);
		vim_free(p);
	    }
	}
	else if (dofree)
	    vim_free(p);
    }
}

/*
 * Set 'compatible' on or off.  Called for "-C" and "-N" command line arg.
 */
    void
change_compatible(int on)
{
    int	    opt_idx;

    if (p_cp != on)
    {
	p_cp = on;
	compatible_set();
    }
    opt_idx = findoption((char_u *)"cp");
    if (opt_idx >= 0)
	options[opt_idx].flags |= P_WAS_SET;
}

/*
 * Return TRUE when option "name" has been set.
 * Only works correctly for global options.
 */
    int
option_was_set(char_u *name)
{
    int idx;

    idx = findoption(name);
    if (idx < 0)	// unknown option
	return FALSE;
    if (options[idx].flags & P_WAS_SET)
	return TRUE;
    return FALSE;
}

/*
 * Reset the flag indicating option "name" was set.
 */
    int
reset_option_was_set(char_u *name)
{
    int idx = findoption(name);

    if (idx >= 0)
    {
	options[idx].flags &= ~P_WAS_SET;
	return OK;
    }
    return FAIL;
}

/*
 * compatible_set() - Called when 'compatible' has been set or unset.
 *
 * When 'compatible' set: Set all relevant options (those that have the P_VIM)
 * flag) to a Vi compatible value.
 * When 'compatible' is unset: Set all options that have a different default
 * for Vim (without the P_VI_DEF flag) to that default.
 */
    static void
compatible_set(void)
{
    int	    opt_idx;

    for (opt_idx = 0; !istermoption_idx(opt_idx); opt_idx++)
	if (	   ((options[opt_idx].flags & P_VIM) && p_cp)
		|| (!(options[opt_idx].flags & P_VI_DEF) && !p_cp))
	    set_option_default(opt_idx, OPT_FREE, p_cp);
    didset_options();
    didset_options2();
}

#if defined(FEAT_LINEBREAK) || defined(PROTO)

/*
 * fill_breakat_flags() -- called when 'breakat' changes value.
 */
    void
fill_breakat_flags(void)
{
    char_u	*p;
    int		i;

    for (i = 0; i < 256; i++)
	breakat_flags[i] = FALSE;

    if (p_breakat != NULL)
	for (p = p_breakat; *p; p++)
	    breakat_flags[*p] = TRUE;
}
#endif

/*
 * Check if backspacing over something is allowed.
 */
    int
can_bs(
    int		what)	    // BS_INDENT, BS_EOL or BS_START
{
#ifdef FEAT_JOB_CHANNEL
    if (what == BS_START && bt_prompt(curbuf))
	return FALSE;
#endif
    switch (*p_bs)
    {
	case '2':	return TRUE;
	case '1':	return (what != BS_START);
	case '0':	return FALSE;
    }
    return vim_strchr(p_bs, what) != NULL;
}

/*
 * Return the effective 'scrolloff' value for the current window, using the
 * global value when appropriate.
 */
    long
get_scrolloff_value(void)
{
    return curwin->w_p_so < 0 ? p_so : curwin->w_p_so;
}

/*
 * Return the effective 'sidescrolloff' value for the current window, using the
 * global value when appropriate.
 */
    long
get_sidescrolloff_value(void)
{
    return curwin->w_p_siso < 0 ? p_siso : curwin->w_p_siso;
}

/*
<<<<<<< HEAD
 * Check matchpairs option for "*initc".
 * If there is a match set "*initc" to the matching character and "*findc" to
 * the opposite character.  Set "*backwards" to the direction.
 * When "switchit" is TRUE swap the direction.
 */
    void
find_mps_values(
    int	    *initc,
    int	    *findc,
    int	    *backwards,
    int	    switchit)
{
    char_u	*ptr;

    ptr = curbuf->b_p_mps;
    while (*ptr != NUL)
    {
	if (has_mbyte)
	{
	    char_u *prev;

	    if (mb_ptr2char(ptr) == *initc)
	    {
		if (switchit)
		{
		    *findc = *initc;
		    *initc = mb_ptr2char(ptr + mb_ptr2len(ptr) + 1);
		    *backwards = TRUE;
		}
		else
		{
		    *findc = mb_ptr2char(ptr + mb_ptr2len(ptr) + 1);
		    *backwards = FALSE;
		}
		return;
	    }
	    prev = ptr;
	    ptr += mb_ptr2len(ptr) + 1;
	    if (mb_ptr2char(ptr) == *initc)
	    {
		if (switchit)
		{
		    *findc = *initc;
		    *initc = mb_ptr2char(prev);
		    *backwards = FALSE;
		}
		else
		{
		    *findc = mb_ptr2char(prev);
		    *backwards = TRUE;
		}
		return;
	    }
	    ptr += mb_ptr2len(ptr);
	}
	else
	{
	    if (*ptr == *initc)
	    {
		if (switchit)
		{
		    *backwards = TRUE;
		    *findc = *initc;
		    *initc = ptr[2];
		}
		else
		{
		    *backwards = FALSE;
		    *findc = ptr[2];
		}
		return;
	    }
	    ptr += 2;
	    if (*ptr == *initc)
	    {
		if (switchit)
		{
		    *backwards = FALSE;
		    *findc = *initc;
		    *initc = ptr[-2];
		}
		else
		{
		    *backwards = TRUE;
		    *findc =  ptr[-2];
		}
		return;
	    }
	    ++ptr;
	}
	if (*ptr == ',')
	    ++ptr;
    }
}

#ifdef FEAT_FULLSCREEN
/*
 * Read the 'fuoptions' option, set fuoptions_flags and 
 * fuoptions_bgcolor.
 */
    int
check_fuoptions(p_fuoptions, flags, bgcolor)
    char_u	*p_fuoptions;	/* fuoptions string */
    unsigned    *flags;         /* fuoptions flags */
    int         *bgcolor;       /* background highlight group id */
{
    unsigned 	new_fuoptions_flags;
    int         new_fuoptions_bgcolor;
    char_u      *p;
    char_u      hg_term;        /* character terminating
                                   highlight group string in 
                                   'background' option' */
    int		i,j,k;

    new_fuoptions_flags = 0;
    new_fuoptions_bgcolor = 0xFF000000;

    for (p = p_fuoptions; *p; ++p)
    {
	for (i = 0; ASCII_ISALPHA(p[i]); ++i)
	    ;
	if (p[i] != NUL && p[i] != ',' && p[i] != ':')
	    return FAIL;
        if (i == 10 && STRNCMP(p, "background", 10) == 0) 
        {
            if (p[i] != ':') return FAIL;
            i++;
            if (p[i] == NUL) return FAIL;
            if (p[i] == '#')
            {
                /* explicit color (#aarrggbb) */
                i++;
                for (j = i; j < i+8 && vim_isxdigit(p[j]); ++j)
                    ;
                if (j < i+8)
                    return FAIL;    /* less than 8 digits */
                if (p[j] != NUL && p[j] != ',')
                    return FAIL; 
                new_fuoptions_bgcolor = 0;
                for (k = 0; k < 8; k++) 
                    new_fuoptions_bgcolor = new_fuoptions_bgcolor * 16 +
                        hex2nr(p[i+k]);
                i = j;
                /* mark bgcolor as an explicit argb color */
                new_fuoptions_flags &= ~FUOPT_BGCOLOR_HLGROUP;
            } 
            else
            {
                /* highlight group name */
                for (j = i; ASCII_ISALPHA(p[j]); ++j)
                    ;
                if (p[j] != NUL && p[j] != ',')
                    return FAIL;
                hg_term = p[j];
                p[j] = NUL;     /* temporarily terminate string */
                new_fuoptions_bgcolor = syn_name2id((char_u*)(p+i));
                p[j] = hg_term; /* restore string */
                if (! new_fuoptions_bgcolor) 
                    return FAIL;
                i = j;
                /* mark bgcolor as highlight group id */
                new_fuoptions_flags |= FUOPT_BGCOLOR_HLGROUP;
            }
        }
        else if (i == 7 && STRNCMP(p, "maxhorz", 7) == 0)
	    new_fuoptions_flags |= FUOPT_MAXHORZ;
        else if (i == 7 && STRNCMP(p, "maxvert", 7) == 0)
	    new_fuoptions_flags |= FUOPT_MAXVERT;
	else
	    return FAIL;
	p += i;
	if (*p == NUL)
	    break;
        if (*p == ':')
            return FAIL;
    }

    *flags = new_fuoptions_flags;
    *bgcolor = new_fuoptions_bgcolor;

    /* Let the GUI know, in case the background color has changed. */
    gui_mch_fuopt_update();

    return OK;
}
#endif

#if defined(FEAT_LINEBREAK) || defined(PROTO)
/*
 * This is called when 'breakindentopt' is changed and when a window is
 * initialized.
 */
    int
briopt_check(win_T *wp)
{
    char_u	*p;
    int		bri_shift = 0;
    long	bri_min = 20;
    int		bri_sbr = FALSE;

    p = wp->w_p_briopt;
    while (*p != NUL)
    {
	if (STRNCMP(p, "shift:", 6) == 0
		 && ((p[6] == '-' && VIM_ISDIGIT(p[7])) || VIM_ISDIGIT(p[6])))
	{
	    p += 6;
	    bri_shift = getdigits(&p);
	}
	else if (STRNCMP(p, "min:", 4) == 0 && VIM_ISDIGIT(p[4]))
	{
	    p += 4;
	    bri_min = getdigits(&p);
	}
	else if (STRNCMP(p, "sbr", 3) == 0)
	{
	    p += 3;
	    bri_sbr = TRUE;
	}
	if (*p != ',' && *p != NUL)
	    return FAIL;
	if (*p == ',')
	    ++p;
    }

    wp->w_p_brishift = bri_shift;
    wp->w_p_brimin   = bri_min;
    wp->w_p_brisbr   = bri_sbr;

    return OK;
}
#endif

/*
=======
>>>>>>> 955f4e6f
 * Get the local or global value of 'backupcopy'.
 */
    unsigned int
get_bkc_value(buf_T *buf)
{
    return buf->b_bkc_flags ? buf->b_bkc_flags : bkc_flags;
}

#if defined(FEAT_LINEBREAK) || defined(PROTO)
/*
 * Get the local or global value of 'showbreak'.
 */
    char_u *
get_showbreak_value(win_T *win)
{
    if (win->w_p_sbr == NULL || *win->w_p_sbr == NUL)
	return p_sbr;
    if (STRCMP(win->w_p_sbr, "NONE") == 0)
	return empty_option;
    return win->w_p_sbr;
}
#endif

#if defined(FEAT_EVAL) || defined(PROTO)
/*
 * Get window or buffer local options.
 */
    dict_T *
get_winbuf_options(int bufopt)
{
    dict_T	*d;
    int		opt_idx;

    d = dict_alloc();
    if (d == NULL)
	return NULL;

    for (opt_idx = 0; !istermoption_idx(opt_idx); opt_idx++)
    {
	struct vimoption *opt = &options[opt_idx];

	if ((bufopt && (opt->indir & PV_BUF))
					 || (!bufopt && (opt->indir & PV_WIN)))
	{
	    char_u *varp = get_varp(opt);

	    if (varp != NULL)
	    {
		if (opt->flags & P_STRING)
		    dict_add_string(d, opt->fullname, *(char_u **)varp);
		else if (opt->flags & P_NUM)
		    dict_add_number(d, opt->fullname, *(long *)varp);
		else
		    dict_add_number(d, opt->fullname, *(int *)varp);
	    }
	}
    }

    return d;
}
#endif

#if defined(FEAT_SYN_HL) || defined(PROTO)
/*
 * This is called when 'culopt' is changed
 */
    int
fill_culopt_flags(char_u *val, win_T *wp)
{
    char_u	*p;
    char_u	culopt_flags_new = 0;

    if (val == NULL)
	p = wp->w_p_culopt;
    else
	p = val;
    while (*p != NUL)
    {
	if (STRNCMP(p, "line", 4) == 0)
	{
	    p += 4;
	    culopt_flags_new |= CULOPT_LINE;
	}
	else if (STRNCMP(p, "both", 4) == 0)
	{
	    p += 4;
	    culopt_flags_new |= CULOPT_LINE | CULOPT_NBR;
	}
	else if (STRNCMP(p, "number", 6) == 0)
	{
	    p += 6;
	    culopt_flags_new |= CULOPT_NBR;
	}
	else if (STRNCMP(p, "screenline", 10) == 0)
	{
	    p += 10;
	    culopt_flags_new |= CULOPT_SCRLINE;
	}

	if (*p != ',' && *p != NUL)
	    return FAIL;
	if (*p == ',')
	    ++p;
    }

    // Can't have both "line" and "screenline".
    if ((culopt_flags_new & CULOPT_LINE) && (culopt_flags_new & CULOPT_SCRLINE))
	return FAIL;
    wp->w_p_culopt_flags = culopt_flags_new;

    return OK;
}
#endif<|MERGE_RESOLUTION|>--- conflicted
+++ resolved
@@ -2778,9 +2778,8 @@
 	set_fileformat(curbuf->b_p_tx ? EOL_DOS : EOL_UNIX, opt_flags);
     }
 
-<<<<<<< HEAD
 #ifdef FEAT_FULLSCREEN
-    /* when 'fullscreen' changes, forward it to the gui */
+    // when 'fullscreen' changes, forward it to the gui
     else if ((int *)varp == &p_fullscreen && (gui.in_use || gui.starting))
     {
 	if (p_fullscreen && !old_value)
@@ -2788,13 +2787,13 @@
             guicolor_T fg, bg;
             if (fuoptions_flags & FUOPT_BGCOLOR_HLGROUP) 
             {
-                /* Find out background color from colorscheme 
-                 * via highlight group id */
+                // Find out background color from colorscheme 
+                // via highlight group id
                 syn_id2colors(fuoptions_bgcolor, &fg, &bg);
             } 
             else
             {
-                /* set explicit background color */
+                // set explicit background color
                 bg = fuoptions_bgcolor;
             }
             gui_mch_enter_fullscreen(fuoptions_flags, bg);
@@ -2824,10 +2823,7 @@
     }
 #endif
 
-    /* when 'textauto' is set or reset also change 'fileformats' */
-=======
     // when 'textauto' is set or reset also change 'fileformats'
->>>>>>> 955f4e6f
     else if ((int *)varp == &p_ta)
     {
 	set_string_option_direct((char_u *)"ffs", -1,
@@ -3431,13 +3427,8 @@
 #endif
     }
 
-<<<<<<< HEAD
 #if (defined(FEAT_XIM) && defined(FEAT_GUI_GTK)) || defined(FEAT_GUI_MACVIM)
-    /* 'imstyle' */
-=======
-#if defined(FEAT_XIM) && defined(FEAT_GUI_GTK)
     // 'imstyle'
->>>>>>> 955f4e6f
     else if (pp == &p_imst)
     {
 	if (p_imst != IM_ON_THE_SPOT && p_imst != IM_OVER_THE_SPOT)
@@ -5972,16 +5963,11 @@
 	    buf->b_p_twsl = p_twsl;
 	    COPY_OPT_SCTX(buf, BV_TWSL);
 #endif
-<<<<<<< HEAD
 #ifdef FEAT_GUI_MACVIM
 	    buf->b_p_mmta = p_mmta;
 #endif
-	    /* This isn't really an option, but copying the langmap and IME
-	     * state from the current buffer is better than resetting it. */
-=======
 	    // This isn't really an option, but copying the langmap and IME
 	    // state from the current buffer is better than resetting it.
->>>>>>> 955f4e6f
 	    buf->b_p_iminsert = p_iminsert;
 	    COPY_OPT_SCTX(buf, BV_IMI);
 	    buf->b_p_imsearch = p_imsearch;
@@ -6971,103 +6957,6 @@
 get_sidescrolloff_value(void)
 {
     return curwin->w_p_siso < 0 ? p_siso : curwin->w_p_siso;
-}
-
-/*
-<<<<<<< HEAD
- * Check matchpairs option for "*initc".
- * If there is a match set "*initc" to the matching character and "*findc" to
- * the opposite character.  Set "*backwards" to the direction.
- * When "switchit" is TRUE swap the direction.
- */
-    void
-find_mps_values(
-    int	    *initc,
-    int	    *findc,
-    int	    *backwards,
-    int	    switchit)
-{
-    char_u	*ptr;
-
-    ptr = curbuf->b_p_mps;
-    while (*ptr != NUL)
-    {
-	if (has_mbyte)
-	{
-	    char_u *prev;
-
-	    if (mb_ptr2char(ptr) == *initc)
-	    {
-		if (switchit)
-		{
-		    *findc = *initc;
-		    *initc = mb_ptr2char(ptr + mb_ptr2len(ptr) + 1);
-		    *backwards = TRUE;
-		}
-		else
-		{
-		    *findc = mb_ptr2char(ptr + mb_ptr2len(ptr) + 1);
-		    *backwards = FALSE;
-		}
-		return;
-	    }
-	    prev = ptr;
-	    ptr += mb_ptr2len(ptr) + 1;
-	    if (mb_ptr2char(ptr) == *initc)
-	    {
-		if (switchit)
-		{
-		    *findc = *initc;
-		    *initc = mb_ptr2char(prev);
-		    *backwards = FALSE;
-		}
-		else
-		{
-		    *findc = mb_ptr2char(prev);
-		    *backwards = TRUE;
-		}
-		return;
-	    }
-	    ptr += mb_ptr2len(ptr);
-	}
-	else
-	{
-	    if (*ptr == *initc)
-	    {
-		if (switchit)
-		{
-		    *backwards = TRUE;
-		    *findc = *initc;
-		    *initc = ptr[2];
-		}
-		else
-		{
-		    *backwards = FALSE;
-		    *findc = ptr[2];
-		}
-		return;
-	    }
-	    ptr += 2;
-	    if (*ptr == *initc)
-	    {
-		if (switchit)
-		{
-		    *backwards = FALSE;
-		    *findc = *initc;
-		    *initc = ptr[-2];
-		}
-		else
-		{
-		    *backwards = TRUE;
-		    *findc =  ptr[-2];
-		}
-		return;
-	    }
-	    ++ptr;
-	}
-	if (*ptr == ',')
-	    ++ptr;
-    }
 }
 
 #ifdef FEAT_FULLSCREEN
@@ -7162,55 +7051,7 @@
 }
 #endif
 
-#if defined(FEAT_LINEBREAK) || defined(PROTO)
-/*
- * This is called when 'breakindentopt' is changed and when a window is
- * initialized.
- */
-    int
-briopt_check(win_T *wp)
-{
-    char_u	*p;
-    int		bri_shift = 0;
-    long	bri_min = 20;
-    int		bri_sbr = FALSE;
-
-    p = wp->w_p_briopt;
-    while (*p != NUL)
-    {
-	if (STRNCMP(p, "shift:", 6) == 0
-		 && ((p[6] == '-' && VIM_ISDIGIT(p[7])) || VIM_ISDIGIT(p[6])))
-	{
-	    p += 6;
-	    bri_shift = getdigits(&p);
-	}
-	else if (STRNCMP(p, "min:", 4) == 0 && VIM_ISDIGIT(p[4]))
-	{
-	    p += 4;
-	    bri_min = getdigits(&p);
-	}
-	else if (STRNCMP(p, "sbr", 3) == 0)
-	{
-	    p += 3;
-	    bri_sbr = TRUE;
-	}
-	if (*p != ',' && *p != NUL)
-	    return FAIL;
-	if (*p == ',')
-	    ++p;
-    }
-
-    wp->w_p_brishift = bri_shift;
-    wp->w_p_brimin   = bri_min;
-    wp->w_p_brisbr   = bri_sbr;
-
-    return OK;
-}
-#endif
-
-/*
-=======
->>>>>>> 955f4e6f
+/*
  * Get the local or global value of 'backupcopy'.
  */
     unsigned int

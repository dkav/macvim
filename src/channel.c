/* vi:set ts=8 sts=4 sw=4:
 *
 * VIM - Vi IMproved	by Bram Moolenaar
 *
 * Do ":help uganda"  in Vim to read copying and usage conditions.
 * Do ":help credits" in Vim to see a list of people who contributed.
 */

/*
 * Implements communication through a socket or any file handle.
 */

#include "vim.h"

#if defined(FEAT_CHANNEL) || defined(PROTO)

/* TRUE when netbeans is running with a GUI. */
#ifdef FEAT_GUI
# define CH_HAS_GUI (gui.in_use || gui.starting)
#endif

/* Note: when making changes here also adjust configure.in. */
#ifdef WIN32
/* WinSock API is separated from C API, thus we can't use read(), write(),
 * errno... */
# define SOCK_ERRNO errno = WSAGetLastError()
# undef ECONNREFUSED
# define ECONNREFUSED WSAECONNREFUSED
# undef EWOULDBLOCK
# define EWOULDBLOCK WSAEWOULDBLOCK
# ifdef EINTR
#  undef EINTR
# endif
# define EINTR WSAEINTR
# define sock_write(sd, buf, len) send(sd, buf, len, 0)
# define sock_read(sd, buf, len) recv(sd, buf, len, 0)
# define sock_close(sd) closesocket(sd)
# define sleep(t) Sleep(t*1000) /* WinAPI Sleep() accepts milliseconds */
#else
# include <netdb.h>
# include <netinet/in.h>

# include <sys/socket.h>
# ifdef HAVE_LIBGEN_H
#  include <libgen.h>
# endif
# define SOCK_ERRNO
# define sock_write(sd, buf, len) write(sd, buf, len)
# define sock_read(sd, buf, len) read(sd, buf, len)
# define sock_close(sd) close(sd)
#endif

#ifdef FEAT_GUI_W32
extern HWND s_hwnd;			/* Gvim's Window handle */
#endif


/* Log file opened with ch_logfile(). */
static FILE *log_fd = NULL;

    void
ch_logfile(FILE *file)
{
    if (log_fd != NULL)
	fclose(log_fd);
    log_fd = file;
    if (log_fd != NULL)
	fprintf(log_fd, "==== start log session ====\n");
}

    static void
ch_log_lead(char *what, channel_T *ch)
{
    if (log_fd != NULL)
    {
	if (ch != NULL)
	    fprintf(log_fd, "%son %d: ", what, ch->ch_id);
	else
	    fprintf(log_fd, "%s: ", what);
    }
}

    static void
ch_log(channel_T *ch, char *msg)
{
    if (log_fd != NULL)
    {
	ch_log_lead("", ch);
	fputs(msg, log_fd);
	fflush(log_fd);
    }
}

    static void
ch_logn(channel_T *ch, char *msg, int nr)
{
    if (log_fd != NULL)
    {
	ch_log_lead("", ch);
	fprintf(log_fd, msg, nr);
	fflush(log_fd);
    }
}

    static void
ch_logs(channel_T *ch, char *msg, char *name)
{
    if (log_fd != NULL)
    {
	ch_log_lead("", ch);
	fprintf(log_fd, msg, name);
	fflush(log_fd);
    }
}

    static void
ch_logsn(channel_T *ch, char *msg, char *name, int nr)
{
    if (log_fd != NULL)
    {
	ch_log_lead("", ch);
	fprintf(log_fd, msg, name, nr);
	fflush(log_fd);
    }
}

    static void
ch_error(channel_T *ch, char *msg)
{
    if (log_fd != NULL)
    {
	ch_log_lead("ERR ", ch);
	fputs(msg, log_fd);
	fflush(log_fd);
    }
}

    static void
ch_errorn(channel_T *ch, char *msg, int nr)
{
    if (log_fd != NULL)
    {
	ch_log_lead("ERR ", ch);
	fprintf(log_fd, msg, nr);
	fflush(log_fd);
    }
}

    static void
ch_errors(channel_T *ch, char *msg, char *arg)
{
    if (log_fd != NULL)
    {
	ch_log_lead("ERR ", ch);
	fprintf(log_fd, msg, arg);
	fflush(log_fd);
    }
}

#ifdef _WIN32
# undef PERROR
# define PERROR(msg) (void)emsg3((char_u *)"%s: %s", \
	(char_u *)msg, (char_u *)strerror_win32(errno))

    static char *
strerror_win32(int eno)
{
    static LPVOID msgbuf = NULL;
    char_u *ptr;

    if (msgbuf)
	LocalFree(msgbuf);
    FormatMessage(
	FORMAT_MESSAGE_ALLOCATE_BUFFER |
	FORMAT_MESSAGE_FROM_SYSTEM |
	FORMAT_MESSAGE_IGNORE_INSERTS,
	NULL,
	eno,
	MAKELANGID(LANG_ENGLISH, SUBLANG_DEFAULT),
	(LPTSTR) &msgbuf,
	0,
	NULL);
    /* chomp \r or \n */
    for (ptr = (char_u *)msgbuf; *ptr; ptr++)
	switch (*ptr)
	{
	    case '\r':
		STRMOVE(ptr, ptr + 1);
		ptr--;
		break;
	    case '\n':
		if (*(ptr + 1) == '\0')
		    *ptr = '\0';
		else
		    *ptr = ' ';
		break;
	}
    return msgbuf;
}
#endif

/*
 * The list of all allocated channels.
 */
static channel_T *first_channel = NULL;
static int next_ch_id = 0;

/*
 * Allocate a new channel.  The refcount is set to 1.
 * The channel isn't actually used until it is opened.
 * Returns NULL if out of memory.
 */
    channel_T *
add_channel(void)
{
    int		which;
    channel_T	*channel = (channel_T *)alloc_clear((int)sizeof(channel_T));

    if (channel == NULL)
	return NULL;

    channel->ch_id = next_ch_id++;
    ch_log(channel, "Opening channel\n");

#ifdef CHANNEL_PIPES
    for (which = CHAN_SOCK; which <= CHAN_IN; ++which)
#else
    which = CHAN_SOCK;
#endif
    {
	channel->ch_pfd[which].ch_fd = (sock_T)-1;
#ifdef FEAT_GUI_X11
	channel->ch_pfd[which].ch_inputHandler = (XtInputId)NULL;
#endif
#ifdef FEAT_GUI_GTK
	channel->ch_pfd[which].ch_inputHandler = 0;
#endif
#ifdef FEAT_GUI_W32
	channel->ch_pfd[which].ch_inputHandler = -1;
#endif
<<<<<<< HEAD
#ifdef FEAT_GUI_MACVIM
    channel->ch_inputHandler = -1;
#endif
=======
    }
>>>>>>> 44d57186

    channel->ch_timeout = 2000;

    if (first_channel != NULL)
    {
	first_channel->ch_prev = channel;
	channel->ch_next = first_channel;
    }
    first_channel = channel;

    channel->ch_refcount = 1;
    return channel;
}

/*
 * Close a channel and free all its resources.
 */
    void
channel_free(channel_T *channel)
{
    channel_close(channel);
    if (channel->ch_next != NULL)
	channel->ch_next->ch_prev = channel->ch_prev;
    if (channel->ch_prev == NULL)
	first_channel = channel->ch_next;
    else
	channel->ch_prev->ch_next = channel->ch_next;
    vim_free(channel);
}

#if defined(FEAT_GUI_X11) || defined(FEAT_GUI_GTK)
    static channel_T *
channel_from_id(int id)
{
    channel_T *channel;

    for (channel = first_channel; channel != NULL; channel = channel->ch_next)
	if (channel->ch_id == id)
	    return channel;
    return NULL;
}
#endif

#if defined(FEAT_GUI) || defined(PROTO)

#if defined(FEAT_GUI_X11) || defined(FEAT_GUI_GTK)
    static void
channel_read_netbeans(int id)
{
    channel_T *channel = channel_from_id(id);

    if (channel == NULL)
	ch_errorn(NULL, "Channel %d not found", id);
    else
	channel_read(channel, -1, "messageFromNetbeans");
}
#endif

/*
 * Read a command from netbeans.
 */
#ifdef FEAT_GUI_X11
    static void
messageFromNetbeans(XtPointer clientData,
		    int *unused1 UNUSED,
		    XtInputId *unused2 UNUSED)
{
    channel_read_netbeans((int)(long)clientData);
}
#endif

#ifdef FEAT_GUI_GTK
    static void
messageFromNetbeans(gpointer clientData,
		    gint unused1 UNUSED,
		    GdkInputCondition unused2 UNUSED)
{
    channel_read_netbeans((int)(long)clientData);
}
#endif

    static void
channel_gui_register_one(channel_T *channel, int which)
{
# ifdef FEAT_GUI_X11
    /* Tell notifier we are interested in being called
     * when there is input on the editor connection socket. */
    if (channel->ch_pfd[which].ch_inputHandler == (XtInputId)NULL)
	channel->ch_pfd[which].ch_inputHandler = XtAppAddInput(
		(XtAppContext)app_context,
		channel->ch_pfd[which].ch_fd,
		(XtPointer)(XtInputReadMask + XtInputExceptMask),
		messageFromNetbeans,
		(XtPointer)(long)channel->ch_id);
# else
#  ifdef FEAT_GUI_GTK
    /* Tell gdk we are interested in being called when there
     * is input on the editor connection socket. */
    if (channel->ch_pfd[which].ch_inputHandler == 0)
	channel->ch_pfd[which].ch_inputHandler = gdk_input_add(
		(gint)channel->ch_pfd[which].ch_fd,
		(GdkInputCondition)
			     ((int)GDK_INPUT_READ + (int)GDK_INPUT_EXCEPTION),
		messageFromNetbeans,
		(gpointer)(long)channel->ch_id);
#  else
#   ifdef FEAT_GUI_W32
<<<<<<< HEAD
    /*
     * Tell Windows we are interested in receiving message when there
     * is input on the editor connection socket.
     */
    if (channel->ch_inputHandler == -1)
	channel->ch_inputHandler =
	    WSAAsyncSelect(channel->ch_sock, s_hwnd, WM_NETBEANS, FD_READ);
#   else
#    ifdef FEAT_GUI_MACVIM
    /*
     * Tell Core Foundation we are interested in being called when there
     * is input on the editor connection socket
     */
    if (channel->ch_inputHandler == -1) {
	channel->ch_inputHandler = 0;
	gui_macvim_add_channel(channel);
    }
#    endif
=======
    /* Tell Windows we are interested in receiving message when there
     * is input on the editor connection socket.  */
    if (channel->ch_pfd[which].ch_inputHandler == -1)
	channel->ch_pfd[which].ch_inputHandler = WSAAsyncSelect(
		channel->ch_pfd[which].ch_fd,
		s_hwnd, WM_NETBEANS, FD_READ);
>>>>>>> 44d57186
#   endif
#  endif
# endif
}

    void
channel_gui_register(channel_T *channel)
{
    if (!CH_HAS_GUI)
	return;

    if (channel->CH_SOCK >= 0)
	channel_gui_register_one(channel, CHAN_SOCK);
# ifdef CHANNEL_PIPES
    if (channel->CH_OUT >= 0)
	channel_gui_register_one(channel, CHAN_OUT);
    if (channel->CH_ERR >= 0)
	channel_gui_register_one(channel, CHAN_ERR);
# endif
}

/*
 * Register any of our file descriptors with the GUI event handling system.
 * Called when the GUI has started.
 */
    void
channel_gui_register_all(void)
{
    channel_T *channel;

    for (channel = first_channel; channel != NULL; channel = channel->ch_next)
	channel_gui_register(channel);
}

    static void
channel_gui_unregister(channel_T *channel)
{
    int	    which;

#ifdef CHANNEL_PIPES
    for (which = CHAN_SOCK; which < CHAN_IN; ++which)
#else
    which = CHAN_SOCK;
#endif
    {
# ifdef FEAT_GUI_X11
	if (channel->ch_pfd[which].ch_inputHandler != (XtInputId)NULL)
	{
	    XtRemoveInput(channel->ch_pfd[which].ch_inputHandler);
	    channel->ch_pfd[which].ch_inputHandler = (XtInputId)NULL;
	}
# else
#  ifdef FEAT_GUI_GTK
	if (channel->ch_pfd[which].ch_inputHandler != 0)
	{
	    gdk_input_remove(channel->ch_pfd[which].ch_inputHandler);
	    channel->ch_pfd[which].ch_inputHandler = 0;
	}
#  else
#   ifdef FEAT_GUI_W32
<<<<<<< HEAD
    if (channel->ch_inputHandler == 0)
    {
	WSAAsyncSelect(channel->ch_sock, s_hwnd, 0, 0);
	channel->ch_inputHandler = -1;
    }
#   else
#    ifdef FEAT_GUI_MACVIM
    if (channel->ch_inputHandler == 0)
    {
	gui_macvim_remove_channel(channel);
	channel->ch_inputHandler = -1;
    }
#    endif
=======
	if (channel->ch_pfd[which].ch_inputHandler == 0)
	{
	    WSAAsyncSelect(channel->ch_pfd[which].ch_fd, s_hwnd, 0, 0);
	    channel->ch_pfd[which].ch_inputHandler = -1;
	}
>>>>>>> 44d57186
#   endif
#  endif
# endif
    }
}

#endif

/*
 * Open a socket channel to "hostname":"port".
 * Returns the channel for success.
 * Returns NULL for failure.
 */
    channel_T *
channel_open(char *hostname, int port_in, int waittime, void (*close_cb)(void))
{
    int			sd;
    struct sockaddr_in	server;
    struct hostent *	host;
#ifdef WIN32
    u_short		port = port_in;
    u_long		val = 1;
#else
    int			port = port_in;
#endif
    channel_T		*channel;
    int			ret;

#ifdef WIN32
    channel_init_winsock();
#endif

    channel = add_channel();
    if (channel == NULL)
    {
	ch_error(NULL, "Cannot allocate channel.\n");
	EMSG(_("E897: All channels are in use"));
	return NULL;
    }

    if ((sd = (sock_T)socket(AF_INET, SOCK_STREAM, 0)) == (sock_T)-1)
    {
	ch_error(NULL, "in socket() in channel_open().\n");
	PERROR("E898: socket() in channel_open()");
	channel_free(channel);
	return NULL;
    }

    /* Get the server internet address and put into addr structure */
    /* fill in the socket address structure and connect to server */
    vim_memset((char *)&server, 0, sizeof(server));
    server.sin_family = AF_INET;
    server.sin_port = htons(port);
    if ((host = gethostbyname(hostname)) == NULL)
    {
	ch_error(NULL, "in gethostbyname() in channel_open()\n");
	PERROR("E901: gethostbyname() in channel_open()");
	sock_close(sd);
	channel_free(channel);
	return NULL;
    }
    memcpy((char *)&server.sin_addr, host->h_addr, host->h_length);

    if (waittime >= 0)
    {
	/* Make connect non-blocking. */
	if (
#ifdef _WIN32
	    ioctlsocket(sd, FIONBIO, &val) < 0
#else
	    fcntl(sd, F_SETFL, O_NONBLOCK) < 0
#endif
	   )
	{
	    SOCK_ERRNO;
	    ch_errorn(NULL, "channel_open: Connect failed with errno %d\n",
								       errno);
	    sock_close(sd);
	    channel_free(channel);
	    return NULL;
	}
    }

    /* Try connecting to the server. */
    ch_logsn(NULL, "Connecting to %s port %d", hostname, port);
    ret = connect(sd, (struct sockaddr *)&server, sizeof(server));
    SOCK_ERRNO;
    if (ret < 0)
    {
	if (errno != EWOULDBLOCK
#ifdef EINPROGRESS
		    && errno != EINPROGRESS
#endif
		)
	{
	    ch_errorn(NULL, "channel_open: Connect failed with errno %d\n",
								       errno);
	    PERROR(_("E902: Cannot connect to port"));
	    sock_close(sd);
	    channel_free(channel);
	    return NULL;
	}
    }

    if (waittime >= 0 && ret < 0)
    {
	struct timeval	tv;
	fd_set		wfds;

	FD_ZERO(&wfds);
	FD_SET(sd, &wfds);
	tv.tv_sec = waittime / 1000;
	tv.tv_usec = (waittime % 1000) * 1000;
	ret = select((int)sd + 1, NULL, &wfds, NULL, &tv);
	if (ret < 0)
	{
	    SOCK_ERRNO;
	    ch_errorn(NULL, "channel_open: Connect failed with errno %d\n",
								       errno);
	    PERROR(_("E902: Cannot connect to port"));
	    sock_close(sd);
	    channel_free(channel);
	    return NULL;
	}
	if (!FD_ISSET(sd, &wfds))
	{
	    /* don't give an error, we just timed out. */
	    sock_close(sd);
	    channel_free(channel);
	    return NULL;
	}
    }

    if (waittime >= 0)
    {
#ifdef _WIN32
	val = 0;
	ioctlsocket(sd, FIONBIO, &val);
#else
	(void)fcntl(sd, F_SETFL, 0);
#endif
    }

    /* Only retry for netbeans.  TODO: can we use a waittime instead? */
    if (errno == ECONNREFUSED && close_cb != NULL)
    {
	sock_close(sd);
	if ((sd = (sock_T)socket(AF_INET, SOCK_STREAM, 0)) == (sock_T)-1)
	{
	    SOCK_ERRNO;
	    ch_log(NULL, "socket() retry in channel_open()\n");
	    PERROR("E900: socket() retry in channel_open()");
	    channel_free(channel);
	    return NULL;
	}
	if (connect(sd, (struct sockaddr *)&server, sizeof(server)))
	{
	    int retries = 36;
	    int success = FALSE;

	    SOCK_ERRNO;
	    while (retries-- && ((errno == ECONNREFUSED)
						     || (errno == EINTR)))
	    {
		ch_log(NULL, "retrying...\n");
		mch_delay(3000L, TRUE);
		ui_breakcheck();
		if (got_int)
		{
		    errno = EINTR;
		    break;
		}
		if (connect(sd, (struct sockaddr *)&server,
						     sizeof(server)) == 0)
		{
		    success = TRUE;
		    break;
		}
		SOCK_ERRNO;
	    }
	    if (!success)
	    {
		/* Get here when the server can't be found. */
		ch_error(NULL, "Cannot connect to port after retry\n");
		PERROR(_("E899: Cannot connect to port after retry2"));
		sock_close(sd);
		channel_free(channel);
		return NULL;
	    }
	}
    }

    channel->CH_SOCK = sd;
    channel->ch_close_cb = close_cb;

#ifdef FEAT_GUI
    channel_gui_register(channel);
#endif

    return channel;
}

#if defined(CHANNEL_PIPES) || defined(PROTO)
    void
channel_set_pipes(channel_T *channel, int in, int out, int err)
{
    channel->CH_IN = in;
    channel->CH_OUT = out;
    channel->CH_ERR = err;
}
#endif

    void
channel_set_job(channel_T *channel, job_T *job)
{
    channel->ch_job = job;
}

/*
 * Set the json mode of channel "channel" to "ch_mode".
 */
    void
channel_set_json_mode(channel_T *channel, ch_mode_T ch_mode)
{
    channel->ch_mode = ch_mode;
}

/*
 * Set the read timeout of channel "channel".
 */
    void
channel_set_timeout(channel_T *channel, int timeout)
{
    channel->ch_timeout = timeout;
}

/*
 * Set the callback for channel "channel".
 */
    void
channel_set_callback(channel_T *channel, char_u *callback)
{
    vim_free(channel->ch_callback);
    channel->ch_callback = vim_strsave(callback);
}

/*
 * Set the callback for channel "channel" for the response with "id".
 */
    void
channel_set_req_callback(channel_T *channel, char_u *callback, int id)
{
    cbq_T *head = &channel->ch_cb_head;
    cbq_T *item = (cbq_T *)alloc((int)sizeof(cbq_T));

    if (item != NULL)
    {
	item->cq_callback = vim_strsave(callback);
	item->cq_seq_nr = id;
	item->cq_prev = head->cq_prev;
	head->cq_prev = item;
	item->cq_next = NULL;
	if (item->cq_prev == NULL)
	    head->cq_next = item;
	else
	    item->cq_prev->cq_next = item;
    }
}

/*
 * Invoke the "callback" on channel "channel".
 */
    static void
invoke_callback(channel_T *channel, char_u *callback, typval_T *argv)
{
    typval_T	rettv;
    int		dummy;

    argv[0].v_type = VAR_CHANNEL;
    argv[0].vval.v_channel = channel;

    call_func(callback, (int)STRLEN(callback),
			     &rettv, 2, argv, 0L, 0L, &dummy, TRUE, NULL);
    /* If an echo command was used the cursor needs to be put back where
     * it belongs. */
    setcursor();
    cursor_on();
    out_flush();
}

/*
 * Return the first buffer from the channel and remove it.
 * The caller must free it.
 * Returns NULL if there is nothing.
 */
    char_u *
channel_get(channel_T *channel)
{
    readq_T *head = &channel->ch_head;
    readq_T *node = head->rq_next;
    char_u *p;

    if (node == NULL)
	return NULL;
    /* dispose of the node but keep the buffer */
    p = node->rq_buffer;
    head->rq_next = node->rq_next;
    if (node->rq_next == NULL)
	head->rq_prev = NULL;
    else
	node->rq_next->rq_prev = NULL;
    vim_free(node);
    return p;
}

/*
 * Returns the whole buffer contents concatenated.
 */
    static char_u *
channel_get_all(channel_T *channel)
{
    /* Concatenate everything into one buffer.
     * TODO: avoid multiple allocations. */
    while (channel_collapse(channel) == OK)
	;
    return channel_get(channel);
}

/*
 * Collapses the first and second buffer in the channel "channel".
 * Returns FAIL if that is not possible.
 */
    int
channel_collapse(channel_T *channel)
{
    readq_T *head = &channel->ch_head;
    readq_T *node = head->rq_next;
    char_u  *p;

    if (node == NULL || node->rq_next == NULL)
	return FAIL;

    p = alloc((unsigned)(STRLEN(node->rq_buffer)
				     + STRLEN(node->rq_next->rq_buffer) + 1));
    if (p == NULL)
	return FAIL;	    /* out of memory */
    STRCPY(p, node->rq_buffer);
    STRCAT(p, node->rq_next->rq_buffer);
    vim_free(node->rq_next->rq_buffer);
    node->rq_next->rq_buffer = p;

    /* dispose of the node and its buffer */
    head->rq_next = node->rq_next;
    head->rq_next->rq_prev = NULL;
    vim_free(node->rq_buffer);
    vim_free(node);
    return OK;
}

/*
 * Use the read buffer of channel "channel" and parse a JSON messages that is
 * complete.  The messages are added to the queue.
 * Return TRUE if there is more to read.
 */
    static int
channel_parse_json(channel_T *channel)
{
    js_read_T	reader;
    typval_T	listtv;
    jsonq_T	*item;
    jsonq_T	*head = &channel->ch_json_head;
    int		ret;

    if (channel_peek(channel) == NULL)
	return FALSE;

    /* TODO: make reader work properly */
    /* reader.js_buf = channel_peek(channel); */
    reader.js_buf = channel_get_all(channel);
    reader.js_used = 0;
    reader.js_fill = NULL;
    /* reader.js_fill = channel_fill; */
    reader.js_cookie = channel;
    ret = json_decode(&reader, &listtv,
				   channel->ch_mode == MODE_JS ? JSON_JS : 0);
    if (ret == OK)
    {
	/* Only accept the response when it is a list with at least two
	 * items. */
	if (listtv.v_type != VAR_LIST || listtv.vval.v_list->lv_len < 2)
	{
	    /* TODO: give error */
	    clear_tv(&listtv);
	}
	else
	{
	    item = (jsonq_T *)alloc((unsigned)sizeof(jsonq_T));
	    if (item == NULL)
		clear_tv(&listtv);
	    else
	    {
		item->jq_value = alloc_tv();
		if (item->jq_value == NULL)
		{
		    vim_free(item);
		    clear_tv(&listtv);
		}
		else
		{
		    *item->jq_value = listtv;
		    item->jq_prev = head->jq_prev;
		    head->jq_prev = item;
		    item->jq_next = NULL;
		    if (item->jq_prev == NULL)
			head->jq_next = item;
		    else
			item->jq_prev->jq_next = item;
		}
	    }
	}
    }

    /* Put the unread part back into the channel.
     * TODO: insert in front */
    if (reader.js_buf[reader.js_used] != NUL)
    {
	channel_save(channel, reader.js_buf + reader.js_used,
		(int)(reader.js_end - reader.js_buf) - reader.js_used);
	ret = TRUE;
    }
    else
	ret = FALSE;

    vim_free(reader.js_buf);
    return ret;
}

/*
 * Remove "node" from the queue that it is in and free it.
 * Also frees the contained callback name.
 */
    static void
remove_cb_node(cbq_T *head, cbq_T *node)
{
    if (node->cq_prev == NULL)
	head->cq_next = node->cq_next;
    else
	node->cq_prev->cq_next = node->cq_next;
    if (node->cq_next == NULL)
	head->cq_prev = node->cq_prev;
    else
	node->cq_next->cq_prev = node->cq_prev;
    vim_free(node->cq_callback);
    vim_free(node);
}

/*
 * Remove "node" from the queue that it is in and free it.
 * Caller should have freed or used node->jq_value.
 */
    static void
remove_json_node(jsonq_T *head, jsonq_T *node)
{
    if (node->jq_prev == NULL)
	head->jq_next = node->jq_next;
    else
	node->jq_prev->jq_next = node->jq_next;
    if (node->jq_next == NULL)
	head->jq_prev = node->jq_prev;
    else
	node->jq_next->jq_prev = node->jq_prev;
    vim_free(node);
}

/*
 * Get a message from the JSON queue for channel "channel".
 * When "id" is positive it must match the first number in the list.
 * When "id" is zero or negative jut get the first message.  But not the one
 * with id ch_block_id.
 * Return OK when found and return the value in "rettv".
 * Return FAIL otherwise.
 */
    static int
channel_get_json(channel_T *channel, int id, typval_T **rettv)
{
    jsonq_T   *head = &channel->ch_json_head;
    jsonq_T   *item = head->jq_next;

    while (item != NULL)
    {
	list_T	    *l = item->jq_value->vval.v_list;
	typval_T    *tv = &l->lv_first->li_tv;

	if ((id > 0 && tv->v_type == VAR_NUMBER && tv->vval.v_number == id)
	      || (id <= 0 && (tv->v_type != VAR_NUMBER
			       || tv->vval.v_number == 0
			       || tv->vval.v_number != channel->ch_block_id)))
	{
	    *rettv = item->jq_value;
	    remove_json_node(head, item);
	    return OK;
	}
	item = item->jq_next;
    }
    return FAIL;
}

/*
 * Execute a command received over channel "channel".
 * "cmd" is the command string, "arg2" the second argument.
 * "arg3" is the third argument, NULL if missing.
 */
    static void
channel_exe_cmd(channel_T *channel, char_u *cmd, typval_T *arg2, typval_T *arg3)
{
    char_u *arg;

    if (arg2->v_type != VAR_STRING)
    {
	if (p_verbose > 2)
	    EMSG("E903: received ex command with non-string argument");
	return;
    }
    arg = arg2->vval.v_string;
    if (arg == NULL)
	arg = (char_u *)"";

    if (STRCMP(cmd, "ex") == 0)
    {
	do_cmdline_cmd(arg);
    }
    else if (STRCMP(cmd, "normal") == 0)
    {
	exarg_T ea;

	ea.arg = arg;
	ea.addr_count = 0;
	ea.forceit = TRUE; /* no mapping */
	ex_normal(&ea);
    }
    else if (STRCMP(cmd, "redraw") == 0)
    {
	exarg_T ea;

	ea.forceit = *arg != NUL;
	ex_redraw(&ea);
	showruler(FALSE);
	setcursor();
	out_flush();
#ifdef FEAT_GUI
	if (gui.in_use)
	{
	    gui_update_cursor(FALSE, FALSE);
	    gui_mch_flush();
	}
#endif
    }
    else if (STRCMP(cmd, "expr") == 0 || STRCMP(cmd, "eval") == 0)
    {
	int is_eval = cmd[1] == 'v';

	if (is_eval && (arg3 == NULL || arg3->v_type != VAR_NUMBER))
	{
	    if (p_verbose > 2)
		EMSG("E904: third argument for eval must be a number");
	}
	else
	{
	    typval_T	*tv;
	    typval_T	err_tv;
	    char_u	*json = NULL;
	    int		options = channel->ch_mode == MODE_JS ? JSON_JS : 0;

	    /* Don't pollute the display with errors. */
	    ++emsg_skip;
	    tv = eval_expr(arg, NULL);
	    if (is_eval)
	    {
		if (tv != NULL)
		    json = json_encode_nr_expr(arg3->vval.v_number, tv,
								     options);
		if (tv == NULL || (json != NULL && *json == NUL))
		{
		    /* If evaluation failed or the result can't be encoded
		     * then return the string "ERROR". */
		    vim_free(json);
		    free_tv(tv);
		    err_tv.v_type = VAR_STRING;
		    err_tv.vval.v_string = (char_u *)"ERROR";
		    tv = &err_tv;
		    json = json_encode_nr_expr(arg3->vval.v_number, tv,
								     options);
		}
		if (json != NULL)
		{
		    channel_send(channel, json, "eval");
		    vim_free(json);
		}
	    }
	    --emsg_skip;
	    if (tv != &err_tv)
		free_tv(tv);
	}
    }
    else if (p_verbose > 2)
	EMSG2("E905: received unknown command: %s", cmd);
}

/*
 * Invoke a callback for channel "channel" if needed.
 * Return OK when a message was handled, there might be another one.
 */
    static int
may_invoke_callback(channel_T *channel)
{
    char_u	*msg = NULL;
    typval_T	*listtv = NULL;
    list_T	*list;
    typval_T	*typetv;
    typval_T	argv[3];
    int		seq_nr = -1;
    ch_mode_T	ch_mode = channel->ch_mode;

    if (channel->ch_close_cb != NULL)
	/* this channel is handled elsewhere (netbeans) */
	return FALSE;

    if (ch_mode != MODE_RAW)
    {
	/* Get any json message in the queue. */
	if (channel_get_json(channel, -1, &listtv) == FAIL)
	{
	    /* Parse readahead, return when there is still no message. */
	    channel_parse_json(channel);
	    if (channel_get_json(channel, -1, &listtv) == FAIL)
		return FALSE;
	}

	list = listtv->vval.v_list;
	argv[1] = list->lv_first->li_next->li_tv;
	typetv = &list->lv_first->li_tv;
	if (typetv->v_type == VAR_STRING)
	{
	    typval_T	*arg3 = NULL;
	    char_u	*cmd = typetv->vval.v_string;

	    /* ["cmd", arg] or ["cmd", arg, arg] */
	    if (list->lv_len == 3)
		arg3 = &list->lv_last->li_tv;
	    ch_logs(channel, "Executing %s command", (char *)cmd);
	    channel_exe_cmd(channel, cmd, &argv[1], arg3);
	    free_tv(listtv);
	    return TRUE;
	}

	if (typetv->v_type != VAR_NUMBER)
	{
	    ch_error(channel,
		      "Dropping message with invalid sequence number type\n");
	    free_tv(listtv);
	    return FALSE;
	}
	seq_nr = typetv->vval.v_number;
    }
    else if (channel_peek(channel) == NULL)
    {
	/* nothing to read on raw channel */
	return FALSE;
    }
    else
    {
	/* If there is no callback, don't do anything. */
	if (channel->ch_callback == NULL)
	    return FALSE;

	/* For a raw channel we don't know where the message ends, just get
	 * everything. */
	msg = channel_get_all(channel);
	argv[1].v_type = VAR_STRING;
	argv[1].vval.v_string = msg;
    }

    if (seq_nr > 0)
    {
	cbq_T	*head = &channel->ch_cb_head;
	cbq_T	*item = head->cq_next;
	int	done = FALSE;

	/* invoke the one-time callback with the matching nr */
	while (item != NULL)
	{
	    if (item->cq_seq_nr == seq_nr)
	    {
		ch_log(channel, "Invoking one-time callback\n");
		invoke_callback(channel, item->cq_callback, argv);
		remove_cb_node(head, item);
		done = TRUE;
		break;
	    }
	    item = item->cq_next;
	}
	if (!done)
	    ch_log(channel, "Dropping message without callback\n");
    }
    else if (channel->ch_callback != NULL)
    {
	/* invoke the channel callback */
	ch_log(channel, "Invoking channel callback\n");
	invoke_callback(channel, channel->ch_callback, argv);
    }
    else
	ch_log(channel, "Dropping message\n");

    if (listtv != NULL)
	free_tv(listtv);
    vim_free(msg);

    return TRUE;
}

/*
 * Return TRUE when channel "channel" is open for writing to.
 * Also returns FALSE or invalid "channel".
 */
    int
channel_can_write_to(channel_T *channel)
{
    return channel != NULL && (channel->CH_SOCK >= 0
#ifdef CHANNEL_PIPES
			  || channel->CH_IN >= 0
#endif
			  );
}

/*
 * Return TRUE when channel "channel" is open for reading or writing.
 * Also returns FALSE for invalid "channel".
 */
    int
channel_is_open(channel_T *channel)
{
    return channel != NULL && (channel->CH_SOCK >= 0
#ifdef CHANNEL_PIPES
			  || channel->CH_IN >= 0
			  || channel->CH_OUT >= 0
			  || channel->CH_ERR >= 0
#endif
			  );
}

/*
 * Return a string indicating the status of the channel.
 */
    char *
channel_status(channel_T *channel)
{
    if (channel == NULL)
	 return "fail";
    if (channel_is_open(channel))
	 return "open";
    return "closed";
}

/*
 * Close channel "channel".
 * This does not trigger the close callback.
 */
    void
channel_close(channel_T *channel)
{
    ch_log(channel, "Closing channel");

#ifdef FEAT_GUI
    channel_gui_unregister(channel);
#endif

    if (channel->CH_SOCK >= 0)
    {
	sock_close(channel->CH_SOCK);
	channel->CH_SOCK = -1;
    }
#if defined(CHANNEL_PIPES)
    if (channel->CH_IN >= 0)
    {
	close(channel->CH_IN);
	channel->CH_IN = -1;
    }
    if (channel->CH_OUT >= 0)
    {
	close(channel->CH_OUT);
	channel->CH_OUT = -1;
    }
    if (channel->CH_ERR >= 0)
    {
	close(channel->CH_ERR);
	channel->CH_ERR = -1;
    }
#endif

    channel->ch_close_cb = NULL;
    vim_free(channel->ch_callback);
    channel->ch_callback = NULL;
    channel_clear(channel);
}

/*
 * Store "buf[len]" on channel "channel".
 * Returns OK or FAIL.
 */
    int
channel_save(channel_T *channel, char_u *buf, int len)
{
    readq_T *node;
    readq_T *head = &channel->ch_head;

    node = (readq_T *)alloc(sizeof(readq_T));
    if (node == NULL)
	return FAIL;	    /* out of memory */
    node->rq_buffer = alloc(len + 1);
    if (node->rq_buffer == NULL)
    {
	vim_free(node);
	return FAIL;	    /* out of memory */
    }
    mch_memmove(node->rq_buffer, buf, (size_t)len);
    node->rq_buffer[len] = NUL;

    /* append node to the tail of the queue */
    node->rq_next = NULL;
    node->rq_prev = head->rq_prev;
    if (head->rq_prev == NULL)
	head->rq_next = node;
    else
	head->rq_prev->rq_next = node;
    head->rq_prev = node;

    if (log_fd != NULL)
    {
	ch_log_lead("RECV ", channel);
	fprintf(log_fd, "'");
	if (fwrite(buf, len, 1, log_fd) != 1)
	    return FAIL;
	fprintf(log_fd, "'\n");
    }
    return OK;
}

/*
 * Return the first buffer from the channel without removing it.
 * Returns NULL if there is nothing.
 */
    char_u *
channel_peek(channel_T *channel)
{
    readq_T *head = &channel->ch_head;

    if (head->rq_next == NULL)
	return NULL;
    return head->rq_next->rq_buffer;
}

/*
 * Clear the read buffer on channel "channel".
 */
    void
channel_clear(channel_T *channel)
{
    jsonq_T *json_head = &channel->ch_json_head;
    cbq_T   *cb_head = &channel->ch_cb_head;

    while (channel_peek(channel) != NULL)
	vim_free(channel_get(channel));

    while (cb_head->cq_next != NULL)
	remove_cb_node(cb_head, cb_head->cq_next);

    while (json_head->jq_next != NULL)
    {
	free_tv(json_head->jq_next->jq_value);
	remove_json_node(json_head, json_head->jq_next);
    }
}

#if defined(EXITFREE) || defined(PROTO)
    void
channel_free_all(void)
{
    channel_T *channel;

    for (channel = first_channel; channel != NULL; channel = channel->ch_next)
	channel_clear(channel);
}
#endif


/* Sent when the channel is found closed when reading. */
#define DETACH_MSG "\"DETACH\"\n"

/* Buffer size for reading incoming messages. */
#define MAXMSGSIZE 4096

/*
 * Check for reading from "fd" with "timeout" msec.
 * Return FAIL when there is nothing to read.
 * Always returns OK for FEAT_GUI_W32.
 */
    static int
channel_wait(channel_T *channel, int fd, int timeout)
{
#if defined(HAVE_SELECT) && !defined(FEAT_GUI_W32)
    struct timeval	tval;
    fd_set		rfds;
    int			ret;

    if (timeout > 0)
	ch_logn(channel, "Waiting for %d msec\n", timeout);
    FD_ZERO(&rfds);
    FD_SET(fd, &rfds);
    tval.tv_sec = timeout / 1000;
    tval.tv_usec = (timeout % 1000) * 1000;
    for (;;)
    {
	ret = select(fd + 1, &rfds, NULL, NULL, &tval);
# ifdef EINTR
	if (ret == -1 && errno == EINTR)
	    continue;
# endif
	if (ret <= 0)
	{
	    ch_log(channel, "Nothing to read\n");
	    return FAIL;
	}
	break;
    }
#else
# ifdef HAVE_POLL
    struct pollfd	fds;

    if (timeout > 0)
	ch_logn(channel, "Waiting for %d msec\n", timeout);
    fds.fd = fd;
    fds.events = POLLIN;
    if (poll(&fds, 1, timeout) <= 0)
    {
	ch_log(channel, "Nothing to read\n");
	return FAIL;
    }
# endif
#endif
    return OK;
}

/*
 * Return a unique ID to be used in a message.
 */
    int
channel_get_id(void)
{
    static int next_id = 1;

    return next_id++;
}

/*
 * Get the file descriptor to read from, either the socket or stdout.
 * TODO: should have a way to read stderr.
 */
    static int
get_read_fd(channel_T *channel)
{
    if (channel->CH_SOCK >= 0)
	return channel->CH_SOCK;
#if defined(CHANNEL_PIPES)
    if (channel->CH_OUT >= 0)
	return channel->CH_OUT;
#endif
    ch_error(channel, "channel_read() called while socket is closed\n");
    return -1;
}

/*
 * Read from channel "channel" for as long as there is something to read.
 * "which" is CHAN_SOCK, CHAN_OUT or CHAN_ERR.  When -1 use CHAN_SOCK or
 * CHAN_OUT, the one that is open.
 * The data is put in the read queue.
 */
    void
channel_read(channel_T *channel, int which, char *func)
{
    static char_u	*buf = NULL;
    int			len = 0;
    int			readlen = 0;
    int			fd;
    int			use_socket = FALSE;

    if (which < 0)
	fd = get_read_fd(channel);
    else
	fd = channel->ch_pfd[which].ch_fd;
    if (fd < 0)
	return;
    use_socket = fd == channel->CH_SOCK;

    /* Allocate a buffer to read into. */
    if (buf == NULL)
    {
	buf = alloc(MAXMSGSIZE);
	if (buf == NULL)
	    return;	/* out of memory! */
    }

    /* Keep on reading for as long as there is something to read.
     * Use select() or poll() to avoid blocking on a message that is exactly
     * MAXMSGSIZE long. */
    for (;;)
    {
	if (channel_wait(channel, fd, 0) == FAIL)
	    break;
	if (use_socket)
	    len = sock_read(fd, buf, MAXMSGSIZE);
	else
	    len = read(fd, buf, MAXMSGSIZE);
	if (len <= 0)
	    break;	/* error or nothing more to read */

	/* Store the read message in the queue. */
	channel_save(channel, buf, len);
	readlen += len;
	if (len < MAXMSGSIZE)
	    break;	/* did read everything that's available */
    }
#ifdef FEAT_GUI_W32
    if (use_socket && len == SOCKET_ERROR)
    {
	/* For Win32 GUI channel_wait() always returns OK and we handle the
	 * situation that there is nothing to read here.
	 * TODO: how about a timeout? */
	if (WSAGetLastError() == WSAEWOULDBLOCK)
	    return;
    }
#endif

    /* Reading a socket disconnection (readlen == 0), or a socket error. */
    if (readlen <= 0)
    {
	/* Queue a "DETACH" netbeans message in the command queue in order to
	 * terminate the netbeans session later. Do not end the session here
	 * directly as we may be running in the context of a call to
	 * netbeans_parse_messages():
	 *	netbeans_parse_messages
	 *	    -> autocmd triggered while processing the netbeans cmd
	 *		-> ui_breakcheck
	 *		    -> gui event loop or select loop
	 *			-> channel_read()
	 */
	ch_errors(channel, "%s(): Cannot read\n", func);
	channel_save(channel, (char_u *)DETACH_MSG, (int)STRLEN(DETACH_MSG));

	/* TODO: When reading from stdout is not possible, should we try to
	 * keep stdin and stderr open?  Probably not, assume the other side
	 * has died. */
	channel_close(channel);
	if (channel->ch_close_cb != NULL)
	    (*channel->ch_close_cb)();

	if (len < 0)
	{
	    ch_error(channel, "channel_read(): cannot read from channel\n");
	    PERROR(_("E896: read from channel"));
	}
    }

#if defined(CH_HAS_GUI) && defined(FEAT_GUI_GTK)
    /* signal the main loop that there is something to read */
    if (CH_HAS_GUI && gtk_main_level() > 0)
	gtk_main_quit();
#endif
}

/*
 * Read from raw channel "channel".  Blocks until there is something to read or
 * the timeout expires.
 * Returns what was read in allocated memory.
 * Returns NULL in case of error or timeout.
 */
    char_u *
channel_read_block(channel_T *channel)
{
    ch_log(channel, "Reading raw\n");
    if (channel_peek(channel) == NULL)
    {
	int fd = get_read_fd(channel);

	/* TODO: read both out and err if they are different */
	ch_log(channel, "No readahead\n");
	/* Wait for up to the channel timeout. */
	if (fd < 0 || channel_wait(channel, fd, channel->ch_timeout) == FAIL)
	    return NULL;
	channel_read(channel, -1, "channel_read_block");
    }

    /* TODO: only get the first message */
    ch_log(channel, "Returning readahead\n");
    return channel_get_all(channel);
}

/*
 * Read one JSON message with ID "id" from channel "channel" and store the
 * result in "rettv".
 * Blocks until the message is received or the timeout is reached.
 */
    int
channel_read_json_block(channel_T *channel, int id, typval_T **rettv)
{
    int		more;
    int		fd;

    ch_log(channel, "Reading JSON\n");
    channel->ch_block_id = id;
    for (;;)
    {
	more = channel_parse_json(channel);

	/* search for messsage "id" */
	if (channel_get_json(channel, id, rettv) == OK)
	{
	    channel->ch_block_id = 0;
	    return OK;
	}

	if (!more)
	{
	    /* Handle any other messages in the queue.  If done some more
	     * messages may have arrived. */
	    if (channel_parse_messages())
		continue;

	    /* Wait for up to the channel timeout. */
	    fd = get_read_fd(channel);
	    if (fd < 0 || channel_wait(channel, fd, channel->ch_timeout)
								      == FAIL)
		break;
	    channel_read(channel, -1, "channel_read_json_block");
	}
    }
    channel->ch_block_id = 0;
    return FAIL;
}

# if defined(WIN32) || defined(PROTO)
/*
 * Lookup the channel from the socket.  Set "which" to the fd index.
 * Returns NULL when the socket isn't found.
 */
    channel_T *
channel_fd2channel(sock_T fd, int *whichp)
{
    channel_T	*channel;
    int		i;

    if (fd >= 0)
	for (channel = first_channel; channel != NULL;
						   channel = channel->ch_next)
	{
#  ifdef CHANNEL_PIPES
	    for (i = CHAN_SOCK; i < CHAN_IN; ++i)
#  else
	    i = CHAN_SOCK;
#  endif
		if (channel->ch_pfd[i].ch_fd == fd)
		{
		    *whichp = i;
		    return channel;
		}
	}
    return NULL;
}
# endif

/*
 * Write "buf" (NUL terminated string) to channel "channel".
 * When "fun" is not NULL an error message might be given.
 * Return FAIL or OK.
 */
    int
channel_send(channel_T *channel, char_u *buf, char *fun)
{
    int		len = (int)STRLEN(buf);
    int		res;
    int		fd = -1;
    int		use_socket = FALSE;

    if (channel->CH_SOCK >= 0)
    {
	fd = channel->CH_SOCK;
	use_socket = TRUE;
    }
#if defined(CHANNEL_PIPES)
    else if (channel->CH_IN >= 0)
	fd = channel->CH_IN;
#endif
    if (fd < 0)
    {
	if (!channel->ch_error && fun != NULL)
	{
	    ch_errors(channel, "%s(): write while not connected\n", fun);
	    EMSG2("E630: %s(): write while not connected", fun);
	}
	channel->ch_error = TRUE;
	return FAIL;
    }

    if (log_fd != NULL)
    {
	ch_log_lead("SEND ", channel);
	fprintf(log_fd, "'");
	ignored = (int)fwrite(buf, len, 1, log_fd);
	fprintf(log_fd, "'\n");
	fflush(log_fd);
    }

    if (use_socket)
	res = sock_write(fd, buf, len);
    else
	res = write(fd, buf, len);
    if (res != len)
    {
	if (!channel->ch_error && fun != NULL)
	{
	    ch_errors(channel, "%s(): write failed\n", fun);
	    EMSG2("E631: %s(): write failed", fun);
	}
	channel->ch_error = TRUE;
	return FAIL;
    }

    channel->ch_error = FALSE;
    return OK;
}

# if (defined(UNIX) && !defined(HAVE_SELECT)) || defined(PROTO)
/*
 * Add open channels to the poll struct.
 * Return the adjusted struct index.
 * The type of "fds" is hidden to avoid problems with the function proto.
 */
    int
channel_poll_setup(int nfd_in, void *fds_in)
{
    int		nfd = nfd_in;
    channel_T	*channel;
    struct	pollfd *fds = fds_in;
    int		which;

    for (channel = first_channel; channel != NULL; channel = channel->ch_next)
    {
#  ifdef CHANNEL_PIPES
	for (which = CHAN_SOCK; which < CHAN_IN; ++which)
#  else
	which = CHAN_SOCK;
#  endif
	{
	    if (channel->ch_pfd[which].ch_fd >= 0)
	    {
		channel->ch_pfd[which].ch_poll_idx = nfd;
		fds[nfd].fd = channel->ch_pfd[which].ch_fd;
		fds[nfd].events = POLLIN;
		nfd++;
	    }
	    else
		channel->ch_pfd[which].ch_poll_idx = -1;
	}
    }

    return nfd;
}

/*
 * The type of "fds" is hidden to avoid problems with the function proto.
 */
    int
channel_poll_check(int ret_in, void *fds_in)
{
    int		ret = ret_in;
    channel_T	*channel;
    struct	pollfd *fds = fds_in;
    int		which;

    for (channel = first_channel; channel != NULL; channel = channel->ch_next)
    {
#  ifdef CHANNEL_PIPES
	for (which = CHAN_SOCK; which < CH_IN; ++which)
#  else
	which = CHAN_SOCK;
#  endif
	{
	    int idx = channel->ch_pfd[which].ch_poll_idx;

	    if (ret > 0 && idx != -1 && fds[idx].revents & POLLIN)
	    {
		channel_read(channel, which, "channel_poll_check");
		--ret;
	    }
	}
    }

    return ret;
}
# endif /* UNIX && !HAVE_SELECT */

# if (!defined(FEAT_GUI_W32) && defined(HAVE_SELECT)) || defined(PROTO)
/*
 * The type of "rfds" is hidden to avoid problems with the function proto.
 */
    int
channel_select_setup(int maxfd_in, void *rfds_in)
{
    int		maxfd = maxfd_in;
    channel_T	*channel;
    fd_set	*rfds = rfds_in;
    int		which;

    for (channel = first_channel; channel != NULL; channel = channel->ch_next)
    {
#  ifdef CHANNEL_PIPES
	for (which = CHAN_SOCK; which < CHAN_IN; ++which)
#  else
	which = CHAN_SOCK;
#  endif
	{
	    sock_T fd = channel->ch_pfd[which].ch_fd;

	    if (fd >= 0)
	    {
		FD_SET(fd, rfds);
		if (maxfd < fd)
		    maxfd = fd;
	    }
	}
    }

    return maxfd;
}

/*
 * The type of "rfds" is hidden to avoid problems with the function proto.
 */
    int
channel_select_check(int ret_in, void *rfds_in)
{
    int		ret = ret_in;
    channel_T	*channel;
    fd_set	*rfds = rfds_in;
    int		which;

    for (channel = first_channel; channel != NULL; channel = channel->ch_next)
    {
#  ifdef CHANNEL_PIPES
	for (which = CHAN_SOCK; which < CHAN_IN; ++which)
#  else
	which = CHAN_SOCK;
#  endif
	{
	    sock_T fd = channel->ch_pfd[which].ch_fd;

	    if (ret > 0 && fd >= 0 && FD_ISSET(fd, rfds))
	    {
		channel_read(channel, which, "channel_select_check");
		--ret;
	    }
	}
    }

    return ret;
}
# endif /* !FEAT_GUI_W32 && HAVE_SELECT */

/*
 * Execute queued up commands.
 * Invoked from the main loop when it's safe to execute received commands.
 * Return TRUE when something was done.
 */
    int
channel_parse_messages(void)
{
    channel_T *channel;
    int	    ret = FALSE;

    for (channel = first_channel; channel != NULL; channel = channel->ch_next)
	while (may_invoke_callback(channel) == OK)
	{
	    channel = first_channel;  /* start over */
	    ret = TRUE;
	}
    return ret;
}

/*
 * Mark references to lists used in channels.
 */
    int
set_ref_in_channel(int copyID)
{
    int		abort = FALSE;
    channel_T	*channel;

    for (channel = first_channel; channel != NULL; channel = channel->ch_next)
    {
	jsonq_T *head = &channel->ch_json_head;
	jsonq_T *item = head->jq_next;

	while (item != NULL)
	{
	    list_T	*l = item->jq_value->vval.v_list;

	    if (l->lv_copyID != copyID)
	    {
		l->lv_copyID = copyID;
		abort = abort || set_ref_in_list(l, copyID, NULL);
	    }
	    item = item->jq_next;
	}
    }
    return abort;
}

/*
 * Return the mode of channel "channel".
 * If "channel" is invalid returns MODE_JSON.
 */
    ch_mode_T
channel_get_mode(channel_T *channel)
{
    if (channel == NULL)
	return MODE_JSON;
    return channel->ch_mode;
}

#endif /* FEAT_CHANNEL */<|MERGE_RESOLUTION|>--- conflicted
+++ resolved
@@ -238,13 +238,10 @@
 #ifdef FEAT_GUI_W32
 	channel->ch_pfd[which].ch_inputHandler = -1;
 #endif
-<<<<<<< HEAD
 #ifdef FEAT_GUI_MACVIM
-    channel->ch_inputHandler = -1;
-#endif
-=======
-    }
->>>>>>> 44d57186
+	channel->ch_inputHandler = -1;
+#endif
+    }
 
     channel->ch_timeout = 2000;
 
@@ -352,33 +349,21 @@
 		(gpointer)(long)channel->ch_id);
 #  else
 #   ifdef FEAT_GUI_W32
-<<<<<<< HEAD
-    /*
-     * Tell Windows we are interested in receiving message when there
-     * is input on the editor connection socket.
-     */
-    if (channel->ch_inputHandler == -1)
-	channel->ch_inputHandler =
-	    WSAAsyncSelect(channel->ch_sock, s_hwnd, WM_NETBEANS, FD_READ);
-#   else
-#    ifdef FEAT_GUI_MACVIM
-    /*
-     * Tell Core Foundation we are interested in being called when there
-     * is input on the editor connection socket
-     */
-    if (channel->ch_inputHandler == -1) {
-	channel->ch_inputHandler = 0;
-	gui_macvim_add_channel(channel);
-    }
-#    endif
-=======
     /* Tell Windows we are interested in receiving message when there
      * is input on the editor connection socket.  */
     if (channel->ch_pfd[which].ch_inputHandler == -1)
 	channel->ch_pfd[which].ch_inputHandler = WSAAsyncSelect(
 		channel->ch_pfd[which].ch_fd,
 		s_hwnd, WM_NETBEANS, FD_READ);
->>>>>>> 44d57186
+#   else
+#    ifdef FEAT_GUI_MACVIM
+    /* Tell Core Foundation we are interested in being called when there
+     * is input on the editor connection socket.  */
+    if (channel->ch_pfd[which].ch_inputHandler == -1) {
+	channel->ch_pfd[which].ch_inputHandler = 0;
+	gui_macvim_add_channel(channel);
+    }
+#    endif
 #   endif
 #  endif
 # endif
@@ -439,27 +424,19 @@
 	}
 #  else
 #   ifdef FEAT_GUI_W32
-<<<<<<< HEAD
-    if (channel->ch_inputHandler == 0)
-    {
-	WSAAsyncSelect(channel->ch_sock, s_hwnd, 0, 0);
-	channel->ch_inputHandler = -1;
-    }
+	if (channel->ch_pfd[which].ch_inputHandler == 0)
+	{
+	    WSAAsyncSelect(channel->ch_pfd[which].ch_fd, s_hwnd, 0, 0);
+	    channel->ch_pfd[which].ch_inputHandler = -1;
+	}
 #   else
 #    ifdef FEAT_GUI_MACVIM
-    if (channel->ch_inputHandler == 0)
-    {
-	gui_macvim_remove_channel(channel);
-	channel->ch_inputHandler = -1;
-    }
+	if (channel->ch_pfd[which].ch_inputHandler == 0)
+	{
+	    gui_macvim_remove_channel(channel);
+	    channel->ch_pfd[which].ch_inputHandler = -1;
+	}
 #    endif
-=======
-	if (channel->ch_pfd[which].ch_inputHandler == 0)
-	{
-	    WSAAsyncSelect(channel->ch_pfd[which].ch_fd, s_hwnd, 0, 0);
-	    channel->ch_pfd[which].ch_inputHandler = -1;
-	}
->>>>>>> 44d57186
 #   endif
 #  endif
 # endif

/* vi:set ts=8 sts=4 sw=4 noet:
 *
 * VIM - Vi IMproved	by Bram Moolenaar
 *
 * Do ":help uganda"  in Vim to read copying and usage conditions.
 * Do ":help credits" in Vim to see a list of people who contributed.
 */

/*
 * Implements communication through a socket or any file handle.
 */

#include "vim.h"

#if defined(FEAT_JOB_CHANNEL) || defined(PROTO)

/* TRUE when netbeans is running with a GUI. */
#ifdef FEAT_GUI
# define CH_HAS_GUI (gui.in_use || gui.starting)
#endif

/* Note: when making changes here also adjust configure.ac. */
#ifdef WIN32
/* WinSock API is separated from C API, thus we can't use read(), write(),
 * errno... */
# define SOCK_ERRNO errno = WSAGetLastError()
# undef ECONNREFUSED
# define ECONNREFUSED WSAECONNREFUSED
# undef EWOULDBLOCK
# define EWOULDBLOCK WSAEWOULDBLOCK
# undef EINPROGRESS
# define EINPROGRESS WSAEINPROGRESS
# ifdef EINTR
#  undef EINTR
# endif
# define EINTR WSAEINTR
# define sock_write(sd, buf, len) send((SOCKET)sd, buf, len, 0)
# define sock_read(sd, buf, len) recv((SOCKET)sd, buf, len, 0)
# define sock_close(sd) closesocket((SOCKET)sd)
#else
# include <netdb.h>
# include <netinet/in.h>

# include <sys/socket.h>
# ifdef HAVE_LIBGEN_H
#  include <libgen.h>
# endif
# define SOCK_ERRNO
# define sock_write(sd, buf, len) write(sd, buf, len)
# define sock_read(sd, buf, len) read(sd, buf, len)
# define sock_close(sd) close(sd)
# define fd_read(fd, buf, len) read(fd, buf, len)
# define fd_write(sd, buf, len) write(sd, buf, len)
# define fd_close(sd) close(sd)
#endif

static void channel_read(channel_T *channel, ch_part_T part, char *func);

/* Whether a redraw is needed for appending a line to a buffer. */
static int channel_need_redraw = FALSE;

/* Whether we are inside channel_parse_messages() or another situation where it
 * is safe to invoke callbacks. */
static int safe_to_invoke_callback = 0;

static char *part_names[] = {"sock", "out", "err", "in"};

#ifdef WIN32
    static int
fd_read(sock_T fd, char *buf, size_t len)
{
    HANDLE h = (HANDLE)fd;
    DWORD nread;

    if (!ReadFile(h, buf, (DWORD)len, &nread, NULL))
	return -1;
    return (int)nread;
}

    static int
fd_write(sock_T fd, char *buf, size_t len)
{
    HANDLE h = (HANDLE)fd;
    DWORD nwrite;

    if (!WriteFile(h, buf, (DWORD)len, &nwrite, NULL))
	return -1;
    return (int)nwrite;
}

    static void
fd_close(sock_T fd)
{
    HANDLE h = (HANDLE)fd;

    CloseHandle(h);
}
#endif

/* Log file opened with ch_logfile(). */
static FILE *log_fd = NULL;
#ifdef FEAT_RELTIME
static proftime_T log_start;
#endif

    void
ch_logfile(char_u *fname, char_u *opt)
{
    FILE   *file = NULL;

    if (log_fd != NULL)
	fclose(log_fd);

    if (*fname != NUL)
    {
	file = fopen((char *)fname, *opt == 'w' ? "w" : "a");
	if (file == NULL)
	{
	    EMSG2(_(e_notopen), fname);
	    return;
	}
    }
    log_fd = file;

    if (log_fd != NULL)
    {
	fprintf(log_fd, "==== start log session ====\n");
#ifdef FEAT_RELTIME
	profile_start(&log_start);
#endif
    }
}

    int
ch_log_active(void)
{
    return log_fd != NULL;
}

    static void
ch_log_lead(const char *what, channel_T *ch)
{
    if (log_fd != NULL)
    {
#ifdef FEAT_RELTIME
	proftime_T log_now;

	profile_start(&log_now);
	profile_sub(&log_now, &log_start);
	fprintf(log_fd, "%s ", profile_msg(&log_now));
#endif
	if (ch != NULL)
	    fprintf(log_fd, "%son %d: ", what, ch->ch_id);
	else
	    fprintf(log_fd, "%s: ", what);
    }
}

static int did_log_msg = TRUE;

#ifndef PROTO  /* prototype is in vim.h */
    void
ch_log(channel_T *ch, const char *fmt, ...)
{
    if (log_fd != NULL)
    {
	va_list ap;

	ch_log_lead("", ch);
	va_start(ap, fmt);
	vfprintf(log_fd, fmt, ap);
	va_end(ap);
	fputc('\n', log_fd);
	fflush(log_fd);
	did_log_msg = TRUE;
    }
}
#endif

    static void
ch_error(channel_T *ch, const char *fmt, ...)
#ifdef USE_PRINTF_FORMAT_ATTRIBUTE
    __attribute__((format(printf, 2, 3)))
#endif
    ;

    static void
ch_error(channel_T *ch, const char *fmt, ...)
{
    if (log_fd != NULL)
    {
	va_list ap;

	ch_log_lead("ERR ", ch);
	va_start(ap, fmt);
	vfprintf(log_fd, fmt, ap);
	va_end(ap);
	fputc('\n', log_fd);
	fflush(log_fd);
	did_log_msg = TRUE;
    }
}

#ifdef _WIN32
# undef PERROR
# define PERROR(msg) (void)emsg3((char_u *)"%s: %s", \
	(char_u *)msg, (char_u *)strerror_win32(errno))

    static char *
strerror_win32(int eno)
{
    static LPVOID msgbuf = NULL;
    char_u *ptr;

    if (msgbuf)
    {
	LocalFree(msgbuf);
	msgbuf = NULL;
    }
    FormatMessage(
	FORMAT_MESSAGE_ALLOCATE_BUFFER |
	FORMAT_MESSAGE_FROM_SYSTEM |
	FORMAT_MESSAGE_IGNORE_INSERTS,
	NULL,
	eno,
	MAKELANGID(LANG_ENGLISH, SUBLANG_DEFAULT),
	(LPTSTR) &msgbuf,
	0,
	NULL);
    if (msgbuf != NULL)
	/* chomp \r or \n */
	for (ptr = (char_u *)msgbuf; *ptr; ptr++)
	    switch (*ptr)
	    {
		case '\r':
		    STRMOVE(ptr, ptr + 1);
		    ptr--;
		    break;
		case '\n':
		    if (*(ptr + 1) == '\0')
			*ptr = '\0';
		    else
			*ptr = ' ';
		    break;
	    }
    return msgbuf;
}
#endif

/*
 * The list of all allocated channels.
 */
static channel_T *first_channel = NULL;
static int next_ch_id = 0;

/*
 * Allocate a new channel.  The refcount is set to 1.
 * The channel isn't actually used until it is opened.
 * Returns NULL if out of memory.
 */
    channel_T *
add_channel(void)
{
    ch_part_T	part;
    channel_T	*channel = (channel_T *)alloc_clear((int)sizeof(channel_T));

    if (channel == NULL)
	return NULL;

    channel->ch_id = next_ch_id++;
    ch_log(channel, "Created channel");

    for (part = PART_SOCK; part < PART_COUNT; ++part)
    {
	channel->ch_part[part].ch_fd = INVALID_FD;
#ifdef FEAT_GUI_X11
	channel->ch_part[part].ch_inputHandler = (XtInputId)NULL;
#endif
#ifdef FEAT_GUI_GTK
	channel->ch_part[part].ch_inputHandler = 0;
#endif
#ifdef FEAT_GUI_MACVIM
	channel->ch_part[part].ch_inputHandler = 0;
#endif
	channel->ch_part[part].ch_timeout = 2000;
    }

    if (first_channel != NULL)
    {
	first_channel->ch_prev = channel;
	channel->ch_next = first_channel;
    }
    first_channel = channel;

    channel->ch_refcount = 1;
    return channel;
}

    int
has_any_channel(void)
{
    return first_channel != NULL;
}

/*
 * Called when the refcount of a channel is zero.
 * Return TRUE if "channel" has a callback and the associated job wasn't
 * killed.
 */
    static int
channel_still_useful(channel_T *channel)
{
    int has_sock_msg;
    int	has_out_msg;
    int	has_err_msg;

    /* If the job was killed the channel is not expected to work anymore. */
    if (channel->ch_job_killed && channel->ch_job == NULL)
	return FALSE;

    /* If there is a close callback it may still need to be invoked. */
    if (channel->ch_close_cb != NULL)
	return TRUE;

    /* If reading from or a buffer it's still useful. */
    if (channel->ch_part[PART_IN].ch_bufref.br_buf != NULL)
	return TRUE;

    /* If there is no callback then nobody can get readahead.  If the fd is
     * closed and there is no readahead then the callback won't be called. */
    has_sock_msg = channel->ch_part[PART_SOCK].ch_fd != INVALID_FD
		|| channel->ch_part[PART_SOCK].ch_head.rq_next != NULL
		|| channel->ch_part[PART_SOCK].ch_json_head.jq_next != NULL;
    has_out_msg = channel->ch_part[PART_OUT].ch_fd != INVALID_FD
		  || channel->ch_part[PART_OUT].ch_head.rq_next != NULL
		  || channel->ch_part[PART_OUT].ch_json_head.jq_next != NULL;
    has_err_msg = channel->ch_part[PART_ERR].ch_fd != INVALID_FD
		  || channel->ch_part[PART_ERR].ch_head.rq_next != NULL
		  || channel->ch_part[PART_ERR].ch_json_head.jq_next != NULL;
    return (channel->ch_callback != NULL && (has_sock_msg
		|| has_out_msg || has_err_msg))
	    || ((channel->ch_part[PART_OUT].ch_callback != NULL
		       || channel->ch_part[PART_OUT].ch_bufref.br_buf != NULL)
		    && has_out_msg)
	    || ((channel->ch_part[PART_ERR].ch_callback != NULL
		       || channel->ch_part[PART_ERR].ch_bufref.br_buf != NULL)
		    && has_err_msg);
}

/*
 * Return TRUE if "channel" is closeable (i.e. all readable fds are closed).
 */
    static int
channel_can_close(channel_T *channel)
{
    return channel->ch_to_be_closed == 0;
}

/*
 * Close a channel and free all its resources.
 */
    static void
channel_free_contents(channel_T *channel)
{
    channel_close(channel, TRUE);
    channel_clear(channel);
    ch_log(channel, "Freeing channel");
}

    static void
channel_free_channel(channel_T *channel)
{
    if (channel->ch_next != NULL)
	channel->ch_next->ch_prev = channel->ch_prev;
    if (channel->ch_prev == NULL)
	first_channel = channel->ch_next;
    else
	channel->ch_prev->ch_next = channel->ch_next;
    vim_free(channel);
}

    static void
channel_free(channel_T *channel)
{
    if (!in_free_unref_items)
    {
	if (safe_to_invoke_callback == 0)
	    channel->ch_to_be_freed = TRUE;
	else
	{
	    channel_free_contents(channel);
	    channel_free_channel(channel);
	}
    }
}

/*
 * Close a channel and free all its resources if there is no further action
 * possible, there is no callback to be invoked or the associated job was
 * killed.
 * Return TRUE if the channel was freed.
 */
    static int
channel_may_free(channel_T *channel)
{
    if (!channel_still_useful(channel))
    {
	channel_free(channel);
	return TRUE;
    }
    return FALSE;
}

/*
 * Decrement the reference count on "channel" and maybe free it when it goes
 * down to zero.  Don't free it if there is a pending action.
 * Returns TRUE when the channel is no longer referenced.
 */
    int
channel_unref(channel_T *channel)
{
    if (channel != NULL && --channel->ch_refcount <= 0)
	return channel_may_free(channel);
    return FALSE;
}

    int
free_unused_channels_contents(int copyID, int mask)
{
    int		did_free = FALSE;
    channel_T	*ch;

    /* This is invoked from the garbage collector, which only runs at a safe
     * point. */
    ++safe_to_invoke_callback;

    for (ch = first_channel; ch != NULL; ch = ch->ch_next)
	if (!channel_still_useful(ch)
				 && (ch->ch_copyID & mask) != (copyID & mask))
	{
	    /* Free the channel and ordinary items it contains, but don't
	     * recurse into Lists, Dictionaries etc. */
	    channel_free_contents(ch);
	    did_free = TRUE;
	}

    --safe_to_invoke_callback;
    return did_free;
}

    void
free_unused_channels(int copyID, int mask)
{
    channel_T	*ch;
    channel_T	*ch_next;

    for (ch = first_channel; ch != NULL; ch = ch_next)
    {
	ch_next = ch->ch_next;
	if (!channel_still_useful(ch)
				 && (ch->ch_copyID & mask) != (copyID & mask))
	{
	    /* Free the channel struct itself. */
	    channel_free_channel(ch);
	}
    }
}

#if defined(FEAT_GUI) || defined(PROTO)

#if defined(FEAT_GUI_X11) || defined(FEAT_GUI_GTK)
    static void
channel_read_fd(int fd)
{
    channel_T	*channel;
    ch_part_T	part;

    channel = channel_fd2channel(fd, &part);
    if (channel == NULL)
	ch_error(NULL, "Channel for fd %d not found", fd);
    else
	channel_read(channel, part, "channel_read_fd");
}
#endif

/*
 * Read a command from netbeans.
 */
#ifdef FEAT_GUI_X11
    static void
messageFromServer(XtPointer clientData,
		  int *unused1 UNUSED,
		  XtInputId *unused2 UNUSED)
{
    channel_read_fd((int)(long)clientData);
}
#endif

#ifdef FEAT_GUI_GTK
# if GTK_CHECK_VERSION(3,0,0)
    static gboolean
messageFromServer(GIOChannel *unused1 UNUSED,
		  GIOCondition unused2 UNUSED,
		  gpointer clientData)
{
    channel_read_fd(GPOINTER_TO_INT(clientData));
    return TRUE; /* Return FALSE instead in case the event source is to
		  * be removed after this function returns. */
}
# else
    static void
messageFromServer(gpointer clientData,
		  gint unused1 UNUSED,
		  GdkInputCondition unused2 UNUSED)
{
    channel_read_fd((int)(long)clientData);
}
# endif
#endif

    static void
channel_gui_register_one(channel_T *channel, ch_part_T part)
{
    if (!CH_HAS_GUI)
	return;

    /* gets stuck in handling events for a not connected channel */
    if (channel->ch_keep_open)
	return;

# ifdef FEAT_GUI_X11
    /* Tell notifier we are interested in being called
     * when there is input on the editor connection socket. */
    if (channel->ch_part[part].ch_inputHandler == (XtInputId)NULL)
	channel->ch_part[part].ch_inputHandler = XtAppAddInput(
		(XtAppContext)app_context,
		channel->ch_part[part].ch_fd,
		(XtPointer)(XtInputReadMask + XtInputExceptMask),
		messageFromServer,
		(XtPointer)(long)channel->ch_part[part].ch_fd);
# else
#  ifdef FEAT_GUI_GTK
    /* Tell gdk we are interested in being called when there
     * is input on the editor connection socket. */
    if (channel->ch_part[part].ch_inputHandler == 0)
#   if GTK_CHECK_VERSION(3,0,0)
    {
	GIOChannel *chnnl = g_io_channel_unix_new(
		(gint)channel->ch_part[part].ch_fd);

	channel->ch_part[part].ch_inputHandler = g_io_add_watch(
		chnnl,
		G_IO_IN|G_IO_HUP|G_IO_ERR|G_IO_PRI,
		messageFromServer,
		GINT_TO_POINTER(channel->ch_part[part].ch_fd));

	g_io_channel_unref(chnnl);
    }
#   else
	channel->ch_part[part].ch_inputHandler = gdk_input_add(
		(gint)channel->ch_part[part].ch_fd,
		(GdkInputCondition)
			     ((int)GDK_INPUT_READ + (int)GDK_INPUT_EXCEPTION),
		messageFromServer,
		(gpointer)(long)channel->ch_part[part].ch_fd);
#   endif
#  else
#   ifdef FEAT_GUI_MACVIM
    /* Tell Core Foundation we are interested in being called when there
     * is input on the editor connection socket.  */
    if (channel->ch_part[part].ch_inputHandler == 0)
	channel->ch_part[part].ch_inputHandler = gui_macvim_add_channel(
		channel, part);
#   endif
#  endif
# endif
}

    static void
channel_gui_register(channel_T *channel)
{
    if (channel->CH_SOCK_FD != INVALID_FD)
	channel_gui_register_one(channel, PART_SOCK);
    if (channel->CH_OUT_FD != INVALID_FD
	    && channel->CH_OUT_FD != channel->CH_SOCK_FD)
	channel_gui_register_one(channel, PART_OUT);
    if (channel->CH_ERR_FD != INVALID_FD
	    && channel->CH_ERR_FD != channel->CH_SOCK_FD
	    && channel->CH_ERR_FD != channel->CH_OUT_FD)
	channel_gui_register_one(channel, PART_ERR);
}

/*
 * Register any of our file descriptors with the GUI event handling system.
 * Called when the GUI has started.
 */
    void
channel_gui_register_all(void)
{
    channel_T *channel;

    for (channel = first_channel; channel != NULL; channel = channel->ch_next)
	channel_gui_register(channel);
}

    static void
channel_gui_unregister_one(channel_T *channel, ch_part_T part)
{
# ifdef FEAT_GUI_X11
    if (channel->ch_part[part].ch_inputHandler != (XtInputId)NULL)
    {
	XtRemoveInput(channel->ch_part[part].ch_inputHandler);
	channel->ch_part[part].ch_inputHandler = (XtInputId)NULL;
    }
# else
#  ifdef FEAT_GUI_GTK
    if (channel->ch_part[part].ch_inputHandler != 0)
    {
#   if GTK_CHECK_VERSION(3,0,0)
	g_source_remove(channel->ch_part[part].ch_inputHandler);
#   else
	gdk_input_remove(channel->ch_part[part].ch_inputHandler);
#   endif
	channel->ch_part[part].ch_inputHandler = 0;
    }
#  else
#   ifdef FEAT_GUI_MACVIM
    if (channel->ch_part[part].ch_inputHandler != 0)
    {
	gui_macvim_remove_channel(channel->ch_part[part].ch_inputHandler);
	channel->ch_part[part].ch_inputHandler = 0;
    }
#   endif
#  endif
# endif
}

    static void
channel_gui_unregister(channel_T *channel)
{
    ch_part_T	part;

    for (part = PART_SOCK; part < PART_IN; ++part)
	channel_gui_unregister_one(channel, part);
}

#endif

static char *e_cannot_connect = N_("E902: Cannot connect to port");

/*
 * Open a socket channel to "hostname":"port".
 * "waittime" is the time in msec to wait for the connection.
 * When negative wait forever.
 * Returns the channel for success.
 * Returns NULL for failure.
 */
    channel_T *
channel_open(
	char *hostname,
	int port_in,
	int waittime,
	void (*nb_close_cb)(void))
{
    int			sd = -1;
    struct sockaddr_in	server;
    struct hostent	*host;
#ifdef WIN32
    u_short		port = port_in;
    u_long		val = 1;
#else
    int			port = port_in;
#endif
    channel_T		*channel;
    int			ret;

#ifdef WIN32
    channel_init_winsock();
#endif

    channel = add_channel();
    if (channel == NULL)
    {
	ch_error(NULL, "Cannot allocate channel.");
	return NULL;
    }

    /* Get the server internet address and put into addr structure */
    /* fill in the socket address structure and connect to server */
    vim_memset((char *)&server, 0, sizeof(server));
    server.sin_family = AF_INET;
    server.sin_port = htons(port);
    if ((host = gethostbyname(hostname)) == NULL)
    {
	ch_error(channel, "in gethostbyname() in channel_open()");
	PERROR(_("E901: gethostbyname() in channel_open()"));
	channel_free(channel);
	return NULL;
    }
    {
	char		*p;

	/* When using host->h_addr_list[0] directly ubsan warns for it to not
	 * be aligned.  First copy the pointer to avoid that. */
	memcpy(&p, &host->h_addr_list[0], sizeof(p));
	memcpy((char *)&server.sin_addr, p, host->h_length);
    }

    /* On Mac and Solaris a zero timeout almost never works.  At least wait
     * one millisecond. Let's do it for all systems, because we don't know why
     * this is needed. */
    if (waittime == 0)
	waittime = 1;

    /*
     * For Unix we need to call connect() again after connect() failed.
     * On Win32 one time is sufficient.
     */
    while (TRUE)
    {
	long	elapsed_msec = 0;
	int	waitnow;

	if (sd >= 0)
	    sock_close(sd);
	sd = socket(AF_INET, SOCK_STREAM, 0);
	if (sd == -1)
	{
	    ch_error(channel, "in socket() in channel_open().");
	    PERROR(_("E898: socket() in channel_open()"));
	    channel_free(channel);
	    return NULL;
	}

	if (waittime >= 0)
	{
	    /* Make connect() non-blocking. */
	    if (
#ifdef _WIN32
		ioctlsocket(sd, FIONBIO, &val) < 0
#else
		fcntl(sd, F_SETFL, O_NONBLOCK) < 0
#endif
	       )
	    {
		SOCK_ERRNO;
		ch_error(channel,
			 "channel_open: Connect failed with errno %d", errno);
		sock_close(sd);
		channel_free(channel);
		return NULL;
	    }
	}

	/* Try connecting to the server. */
	ch_log(channel, "Connecting to %s port %d", hostname, port);
	ret = connect(sd, (struct sockaddr *)&server, sizeof(server));

	if (ret == 0)
	    /* The connection could be established. */
	    break;

	SOCK_ERRNO;
	if (waittime < 0 || (errno != EWOULDBLOCK
		&& errno != ECONNREFUSED
#ifdef EINPROGRESS
		&& errno != EINPROGRESS
#endif
		))
	{
	    ch_error(channel,
			 "channel_open: Connect failed with errno %d", errno);
	    PERROR(_(e_cannot_connect));
	    sock_close(sd);
	    channel_free(channel);
	    return NULL;
	}

	/* Limit the waittime to 50 msec.  If it doesn't work within this
	 * time we close the socket and try creating it again. */
	waitnow = waittime > 50 ? 50 : waittime;

	/* If connect() didn't finish then try using select() to wait for the
	 * connection to be made. For Win32 always use select() to wait. */
#ifndef WIN32
	if (errno != ECONNREFUSED)
#endif
	{
	    struct timeval	tv;
	    fd_set		rfds;
	    fd_set		wfds;
#ifndef WIN32
	    int			so_error = 0;
	    socklen_t		so_error_len = sizeof(so_error);
	    struct timeval	start_tv;
	    struct timeval	end_tv;
#endif
	    FD_ZERO(&rfds);
	    FD_SET(sd, &rfds);
	    FD_ZERO(&wfds);
	    FD_SET(sd, &wfds);

	    tv.tv_sec = waitnow / 1000;
	    tv.tv_usec = (waitnow % 1000) * 1000;
#ifndef WIN32
	    gettimeofday(&start_tv, NULL);
#endif
	    ch_log(channel,
		    "Waiting for connection (waiting %d msec)...", waitnow);
	    ret = select((int)sd + 1, &rfds, &wfds, NULL, &tv);

	    if (ret < 0)
	    {
		SOCK_ERRNO;
		ch_error(channel,
			"channel_open: Connect failed with errno %d", errno);
		PERROR(_(e_cannot_connect));
		sock_close(sd);
		channel_free(channel);
		return NULL;
	    }

#ifdef WIN32
	    /* On Win32: select() is expected to work and wait for up to
	     * "waitnow" msec for the socket to be open. */
	    if (FD_ISSET(sd, &wfds))
		break;
	    elapsed_msec = waitnow;
	    if (waittime > 1 && elapsed_msec < waittime)
	    {
		waittime -= elapsed_msec;
		continue;
	    }
#else
	    /* On Linux-like systems: See socket(7) for the behavior
	     * After putting the socket in non-blocking mode, connect() will
	     * return EINPROGRESS, select() will not wait (as if writing is
	     * possible), need to use getsockopt() to check if the socket is
	     * actually able to connect.
	     * We detect a failure to connect when either read and write fds
	     * are set.  Use getsockopt() to find out what kind of failure. */
	    if (FD_ISSET(sd, &rfds) || FD_ISSET(sd, &wfds))
	    {
		ret = getsockopt(sd,
			      SOL_SOCKET, SO_ERROR, &so_error, &so_error_len);
		if (ret < 0 || (so_error != 0
			&& so_error != EWOULDBLOCK
			&& so_error != ECONNREFUSED
# ifdef EINPROGRESS
			&& so_error != EINPROGRESS
# endif
			))
		{
		    ch_error(channel,
			    "channel_open: Connect failed with errno %d",
			    so_error);
		    PERROR(_(e_cannot_connect));
		    sock_close(sd);
		    channel_free(channel);
		    return NULL;
		}
	    }

	    if (FD_ISSET(sd, &wfds) && so_error == 0)
		/* Did not detect an error, connection is established. */
		break;

	    gettimeofday(&end_tv, NULL);
	    elapsed_msec = (end_tv.tv_sec - start_tv.tv_sec) * 1000
			     + (end_tv.tv_usec - start_tv.tv_usec) / 1000;
#endif
	}

#ifndef WIN32
	if (waittime > 1 && elapsed_msec < waittime)
	{
	    /* The port isn't ready but we also didn't get an error.
	     * This happens when the server didn't open the socket
	     * yet.  Select() may return early, wait until the remaining
	     * "waitnow"  and try again. */
	    waitnow -= elapsed_msec;
	    waittime -= elapsed_msec;
	    if (waitnow > 0)
	    {
		mch_delay((long)waitnow, TRUE);
		ui_breakcheck();
		waittime -= waitnow;
	    }
	    if (!got_int)
	    {
		if (waittime <= 0)
		    /* give it one more try */
		    waittime = 1;
		continue;
	    }
	    /* we were interrupted, behave as if timed out */
	}
#endif

	/* We timed out. */
	ch_error(channel, "Connection timed out");
	sock_close(sd);
	channel_free(channel);
	return NULL;
    }

    ch_log(channel, "Connection made");

    if (waittime >= 0)
    {
#ifdef _WIN32
	val = 0;
	ioctlsocket(sd, FIONBIO, &val);
#else
	(void)fcntl(sd, F_SETFL, 0);
#endif
    }

    channel->CH_SOCK_FD = (sock_T)sd;
    channel->ch_nb_close_cb = nb_close_cb;
    channel->ch_hostname = (char *)vim_strsave((char_u *)hostname);
    channel->ch_port = port_in;
    channel->ch_to_be_closed |= (1U << PART_SOCK);

#ifdef FEAT_GUI
    channel_gui_register_one(channel, PART_SOCK);
#endif

    return channel;
}

/*
 * Implements ch_open().
 */
    channel_T *
channel_open_func(typval_T *argvars)
{
    char_u	*address;
    char_u	*p;
    char	*rest;
    int		port;
    jobopt_T    opt;
    channel_T	*channel = NULL;

    address = get_tv_string(&argvars[0]);
    if (argvars[1].v_type != VAR_UNKNOWN
	 && (argvars[1].v_type != VAR_DICT || argvars[1].vval.v_dict == NULL))
    {
	EMSG(_(e_invarg));
	return NULL;
    }

    /* parse address */
    p = vim_strchr(address, ':');
    if (p == NULL)
    {
	EMSG2(_(e_invarg2), address);
	return NULL;
    }
    *p++ = NUL;
    port = strtol((char *)p, &rest, 10);
    if (*address == NUL || port <= 0 || *rest != NUL)
    {
	p[-1] = ':';
	EMSG2(_(e_invarg2), address);
	return NULL;
    }

    /* parse options */
    clear_job_options(&opt);
    opt.jo_mode = MODE_JSON;
    opt.jo_timeout = 2000;
    if (get_job_options(&argvars[1], &opt,
	    JO_MODE_ALL + JO_CB_ALL + JO_WAITTIME + JO_TIMEOUT_ALL, 0) == FAIL)
	goto theend;
    if (opt.jo_timeout < 0)
    {
	EMSG(_(e_invarg));
	goto theend;
    }

    channel = channel_open((char *)address, port, opt.jo_waittime, NULL);
    if (channel != NULL)
    {
	opt.jo_set = JO_ALL;
	channel_set_options(channel, &opt);
    }
theend:
    free_job_options(&opt);
    return channel;
}

    static void
ch_close_part(channel_T *channel, ch_part_T part)
{
    sock_T *fd = &channel->ch_part[part].ch_fd;

    if (*fd != INVALID_FD)
    {
	if (part == PART_SOCK)
	    sock_close(*fd);
	else
	{
	    /* When using a pty the same FD is set on multiple parts, only
	     * close it when the last reference is closed. */
	    if ((part == PART_IN || channel->CH_IN_FD != *fd)
		    && (part == PART_OUT || channel->CH_OUT_FD != *fd)
		    && (part == PART_ERR || channel->CH_ERR_FD != *fd))
	    {
#ifdef WIN32
		if (channel->ch_named_pipe)
		    DisconnectNamedPipe((HANDLE)fd);
#endif
		fd_close(*fd);
	    }
	}
	*fd = INVALID_FD;

	/* channel is closed, may want to end the job if it was the last */
	channel->ch_to_be_closed &= ~(1U << part);
    }
}

    void
channel_set_pipes(channel_T *channel, sock_T in, sock_T out, sock_T err)
{
    if (in != INVALID_FD)
    {
	ch_close_part(channel, PART_IN);
	channel->CH_IN_FD = in;
# if defined(UNIX)
	/* Do not end the job when all output channels are closed, wait until
	 * the job ended. */
	if (isatty(in))
	    channel->ch_to_be_closed |= (1U << PART_IN);
# endif
    }
    if (out != INVALID_FD)
    {
# if defined(FEAT_GUI)
	channel_gui_unregister_one(channel, PART_OUT);
# endif
	ch_close_part(channel, PART_OUT);
	channel->CH_OUT_FD = out;
	channel->ch_to_be_closed |= (1U << PART_OUT);
# if defined(FEAT_GUI)
	channel_gui_register_one(channel, PART_OUT);
# endif
    }
    if (err != INVALID_FD)
    {
# if defined(FEAT_GUI)
	channel_gui_unregister_one(channel, PART_ERR);
# endif
	ch_close_part(channel, PART_ERR);
<<<<<<< HEAD
# if defined(FEAT_GUI_MACVIM)
	if (err == out && gui.in_use)
	    channel->CH_ERR_FD = INVALID_FD;
	else
# endif
	{
	    channel->CH_ERR_FD = err;
	    channel->ch_to_be_closed |= (1 << PART_ERR);
=======
	channel->CH_ERR_FD = err;
	channel->ch_to_be_closed |= (1U << PART_ERR);
>>>>>>> db0eedec
# if defined(FEAT_GUI)
	    channel_gui_register_one(channel, PART_ERR);
# endif
	}
    }
}

/*
 * Sets the job the channel is associated with and associated options.
 * This does not keep a refcount, when the job is freed ch_job is cleared.
 */
    void
channel_set_job(channel_T *channel, job_T *job, jobopt_T *options)
{
    channel->ch_job = job;

    channel_set_options(channel, options);

    if (job->jv_in_buf != NULL)
    {
	chanpart_T *in_part = &channel->ch_part[PART_IN];

	set_bufref(&in_part->ch_bufref, job->jv_in_buf);
	ch_log(channel, "reading from buffer '%s'",
				 (char *)in_part->ch_bufref.br_buf->b_ffname);
	if (options->jo_set & JO_IN_TOP)
	{
	    if (options->jo_in_top == 0 && !(options->jo_set & JO_IN_BOT))
	    {
		/* Special mode: send last-but-one line when appending a line
		 * to the buffer. */
		in_part->ch_bufref.br_buf->b_write_to_channel = TRUE;
		in_part->ch_buf_append = TRUE;
		in_part->ch_buf_top =
			    in_part->ch_bufref.br_buf->b_ml.ml_line_count + 1;
	    }
	    else
		in_part->ch_buf_top = options->jo_in_top;
	}
	else
	    in_part->ch_buf_top = 1;
	if (options->jo_set & JO_IN_BOT)
	    in_part->ch_buf_bot = options->jo_in_bot;
	else
	    in_part->ch_buf_bot = in_part->ch_bufref.br_buf->b_ml.ml_line_count;
    }
}

/*
 * Find a buffer matching "name" or create a new one.
 * Returns NULL if there is something very wrong (error already reported).
 */
    static buf_T *
find_buffer(char_u *name, int err, int msg)
{
    buf_T *buf = NULL;
    buf_T *save_curbuf = curbuf;

    if (name != NULL && *name != NUL)
    {
	buf = buflist_findname(name);
	if (buf == NULL)
	    buf = buflist_findname_exp(name);
    }
    if (buf == NULL)
    {
	buf = buflist_new(name == NULL || *name == NUL ? NULL : name,
				     NULL, (linenr_T)0, BLN_LISTED | BLN_NEW);
	if (buf == NULL)
	    return NULL;
	buf_copy_options(buf, BCO_ENTER);
	curbuf = buf;
#ifdef FEAT_QUICKFIX
	set_option_value((char_u *)"bt", 0L, (char_u *)"nofile", OPT_LOCAL);
	set_option_value((char_u *)"bh", 0L, (char_u *)"hide", OPT_LOCAL);
#endif
	if (curbuf->b_ml.ml_mfp == NULL)
	    ml_open(curbuf);
	if (msg)
	    ml_replace(1, (char_u *)(err ? "Reading from channel error..."
				   : "Reading from channel output..."), TRUE);
	changed_bytes(1, 0);
	curbuf = save_curbuf;
    }

    return buf;
}

    static void
set_callback(
	char_u **cbp,
	partial_T **pp,
	char_u *callback,
	partial_T *partial)
{
    free_callback(*cbp, *pp);
    if (callback != NULL && *callback != NUL)
    {
	if (partial != NULL)
	    *cbp = partial_name(partial);
	else
	{
	    *cbp = vim_strsave(callback);
	    func_ref(*cbp);
	}
    }
    else
	*cbp = NULL;
    *pp = partial;
    if (partial != NULL)
	++partial->pt_refcount;
}

/*
 * Set various properties from an "opt" argument.
 */
    void
channel_set_options(channel_T *channel, jobopt_T *opt)
{
    ch_part_T	part;

    if (opt->jo_set & JO_MODE)
	for (part = PART_SOCK; part < PART_COUNT; ++part)
	    channel->ch_part[part].ch_mode = opt->jo_mode;
    if (opt->jo_set & JO_IN_MODE)
	channel->ch_part[PART_IN].ch_mode = opt->jo_in_mode;
    if (opt->jo_set & JO_OUT_MODE)
	channel->ch_part[PART_OUT].ch_mode = opt->jo_out_mode;
    if (opt->jo_set & JO_ERR_MODE)
	channel->ch_part[PART_ERR].ch_mode = opt->jo_err_mode;

    if (opt->jo_set & JO_TIMEOUT)
	for (part = PART_SOCK; part < PART_COUNT; ++part)
	    channel->ch_part[part].ch_timeout = opt->jo_timeout;
    if (opt->jo_set & JO_OUT_TIMEOUT)
	channel->ch_part[PART_OUT].ch_timeout = opt->jo_out_timeout;
    if (opt->jo_set & JO_ERR_TIMEOUT)
	channel->ch_part[PART_ERR].ch_timeout = opt->jo_err_timeout;
    if (opt->jo_set & JO_BLOCK_WRITE)
	channel->ch_part[PART_IN].ch_block_write = 1;

    if (opt->jo_set & JO_CALLBACK)
	set_callback(&channel->ch_callback, &channel->ch_partial,
					   opt->jo_callback, opt->jo_partial);
    if (opt->jo_set & JO_OUT_CALLBACK)
	set_callback(&channel->ch_part[PART_OUT].ch_callback,
		&channel->ch_part[PART_OUT].ch_partial,
		opt->jo_out_cb, opt->jo_out_partial);
    if (opt->jo_set & JO_ERR_CALLBACK)
	set_callback(&channel->ch_part[PART_ERR].ch_callback,
		&channel->ch_part[PART_ERR].ch_partial,
		opt->jo_err_cb, opt->jo_err_partial);
    if (opt->jo_set & JO_CLOSE_CALLBACK)
	set_callback(&channel->ch_close_cb, &channel->ch_close_partial,
		opt->jo_close_cb, opt->jo_close_partial);
    channel->ch_drop_never = opt->jo_drop_never;

    if ((opt->jo_set & JO_OUT_IO) && opt->jo_io[PART_OUT] == JIO_BUFFER)
    {
	buf_T *buf;

	/* writing output to a buffer. Default mode is NL. */
	if (!(opt->jo_set & JO_OUT_MODE))
	    channel->ch_part[PART_OUT].ch_mode = MODE_NL;
	if (opt->jo_set & JO_OUT_BUF)
	{
	    buf = buflist_findnr(opt->jo_io_buf[PART_OUT]);
	    if (buf == NULL)
		EMSGN(_(e_nobufnr), (long)opt->jo_io_buf[PART_OUT]);
	}
	else
	{
	    int msg = TRUE;

	    if (opt->jo_set2 & JO2_OUT_MSG)
		msg = opt->jo_message[PART_OUT];
	    buf = find_buffer(opt->jo_io_name[PART_OUT], FALSE, msg);
	}
	if (buf != NULL)
	{
	    if (opt->jo_set & JO_OUT_MODIFIABLE)
		channel->ch_part[PART_OUT].ch_nomodifiable =
						!opt->jo_modifiable[PART_OUT];

	    if (!buf->b_p_ma && !channel->ch_part[PART_OUT].ch_nomodifiable)
	    {
		EMSG(_(e_modifiable));
	    }
	    else
	    {
		ch_log(channel, "writing out to buffer '%s'",
						       (char *)buf->b_ffname);
		set_bufref(&channel->ch_part[PART_OUT].ch_bufref, buf);
	    }
	}
    }

    if ((opt->jo_set & JO_ERR_IO) && (opt->jo_io[PART_ERR] == JIO_BUFFER
	 || (opt->jo_io[PART_ERR] == JIO_OUT && (opt->jo_set & JO_OUT_IO)
				       && opt->jo_io[PART_OUT] == JIO_BUFFER)))
    {
	buf_T *buf;

	/* writing err to a buffer. Default mode is NL. */
	if (!(opt->jo_set & JO_ERR_MODE))
	    channel->ch_part[PART_ERR].ch_mode = MODE_NL;
	if (opt->jo_io[PART_ERR] == JIO_OUT)
	    buf = channel->ch_part[PART_OUT].ch_bufref.br_buf;
	else if (opt->jo_set & JO_ERR_BUF)
	{
	    buf = buflist_findnr(opt->jo_io_buf[PART_ERR]);
	    if (buf == NULL)
		EMSGN(_(e_nobufnr), (long)opt->jo_io_buf[PART_ERR]);
	}
	else
	{
	    int msg = TRUE;

	    if (opt->jo_set2 & JO2_ERR_MSG)
		msg = opt->jo_message[PART_ERR];
	    buf = find_buffer(opt->jo_io_name[PART_ERR], TRUE, msg);
	}
	if (buf != NULL)
	{
	    if (opt->jo_set & JO_ERR_MODIFIABLE)
		channel->ch_part[PART_ERR].ch_nomodifiable =
						!opt->jo_modifiable[PART_ERR];
	    if (!buf->b_p_ma && !channel->ch_part[PART_ERR].ch_nomodifiable)
	    {
		EMSG(_(e_modifiable));
	    }
	    else
	    {
		ch_log(channel, "writing err to buffer '%s'",
						       (char *)buf->b_ffname);
		set_bufref(&channel->ch_part[PART_ERR].ch_bufref, buf);
	    }
	}
    }

    channel->ch_part[PART_OUT].ch_io = opt->jo_io[PART_OUT];
    channel->ch_part[PART_ERR].ch_io = opt->jo_io[PART_ERR];
    channel->ch_part[PART_IN].ch_io = opt->jo_io[PART_IN];
}

/*
 * Set the callback for "channel"/"part" for the response with "id".
 */
    void
channel_set_req_callback(
	channel_T   *channel,
	ch_part_T   part,
	char_u	    *callback,
	partial_T   *partial,
	int	    id)
{
    cbq_T *head = &channel->ch_part[part].ch_cb_head;
    cbq_T *item = (cbq_T *)alloc((int)sizeof(cbq_T));

    if (item != NULL)
    {
	item->cq_partial = partial;
	if (partial != NULL)
	{
	    ++partial->pt_refcount;
	    item->cq_callback = callback;
	}
	else
	{
	    item->cq_callback = vim_strsave(callback);
	    func_ref(item->cq_callback);
	}
	item->cq_seq_nr = id;
	item->cq_prev = head->cq_prev;
	head->cq_prev = item;
	item->cq_next = NULL;
	if (item->cq_prev == NULL)
	    head->cq_next = item;
	else
	    item->cq_prev->cq_next = item;
    }
}

    static void
write_buf_line(buf_T *buf, linenr_T lnum, channel_T *channel)
{
    char_u  *line = ml_get_buf(buf, lnum, FALSE);
    int	    len = (int)STRLEN(line);
    char_u  *p;
    int	    i;

    /* Need to make a copy to be able to append a NL. */
    if ((p = alloc(len + 2)) == NULL)
	return;
    memcpy((char *)p, (char *)line, len);

    if (channel->ch_write_text_mode)
	p[len] = CAR;
    else
    {
	for (i = 0; i < len; ++i)
	    if (p[i] == NL)
		p[i] = NUL;

	p[len] = NL;
    }
    p[len + 1] = NUL;
    channel_send(channel, PART_IN, p, len + 1, "write_buf_line");
    vim_free(p);
}

/*
 * Return TRUE if "channel" can be written to.
 * Returns FALSE if the input is closed or the write would block.
 */
    static int
can_write_buf_line(channel_T *channel)
{
    chanpart_T *in_part = &channel->ch_part[PART_IN];

    if (in_part->ch_fd == INVALID_FD)
	return FALSE;  /* pipe was closed */

    /* for testing: block every other attempt to write */
    if (in_part->ch_block_write == 1)
	in_part->ch_block_write = -1;
    else if (in_part->ch_block_write == -1)
	in_part->ch_block_write = 1;

    /* TODO: Win32 implementation, probably using WaitForMultipleObjects() */
#ifndef WIN32
    {
# if defined(HAVE_SELECT)
	struct timeval	tval;
	fd_set		wfds;
	int		ret;

	FD_ZERO(&wfds);
	FD_SET((int)in_part->ch_fd, &wfds);
	tval.tv_sec = 0;
	tval.tv_usec = 0;
	for (;;)
	{
	    ret = select((int)in_part->ch_fd + 1, NULL, &wfds, NULL, &tval);
#  ifdef EINTR
	    SOCK_ERRNO;
	    if (ret == -1 && errno == EINTR)
		continue;
#  endif
	    if (ret <= 0 || in_part->ch_block_write == 1)
	    {
		if (ret > 0)
		    ch_log(channel, "FAKED Input not ready for writing");
		else
		    ch_log(channel, "Input not ready for writing");
		return FALSE;
	    }
	    break;
	}
# else
	struct pollfd	fds;

	fds.fd = in_part->ch_fd;
	fds.events = POLLOUT;
	if (poll(&fds, 1, 0) <= 0)
	{
	    ch_log(channel, "Input not ready for writing");
	    return FALSE;
	}
	if (in_part->ch_block_write == 1)
	{
	    ch_log(channel, "FAKED Input not ready for writing");
	    return FALSE;
	}
# endif
    }
#endif
    return TRUE;
}

/*
 * Write any buffer lines to the input channel.
 */
    static void
channel_write_in(channel_T *channel)
{
    chanpart_T *in_part = &channel->ch_part[PART_IN];
    linenr_T    lnum;
    buf_T	*buf = in_part->ch_bufref.br_buf;
    int		written = 0;

    if (buf == NULL || in_part->ch_buf_append)
	return;  /* no buffer or using appending */
    if (!bufref_valid(&in_part->ch_bufref) || buf->b_ml.ml_mfp == NULL)
    {
	/* buffer was wiped out or unloaded */
	ch_log(channel, "input buffer has been wiped out");
	in_part->ch_bufref.br_buf = NULL;
	return;
    }

    for (lnum = in_part->ch_buf_top; lnum <= in_part->ch_buf_bot
				   && lnum <= buf->b_ml.ml_line_count; ++lnum)
    {
	if (!can_write_buf_line(channel))
	    break;
	write_buf_line(buf, lnum, channel);
	++written;
    }

    if (written == 1)
	ch_log(channel, "written line %d to channel", (int)lnum - 1);
    else if (written > 1)
	ch_log(channel, "written %d lines to channel", written);

    in_part->ch_buf_top = lnum;
    if (lnum > buf->b_ml.ml_line_count || lnum > in_part->ch_buf_bot)
    {
#if defined(FEAT_TERMINAL)
	/* Send CTRL-D or "eof_chars" to close stdin on MS-Windows. */
	if (channel->ch_job != NULL)
	    term_send_eof(channel);
#endif

	/* Writing is done, no longer need the buffer. */
	in_part->ch_bufref.br_buf = NULL;
	ch_log(channel, "Finished writing all lines to channel");

	/* Close the pipe/socket, so that the other side gets EOF. */
	ch_close_part(channel, PART_IN);
    }
    else
	ch_log(channel, "Still %ld more lines to write",
				   (long)(buf->b_ml.ml_line_count - lnum + 1));
}

/*
 * Handle buffer "buf" being freed, remove it from any channels.
 */
    void
channel_buffer_free(buf_T *buf)
{
    channel_T	*channel;
    ch_part_T	part;

    for (channel = first_channel; channel != NULL; channel = channel->ch_next)
	for (part = PART_SOCK; part < PART_COUNT; ++part)
	{
	    chanpart_T  *ch_part = &channel->ch_part[part];

	    if (ch_part->ch_bufref.br_buf == buf)
	    {
		ch_log(channel, "%s buffer has been wiped out",
							    part_names[part]);
		ch_part->ch_bufref.br_buf = NULL;
	    }
	}
}

/*
 * Write any lines waiting to be written to "channel".
 */
    static void
channel_write_input(channel_T *channel)
{
    chanpart_T	*in_part = &channel->ch_part[PART_IN];

    if (in_part->ch_writeque.wq_next != NULL)
	channel_send(channel, PART_IN, (char_u *)"", 0, "channel_write_input");
    else if (in_part->ch_bufref.br_buf != NULL)
    {
	if (in_part->ch_buf_append)
	    channel_write_new_lines(in_part->ch_bufref.br_buf);
	else
	    channel_write_in(channel);
    }
}

/*
 * Write any lines waiting to be written to a channel.
 */
    void
channel_write_any_lines(void)
{
    channel_T	*channel;

    for (channel = first_channel; channel != NULL; channel = channel->ch_next)
	channel_write_input(channel);
}

/*
 * Write appended lines above the last one in "buf" to the channel.
 */
    void
channel_write_new_lines(buf_T *buf)
{
    channel_T	*channel;
    int		found_one = FALSE;

    /* There could be more than one channel for the buffer, loop over all of
     * them. */
    for (channel = first_channel; channel != NULL; channel = channel->ch_next)
    {
	chanpart_T  *in_part = &channel->ch_part[PART_IN];
	linenr_T    lnum;
	int	    written = 0;

	if (in_part->ch_bufref.br_buf == buf && in_part->ch_buf_append)
	{
	    if (in_part->ch_fd == INVALID_FD)
		continue;  /* pipe was closed */
	    found_one = TRUE;
	    for (lnum = in_part->ch_buf_bot; lnum < buf->b_ml.ml_line_count;
								       ++lnum)
	    {
		if (!can_write_buf_line(channel))
		    break;
		write_buf_line(buf, lnum, channel);
		++written;
	    }

	    if (written == 1)
		ch_log(channel, "written line %d to channel", (int)lnum - 1);
	    else if (written > 1)
		ch_log(channel, "written %d lines to channel", written);
	    if (lnum < buf->b_ml.ml_line_count)
		ch_log(channel, "Still %ld more lines to write",
				       (long)(buf->b_ml.ml_line_count - lnum));

	    in_part->ch_buf_bot = lnum;
	}
    }
    if (!found_one)
	buf->b_write_to_channel = FALSE;
}

/*
 * Invoke the "callback" on channel "channel".
 * This does not redraw but sets channel_need_redraw;
 */
    static void
invoke_callback(channel_T *channel, char_u *callback, partial_T *partial,
							       typval_T *argv)
{
    typval_T	rettv;
    int		dummy;

    if (safe_to_invoke_callback == 0)
	IEMSG("INTERNAL: Invoking callback when it is not safe");

    argv[0].v_type = VAR_CHANNEL;
    argv[0].vval.v_channel = channel;

    call_func(callback, (int)STRLEN(callback), &rettv, 2, argv, NULL,
					  0L, 0L, &dummy, TRUE, partial, NULL);
    clear_tv(&rettv);
    channel_need_redraw = TRUE;
}

/*
 * Return the first node from "channel"/"part" without removing it.
 * Returns NULL if there is nothing.
 */
    readq_T *
channel_peek(channel_T *channel, ch_part_T part)
{
    readq_T *head = &channel->ch_part[part].ch_head;

    return head->rq_next;
}

/*
 * Return a pointer to the first NL in "node".
 * Skips over NUL characters.
 * Returns NULL if there is no NL.
 */
    char_u *
channel_first_nl(readq_T *node)
{
    char_u  *buffer = node->rq_buffer;
    long_u  i;

    for (i = 0; i < node->rq_buflen; ++i)
	if (buffer[i] == NL)
	    return buffer + i;
    return NULL;
}

/*
 * Return the first buffer from channel "channel"/"part" and remove it.
 * The caller must free it.
 * Returns NULL if there is nothing.
 */
    char_u *
channel_get(channel_T *channel, ch_part_T part)
{
    readq_T *head = &channel->ch_part[part].ch_head;
    readq_T *node = head->rq_next;
    char_u *p;

    if (node == NULL)
	return NULL;
    /* dispose of the node but keep the buffer */
    p = node->rq_buffer;
    head->rq_next = node->rq_next;
    if (node->rq_next == NULL)
	head->rq_prev = NULL;
    else
	node->rq_next->rq_prev = NULL;
    vim_free(node);
    return p;
}

/*
 * Returns the whole buffer contents concatenated for "channel"/"part".
 * Replaces NUL bytes with NL.
 */
    static char_u *
channel_get_all(channel_T *channel, ch_part_T part)
{
    readq_T *head = &channel->ch_part[part].ch_head;
    readq_T *node = head->rq_next;
    long_u  len = 0;
    char_u  *res;
    char_u  *p;

    /* If there is only one buffer just get that one. */
    if (head->rq_next == NULL || head->rq_next->rq_next == NULL)
	return channel_get(channel, part);

    /* Concatenate everything into one buffer. */
    for (node = head->rq_next; node != NULL; node = node->rq_next)
	len += node->rq_buflen;
    res = lalloc(len + 1, TRUE);
    if (res == NULL)
	return NULL;
    p = res;
    for (node = head->rq_next; node != NULL; node = node->rq_next)
    {
	mch_memmove(p, node->rq_buffer, node->rq_buflen);
	p += node->rq_buflen;
    }
    *p = NUL;

    /* Free all buffers */
    do
    {
	p = channel_get(channel, part);
	vim_free(p);
    } while (p != NULL);

    /* turn all NUL into NL */
    while (len > 0)
    {
	--len;
	if (res[len] == NUL)
	    res[len] = NL;
    }

    return res;
}

/*
 * Consume "len" bytes from the head of "node".
 * Caller must check these bytes are available.
 */
    void
channel_consume(channel_T *channel, ch_part_T part, int len)
{
    readq_T *head = &channel->ch_part[part].ch_head;
    readq_T *node = head->rq_next;
    char_u *buf = node->rq_buffer;

    mch_memmove(buf, buf + len, node->rq_buflen - len);
    node->rq_buflen -= len;
}

/*
 * Collapses the first and second buffer for "channel"/"part".
 * Returns FAIL if that is not possible.
 * When "want_nl" is TRUE collapse more buffers until a NL is found.
 */
    int
channel_collapse(channel_T *channel, ch_part_T part, int want_nl)
{
    readq_T *head = &channel->ch_part[part].ch_head;
    readq_T *node = head->rq_next;
    readq_T *last_node;
    readq_T *n;
    char_u  *newbuf;
    char_u  *p;
    long_u len;

    if (node == NULL || node->rq_next == NULL)
	return FAIL;

    last_node = node->rq_next;
    len = node->rq_buflen + last_node->rq_buflen + 1;
    if (want_nl)
	while (last_node->rq_next != NULL
		&& channel_first_nl(last_node) == NULL)
	{
	    last_node = last_node->rq_next;
	    len += last_node->rq_buflen;
	}

    p = newbuf = alloc(len);
    if (newbuf == NULL)
	return FAIL;	    /* out of memory */
    mch_memmove(p, node->rq_buffer, node->rq_buflen);
    p += node->rq_buflen;
    vim_free(node->rq_buffer);
    node->rq_buffer = newbuf;
    for (n = node; n != last_node; )
    {
	n = n->rq_next;
	mch_memmove(p, n->rq_buffer, n->rq_buflen);
	p += n->rq_buflen;
	vim_free(n->rq_buffer);
    }
    node->rq_buflen = (long_u)(p - newbuf);

    /* dispose of the collapsed nodes and their buffers */
    for (n = node->rq_next; n != last_node; )
    {
	n = n->rq_next;
	vim_free(n->rq_prev);
    }
    node->rq_next = last_node->rq_next;
    if (last_node->rq_next == NULL)
	head->rq_prev = node;
    else
	last_node->rq_next->rq_prev = node;
    vim_free(last_node);
    return OK;
}

/*
 * Store "buf[len]" on "channel"/"part".
 * When "prepend" is TRUE put in front, otherwise append at the end.
 * Returns OK or FAIL.
 */
    static int
channel_save(channel_T *channel, ch_part_T part, char_u *buf, int len,
						      int prepend, char *lead)
{
    readq_T *node;
    readq_T *head = &channel->ch_part[part].ch_head;
    char_u  *p;
    int	    i;

    node = (readq_T *)alloc(sizeof(readq_T));
    if (node == NULL)
	return FAIL;	    /* out of memory */
    /* A NUL is added at the end, because netbeans code expects that.
     * Otherwise a NUL may appear inside the text. */
    node->rq_buffer = alloc(len + 1);
    if (node->rq_buffer == NULL)
    {
	vim_free(node);
	return FAIL;	    /* out of memory */
    }

    if (channel->ch_part[part].ch_mode == MODE_NL)
    {
	/* Drop any CR before a NL. */
	p = node->rq_buffer;
	for (i = 0; i < len; ++i)
	    if (buf[i] != CAR || i + 1 >= len || buf[i + 1] != NL)
		*p++ = buf[i];
	*p = NUL;
	node->rq_buflen = (long_u)(p - node->rq_buffer);
    }
    else
    {
	mch_memmove(node->rq_buffer, buf, len);
	node->rq_buffer[len] = NUL;
	node->rq_buflen = (long_u)len;
    }

    if (prepend)
    {
	/* preend node to the head of the queue */
	node->rq_next = head->rq_next;
	node->rq_prev = NULL;
	if (head->rq_next == NULL)
	    head->rq_prev = node;
	else
	    head->rq_next->rq_prev = node;
	head->rq_next = node;
    }
    else
    {
	/* append node to the tail of the queue */
	node->rq_next = NULL;
	node->rq_prev = head->rq_prev;
	if (head->rq_prev == NULL)
	    head->rq_next = node;
	else
	    head->rq_prev->rq_next = node;
	head->rq_prev = node;
    }

    if (ch_log_active() && lead != NULL)
    {
	ch_log_lead(lead, channel);
	fprintf(log_fd, "'");
	ignored = (int)fwrite(buf, len, 1, log_fd);
	fprintf(log_fd, "'\n");
    }
    return OK;
}

/*
 * Try to fill the buffer of "reader".
 * Returns FALSE when nothing was added.
 */
    static int
channel_fill(js_read_T *reader)
{
    channel_T	*channel = (channel_T *)reader->js_cookie;
    ch_part_T	part = reader->js_cookie_arg;
    char_u	*next = channel_get(channel, part);
    int		keeplen;
    int		addlen;
    char_u	*p;

    if (next == NULL)
	return FALSE;

    keeplen = reader->js_end - reader->js_buf;
    if (keeplen > 0)
    {
	/* Prepend unused text. */
	addlen = (int)STRLEN(next);
	p = alloc(keeplen + addlen + 1);
	if (p == NULL)
	{
	    vim_free(next);
	    return FALSE;
	}
	mch_memmove(p, reader->js_buf, keeplen);
	mch_memmove(p + keeplen, next, addlen + 1);
	vim_free(next);
	next = p;
    }

    vim_free(reader->js_buf);
    reader->js_buf = next;
    return TRUE;
}

/*
 * Use the read buffer of "channel"/"part" and parse a JSON message that is
 * complete.  The messages are added to the queue.
 * Return TRUE if there is more to read.
 */
    static int
channel_parse_json(channel_T *channel, ch_part_T part)
{
    js_read_T	reader;
    typval_T	listtv;
    jsonq_T	*item;
    chanpart_T	*chanpart = &channel->ch_part[part];
    jsonq_T	*head = &chanpart->ch_json_head;
    int		status;
    int		ret;

    if (channel_peek(channel, part) == NULL)
	return FALSE;

    reader.js_buf = channel_get(channel, part);
    reader.js_used = 0;
    reader.js_fill = channel_fill;
    reader.js_cookie = channel;
    reader.js_cookie_arg = part;

    /* When a message is incomplete we wait for a short while for more to
     * arrive.  After the delay drop the input, otherwise a truncated string
     * or list will make us hang.
     * Do not generate error messages, they will be written in a channel log. */
    ++emsg_silent;
    status = json_decode(&reader, &listtv,
				  chanpart->ch_mode == MODE_JS ? JSON_JS : 0);
    --emsg_silent;
    if (status == OK)
    {
	/* Only accept the response when it is a list with at least two
	 * items. */
	if (listtv.v_type != VAR_LIST || listtv.vval.v_list->lv_len < 2)
	{
	    if (listtv.v_type != VAR_LIST)
		ch_error(channel, "Did not receive a list, discarding");
	    else
		ch_error(channel, "Expected list with two items, got %d",
						  listtv.vval.v_list->lv_len);
	    clear_tv(&listtv);
	}
	else
	{
	    item = (jsonq_T *)alloc((unsigned)sizeof(jsonq_T));
	    if (item == NULL)
		clear_tv(&listtv);
	    else
	    {
		item->jq_no_callback = FALSE;
		item->jq_value = alloc_tv();
		if (item->jq_value == NULL)
		{
		    vim_free(item);
		    clear_tv(&listtv);
		}
		else
		{
		    *item->jq_value = listtv;
		    item->jq_prev = head->jq_prev;
		    head->jq_prev = item;
		    item->jq_next = NULL;
		    if (item->jq_prev == NULL)
			head->jq_next = item;
		    else
			item->jq_prev->jq_next = item;
		}
	    }
	}
    }

    if (status == OK)
	chanpart->ch_wait_len = 0;
    else if (status == MAYBE)
    {
	size_t buflen = STRLEN(reader.js_buf);

	if (chanpart->ch_wait_len < buflen)
	{
	    /* First time encountering incomplete message or after receiving
	     * more (but still incomplete): set a deadline of 100 msec. */
	    ch_log(channel,
		    "Incomplete message (%d bytes) - wait 100 msec for more",
		    (int)buflen);
	    reader.js_used = 0;
	    chanpart->ch_wait_len = buflen;
#ifdef WIN32
	    chanpart->ch_deadline = GetTickCount() + 100L;
#else
	    gettimeofday(&chanpart->ch_deadline, NULL);
	    chanpart->ch_deadline.tv_usec += 100 * 1000;
	    if (chanpart->ch_deadline.tv_usec > 1000 * 1000)
	    {
		chanpart->ch_deadline.tv_usec -= 1000 * 1000;
		++chanpart->ch_deadline.tv_sec;
	    }
#endif
	}
	else
	{
	    int timeout;
#ifdef WIN32
	    timeout = GetTickCount() > chanpart->ch_deadline;
#else
	    {
		struct timeval now_tv;

		gettimeofday(&now_tv, NULL);
		timeout = now_tv.tv_sec > chanpart->ch_deadline.tv_sec
		      || (now_tv.tv_sec == chanpart->ch_deadline.tv_sec
			   && now_tv.tv_usec > chanpart->ch_deadline.tv_usec);
	    }
#endif
	    if (timeout)
	    {
		status = FAIL;
		chanpart->ch_wait_len = 0;
		ch_log(channel, "timed out");
	    }
	    else
	    {
		reader.js_used = 0;
		ch_log(channel, "still waiting on incomplete message");
	    }
	}
    }

    if (status == FAIL)
    {
	ch_error(channel, "Decoding failed - discarding input");
	ret = FALSE;
	chanpart->ch_wait_len = 0;
    }
    else if (reader.js_buf[reader.js_used] != NUL)
    {
	/* Put the unread part back into the channel. */
	channel_save(channel, part, reader.js_buf + reader.js_used,
			(int)(reader.js_end - reader.js_buf) - reader.js_used,
								  TRUE, NULL);
	ret = status == MAYBE ? FALSE: TRUE;
    }
    else
	ret = FALSE;

    vim_free(reader.js_buf);
    return ret;
}

/*
 * Remove "node" from the queue that it is in.  Does not free it.
 */
    static void
remove_cb_node(cbq_T *head, cbq_T *node)
{
    if (node->cq_prev == NULL)
	head->cq_next = node->cq_next;
    else
	node->cq_prev->cq_next = node->cq_next;
    if (node->cq_next == NULL)
	head->cq_prev = node->cq_prev;
    else
	node->cq_next->cq_prev = node->cq_prev;
}

/*
 * Remove "node" from the queue that it is in and free it.
 * Caller should have freed or used node->jq_value.
 */
    static void
remove_json_node(jsonq_T *head, jsonq_T *node)
{
    if (node->jq_prev == NULL)
	head->jq_next = node->jq_next;
    else
	node->jq_prev->jq_next = node->jq_next;
    if (node->jq_next == NULL)
	head->jq_prev = node->jq_prev;
    else
	node->jq_next->jq_prev = node->jq_prev;
    vim_free(node);
}

/*
 * Get a message from the JSON queue for channel "channel".
 * When "id" is positive it must match the first number in the list.
 * When "id" is zero or negative jut get the first message.  But not the one
 * with id ch_block_id.
 * When "without_callback" is TRUE also get messages that were pushed back.
 * Return OK when found and return the value in "rettv".
 * Return FAIL otherwise.
 */
    static int
channel_get_json(
	channel_T   *channel,
	ch_part_T   part,
	int	    id,
	int	    without_callback,
	typval_T    **rettv)
{
    jsonq_T   *head = &channel->ch_part[part].ch_json_head;
    jsonq_T   *item = head->jq_next;

    while (item != NULL)
    {
	list_T	    *l = item->jq_value->vval.v_list;
	typval_T    *tv = &l->lv_first->li_tv;

	if ((without_callback || !item->jq_no_callback)
	    && ((id > 0 && tv->v_type == VAR_NUMBER && tv->vval.v_number == id)
	      || (id <= 0 && (tv->v_type != VAR_NUMBER
		 || tv->vval.v_number == 0
		 || tv->vval.v_number != channel->ch_part[part].ch_block_id))))
	{
	    *rettv = item->jq_value;
	    if (tv->v_type == VAR_NUMBER)
		ch_log(channel, "Getting JSON message %ld",
						      (long)tv->vval.v_number);
	    remove_json_node(head, item);
	    return OK;
	}
	item = item->jq_next;
    }
    return FAIL;
}

/*
 * Put back "rettv" into the JSON queue, there was no callback for it.
 * Takes over the values in "rettv".
 */
    static void
channel_push_json(channel_T *channel, ch_part_T part, typval_T *rettv)
{
    jsonq_T   *head = &channel->ch_part[part].ch_json_head;
    jsonq_T   *item = head->jq_next;
    jsonq_T   *newitem;

    if (head->jq_prev != NULL && head->jq_prev->jq_no_callback)
	/* last item was pushed back, append to the end */
	item = NULL;
    else while (item != NULL && item->jq_no_callback)
	/* append after the last item that was pushed back */
	item = item->jq_next;

    newitem = (jsonq_T *)alloc((unsigned)sizeof(jsonq_T));
    if (newitem == NULL)
	clear_tv(rettv);
    else
    {
	newitem->jq_value = alloc_tv();
	if (newitem->jq_value == NULL)
	{
	    vim_free(newitem);
	    clear_tv(rettv);
	}
	else
	{
	    newitem->jq_no_callback = FALSE;
	    *newitem->jq_value = *rettv;
	    if (item == NULL)
	    {
		/* append to the end */
		newitem->jq_prev = head->jq_prev;
		head->jq_prev = newitem;
		newitem->jq_next = NULL;
		if (newitem->jq_prev == NULL)
		    head->jq_next = newitem;
		else
		    newitem->jq_prev->jq_next = newitem;
	    }
	    else
	    {
		/* append after "item" */
		newitem->jq_prev = item;
		newitem->jq_next = item->jq_next;
		item->jq_next = newitem;
		if (newitem->jq_next == NULL)
		    head->jq_prev = newitem;
		else
		    newitem->jq_next->jq_prev = newitem;
	    }
	}
    }
}

#define CH_JSON_MAX_ARGS 4

/*
 * Execute a command received over "channel"/"part"
 * "argv[0]" is the command string.
 * "argv[1]" etc. have further arguments, type is VAR_UNKNOWN if missing.
 */
    static void
channel_exe_cmd(channel_T *channel, ch_part_T part, typval_T *argv)
{
    char_u  *cmd = argv[0].vval.v_string;
    char_u  *arg;
    int	    options = channel->ch_part[part].ch_mode == MODE_JS ? JSON_JS : 0;

    if (argv[1].v_type != VAR_STRING)
    {
	ch_error(channel, "received command with non-string argument");
	if (p_verbose > 2)
	    EMSG(_("E903: received command with non-string argument"));
	return;
    }
    arg = argv[1].vval.v_string;
    if (arg == NULL)
	arg = (char_u *)"";

    if (STRCMP(cmd, "ex") == 0)
    {
	int save_called_emsg = called_emsg;

	called_emsg = FALSE;
	ch_log(channel, "Executing ex command '%s'", (char *)arg);
	++emsg_silent;
	do_cmdline_cmd(arg);
	--emsg_silent;
	if (called_emsg)
	    ch_log(channel, "Ex command error: '%s'",
					  (char *)get_vim_var_str(VV_ERRMSG));
	called_emsg = save_called_emsg;
    }
    else if (STRCMP(cmd, "normal") == 0)
    {
	exarg_T ea;

	ch_log(channel, "Executing normal command '%s'", (char *)arg);
	ea.arg = arg;
	ea.addr_count = 0;
	ea.forceit = TRUE; /* no mapping */
	ex_normal(&ea);
    }
    else if (STRCMP(cmd, "redraw") == 0)
    {
	exarg_T ea;

	ch_log(channel, "redraw");
	ea.forceit = *arg != NUL;
	ex_redraw(&ea);
	showruler(FALSE);
	setcursor();
	out_flush_cursor(TRUE, FALSE);
    }
    else if (STRCMP(cmd, "expr") == 0 || STRCMP(cmd, "call") == 0)
    {
	int is_call = cmd[0] == 'c';
	int id_idx = is_call ? 3 : 2;

	if (argv[id_idx].v_type != VAR_UNKNOWN
					 && argv[id_idx].v_type != VAR_NUMBER)
	{
	    ch_error(channel, "last argument for expr/call must be a number");
	    if (p_verbose > 2)
		EMSG(_("E904: last argument for expr/call must be a number"));
	}
	else if (is_call && argv[2].v_type != VAR_LIST)
	{
	    ch_error(channel, "third argument for call must be a list");
	    if (p_verbose > 2)
		EMSG(_("E904: third argument for call must be a list"));
	}
	else
	{
	    typval_T	*tv = NULL;
	    typval_T	res_tv;
	    typval_T	err_tv;
	    char_u	*json = NULL;

	    /* Don't pollute the display with errors. */
	    ++emsg_skip;
	    if (!is_call)
	    {
		ch_log(channel, "Evaluating expression '%s'", (char *)arg);
		tv = eval_expr(arg, NULL);
	    }
	    else
	    {
		ch_log(channel, "Calling '%s'", (char *)arg);
		if (func_call(arg, &argv[2], NULL, NULL, &res_tv) == OK)
		    tv = &res_tv;
	    }

	    if (argv[id_idx].v_type == VAR_NUMBER)
	    {
		int id = argv[id_idx].vval.v_number;

		if (tv != NULL)
		    json = json_encode_nr_expr(id, tv, options | JSON_NL);
		if (tv == NULL || (json != NULL && *json == NUL))
		{
		    /* If evaluation failed or the result can't be encoded
		     * then return the string "ERROR". */
		    vim_free(json);
		    err_tv.v_type = VAR_STRING;
		    err_tv.vval.v_string = (char_u *)"ERROR";
		    json = json_encode_nr_expr(id, &err_tv, options | JSON_NL);
		}
		if (json != NULL)
		{
		    channel_send(channel,
				 part == PART_SOCK ? PART_SOCK : PART_IN,
				 json, (int)STRLEN(json), (char *)cmd);
		    vim_free(json);
		}
	    }
	    --emsg_skip;
	    if (tv == &res_tv)
		clear_tv(tv);
	    else
		free_tv(tv);
	}
    }
    else if (p_verbose > 2)
    {
	ch_error(channel, "Received unknown command: %s", (char *)cmd);
	EMSG2(_("E905: received unknown command: %s"), cmd);
    }
}

/*
 * Invoke the callback at "cbhead".
 * Does not redraw but sets channel_need_redraw.
 */
    static void
invoke_one_time_callback(
	channel_T   *channel,
	cbq_T	    *cbhead,
	cbq_T	    *item,
	typval_T    *argv)
{
    ch_log(channel, "Invoking one-time callback %s",
						   (char *)item->cq_callback);
    /* Remove the item from the list first, if the callback
     * invokes ch_close() the list will be cleared. */
    remove_cb_node(cbhead, item);
    invoke_callback(channel, item->cq_callback, item->cq_partial, argv);
    free_callback(item->cq_callback, item->cq_partial);
    vim_free(item);
}

    static void
append_to_buffer(buf_T *buffer, char_u *msg, channel_T *channel, ch_part_T part)
{
    bufref_T	save_curbuf = {NULL, 0, 0};
    win_T	*save_curwin = NULL;
    tabpage_T	*save_curtab = NULL;
    linenr_T    lnum = buffer->b_ml.ml_line_count;
    int		save_write_to = buffer->b_write_to_channel;
    chanpart_T  *ch_part = &channel->ch_part[part];
    int		save_p_ma = buffer->b_p_ma;
    int		empty = (buffer->b_ml.ml_flags & ML_EMPTY) ? 1 : 0;

    if (!buffer->b_p_ma && !ch_part->ch_nomodifiable)
    {
	if (!ch_part->ch_nomod_error)
	{
	    ch_error(channel, "Buffer is not modifiable, cannot append");
	    ch_part->ch_nomod_error = TRUE;
	}
	return;
    }

    /* If the buffer is also used as input insert above the last
     * line. Don't write these lines. */
    if (save_write_to)
    {
	--lnum;
	buffer->b_write_to_channel = FALSE;
    }

    /* Append to the buffer */
    ch_log(channel, "appending line %d to buffer", (int)lnum + 1 - empty);

    buffer->b_p_ma = TRUE;

    /* Save curbuf/curwin/curtab and make "buffer" the current buffer. */
    switch_to_win_for_buf(buffer, &save_curwin, &save_curtab, &save_curbuf);

    u_sync(TRUE);
    /* ignore undo failure, undo is not very useful here */
    ignored = u_save(lnum - empty, lnum + 1);

    if (empty)
    {
	/* The buffer is empty, replace the first (dummy) line. */
	ml_replace(lnum, msg, TRUE);
	lnum = 0;
    }
    else
	ml_append(lnum, msg, 0, FALSE);
    appended_lines_mark(lnum, 1L);

    /* Restore curbuf/curwin/curtab */
    restore_win_for_buf(save_curwin, save_curtab, &save_curbuf);

    if (ch_part->ch_nomodifiable)
	buffer->b_p_ma = FALSE;
    else
	buffer->b_p_ma = save_p_ma;

    if (buffer->b_nwindows > 0)
    {
	win_T	*wp;

	FOR_ALL_WINDOWS(wp)
	{
	    if (wp->w_buffer == buffer
		    && (save_write_to
			? wp->w_cursor.lnum == lnum + 1
			: (wp->w_cursor.lnum == lnum
			    && wp->w_cursor.col == 0)))
	    {
		++wp->w_cursor.lnum;
		save_curwin = curwin;
		curwin = wp;
		curbuf = curwin->w_buffer;
		scroll_cursor_bot(0, FALSE);
		curwin = save_curwin;
		curbuf = curwin->w_buffer;
	    }
	}
	redraw_buf_and_status_later(buffer, VALID);
	channel_need_redraw = TRUE;
    }

    if (save_write_to)
    {
	channel_T *ch;

	/* Find channels reading from this buffer and adjust their
	 * next-to-read line number. */
	buffer->b_write_to_channel = TRUE;
	for (ch = first_channel; ch != NULL; ch = ch->ch_next)
	{
	    chanpart_T  *in_part = &ch->ch_part[PART_IN];

	    if (in_part->ch_bufref.br_buf == buffer)
		in_part->ch_buf_bot = buffer->b_ml.ml_line_count;
	}
    }
}

    static void
drop_messages(channel_T *channel, ch_part_T part)
{
    char_u *msg;

    while ((msg = channel_get(channel, part)) != NULL)
    {
	ch_log(channel, "Dropping message '%s'", (char *)msg);
	vim_free(msg);
    }
}

/*
 * Invoke a callback for "channel"/"part" if needed.
 * This does not redraw but sets channel_need_redraw when redraw is needed.
 * Return TRUE when a message was handled, there might be another one.
 */
    static int
may_invoke_callback(channel_T *channel, ch_part_T part)
{
    char_u	*msg = NULL;
    typval_T	*listtv = NULL;
    typval_T	argv[CH_JSON_MAX_ARGS];
    int		seq_nr = -1;
    chanpart_T	*ch_part = &channel->ch_part[part];
    ch_mode_T	ch_mode = ch_part->ch_mode;
    cbq_T	*cbhead = &ch_part->ch_cb_head;
    cbq_T	*cbitem;
    char_u	*callback = NULL;
    partial_T	*partial = NULL;
    buf_T	*buffer = NULL;
    char_u	*p;

    if (channel->ch_nb_close_cb != NULL)
	/* this channel is handled elsewhere (netbeans) */
	return FALSE;

    /* Use a message-specific callback, part callback or channel callback */
    for (cbitem = cbhead->cq_next; cbitem != NULL; cbitem = cbitem->cq_next)
	if (cbitem->cq_seq_nr == 0)
	    break;
    if (cbitem != NULL)
    {
	callback = cbitem->cq_callback;
	partial = cbitem->cq_partial;
    }
    else if (ch_part->ch_callback != NULL)
    {
	callback = ch_part->ch_callback;
	partial = ch_part->ch_partial;
    }
    else
    {
	callback = channel->ch_callback;
	partial = channel->ch_partial;
    }

    buffer = ch_part->ch_bufref.br_buf;
    if (buffer != NULL && (!bufref_valid(&ch_part->ch_bufref)
					       || buffer->b_ml.ml_mfp == NULL))
    {
	/* buffer was wiped out or unloaded */
	ch_log(channel, "%s buffer has been wiped out", part_names[part]);
	ch_part->ch_bufref.br_buf = NULL;
	buffer = NULL;
    }

    if (ch_mode == MODE_JSON || ch_mode == MODE_JS)
    {
	listitem_T	*item;
	int		argc = 0;

	/* Get any json message in the queue. */
	if (channel_get_json(channel, part, -1, FALSE, &listtv) == FAIL)
	{
	    /* Parse readahead, return when there is still no message. */
	    channel_parse_json(channel, part);
	    if (channel_get_json(channel, part, -1, FALSE, &listtv) == FAIL)
		return FALSE;
	}

	for (item = listtv->vval.v_list->lv_first;
			    item != NULL && argc < CH_JSON_MAX_ARGS;
						    item = item->li_next)
	    argv[argc++] = item->li_tv;
	while (argc < CH_JSON_MAX_ARGS)
	    argv[argc++].v_type = VAR_UNKNOWN;

	if (argv[0].v_type == VAR_STRING)
	{
	    /* ["cmd", arg] or ["cmd", arg, arg] or ["cmd", arg, arg, arg] */
	    channel_exe_cmd(channel, part, argv);
	    free_tv(listtv);
	    return TRUE;
	}

	if (argv[0].v_type != VAR_NUMBER)
	{
	    ch_error(channel,
		      "Dropping message with invalid sequence number type");
	    free_tv(listtv);
	    return FALSE;
	}
	seq_nr = argv[0].vval.v_number;
    }
    else if (channel_peek(channel, part) == NULL)
    {
	/* nothing to read on RAW or NL channel */
	return FALSE;
    }
    else
    {
	/* If there is no callback or buffer drop the message. */
	if (callback == NULL && buffer == NULL)
	{
	    /* If there is a close callback it may use ch_read() to get the
	     * messages. */
	    if (channel->ch_close_cb == NULL && !channel->ch_drop_never)
		drop_messages(channel, part);
	    return FALSE;
	}

	if (ch_mode == MODE_NL)
	{
	    char_u  *nl = NULL;
	    char_u  *buf;
	    readq_T *node;

	    /* See if we have a message ending in NL in the first buffer.  If
	     * not try to concatenate the first and the second buffer. */
	    while (TRUE)
	    {
		node = channel_peek(channel, part);
		nl = channel_first_nl(node);
		if (nl != NULL)
		    break;
		if (channel_collapse(channel, part, TRUE) == FAIL)
		{
		    if (ch_part->ch_fd == INVALID_FD && node->rq_buflen > 0)
			break;
		    return FALSE; /* incomplete message */
		}
	    }
	    buf = node->rq_buffer;

	    if (nl == NULL)
	    {
		/* Flush remaining message that is missing a NL. */
		char_u	*new_buf;

		new_buf = vim_realloc(buf, node->rq_buflen + 1);
		if (new_buf == NULL)
		    /* This might fail over and over again, should the message
		     * be dropped? */
		    return FALSE;
		buf = new_buf;
		node->rq_buffer = buf;
		nl = buf + node->rq_buflen++;
		*nl = NUL;
	    }

	    /* Convert NUL to NL, the internal representation. */
	    for (p = buf; p < nl && p < buf + node->rq_buflen; ++p)
		if (*p == NUL)
		    *p = NL;

	    if (nl + 1 == buf + node->rq_buflen)
	    {
		/* get the whole buffer, drop the NL */
		msg = channel_get(channel, part);
		*nl = NUL;
	    }
	    else
	    {
		/* Copy the message into allocated memory (excluding the NL)
		 * and remove it from the buffer (including the NL). */
		msg = vim_strnsave(buf, (int)(nl - buf));
		channel_consume(channel, part, (int)(nl - buf) + 1);
	    }
	}
	else
	{
	    /* For a raw channel we don't know where the message ends, just
	     * get everything we have.
	     * Convert NUL to NL, the internal representation. */
	    msg = channel_get_all(channel, part);
	}

	if (msg == NULL)
	    return FALSE; /* out of memory (and avoids Coverity warning) */

	argv[1].v_type = VAR_STRING;
	argv[1].vval.v_string = msg;
    }

    if (seq_nr > 0)
    {
	int	done = FALSE;

	/* JSON or JS mode: invoke the one-time callback with the matching nr */
	for (cbitem = cbhead->cq_next; cbitem != NULL; cbitem = cbitem->cq_next)
	    if (cbitem->cq_seq_nr == seq_nr)
	    {
		invoke_one_time_callback(channel, cbhead, cbitem, argv);
		done = TRUE;
		break;
	    }
	if (!done)
	{
	    if (channel->ch_drop_never)
	    {
		/* message must be read with ch_read() */
		channel_push_json(channel, part, listtv);
		listtv = NULL;
	    }
	    else
		ch_log(channel, "Dropping message %d without callback",
								       seq_nr);
	}
    }
    else if (callback != NULL || buffer != NULL)
    {
	if (buffer != NULL)
	{
	    if (msg == NULL)
		/* JSON or JS mode: re-encode the message. */
		msg = json_encode(listtv, ch_mode);
	    if (msg != NULL)
	    {
#ifdef FEAT_TERMINAL
		if (buffer->b_term != NULL)
		    write_to_term(buffer, msg, channel);
		else
#endif
		    append_to_buffer(buffer, msg, channel, part);
	    }
	}

	if (callback != NULL)
	{
	    if (cbitem != NULL)
		invoke_one_time_callback(channel, cbhead, cbitem, argv);
	    else
	    {
		/* invoke the channel callback */
		ch_log(channel, "Invoking channel callback %s",
							    (char *)callback);
		invoke_callback(channel, callback, partial, argv);
	    }
	}
    }
    else
	ch_log(channel, "Dropping message %d", seq_nr);

    if (listtv != NULL)
	free_tv(listtv);
    vim_free(msg);

    return TRUE;
}

/*
 * Return TRUE when channel "channel" is open for writing to.
 * Also returns FALSE or invalid "channel".
 */
    int
channel_can_write_to(channel_T *channel)
{
    return channel != NULL && (channel->CH_SOCK_FD != INVALID_FD
			  || channel->CH_IN_FD != INVALID_FD);
}

/*
 * Return TRUE when channel "channel" is open for reading or writing.
 * Also returns FALSE for invalid "channel".
 */
    int
channel_is_open(channel_T *channel)
{
    return channel != NULL && (channel->CH_SOCK_FD != INVALID_FD
			  || channel->CH_IN_FD != INVALID_FD
			  || channel->CH_OUT_FD != INVALID_FD
			  || channel->CH_ERR_FD != INVALID_FD);
}

/*
 * Return TRUE if "channel" has JSON or other typeahead.
 */
    int
channel_has_readahead(channel_T *channel, ch_part_T part)
{
    ch_mode_T	ch_mode = channel->ch_part[part].ch_mode;

    if (ch_mode == MODE_JSON || ch_mode == MODE_JS)
    {
	jsonq_T   *head = &channel->ch_part[part].ch_json_head;
	jsonq_T   *item = head->jq_next;

	return item != NULL;
    }
    return channel_peek(channel, part) != NULL;
}

/*
 * Return a string indicating the status of the channel.
 * If "req_part" is not negative check that part.
 */
    char *
channel_status(channel_T *channel, int req_part)
{
    ch_part_T part;
    int has_readahead = FALSE;

    if (channel == NULL)
	 return "fail";
    if (req_part == PART_OUT)
    {
	if (channel->CH_OUT_FD != INVALID_FD)
	    return "open";
	if (channel_has_readahead(channel, PART_OUT))
	    has_readahead = TRUE;
    }
    else if (req_part == PART_ERR)
    {
	if (channel->CH_ERR_FD != INVALID_FD)
	    return "open";
	if (channel_has_readahead(channel, PART_ERR))
	    has_readahead = TRUE;
    }
    else
    {
	if (channel_is_open(channel))
	    return "open";
	for (part = PART_SOCK; part < PART_IN; ++part)
	    if (channel_has_readahead(channel, part))
	    {
		has_readahead = TRUE;
		break;
	    }
    }

    if (has_readahead)
	return "buffered";
    return "closed";
}

    static void
channel_part_info(channel_T *channel, dict_T *dict, char *name, ch_part_T part)
{
    chanpart_T *chanpart = &channel->ch_part[part];
    char	namebuf[20];  /* longest is "sock_timeout" */
    size_t	tail;
    char	*status;
    char	*s = "";

    vim_strncpy((char_u *)namebuf, (char_u *)name, 4);
    STRCAT(namebuf, "_");
    tail = STRLEN(namebuf);

    STRCPY(namebuf + tail, "status");
    if (chanpart->ch_fd != INVALID_FD)
	status = "open";
    else if (channel_has_readahead(channel, part))
	status = "buffered";
    else
	status = "closed";
    dict_add_nr_str(dict, namebuf, 0, (char_u *)status);

    STRCPY(namebuf + tail, "mode");
    switch (chanpart->ch_mode)
    {
	case MODE_NL: s = "NL"; break;
	case MODE_RAW: s = "RAW"; break;
	case MODE_JSON: s = "JSON"; break;
	case MODE_JS: s = "JS"; break;
    }
    dict_add_nr_str(dict, namebuf, 0, (char_u *)s);

    STRCPY(namebuf + tail, "io");
    if (part == PART_SOCK)
	s = "socket";
    else switch (chanpart->ch_io)
    {
	case JIO_NULL: s = "null"; break;
	case JIO_PIPE: s = "pipe"; break;
	case JIO_FILE: s = "file"; break;
	case JIO_BUFFER: s = "buffer"; break;
	case JIO_OUT: s = "out"; break;
    }
    dict_add_nr_str(dict, namebuf, 0, (char_u *)s);

    STRCPY(namebuf + tail, "timeout");
    dict_add_nr_str(dict, namebuf, chanpart->ch_timeout, NULL);
}

    void
channel_info(channel_T *channel, dict_T *dict)
{
    dict_add_nr_str(dict, "id", channel->ch_id, NULL);
    dict_add_nr_str(dict, "status", 0, (char_u *)channel_status(channel, -1));

    if (channel->ch_hostname != NULL)
    {
	dict_add_nr_str(dict, "hostname", 0, (char_u *)channel->ch_hostname);
	dict_add_nr_str(dict, "port", channel->ch_port, NULL);
	channel_part_info(channel, dict, "sock", PART_SOCK);
    }
    else
    {
	channel_part_info(channel, dict, "out", PART_OUT);
	channel_part_info(channel, dict, "err", PART_ERR);
	channel_part_info(channel, dict, "in", PART_IN);
    }
}

/*
 * Close channel "channel".
 * Trigger the close callback if "invoke_close_cb" is TRUE.
 * Does not clear the buffers.
 */
    void
channel_close(channel_T *channel, int invoke_close_cb)
{
    ch_log(channel, "Closing channel");

#ifdef FEAT_GUI
    channel_gui_unregister(channel);
#endif

    ch_close_part(channel, PART_SOCK);
    ch_close_part(channel, PART_IN);
    ch_close_part(channel, PART_OUT);
    ch_close_part(channel, PART_ERR);

    if (invoke_close_cb)
    {
	ch_part_T	part;

	/* Invoke callbacks and flush buffers before the close callback. */
	if (channel->ch_close_cb != NULL)
	    ch_log(channel,
		     "Invoking callbacks and flushing buffers before closing");
	for (part = PART_SOCK; part < PART_IN; ++part)
	{
	    if (channel->ch_close_cb != NULL
			    || channel->ch_part[part].ch_bufref.br_buf != NULL)
	    {
		/* Increment the refcount to avoid the channel being freed
		 * halfway. */
		++channel->ch_refcount;
		if (channel->ch_close_cb == NULL)
		    ch_log(channel, "flushing %s buffers before closing",
							     part_names[part]);
		while (may_invoke_callback(channel, part))
		    ;
		--channel->ch_refcount;
	    }
	}

	if (channel->ch_close_cb != NULL)
	{
	      typval_T	argv[1];
	      typval_T	rettv;
	      int		dummy;

	      /* Increment the refcount to avoid the channel being freed
	       * halfway. */
	      ++channel->ch_refcount;
	      ch_log(channel, "Invoking close callback %s",
						(char *)channel->ch_close_cb);
	      argv[0].v_type = VAR_CHANNEL;
	      argv[0].vval.v_channel = channel;
	      call_func(channel->ch_close_cb, (int)STRLEN(channel->ch_close_cb),
			   &rettv, 1, argv, NULL, 0L, 0L, &dummy, TRUE,
			   channel->ch_close_partial, NULL);
	      clear_tv(&rettv);
	      channel_need_redraw = TRUE;

	      /* the callback is only called once */
	      free_callback(channel->ch_close_cb, channel->ch_close_partial);
	      channel->ch_close_cb = NULL;
	      channel->ch_close_partial = NULL;

	      if (channel_need_redraw)
	      {
		  channel_need_redraw = FALSE;
		  redraw_after_callback(TRUE);
	      }

	      if (!channel->ch_drop_never)
		  /* any remaining messages are useless now */
		  for (part = PART_SOCK; part < PART_IN; ++part)
		      drop_messages(channel, part);

	      --channel->ch_refcount;
	}
    }

    channel->ch_nb_close_cb = NULL;

#ifdef FEAT_TERMINAL
    term_channel_closed(channel);
#endif
}

/*
 * Close the "in" part channel "channel".
 */
    void
channel_close_in(channel_T *channel)
{
    ch_close_part(channel, PART_IN);
}

    static void
remove_from_writeque(writeq_T *wq, writeq_T *entry)
{
    ga_clear(&entry->wq_ga);
    wq->wq_next = entry->wq_next;
    if (wq->wq_next == NULL)
	wq->wq_prev = NULL;
    else
	wq->wq_next->wq_prev = NULL;
    vim_free(entry);
}

/*
 * Clear the read buffer on "channel"/"part".
 */
    static void
channel_clear_one(channel_T *channel, ch_part_T part)
{
    chanpart_T *ch_part = &channel->ch_part[part];
    jsonq_T *json_head = &ch_part->ch_json_head;
    cbq_T   *cb_head = &ch_part->ch_cb_head;

    while (channel_peek(channel, part) != NULL)
	vim_free(channel_get(channel, part));

    while (cb_head->cq_next != NULL)
    {
	cbq_T *node = cb_head->cq_next;

	remove_cb_node(cb_head, node);
	free_callback(node->cq_callback, node->cq_partial);
	vim_free(node);
    }

    while (json_head->jq_next != NULL)
    {
	free_tv(json_head->jq_next->jq_value);
	remove_json_node(json_head, json_head->jq_next);
    }

    free_callback(ch_part->ch_callback, ch_part->ch_partial);
    ch_part->ch_callback = NULL;
    ch_part->ch_partial = NULL;

    while (ch_part->ch_writeque.wq_next != NULL)
	remove_from_writeque(&ch_part->ch_writeque,
						 ch_part->ch_writeque.wq_next);
}

/*
 * Clear all the read buffers on "channel".
 */
    void
channel_clear(channel_T *channel)
{
    ch_log(channel, "Clearing channel");
    VIM_CLEAR(channel->ch_hostname);
    channel_clear_one(channel, PART_SOCK);
    channel_clear_one(channel, PART_OUT);
    channel_clear_one(channel, PART_ERR);
    channel_clear_one(channel, PART_IN);
    free_callback(channel->ch_callback, channel->ch_partial);
    channel->ch_callback = NULL;
    channel->ch_partial = NULL;
    free_callback(channel->ch_close_cb, channel->ch_close_partial);
    channel->ch_close_cb = NULL;
    channel->ch_close_partial = NULL;
}

#if defined(EXITFREE) || defined(PROTO)
    void
channel_free_all(void)
{
    channel_T *channel;

    ch_log(NULL, "channel_free_all()");
    for (channel = first_channel; channel != NULL; channel = channel->ch_next)
	channel_clear(channel);
}
#endif


/* Sent when the netbeans channel is found closed when reading. */
#define DETACH_MSG_RAW "DETACH\n"

/* Buffer size for reading incoming messages. */
#define MAXMSGSIZE 4096

#if defined(HAVE_SELECT)
/*
 * Add write fds where we are waiting for writing to be possible.
 */
    static int
channel_fill_wfds(int maxfd_arg, fd_set *wfds)
{
    int		maxfd = maxfd_arg;
    channel_T	*ch;

    for (ch = first_channel; ch != NULL; ch = ch->ch_next)
    {
	chanpart_T  *in_part = &ch->ch_part[PART_IN];

	if (in_part->ch_fd != INVALID_FD
		&& (in_part->ch_bufref.br_buf != NULL
		    || in_part->ch_writeque.wq_next != NULL))
	{
	    FD_SET((int)in_part->ch_fd, wfds);
	    if ((int)in_part->ch_fd >= maxfd)
		maxfd = (int)in_part->ch_fd + 1;
	}
    }
    return maxfd;
}
#else
/*
 * Add write fds where we are waiting for writing to be possible.
 */
    static int
channel_fill_poll_write(int nfd_in, struct pollfd *fds)
{
    int		nfd = nfd_in;
    channel_T	*ch;

    for (ch = first_channel; ch != NULL; ch = ch->ch_next)
    {
	chanpart_T  *in_part = &ch->ch_part[PART_IN];

	if (in_part->ch_fd != INVALID_FD
		&& (in_part->ch_bufref.br_buf != NULL
		    || in_part->ch_writeque.wq_next != NULL))
	{
	    in_part->ch_poll_idx = nfd;
	    fds[nfd].fd = in_part->ch_fd;
	    fds[nfd].events = POLLOUT;
	    ++nfd;
	}
	else
	    in_part->ch_poll_idx = -1;
    }
    return nfd;
}
#endif

typedef enum {
    CW_READY,
    CW_NOT_READY,
    CW_ERROR
} channel_wait_result;

/*
 * Check for reading from "fd" with "timeout" msec.
 * Return CW_READY when there is something to read.
 * Return CW_NOT_READY when there is nothing to read.
 * Return CW_ERROR when there is an error.
 */
    static channel_wait_result
channel_wait(channel_T *channel, sock_T fd, int timeout)
{
    if (timeout > 0)
	ch_log(channel, "Waiting for up to %d msec", timeout);

# ifdef WIN32
    if (fd != channel->CH_SOCK_FD)
    {
	DWORD	nread;
	int	sleep_time;
	DWORD	deadline = GetTickCount() + timeout;
	int	delay = 1;

	/* reading from a pipe, not a socket */
	while (TRUE)
	{
	    int r = PeekNamedPipe((HANDLE)fd, NULL, 0, NULL, &nread, NULL);

	    if (r && nread > 0)
		return CW_READY;
	    if (r == 0)
	    {
		DWORD err = GetLastError();

		if (err != ERROR_BAD_PIPE && err != ERROR_BROKEN_PIPE)
		    return CW_ERROR;

		if (channel->ch_named_pipe)
		{
		    DisconnectNamedPipe((HANDLE)fd);
		    ConnectNamedPipe((HANDLE)fd, NULL);
		}
		else
		    return CW_ERROR;
	    }

	    /* perhaps write some buffer lines */
	    channel_write_any_lines();

	    sleep_time = deadline - GetTickCount();
	    if (sleep_time <= 0)
		break;
	    /* Wait for a little while.  Very short at first, up to 10 msec
	     * after looping a few times. */
	    if (sleep_time > delay)
		sleep_time = delay;
	    Sleep(sleep_time);
	    delay = delay * 2;
	    if (delay > 10)
		delay = 10;
	}
    }
    else
#endif
    {
#if defined(HAVE_SELECT)
	struct timeval	tval;
	fd_set		rfds;
	fd_set		wfds;
	int		ret;
	int		maxfd;

	tval.tv_sec = timeout / 1000;
	tval.tv_usec = (timeout % 1000) * 1000;
	for (;;)
	{
	    FD_ZERO(&rfds);
	    FD_SET((int)fd, &rfds);

	    /* Write lines to a pipe when a pipe can be written to.  Need to
	     * set this every time, some buffers may be done. */
	    maxfd = (int)fd + 1;
	    FD_ZERO(&wfds);
	    maxfd = channel_fill_wfds(maxfd, &wfds);

	    ret = select(maxfd, &rfds, &wfds, NULL, &tval);
# ifdef EINTR
	    SOCK_ERRNO;
	    if (ret == -1 && errno == EINTR)
		continue;
# endif
	    if (ret > 0)
	    {
		if (FD_ISSET(fd, &rfds))
		    return CW_READY;
		channel_write_any_lines();
		continue;
	    }
	    break;
	}
#else
	for (;;)
	{
	    struct pollfd   fds[MAX_OPEN_CHANNELS + 1];
	    int		    nfd = 1;

	    fds[0].fd = fd;
	    fds[0].events = POLLIN;
	    nfd = channel_fill_poll_write(nfd, fds);
	    if (poll(fds, nfd, timeout) > 0)
	    {
		if (fds[0].revents & POLLIN)
		    return CW_READY;
		channel_write_any_lines();
		continue;
	    }
	    break;
	}
#endif
    }
    return CW_NOT_READY;
}

    static void
ch_close_part_on_error(
	channel_T *channel, ch_part_T part, int is_err, char *func)
{
    char	msg[] = "%s(): Read %s from ch_part[%d], closing";

    if (is_err)
	/* Do not call emsg(), most likely the other end just exited. */
	ch_error(channel, msg, func, "error", part);
    else
	ch_log(channel, msg, func, "EOF", part);

    /* Queue a "DETACH" netbeans message in the command queue in order to
     * terminate the netbeans session later. Do not end the session here
     * directly as we may be running in the context of a call to
     * netbeans_parse_messages():
     *	netbeans_parse_messages
     *	    -> autocmd triggered while processing the netbeans cmd
     *		-> ui_breakcheck
     *		    -> gui event loop or select loop
     *			-> channel_read()
     * Only send "DETACH" for a netbeans channel.
     */
    if (channel->ch_nb_close_cb != NULL)
	channel_save(channel, PART_SOCK, (char_u *)DETACH_MSG_RAW,
			      (int)STRLEN(DETACH_MSG_RAW), FALSE, "PUT ");

    /* When reading is not possible close this part of the channel.  Don't
     * close the channel yet, there may be something to read on another part. */
    ch_close_part(channel, part);

#ifdef FEAT_GUI
    /* Stop listening to GUI events right away. */
    channel_gui_unregister_one(channel, part);
#endif
}

    static void
channel_close_now(channel_T *channel)
{
    ch_log(channel, "Closing channel because all readable fds are closed");
    if (channel->ch_nb_close_cb != NULL)
	(*channel->ch_nb_close_cb)();
    channel_close(channel, TRUE);
}

/*
 * Read from channel "channel" for as long as there is something to read.
 * "part" is PART_SOCK, PART_OUT or PART_ERR.
 * The data is put in the read queue.  No callbacks are invoked here.
 */
    static void
channel_read(channel_T *channel, ch_part_T part, char *func)
{
    static char_u	*buf = NULL;
    int			len = 0;
    int			readlen = 0;
    sock_T		fd;
    int			use_socket = FALSE;

    fd = channel->ch_part[part].ch_fd;
    if (fd == INVALID_FD)
    {
	ch_error(channel, "channel_read() called while %s part is closed",
							    part_names[part]);
	return;
    }
    use_socket = fd == channel->CH_SOCK_FD;

    /* Allocate a buffer to read into. */
    if (buf == NULL)
    {
	buf = alloc(MAXMSGSIZE);
	if (buf == NULL)
	    return;	/* out of memory! */
    }

    /* Keep on reading for as long as there is something to read.
     * Use select() or poll() to avoid blocking on a message that is exactly
     * MAXMSGSIZE long. */
    for (;;)
    {
	if (channel_wait(channel, fd, 0) != CW_READY)
	    break;
	if (use_socket)
	    len = sock_read(fd, (char *)buf, MAXMSGSIZE);
	else
	    len = fd_read(fd, (char *)buf, MAXMSGSIZE);
	if (len <= 0)
	    break;	/* error or nothing more to read */

	/* Store the read message in the queue. */
	channel_save(channel, part, buf, len, FALSE, "RECV ");
	readlen += len;
	if (len < MAXMSGSIZE)
	    break;	/* did read everything that's available */
    }

    /* Reading a disconnection (readlen == 0), or an error. */
    if (readlen <= 0)
    {
	if (!channel->ch_keep_open)
	    ch_close_part_on_error(channel, part, (len < 0), func);
    }
#if defined(CH_HAS_GUI) && defined(FEAT_GUI_GTK)
    else if (CH_HAS_GUI && gtk_main_level() > 0)
	/* signal the main loop that there is something to read */
	gtk_main_quit();
#endif
}

/*
 * Read from RAW or NL "channel"/"part".  Blocks until there is something to
 * read or the timeout expires.
 * When "raw" is TRUE don't block waiting on a NL.
 * Returns what was read in allocated memory.
 * Returns NULL in case of error or timeout.
 */
    static char_u *
channel_read_block(channel_T *channel, ch_part_T part, int timeout, int raw)
{
    char_u	*buf;
    char_u	*msg;
    ch_mode_T	mode = channel->ch_part[part].ch_mode;
    sock_T	fd = channel->ch_part[part].ch_fd;
    char_u	*nl;
    readq_T	*node;

    ch_log(channel, "Blocking %s read, timeout: %d msec",
				     mode == MODE_RAW ? "RAW" : "NL", timeout);

    while (TRUE)
    {
	node = channel_peek(channel, part);
	if (node != NULL)
	{
	    if (mode == MODE_RAW || (mode == MODE_NL
					   && channel_first_nl(node) != NULL))
		/* got a complete message */
		break;
	    if (channel_collapse(channel, part, mode == MODE_NL) == OK)
		continue;
	    /* If not blocking or nothing more is coming then return what we
	     * have. */
	    if (raw || fd == INVALID_FD)
		break;
	}

	/* Wait for up to the channel timeout. */
	if (fd == INVALID_FD)
	    return NULL;
	if (channel_wait(channel, fd, timeout) != CW_READY)
	{
	    ch_log(channel, "Timed out");
	    return NULL;
	}
	channel_read(channel, part, "channel_read_block");
    }

    /* We have a complete message now. */
    if (mode == MODE_RAW)
    {
	msg = channel_get_all(channel, part);
    }
    else
    {
	char_u *p;

	buf = node->rq_buffer;
	nl = channel_first_nl(node);

	/* Convert NUL to NL, the internal representation. */
	for (p = buf; (nl == NULL || p < nl) && p < buf + node->rq_buflen; ++p)
	    if (*p == NUL)
		*p = NL;

	if (nl == NULL)
	{
	    /* must be a closed channel with missing NL */
	    msg = channel_get(channel, part);
	}
	else if (nl + 1 == buf + node->rq_buflen)
	{
	    /* get the whole buffer */
	    msg = channel_get(channel, part);
	    *nl = NUL;
	}
	else
	{
	    /* Copy the message into allocated memory and remove it from the
	     * buffer. */
	    msg = vim_strnsave(buf, (int)(nl - buf));
	    channel_consume(channel, part, (int)(nl - buf) + 1);
	}
    }
    if (ch_log_active())
	ch_log(channel, "Returning %d bytes", (int)STRLEN(msg));
    return msg;
}

/*
 * Read one JSON message with ID "id" from "channel"/"part" and store the
 * result in "rettv".
 * When "id" is -1 accept any message;
 * Blocks until the message is received or the timeout is reached.
 */
    static int
channel_read_json_block(
	channel_T   *channel,
	ch_part_T   part,
	int	    timeout_arg,
	int	    id,
	typval_T    **rettv)
{
    int		more;
    sock_T	fd;
    int		timeout;
    chanpart_T	*chanpart = &channel->ch_part[part];

    ch_log(channel, "Reading JSON");
    if (id != -1)
	chanpart->ch_block_id = id;
    for (;;)
    {
	more = channel_parse_json(channel, part);

	/* search for message "id" */
	if (channel_get_json(channel, part, id, TRUE, rettv) == OK)
	{
	    chanpart->ch_block_id = 0;
	    return OK;
	}

	if (!more)
	{
	    /* Handle any other messages in the queue.  If done some more
	     * messages may have arrived. */
	    if (channel_parse_messages())
		continue;

	    /* Wait for up to the timeout.  If there was an incomplete message
	     * use the deadline for that. */
	    timeout = timeout_arg;
	    if (chanpart->ch_wait_len > 0)
	    {
#ifdef WIN32
		timeout = chanpart->ch_deadline - GetTickCount() + 1;
#else
		{
		    struct timeval now_tv;

		    gettimeofday(&now_tv, NULL);
		    timeout = (chanpart->ch_deadline.tv_sec
						       - now_tv.tv_sec) * 1000
			+ (chanpart->ch_deadline.tv_usec
						     - now_tv.tv_usec) / 1000
			+ 1;
		}
#endif
		if (timeout < 0)
		{
		    /* Something went wrong, channel_parse_json() didn't
		     * discard message.  Cancel waiting. */
		    chanpart->ch_wait_len = 0;
		    timeout = timeout_arg;
		}
		else if (timeout > timeout_arg)
		    timeout = timeout_arg;
	    }
	    fd = chanpart->ch_fd;
	    if (fd == INVALID_FD
			    || channel_wait(channel, fd, timeout) != CW_READY)
	    {
		if (timeout == timeout_arg)
		{
		    if (fd != INVALID_FD)
			ch_log(channel, "Timed out");
		    break;
		}
	    }
	    else
		channel_read(channel, part, "channel_read_json_block");
	}
    }
    chanpart->ch_block_id = 0;
    return FAIL;
}

/*
 * Common for ch_read() and ch_readraw().
 */
    void
common_channel_read(typval_T *argvars, typval_T *rettv, int raw)
{
    channel_T	*channel;
    ch_part_T	part = PART_COUNT;
    jobopt_T	opt;
    int		mode;
    int		timeout;
    int		id = -1;
    typval_T	*listtv = NULL;

    /* return an empty string by default */
    rettv->v_type = VAR_STRING;
    rettv->vval.v_string = NULL;

    clear_job_options(&opt);
    if (get_job_options(&argvars[1], &opt, JO_TIMEOUT + JO_PART + JO_ID, 0)
								      == FAIL)
	goto theend;

    if (opt.jo_set & JO_PART)
	part = opt.jo_part;
    channel = get_channel_arg(&argvars[0], TRUE, TRUE, part);
    if (channel != NULL)
    {
	if (part == PART_COUNT)
	    part = channel_part_read(channel);
	mode = channel_get_mode(channel, part);
	timeout = channel_get_timeout(channel, part);
	if (opt.jo_set & JO_TIMEOUT)
	    timeout = opt.jo_timeout;

	if (raw || mode == MODE_RAW || mode == MODE_NL)
	    rettv->vval.v_string = channel_read_block(channel, part,
								 timeout, raw);
	else
	{
	    if (opt.jo_set & JO_ID)
		id = opt.jo_id;
	    channel_read_json_block(channel, part, timeout, id, &listtv);
	    if (listtv != NULL)
	    {
		*rettv = *listtv;
		vim_free(listtv);
	    }
	    else
	    {
		rettv->v_type = VAR_SPECIAL;
		rettv->vval.v_number = VVAL_NONE;
	    }
	}
    }

theend:
    free_job_options(&opt);
}

# ifdef FEAT_GUI_MACVIM
/*
 * Read from channel "channel" in dispatch event handler.
 * Channel may be already read out elsewhere before the handler invoked
 * after an event arrived, so should be checked again.
 */
    void
channel_may_read(channel_T *channel, ch_part_T part, char *func)
{
    sock_T	fd = channel->ch_part[part].ch_fd;

    if (fd != INVALID_FD && channel_wait(channel, fd, 0) == CW_READY)
	channel_read(channel, part, func);
}
# endif

# if defined(WIN32) || defined(FEAT_GUI_X11) || defined(FEAT_GUI_GTK) \
	|| defined(PROTO)
/*
 * Lookup the channel from the socket.  Set "partp" to the fd index.
 * Returns NULL when the socket isn't found.
 */
    channel_T *
channel_fd2channel(sock_T fd, ch_part_T *partp)
{
    channel_T	*channel;
    ch_part_T	part;

    if (fd != INVALID_FD)
	for (channel = first_channel; channel != NULL;
						   channel = channel->ch_next)
	{
	    for (part = PART_SOCK; part < PART_IN; ++part)
		if (channel->ch_part[part].ch_fd == fd)
		{
		    *partp = part;
		    return channel;
		}
	}
    return NULL;
}
# endif

# if defined(WIN32) || defined(FEAT_GUI) || defined(PROTO)
/*
 * Check the channels for anything that is ready to be read.
 * The data is put in the read queue.
 * if "only_keep_open" is TRUE only check channels where ch_keep_open is set.
 */
    void
channel_handle_events(int only_keep_open)
{
    channel_T	*channel;
    ch_part_T	part;
    sock_T	fd;

    for (channel = first_channel; channel != NULL; channel = channel->ch_next)
    {
	if (only_keep_open && !channel->ch_keep_open)
	    continue;

	/* check the socket and pipes */
	for (part = PART_SOCK; part < PART_IN; ++part)
	{
	    fd = channel->ch_part[part].ch_fd;
	    if (fd != INVALID_FD)
	    {
		int r = channel_wait(channel, fd, 0);

		if (r == CW_READY)
		    channel_read(channel, part, "channel_handle_events");
		else if (r == CW_ERROR)
		    ch_close_part_on_error(channel, part, TRUE,
						     "channel_handle_events");
	    }
	}
    }
}
# endif

# if defined(FEAT_GUI) || defined(PROTO)
/*
 * Return TRUE when there is any channel with a keep_open flag.
 */
    int
channel_any_keep_open()
{
    channel_T	*channel;

    for (channel = first_channel; channel != NULL; channel = channel->ch_next)
	if (channel->ch_keep_open)
	    return TRUE;
    return FALSE;
}
# endif

/*
 * Set "channel"/"part" to non-blocking.
 * Only works for sockets and pipes.
 */
    void
channel_set_nonblock(channel_T *channel, ch_part_T part)
{
    chanpart_T *ch_part = &channel->ch_part[part];
    int fd = ch_part->ch_fd;

    if (fd != INVALID_FD)
    {
#ifdef _WIN32
	u_long	val = 1;

	ioctlsocket(fd, FIONBIO, &val);
#else
	(void)fcntl(fd, F_SETFL, O_NONBLOCK);
#endif
	ch_part->ch_nonblocking = TRUE;
    }
}

/*
 * Write "buf" (NUL terminated string) to "channel"/"part".
 * When "fun" is not NULL an error message might be given.
 * Return FAIL or OK.
 */
    int
channel_send(
	channel_T *channel,
	ch_part_T part,
	char_u	  *buf_arg,
	int	  len_arg,
	char	  *fun)
{
    int		res;
    sock_T	fd;
    chanpart_T	*ch_part = &channel->ch_part[part];
    int		did_use_queue = FALSE;

    fd = ch_part->ch_fd;
    if (fd == INVALID_FD)
    {
	if (!channel->ch_error && fun != NULL)
	{
	    ch_error(channel, "%s(): write while not connected", fun);
	    EMSG2(_("E630: %s(): write while not connected"), fun);
	}
	channel->ch_error = TRUE;
	return FAIL;
    }

    if (ch_log_active())
    {
	ch_log_lead("SEND ", channel);
	fprintf(log_fd, "'");
	ignored = (int)fwrite(buf_arg, len_arg, 1, log_fd);
	fprintf(log_fd, "'\n");
	fflush(log_fd);
	did_log_msg = TRUE;
    }

    for (;;)
    {
	writeq_T    *wq = &ch_part->ch_writeque;
	char_u	    *buf;
	int	    len;

	if (wq->wq_next != NULL)
	{
	    /* first write what was queued */
	    buf = wq->wq_next->wq_ga.ga_data;
	    len = wq->wq_next->wq_ga.ga_len;
	    did_use_queue = TRUE;
	}
	else
	{
	    if (len_arg == 0)
		/* nothing to write, called from channel_select_check() */
		return OK;
	    buf = buf_arg;
	    len = len_arg;
	}

	if (part == PART_SOCK)
	    res = sock_write(fd, (char *)buf, len);
	else
	{
	    res = fd_write(fd, (char *)buf, len);
#ifdef WIN32
	    if (channel->ch_named_pipe && res < 0)
	    {
		DisconnectNamedPipe((HANDLE)fd);
		ConnectNamedPipe((HANDLE)fd, NULL);
	    }
#endif

	}
	if (res < 0 && (errno == EWOULDBLOCK
#ifdef EAGAIN
			|| errno == EAGAIN
#endif
		    ))
	    res = 0; /* nothing got written */

	if (res >= 0 && ch_part->ch_nonblocking)
	{
	    writeq_T *entry = wq->wq_next;

	    if (did_use_queue)
		ch_log(channel, "Sent %d bytes now", res);
	    if (res == len)
	    {
		/* Wrote all the buf[len] bytes. */
		if (entry != NULL)
		{
		    /* Remove the entry from the write queue. */
		    remove_from_writeque(wq, entry);
		    continue;
		}
		if (did_use_queue)
		    ch_log(channel, "Write queue empty");
	    }
	    else
	    {
		/* Wrote only buf[res] bytes, can't write more now. */
		if (entry != NULL)
		{
		    if (res > 0)
		    {
			/* Remove the bytes that were written. */
			mch_memmove(entry->wq_ga.ga_data,
				    (char *)entry->wq_ga.ga_data + res,
				    len - res);
			entry->wq_ga.ga_len -= res;
		    }
		    buf = buf_arg;
		    len = len_arg;
		}
		else
		{
		    buf += res;
		    len -= res;
		}
		ch_log(channel, "Adding %d bytes to the write queue", len);

		/* Append the not written bytes of the argument to the write
		 * buffer.  Limit entries to 4000 bytes. */
		if (wq->wq_prev != NULL
			&& wq->wq_prev->wq_ga.ga_len + len < 4000)
		{
		    writeq_T *last = wq->wq_prev;

		    /* append to the last entry */
		    if (ga_grow(&last->wq_ga, len) == OK)
		    {
			mch_memmove((char *)last->wq_ga.ga_data
							  + last->wq_ga.ga_len,
				    buf, len);
			last->wq_ga.ga_len += len;
		    }
		}
		else
		{
		    writeq_T *last = (writeq_T *)alloc((int)sizeof(writeq_T));

		    if (last != NULL)
		    {
			last->wq_prev = wq->wq_prev;
			last->wq_next = NULL;
			if (wq->wq_prev == NULL)
			    wq->wq_next = last;
			else
			    wq->wq_prev->wq_next = last;
			wq->wq_prev = last;
			ga_init2(&last->wq_ga, 1, 1000);
			if (ga_grow(&last->wq_ga, len) == OK)
			{
			    mch_memmove(last->wq_ga.ga_data, buf, len);
			    last->wq_ga.ga_len = len;
			}
		    }
		}
	    }
	}
	else if (res != len)
	{
	    if (!channel->ch_error && fun != NULL)
	    {
		ch_error(channel, "%s(): write failed", fun);
		EMSG2(_("E631: %s(): write failed"), fun);
	    }
	    channel->ch_error = TRUE;
	    return FAIL;
	}

	channel->ch_error = FALSE;
	return OK;
    }
}

/*
 * Common for "ch_sendexpr()" and "ch_sendraw()".
 * Returns the channel if the caller should read the response.
 * Sets "part_read" to the read fd.
 * Otherwise returns NULL.
 */
    static channel_T *
send_common(
	typval_T    *argvars,
	char_u	    *text,
	int	    id,
	int	    eval,
	jobopt_T    *opt,
	char	    *fun,
	ch_part_T   *part_read)
{
    channel_T	*channel;
    ch_part_T	part_send;

    clear_job_options(opt);
    channel = get_channel_arg(&argvars[0], TRUE, FALSE, 0);
    if (channel == NULL)
	return NULL;
    part_send = channel_part_send(channel);
    *part_read = channel_part_read(channel);

    if (get_job_options(&argvars[2], opt, JO_CALLBACK + JO_TIMEOUT, 0) == FAIL)
	return NULL;

    /* Set the callback. An empty callback means no callback and not reading
     * the response. With "ch_evalexpr()" and "ch_evalraw()" a callback is not
     * allowed. */
    if (opt->jo_callback != NULL && *opt->jo_callback != NUL)
    {
	if (eval)
	{
	    EMSG2(_("E917: Cannot use a callback with %s()"), fun);
	    return NULL;
	}
	channel_set_req_callback(channel, *part_read,
				       opt->jo_callback, opt->jo_partial, id);
    }

    if (channel_send(channel, part_send, text, (int)STRLEN(text), fun) == OK
						  && opt->jo_callback == NULL)
	return channel;
    return NULL;
}

/*
 * common for "ch_evalexpr()" and "ch_sendexpr()"
 */
    void
ch_expr_common(typval_T *argvars, typval_T *rettv, int eval)
{
    char_u	*text;
    typval_T	*listtv;
    channel_T	*channel;
    int		id;
    ch_mode_T	ch_mode;
    ch_part_T	part_send;
    ch_part_T	part_read;
    jobopt_T    opt;
    int		timeout;

    /* return an empty string by default */
    rettv->v_type = VAR_STRING;
    rettv->vval.v_string = NULL;

    channel = get_channel_arg(&argvars[0], TRUE, FALSE, 0);
    if (channel == NULL)
	return;
    part_send = channel_part_send(channel);

    ch_mode = channel_get_mode(channel, part_send);
    if (ch_mode == MODE_RAW || ch_mode == MODE_NL)
    {
	EMSG(_("E912: cannot use ch_evalexpr()/ch_sendexpr() with a raw or nl channel"));
	return;
    }

    id = ++channel->ch_last_msg_id;
    text = json_encode_nr_expr(id, &argvars[1],
				 (ch_mode == MODE_JS ? JSON_JS : 0) | JSON_NL);
    if (text == NULL)
	return;

    channel = send_common(argvars, text, id, eval, &opt,
			    eval ? "ch_evalexpr" : "ch_sendexpr", &part_read);
    vim_free(text);
    if (channel != NULL && eval)
    {
	if (opt.jo_set & JO_TIMEOUT)
	    timeout = opt.jo_timeout;
	else
	    timeout = channel_get_timeout(channel, part_read);
	if (channel_read_json_block(channel, part_read, timeout, id, &listtv)
									== OK)
	{
	    list_T *list = listtv->vval.v_list;

	    /* Move the item from the list and then change the type to
	     * avoid the value being freed. */
	    *rettv = list->lv_last->li_tv;
	    list->lv_last->li_tv.v_type = VAR_NUMBER;
	    free_tv(listtv);
	}
    }
    free_job_options(&opt);
}

/*
 * common for "ch_evalraw()" and "ch_sendraw()"
 */
    void
ch_raw_common(typval_T *argvars, typval_T *rettv, int eval)
{
    char_u	buf[NUMBUFLEN];
    char_u	*text;
    channel_T	*channel;
    ch_part_T	part_read;
    jobopt_T    opt;
    int		timeout;

    /* return an empty string by default */
    rettv->v_type = VAR_STRING;
    rettv->vval.v_string = NULL;

    text = get_tv_string_buf(&argvars[1], buf);
    channel = send_common(argvars, text, 0, eval, &opt,
			      eval ? "ch_evalraw" : "ch_sendraw", &part_read);
    if (channel != NULL && eval)
    {
	if (opt.jo_set & JO_TIMEOUT)
	    timeout = opt.jo_timeout;
	else
	    timeout = channel_get_timeout(channel, part_read);
	rettv->vval.v_string = channel_read_block(channel, part_read,
								timeout, TRUE);
    }
    free_job_options(&opt);
}

# define KEEP_OPEN_TIME 20  /* msec */

# if (defined(UNIX) && !defined(HAVE_SELECT)) || defined(PROTO)
/*
 * Add open channels to the poll struct.
 * Return the adjusted struct index.
 * The type of "fds" is hidden to avoid problems with the function proto.
 */
    int
channel_poll_setup(int nfd_in, void *fds_in, int *towait)
{
    int		nfd = nfd_in;
    channel_T	*channel;
    struct	pollfd *fds = fds_in;
    ch_part_T	part;

    for (channel = first_channel; channel != NULL; channel = channel->ch_next)
    {
	for (part = PART_SOCK; part < PART_IN; ++part)
	{
	    chanpart_T	*ch_part = &channel->ch_part[part];

	    if (ch_part->ch_fd != INVALID_FD)
	    {
		if (channel->ch_keep_open)
		{
		    /* For unknown reason poll() returns immediately for a
		     * keep-open channel.  Instead of adding it to the fds add
		     * a short timeout and check, like polling. */
		    if (*towait < 0 || *towait > KEEP_OPEN_TIME)
			*towait = KEEP_OPEN_TIME;
		}
		else
		{
		    ch_part->ch_poll_idx = nfd;
		    fds[nfd].fd = ch_part->ch_fd;
		    fds[nfd].events = POLLIN;
		    nfd++;
		}
	    }
	    else
		channel->ch_part[part].ch_poll_idx = -1;
	}
    }

    nfd = channel_fill_poll_write(nfd, fds);

    return nfd;
}

/*
 * The type of "fds" is hidden to avoid problems with the function proto.
 */
    int
channel_poll_check(int ret_in, void *fds_in)
{
    int		ret = ret_in;
    channel_T	*channel;
    struct	pollfd *fds = fds_in;
    ch_part_T	part;
    int		idx;
    chanpart_T	*in_part;

    for (channel = first_channel; channel != NULL; channel = channel->ch_next)
    {
	for (part = PART_SOCK; part < PART_IN; ++part)
	{
	    idx = channel->ch_part[part].ch_poll_idx;

	    if (ret > 0 && idx != -1 && (fds[idx].revents & POLLIN))
	    {
		channel_read(channel, part, "channel_poll_check");
		--ret;
	    }
	    else if (channel->ch_part[part].ch_fd != INVALID_FD
						      && channel->ch_keep_open)
	    {
		/* polling a keep-open channel */
		channel_read(channel, part, "channel_poll_check_keep_open");
	    }
	}

	in_part = &channel->ch_part[PART_IN];
	idx = in_part->ch_poll_idx;
	if (ret > 0 && idx != -1 && (fds[idx].revents & POLLOUT))
	{
	    channel_write_input(channel);
	    --ret;
	}
    }

    return ret;
}
# endif /* UNIX && !HAVE_SELECT */

# if (!defined(WIN32) && defined(HAVE_SELECT)) || defined(PROTO)

/*
 * The "fd_set" type is hidden to avoid problems with the function proto.
 */
    int
channel_select_setup(
	int maxfd_in,
	void *rfds_in,
	void *wfds_in,
	struct timeval *tv,
	struct timeval **tvp)
{
    int		maxfd = maxfd_in;
    channel_T	*channel;
    fd_set	*rfds = rfds_in;
    fd_set	*wfds = wfds_in;
    ch_part_T	part;

    for (channel = first_channel; channel != NULL; channel = channel->ch_next)
    {
	for (part = PART_SOCK; part < PART_IN; ++part)
	{
	    sock_T fd = channel->ch_part[part].ch_fd;

	    if (fd != INVALID_FD)
	    {
		if (channel->ch_keep_open)
		{
		    /* For unknown reason select() returns immediately for a
		     * keep-open channel.  Instead of adding it to the rfds add
		     * a short timeout and check, like polling. */
		    if (*tvp == NULL || tv->tv_sec > 0
					|| tv->tv_usec > KEEP_OPEN_TIME * 1000)
		    {
			*tvp = tv;
			tv->tv_sec = 0;
			tv->tv_usec = KEEP_OPEN_TIME * 1000;
		    }
		}
		else
		{
		    FD_SET((int)fd, rfds);
		    if (maxfd < (int)fd)
			maxfd = (int)fd;
		}
	    }
	}
    }

    maxfd = channel_fill_wfds(maxfd, wfds);

    return maxfd;
}

/*
 * The "fd_set" type is hidden to avoid problems with the function proto.
 */
    int
channel_select_check(int ret_in, void *rfds_in, void *wfds_in)
{
    int		ret = ret_in;
    channel_T	*channel;
    fd_set	*rfds = rfds_in;
    fd_set	*wfds = wfds_in;
    ch_part_T	part;
    chanpart_T	*in_part;

    for (channel = first_channel; channel != NULL; channel = channel->ch_next)
    {
	for (part = PART_SOCK; part < PART_IN; ++part)
	{
	    sock_T fd = channel->ch_part[part].ch_fd;

	    if (ret > 0 && fd != INVALID_FD && FD_ISSET(fd, rfds))
	    {
		channel_read(channel, part, "channel_select_check");
		FD_CLR(fd, rfds);
		--ret;
	    }
	    else if (fd != INVALID_FD && channel->ch_keep_open)
	    {
		/* polling a keep-open channel */
		channel_read(channel, part, "channel_select_check_keep_open");
	    }
	}

	in_part = &channel->ch_part[PART_IN];
	if (ret > 0 && in_part->ch_fd != INVALID_FD
					    && FD_ISSET(in_part->ch_fd, wfds))
	{
	    /* Clear the flag first, ch_fd may change in channel_write_input(). */
	    FD_CLR(in_part->ch_fd, wfds);
	    channel_write_input(channel);
	    --ret;
	}
    }

    return ret;
}
# endif /* !WIN32 && HAVE_SELECT */

/*
 * Execute queued up commands.
 * Invoked from the main loop when it's safe to execute received commands.
 * Return TRUE when something was done.
 */
    int
channel_parse_messages(void)
{
    channel_T	*channel = first_channel;
    int		ret = FALSE;
    int		r;
    ch_part_T	part = PART_SOCK;
#ifdef ELAPSED_FUNC
    ELAPSED_TYPE  start_tv;

    ELAPSED_INIT(start_tv);
#endif

    ++safe_to_invoke_callback;

    /* Only do this message when another message was given, otherwise we get
     * lots of them. */
    if (did_log_msg)
    {
	ch_log(NULL, "looking for messages on channels");
	did_log_msg = FALSE;
    }
    while (channel != NULL)
    {
	if (channel_can_close(channel))
	{
	    channel->ch_to_be_closed = (1U << PART_COUNT);
	    channel_close_now(channel);
	    /* channel may have been freed, start over */
	    channel = first_channel;
	    continue;
	}
	if (channel->ch_to_be_freed)
	{
	    channel_free(channel);
	    /* channel has been freed, start over */
	    channel = first_channel;
	    continue;
	}
	if (channel->ch_refcount == 0 && !channel_still_useful(channel))
	{
	    /* channel is no longer useful, free it */
	    channel_free(channel);
	    channel = first_channel;
	    part = PART_SOCK;
	    continue;
	}
	if (channel->ch_part[part].ch_fd != INVALID_FD
				      || channel_has_readahead(channel, part))
	{
	    /* Increase the refcount, in case the handler causes the channel
	     * to be unreferenced or closed. */
	    ++channel->ch_refcount;
	    r = may_invoke_callback(channel, part);
	    if (r == OK)
		ret = TRUE;
	    if (channel_unref(channel) || (r == OK
#ifdef ELAPSED_FUNC
			/* Limit the time we loop here to 100 msec, otherwise
			 * Vim becomes unresponsive when the callback takes
			 * more than a bit of time. */
			&& ELAPSED_FUNC(start_tv) < 100L
#endif
			))
	    {
		/* channel was freed or something was done, start over */
		channel = first_channel;
		part = PART_SOCK;
		continue;
	    }
	}
	if (part < PART_ERR)
	    ++part;
	else
	{
	    channel = channel->ch_next;
	    part = PART_SOCK;
	}
    }

    if (channel_need_redraw)
    {
	channel_need_redraw = FALSE;
	redraw_after_callback(TRUE);
    }

    --safe_to_invoke_callback;

    return ret;
}

/*
 * Return TRUE if any channel has readahead.  That means we should not block on
 * waiting for input.
 */
    int
channel_any_readahead(void)
{
    channel_T	*channel = first_channel;
    ch_part_T	part = PART_SOCK;

    while (channel != NULL)
    {
	if (channel_has_readahead(channel, part))
	    return TRUE;
	if (part < PART_ERR)
	    ++part;
	else
	{
	    channel = channel->ch_next;
	    part = PART_SOCK;
	}
    }
    return FALSE;
}

/*
 * Mark references to lists used in channels.
 */
    int
set_ref_in_channel(int copyID)
{
    int		abort = FALSE;
    channel_T	*channel;
    typval_T	tv;

    for (channel = first_channel; channel != NULL; channel = channel->ch_next)
	if (channel_still_useful(channel))
	{
	    tv.v_type = VAR_CHANNEL;
	    tv.vval.v_channel = channel;
	    abort = abort || set_ref_in_item(&tv, copyID, NULL, NULL);
	}
    return abort;
}

/*
 * Return the "part" to write to for "channel".
 */
    ch_part_T
channel_part_send(channel_T *channel)
{
    if (channel->CH_SOCK_FD == INVALID_FD)
	return PART_IN;
    return PART_SOCK;
}

/*
 * Return the default "part" to read from for "channel".
 */
    ch_part_T
channel_part_read(channel_T *channel)
{
    if (channel->CH_SOCK_FD == INVALID_FD)
	return PART_OUT;
    return PART_SOCK;
}

/*
 * Return the mode of "channel"/"part"
 * If "channel" is invalid returns MODE_JSON.
 */
    ch_mode_T
channel_get_mode(channel_T *channel, ch_part_T part)
{
    if (channel == NULL)
	return MODE_JSON;
    return channel->ch_part[part].ch_mode;
}

/*
 * Return the timeout of "channel"/"part"
 */
    int
channel_get_timeout(channel_T *channel, ch_part_T part)
{
    return channel->ch_part[part].ch_timeout;
}

    static int
handle_mode(typval_T *item, jobopt_T *opt, ch_mode_T *modep, int jo)
{
    char_u	*val = get_tv_string(item);

    opt->jo_set |= jo;
    if (STRCMP(val, "nl") == 0)
	*modep = MODE_NL;
    else if (STRCMP(val, "raw") == 0)
	*modep = MODE_RAW;
    else if (STRCMP(val, "js") == 0)
	*modep = MODE_JS;
    else if (STRCMP(val, "json") == 0)
	*modep = MODE_JSON;
    else
    {
	EMSG2(_(e_invarg2), val);
	return FAIL;
    }
    return OK;
}

    static int
handle_io(typval_T *item, ch_part_T part, jobopt_T *opt)
{
    char_u	*val = get_tv_string(item);

    opt->jo_set |= JO_OUT_IO << (part - PART_OUT);
    if (STRCMP(val, "null") == 0)
	opt->jo_io[part] = JIO_NULL;
    else if (STRCMP(val, "pipe") == 0)
	opt->jo_io[part] = JIO_PIPE;
    else if (STRCMP(val, "file") == 0)
	opt->jo_io[part] = JIO_FILE;
    else if (STRCMP(val, "buffer") == 0)
	opt->jo_io[part] = JIO_BUFFER;
    else if (STRCMP(val, "out") == 0 && part == PART_ERR)
	opt->jo_io[part] = JIO_OUT;
    else
    {
	EMSG2(_(e_invarg2), val);
	return FAIL;
    }
    return OK;
}

/*
 * Clear a jobopt_T before using it.
 */
    void
clear_job_options(jobopt_T *opt)
{
    vim_memset(opt, 0, sizeof(jobopt_T));
}

/*
 * Free any members of a jobopt_T.
 */
    void
free_job_options(jobopt_T *opt)
{
    if (opt->jo_partial != NULL)
	partial_unref(opt->jo_partial);
    else if (opt->jo_callback != NULL)
	func_unref(opt->jo_callback);
    if (opt->jo_out_partial != NULL)
	partial_unref(opt->jo_out_partial);
    else if (opt->jo_out_cb != NULL)
	func_unref(opt->jo_out_cb);
    if (opt->jo_err_partial != NULL)
	partial_unref(opt->jo_err_partial);
    else if (opt->jo_err_cb != NULL)
	func_unref(opt->jo_err_cb);
    if (opt->jo_close_partial != NULL)
	partial_unref(opt->jo_close_partial);
    else if (opt->jo_close_cb != NULL)
	func_unref(opt->jo_close_cb);
    if (opt->jo_exit_partial != NULL)
	partial_unref(opt->jo_exit_partial);
    else if (opt->jo_exit_cb != NULL)
	func_unref(opt->jo_exit_cb);
    if (opt->jo_env != NULL)
	dict_unref(opt->jo_env);
}

/*
 * Get the PART_ number from the first character of an option name.
 */
    static int
part_from_char(int c)
{
    return c == 'i' ? PART_IN : c == 'o' ? PART_OUT: PART_ERR;
}

/*
 * Get the option entries from the dict in "tv", parse them and put the result
 * in "opt".
 * Only accept JO_ options in "supported" and JO2_ options in "supported2".
 * If an option value is invalid return FAIL.
 */
    int
get_job_options(typval_T *tv, jobopt_T *opt, int supported, int supported2)
{
    typval_T	*item;
    char_u	*val;
    dict_T	*dict;
    int		todo;
    hashitem_T	*hi;
    ch_part_T	part;

    if (tv->v_type == VAR_UNKNOWN)
	return OK;
    if (tv->v_type != VAR_DICT)
    {
	EMSG(_(e_dictreq));
	return FAIL;
    }
    dict = tv->vval.v_dict;
    if (dict == NULL)
	return OK;

    todo = (int)dict->dv_hashtab.ht_used;
    for (hi = dict->dv_hashtab.ht_array; todo > 0; ++hi)
	if (!HASHITEM_EMPTY(hi))
	{
	    item = &dict_lookup(hi)->di_tv;

	    if (STRCMP(hi->hi_key, "mode") == 0)
	    {
		if (!(supported & JO_MODE))
		    break;
		if (handle_mode(item, opt, &opt->jo_mode, JO_MODE) == FAIL)
		    return FAIL;
	    }
	    else if (STRCMP(hi->hi_key, "in_mode") == 0)
	    {
		if (!(supported & JO_IN_MODE))
		    break;
		if (handle_mode(item, opt, &opt->jo_in_mode, JO_IN_MODE)
								      == FAIL)
		    return FAIL;
	    }
	    else if (STRCMP(hi->hi_key, "out_mode") == 0)
	    {
		if (!(supported & JO_OUT_MODE))
		    break;
		if (handle_mode(item, opt, &opt->jo_out_mode, JO_OUT_MODE)
								      == FAIL)
		    return FAIL;
	    }
	    else if (STRCMP(hi->hi_key, "err_mode") == 0)
	    {
		if (!(supported & JO_ERR_MODE))
		    break;
		if (handle_mode(item, opt, &opt->jo_err_mode, JO_ERR_MODE)
								      == FAIL)
		    return FAIL;
	    }
	    else if (STRCMP(hi->hi_key, "in_io") == 0
		    || STRCMP(hi->hi_key, "out_io") == 0
		    || STRCMP(hi->hi_key, "err_io") == 0)
	    {
		if (!(supported & JO_OUT_IO))
		    break;
		if (handle_io(item, part_from_char(*hi->hi_key), opt) == FAIL)
		    return FAIL;
	    }
	    else if (STRCMP(hi->hi_key, "in_name") == 0
		    || STRCMP(hi->hi_key, "out_name") == 0
		    || STRCMP(hi->hi_key, "err_name") == 0)
	    {
		part = part_from_char(*hi->hi_key);

		if (!(supported & JO_OUT_IO))
		    break;
		opt->jo_set |= JO_OUT_NAME << (part - PART_OUT);
		opt->jo_io_name[part] =
		       get_tv_string_buf_chk(item, opt->jo_io_name_buf[part]);
	    }
	    else if (STRCMP(hi->hi_key, "pty") == 0)
	    {
		if (!(supported & JO_MODE))
		    break;
		opt->jo_pty = get_tv_number(item);
	    }
	    else if (STRCMP(hi->hi_key, "in_buf") == 0
		    || STRCMP(hi->hi_key, "out_buf") == 0
		    || STRCMP(hi->hi_key, "err_buf") == 0)
	    {
		part = part_from_char(*hi->hi_key);

		if (!(supported & JO_OUT_IO))
		    break;
		opt->jo_set |= JO_OUT_BUF << (part - PART_OUT);
		opt->jo_io_buf[part] = get_tv_number(item);
		if (opt->jo_io_buf[part] <= 0)
		{
		    EMSG3(_(e_invargNval), hi->hi_key, get_tv_string(item));
		    return FAIL;
		}
		if (buflist_findnr(opt->jo_io_buf[part]) == NULL)
		{
		    EMSGN(_(e_nobufnr), (long)opt->jo_io_buf[part]);
		    return FAIL;
		}
	    }
	    else if (STRCMP(hi->hi_key, "out_modifiable") == 0
		    || STRCMP(hi->hi_key, "err_modifiable") == 0)
	    {
		part = part_from_char(*hi->hi_key);

		if (!(supported & JO_OUT_IO))
		    break;
		opt->jo_set |= JO_OUT_MODIFIABLE << (part - PART_OUT);
		opt->jo_modifiable[part] = get_tv_number(item);
	    }
	    else if (STRCMP(hi->hi_key, "out_msg") == 0
		    || STRCMP(hi->hi_key, "err_msg") == 0)
	    {
		part = part_from_char(*hi->hi_key);

		if (!(supported & JO_OUT_IO))
		    break;
		opt->jo_set2 |= JO2_OUT_MSG << (part - PART_OUT);
		opt->jo_message[part] = get_tv_number(item);
	    }
	    else if (STRCMP(hi->hi_key, "in_top") == 0
		    || STRCMP(hi->hi_key, "in_bot") == 0)
	    {
		linenr_T *lp;

		if (!(supported & JO_OUT_IO))
		    break;
		if (hi->hi_key[3] == 't')
		{
		    lp = &opt->jo_in_top;
		    opt->jo_set |= JO_IN_TOP;
		}
		else
		{
		    lp = &opt->jo_in_bot;
		    opt->jo_set |= JO_IN_BOT;
		}
		*lp = get_tv_number(item);
		if (*lp < 0)
		{
		    EMSG3(_(e_invargNval), hi->hi_key, get_tv_string(item));
		    return FAIL;
		}
	    }
	    else if (STRCMP(hi->hi_key, "channel") == 0)
	    {
		if (!(supported & JO_OUT_IO))
		    break;
		opt->jo_set |= JO_CHANNEL;
		if (item->v_type != VAR_CHANNEL)
		{
		    EMSG2(_(e_invargval), "channel");
		    return FAIL;
		}
		opt->jo_channel = item->vval.v_channel;
	    }
	    else if (STRCMP(hi->hi_key, "callback") == 0)
	    {
		if (!(supported & JO_CALLBACK))
		    break;
		opt->jo_set |= JO_CALLBACK;
		opt->jo_callback = get_callback(item, &opt->jo_partial);
		if (opt->jo_callback == NULL)
		{
		    EMSG2(_(e_invargval), "callback");
		    return FAIL;
		}
	    }
	    else if (STRCMP(hi->hi_key, "out_cb") == 0)
	    {
		if (!(supported & JO_OUT_CALLBACK))
		    break;
		opt->jo_set |= JO_OUT_CALLBACK;
		opt->jo_out_cb = get_callback(item, &opt->jo_out_partial);
		if (opt->jo_out_cb == NULL)
		{
		    EMSG2(_(e_invargval), "out_cb");
		    return FAIL;
		}
	    }
	    else if (STRCMP(hi->hi_key, "err_cb") == 0)
	    {
		if (!(supported & JO_ERR_CALLBACK))
		    break;
		opt->jo_set |= JO_ERR_CALLBACK;
		opt->jo_err_cb = get_callback(item, &opt->jo_err_partial);
		if (opt->jo_err_cb == NULL)
		{
		    EMSG2(_(e_invargval), "err_cb");
		    return FAIL;
		}
	    }
	    else if (STRCMP(hi->hi_key, "close_cb") == 0)
	    {
		if (!(supported & JO_CLOSE_CALLBACK))
		    break;
		opt->jo_set |= JO_CLOSE_CALLBACK;
		opt->jo_close_cb = get_callback(item, &opt->jo_close_partial);
		if (opt->jo_close_cb == NULL)
		{
		    EMSG2(_(e_invargval), "close_cb");
		    return FAIL;
		}
	    }
	    else if (STRCMP(hi->hi_key, "drop") == 0)
	    {
		int never = FALSE;
		val = get_tv_string(item);

		if (STRCMP(val, "never") == 0)
		    never = TRUE;
		else if (STRCMP(val, "auto") != 0)
		{
		    EMSG3(_(e_invargNval), "drop", val);
		    return FAIL;
		}
		opt->jo_drop_never = never;
	    }
	    else if (STRCMP(hi->hi_key, "exit_cb") == 0)
	    {
		if (!(supported & JO_EXIT_CB))
		    break;
		opt->jo_set |= JO_EXIT_CB;
		opt->jo_exit_cb = get_callback(item, &opt->jo_exit_partial);
		if (opt->jo_exit_cb == NULL)
		{
		    EMSG2(_(e_invargval), "exit_cb");
		    return FAIL;
		}
	    }
#ifdef FEAT_TERMINAL
	    else if (STRCMP(hi->hi_key, "term_name") == 0)
	    {
		if (!(supported2 & JO2_TERM_NAME))
		    break;
		opt->jo_set2 |= JO2_TERM_NAME;
		opt->jo_term_name = get_tv_string_chk(item);
		if (opt->jo_term_name == NULL)
		{
		    EMSG2(_(e_invargval), "term_name");
		    return FAIL;
		}
	    }
	    else if (STRCMP(hi->hi_key, "term_finish") == 0)
	    {
		if (!(supported2 & JO2_TERM_FINISH))
		    break;
		val = get_tv_string(item);
		if (STRCMP(val, "open") != 0 && STRCMP(val, "close") != 0)
		{
		    EMSG3(_(e_invargNval), "term_finish", val);
		    return FAIL;
		}
		opt->jo_set2 |= JO2_TERM_FINISH;
		opt->jo_term_finish = *val;
	    }
	    else if (STRCMP(hi->hi_key, "term_opencmd") == 0)
	    {
		char_u *p;

		if (!(supported2 & JO2_TERM_OPENCMD))
		    break;
		opt->jo_set2 |= JO2_TERM_OPENCMD;
		p = opt->jo_term_opencmd = get_tv_string_chk(item);
		if (p != NULL)
		{
		    /* Must have %d and no other %. */
		    p = vim_strchr(p, '%');
		    if (p != NULL && (p[1] != 'd'
					    || vim_strchr(p + 2, '%') != NULL))
			p = NULL;
		}
		if (p == NULL)
		{
		    EMSG2(_(e_invargval), "term_opencmd");
		    return FAIL;
		}
	    }
	    else if (STRCMP(hi->hi_key, "eof_chars") == 0)
	    {
		char_u *p;

		if (!(supported2 & JO2_EOF_CHARS))
		    break;
		opt->jo_set2 |= JO2_EOF_CHARS;
		p = opt->jo_eof_chars = get_tv_string_chk(item);
		if (p == NULL)
		{
		    EMSG2(_(e_invargval), "eof_chars");
		    return FAIL;
		}
	    }
	    else if (STRCMP(hi->hi_key, "term_rows") == 0)
	    {
		if (!(supported2 & JO2_TERM_ROWS))
		    break;
		opt->jo_set2 |= JO2_TERM_ROWS;
		opt->jo_term_rows = get_tv_number(item);
	    }
	    else if (STRCMP(hi->hi_key, "term_cols") == 0)
	    {
		if (!(supported2 & JO2_TERM_COLS))
		    break;
		opt->jo_set2 |= JO2_TERM_COLS;
		opt->jo_term_cols = get_tv_number(item);
	    }
	    else if (STRCMP(hi->hi_key, "vertical") == 0)
	    {
		if (!(supported2 & JO2_VERTICAL))
		    break;
		opt->jo_set2 |= JO2_VERTICAL;
		opt->jo_vertical = get_tv_number(item);
	    }
	    else if (STRCMP(hi->hi_key, "curwin") == 0)
	    {
		if (!(supported2 & JO2_CURWIN))
		    break;
		opt->jo_set2 |= JO2_CURWIN;
		opt->jo_curwin = get_tv_number(item);
	    }
	    else if (STRCMP(hi->hi_key, "hidden") == 0)
	    {
		if (!(supported2 & JO2_HIDDEN))
		    break;
		opt->jo_set2 |= JO2_HIDDEN;
		opt->jo_hidden = get_tv_number(item);
	    }
	    else if (STRCMP(hi->hi_key, "norestore") == 0)
	    {
		if (!(supported2 & JO2_NORESTORE))
		    break;
		opt->jo_set2 |= JO2_NORESTORE;
		opt->jo_term_norestore = get_tv_number(item);
	    }
	    else if (STRCMP(hi->hi_key, "term_kill") == 0)
	    {
		if (!(supported2 & JO2_TERM_KILL))
		    break;
		opt->jo_set2 |= JO2_TERM_KILL;
		opt->jo_term_kill = get_tv_string_chk(item);
	    }
# if defined(FEAT_GUI) || defined(FEAT_TERMGUICOLORS)
	    else if (STRCMP(hi->hi_key, "ansi_colors") == 0)
	    {
		int 		n = 0;
		listitem_T	*li;
		long_u		rgb[16];

		if (!(supported2 & JO2_ANSI_COLORS))
		    break;

		if (item == NULL || item->v_type != VAR_LIST
			|| item->vval.v_list == NULL)
		{
		    EMSG2(_(e_invargval), "ansi_colors");
		    return FAIL;
		}

		li = item->vval.v_list->lv_first;
		for (; li != NULL && n < 16; li = li->li_next, n++)
		{
		    char_u	*color_name;
		    guicolor_T 	guicolor;

		    color_name = get_tv_string_chk(&li->li_tv);
		    if (color_name == NULL)
			return FAIL;

		    guicolor = GUI_GET_COLOR(color_name);
		    if (guicolor == INVALCOLOR)
			return FAIL;

		    rgb[n] = GUI_MCH_GET_RGB(guicolor);
		}

		if (n != 16 || li != NULL)
		{
		    EMSG2(_(e_invargval), "ansi_colors");
		    return FAIL;
		}

		opt->jo_set2 |= JO2_ANSI_COLORS;
		memcpy(opt->jo_ansi_colors, rgb, sizeof(rgb));
	    }
# endif
#endif
	    else if (STRCMP(hi->hi_key, "env") == 0)
	    {
		if (!(supported2 & JO2_ENV))
		    break;
		if (item->v_type != VAR_DICT)
		{
		    EMSG2(_(e_invargval), "env");
		    return FAIL;
		}
		opt->jo_set2 |= JO2_ENV;
		opt->jo_env = item->vval.v_dict;
		if (opt->jo_env != NULL)
		    ++opt->jo_env->dv_refcount;
	    }
	    else if (STRCMP(hi->hi_key, "cwd") == 0)
	    {
		if (!(supported2 & JO2_CWD))
		    break;
		opt->jo_cwd = get_tv_string_buf_chk(item, opt->jo_cwd_buf);
		if (opt->jo_cwd == NULL || !mch_isdir(opt->jo_cwd))
		{
		    EMSG2(_(e_invargval), "cwd");
		    return FAIL;
		}
		opt->jo_set2 |= JO2_CWD;
	    }
	    else if (STRCMP(hi->hi_key, "waittime") == 0)
	    {
		if (!(supported & JO_WAITTIME))
		    break;
		opt->jo_set |= JO_WAITTIME;
		opt->jo_waittime = get_tv_number(item);
	    }
	    else if (STRCMP(hi->hi_key, "timeout") == 0)
	    {
		if (!(supported & JO_TIMEOUT))
		    break;
		opt->jo_set |= JO_TIMEOUT;
		opt->jo_timeout = get_tv_number(item);
	    }
	    else if (STRCMP(hi->hi_key, "out_timeout") == 0)
	    {
		if (!(supported & JO_OUT_TIMEOUT))
		    break;
		opt->jo_set |= JO_OUT_TIMEOUT;
		opt->jo_out_timeout = get_tv_number(item);
	    }
	    else if (STRCMP(hi->hi_key, "err_timeout") == 0)
	    {
		if (!(supported & JO_ERR_TIMEOUT))
		    break;
		opt->jo_set |= JO_ERR_TIMEOUT;
		opt->jo_err_timeout = get_tv_number(item);
	    }
	    else if (STRCMP(hi->hi_key, "part") == 0)
	    {
		if (!(supported & JO_PART))
		    break;
		opt->jo_set |= JO_PART;
		val = get_tv_string(item);
		if (STRCMP(val, "err") == 0)
		    opt->jo_part = PART_ERR;
		else if (STRCMP(val, "out") == 0)
		    opt->jo_part = PART_OUT;
		else
		{
		    EMSG3(_(e_invargNval), "part", val);
		    return FAIL;
		}
	    }
	    else if (STRCMP(hi->hi_key, "id") == 0)
	    {
		if (!(supported & JO_ID))
		    break;
		opt->jo_set |= JO_ID;
		opt->jo_id = get_tv_number(item);
	    }
	    else if (STRCMP(hi->hi_key, "stoponexit") == 0)
	    {
		if (!(supported & JO_STOPONEXIT))
		    break;
		opt->jo_set |= JO_STOPONEXIT;
		opt->jo_stoponexit = get_tv_string_buf_chk(item,
							     opt->jo_soe_buf);
		if (opt->jo_stoponexit == NULL)
		{
		    EMSG2(_(e_invargval), "stoponexit");
		    return FAIL;
		}
	    }
	    else if (STRCMP(hi->hi_key, "block_write") == 0)
	    {
		if (!(supported & JO_BLOCK_WRITE))
		    break;
		opt->jo_set |= JO_BLOCK_WRITE;
		opt->jo_block_write = get_tv_number(item);
	    }
	    else
		break;
	    --todo;
	}
    if (todo > 0)
    {
	EMSG2(_(e_invarg2), hi->hi_key);
	return FAIL;
    }

    return OK;
}

/*
 * Get the channel from the argument.
 * Returns NULL if the handle is invalid.
 * When "check_open" is TRUE check that the channel can be used.
 * When "reading" is TRUE "check_open" considers typeahead useful.
 * "part" is used to check typeahead, when PART_COUNT use the default part.
 */
    channel_T *
get_channel_arg(typval_T *tv, int check_open, int reading, ch_part_T part)
{
    channel_T	*channel = NULL;
    int		has_readahead = FALSE;

    if (tv->v_type == VAR_JOB)
    {
	if (tv->vval.v_job != NULL)
	    channel = tv->vval.v_job->jv_channel;
    }
    else if (tv->v_type == VAR_CHANNEL)
    {
	channel = tv->vval.v_channel;
    }
    else
    {
	EMSG2(_(e_invarg2), get_tv_string(tv));
	return NULL;
    }
    if (channel != NULL && reading)
	has_readahead = channel_has_readahead(channel,
		       part != PART_COUNT ? part : channel_part_read(channel));

    if (check_open && (channel == NULL || (!channel_is_open(channel)
					     && !(reading && has_readahead))))
    {
	EMSG(_("E906: not an open channel"));
	return NULL;
    }
    return channel;
}

static job_T *first_job = NULL;

    static void
job_free_contents(job_T *job)
{
    int		i;

    ch_log(job->jv_channel, "Freeing job");
    if (job->jv_channel != NULL)
    {
	/* The link from the channel to the job doesn't count as a reference,
	 * thus don't decrement the refcount of the job.  The reference from
	 * the job to the channel does count the reference, decrement it and
	 * NULL the reference.  We don't set ch_job_killed, unreferencing the
	 * job doesn't mean it stops running. */
	job->jv_channel->ch_job = NULL;
	channel_unref(job->jv_channel);
    }
    mch_clear_job(job);

    vim_free(job->jv_tty_in);
    vim_free(job->jv_tty_out);
    vim_free(job->jv_stoponexit);
    free_callback(job->jv_exit_cb, job->jv_exit_partial);
    if (job->jv_argv != NULL)
    {
	for (i = 0; job->jv_argv[i] != NULL; i++)
	    vim_free(job->jv_argv[i]);
	vim_free(job->jv_argv);
    }
}

    static void
job_free_job(job_T *job)
{
    if (job->jv_next != NULL)
	job->jv_next->jv_prev = job->jv_prev;
    if (job->jv_prev == NULL)
	first_job = job->jv_next;
    else
	job->jv_prev->jv_next = job->jv_next;
    vim_free(job);
}

    static void
job_free(job_T *job)
{
    if (!in_free_unref_items)
    {
	job_free_contents(job);
	job_free_job(job);
    }
}

#if defined(EXITFREE) || defined(PROTO)
    void
job_free_all(void)
{
    while (first_job != NULL)
	job_free(first_job);
}
#endif

/*
 * Return TRUE if we need to check if the process of "job" has ended.
 */
    static int
job_need_end_check(job_T *job)
{
    return job->jv_status == JOB_STARTED
		   && (job->jv_stoponexit != NULL || job->jv_exit_cb != NULL);
}

/*
 * Return TRUE if the channel of "job" is still useful.
 */
    static int
job_channel_still_useful(job_T *job)
{
    return job->jv_channel != NULL && channel_still_useful(job->jv_channel);
}

/*
 * Return TRUE if the channel of "job" is closeable.
 */
    static int
job_channel_can_close(job_T *job)
{
    return job->jv_channel != NULL && channel_can_close(job->jv_channel);
}

/*
 * Return TRUE if the job should not be freed yet.  Do not free the job when
 * it has not ended yet and there is a "stoponexit" flag, an exit callback
 * or when the associated channel will do something with the job output.
 */
    static int
job_still_useful(job_T *job)
{
    return job_need_end_check(job) || job_channel_still_useful(job);
}

#if !defined(USE_ARGV) || defined(PROTO)
/*
 * Escape one argument for an external command.
 * Returns the escaped string in allocated memory.  NULL when out of memory.
 */
    static char_u *
win32_escape_arg(char_u *arg)
{
    int		slen, dlen;
    int		escaping = 0;
    int		i;
    char_u	*s, *d;
    char_u	*escaped_arg;
    int		has_spaces = FALSE;

    /* First count the number of extra bytes required. */
    slen = (int)STRLEN(arg);
    dlen = slen;
    for (s = arg; *s != NUL; MB_PTR_ADV(s))
    {
	if (*s == '"' || *s == '\\')
	    ++dlen;
	if (*s == ' ' || *s == '\t')
	    has_spaces = TRUE;
    }

    if (has_spaces)
	dlen += 2;

    if (dlen == slen)
	return vim_strsave(arg);

    /* Allocate memory for the result and fill it. */
    escaped_arg = alloc(dlen + 1);
    if (escaped_arg == NULL)
	return NULL;
    memset(escaped_arg, 0, dlen+1);

    d = escaped_arg;

    if (has_spaces)
	*d++ = '"';

    for (s = arg; *s != NUL;)
    {
	switch (*s)
	{
	    case '"':
		for (i = 0; i < escaping; i++)
		    *d++ = '\\';
		escaping = 0;
		*d++ = '\\';
		*d++ = *s++;
		break;
	    case '\\':
		escaping++;
		*d++ = *s++;
		break;
	    default:
		escaping = 0;
		MB_COPY_CHAR(s, d);
		break;
	}
    }

    /* add terminating quote and finish with a NUL */
    if (has_spaces)
    {
	for (i = 0; i < escaping; i++)
	    *d++ = '\\';
	*d++ = '"';
    }
    *d = NUL;

    return escaped_arg;
}

/*
 * Build a command line from a list, taking care of escaping.
 * The result is put in gap->ga_data.
 * Returns FAIL when out of memory.
 */
    int
win32_build_cmd(list_T *l, garray_T *gap)
{
    listitem_T  *li;
    char_u	*s;

    for (li = l->lv_first; li != NULL; li = li->li_next)
    {
	s = get_tv_string_chk(&li->li_tv);
	if (s == NULL)
	    return FAIL;
	s = win32_escape_arg(s);
	if (s == NULL)
	    return FAIL;
	ga_concat(gap, s);
	vim_free(s);
	if (li->li_next != NULL)
	    ga_append(gap, ' ');
    }
    return OK;
}
#endif

/*
 * NOTE: Must call job_cleanup() only once right after the status of "job"
 * changed to JOB_ENDED (i.e. after job_status() returned "dead" first or
 * mch_detect_ended_job() returned non-NULL).
 */
    void
job_cleanup(job_T *job)
{
    if (job->jv_status != JOB_ENDED)
	return;

    /* Ready to cleanup the job. */
    job->jv_status = JOB_FINISHED;

    /* When only channel-in is kept open, close explicitly. */
    if (job->jv_channel != NULL)
	ch_close_part(job->jv_channel, PART_IN);

    if (job->jv_exit_cb != NULL)
    {
	typval_T	argv[3];
	typval_T	rettv;
	int		dummy;

	/* Invoke the exit callback. Make sure the refcount is > 0. */
	ch_log(job->jv_channel, "Invoking exit callback %s", job->jv_exit_cb);
	++job->jv_refcount;
	argv[0].v_type = VAR_JOB;
	argv[0].vval.v_job = job;
	argv[1].v_type = VAR_NUMBER;
	argv[1].vval.v_number = job->jv_exitval;
	call_func(job->jv_exit_cb, (int)STRLEN(job->jv_exit_cb),
	    &rettv, 2, argv, NULL, 0L, 0L, &dummy, TRUE,
	    job->jv_exit_partial, NULL);
	clear_tv(&rettv);
	--job->jv_refcount;
	channel_need_redraw = TRUE;
    }

    /* Do not free the job in case the close callback of the associated channel
     * isn't invoked yet and may get information by job_info(). */
    if (job->jv_refcount == 0 && !job_channel_still_useful(job))
    {
	/* The job was already unreferenced and the associated channel was
	 * detached, now that it ended it can be freed. Careful: caller must
	 * not use "job" after this! */
	job_free(job);
    }
}

/*
 * Mark references in jobs that are still useful.
 */
    int
set_ref_in_job(int copyID)
{
    int		abort = FALSE;
    job_T	*job;
    typval_T	tv;

    for (job = first_job; job != NULL; job = job->jv_next)
	if (job_still_useful(job))
	{
	    tv.v_type = VAR_JOB;
	    tv.vval.v_job = job;
	    abort = abort || set_ref_in_item(&tv, copyID, NULL, NULL);
	}
    return abort;
}

/*
 * Dereference "job".  Note that after this "job" may have been freed.
 */
    void
job_unref(job_T *job)
{
    if (job != NULL && --job->jv_refcount <= 0)
    {
	/* Do not free the job if there is a channel where the close callback
	 * may get the job info. */
	if (!job_channel_still_useful(job))
	{
	    /* Do not free the job when it has not ended yet and there is a
	     * "stoponexit" flag or an exit callback. */
	    if (!job_need_end_check(job))
	    {
		job_free(job);
	    }
	    else if (job->jv_channel != NULL)
	    {
		/* Do remove the link to the channel, otherwise it hangs
		 * around until Vim exits. See job_free() for refcount. */
		ch_log(job->jv_channel, "detaching channel from job");
		job->jv_channel->ch_job = NULL;
		channel_unref(job->jv_channel);
		job->jv_channel = NULL;
	    }
	}
    }
}

    int
free_unused_jobs_contents(int copyID, int mask)
{
    int		did_free = FALSE;
    job_T	*job;

    for (job = first_job; job != NULL; job = job->jv_next)
	if ((job->jv_copyID & mask) != (copyID & mask)
						    && !job_still_useful(job))
	{
	    /* Free the channel and ordinary items it contains, but don't
	     * recurse into Lists, Dictionaries etc. */
	    job_free_contents(job);
	    did_free = TRUE;
	}
    return did_free;
}

    void
free_unused_jobs(int copyID, int mask)
{
    job_T	*job;
    job_T	*job_next;

    for (job = first_job; job != NULL; job = job_next)
    {
	job_next = job->jv_next;
	if ((job->jv_copyID & mask) != (copyID & mask)
						    && !job_still_useful(job))
	{
	    /* Free the job struct itself. */
	    job_free_job(job);
	}
    }
}

/*
 * Allocate a job.  Sets the refcount to one and sets options default.
 */
    job_T *
job_alloc(void)
{
    job_T *job;

    job = (job_T *)alloc_clear(sizeof(job_T));
    if (job != NULL)
    {
	job->jv_refcount = 1;
	job->jv_stoponexit = vim_strsave((char_u *)"term");

	if (first_job != NULL)
	{
	    first_job->jv_prev = job;
	    job->jv_next = first_job;
	}
	first_job = job;
    }
    return job;
}

    void
job_set_options(job_T *job, jobopt_T *opt)
{
    if (opt->jo_set & JO_STOPONEXIT)
    {
	vim_free(job->jv_stoponexit);
	if (opt->jo_stoponexit == NULL || *opt->jo_stoponexit == NUL)
	    job->jv_stoponexit = NULL;
	else
	    job->jv_stoponexit = vim_strsave(opt->jo_stoponexit);
    }
    if (opt->jo_set & JO_EXIT_CB)
    {
	free_callback(job->jv_exit_cb, job->jv_exit_partial);
	if (opt->jo_exit_cb == NULL || *opt->jo_exit_cb == NUL)
	{
	    job->jv_exit_cb = NULL;
	    job->jv_exit_partial = NULL;
	}
	else
	{
	    job->jv_exit_partial = opt->jo_exit_partial;
	    if (job->jv_exit_partial != NULL)
	    {
		job->jv_exit_cb = opt->jo_exit_cb;
		++job->jv_exit_partial->pt_refcount;
	    }
	    else
	    {
		job->jv_exit_cb = vim_strsave(opt->jo_exit_cb);
		func_ref(job->jv_exit_cb);
	    }
	}
    }
}

/*
 * Called when Vim is exiting: kill all jobs that have the "stoponexit" flag.
 */
    void
job_stop_on_exit(void)
{
    job_T	*job;

    for (job = first_job; job != NULL; job = job->jv_next)
	if (job->jv_status == JOB_STARTED && job->jv_stoponexit != NULL)
	    mch_signal_job(job, job->jv_stoponexit);
}

/*
 * Return TRUE when there is any job that has an exit callback and might exit,
 * which means job_check_ended() should be called more often.
 */
    int
has_pending_job(void)
{
    job_T	    *job;

    for (job = first_job; job != NULL; job = job->jv_next)
	/* Only should check if the channel has been closed, if the channel is
	 * open the job won't exit. */
	if ((job->jv_status == JOB_STARTED && !job_channel_still_useful(job))
		    || (job->jv_status == JOB_FINISHED
					      && job_channel_can_close(job)))
	    return TRUE;
    return FALSE;
}

#define MAX_CHECK_ENDED 8

/*
 * Called once in a while: check if any jobs that seem useful have ended.
 */
    void
job_check_ended(void)
{
    int		i;

    if (first_job == NULL)
	return;

    for (i = 0; i < MAX_CHECK_ENDED; ++i)
    {
	/* NOTE: mch_detect_ended_job() must only return a job of which the
	 * status was just set to JOB_ENDED. */
	job_T	*job = mch_detect_ended_job(first_job);

	if (job == NULL)
	    break;
	job_cleanup(job); /* may free "job" */
    }

    if (channel_need_redraw)
    {
	channel_need_redraw = FALSE;
	redraw_after_callback(TRUE);
    }
}

/*
 * Create a job and return it.  Implements job_start().
 * "argv_arg" is only for Unix.
 * When "argv_arg" is NULL then "argvars" is used.
 * The returned job has a refcount of one.
 * Returns NULL when out of memory.
 */
    job_T *
job_start(typval_T *argvars, char **argv_arg, jobopt_T *opt_arg)
{
    job_T	*job;
    char_u	*cmd = NULL;
    char	**argv = NULL;
    int		argc = 0;
#if defined(UNIX)
# define USE_ARGV
#else
    garray_T	ga;
#endif
    jobopt_T	opt;
    ch_part_T	part;
    int		i;

    job = job_alloc();
    if (job == NULL)
	return NULL;

    job->jv_status = JOB_FAILED;
#ifndef USE_ARGV
    ga_init2(&ga, (int)sizeof(char*), 20);
#endif

    if (opt_arg != NULL)
	opt = *opt_arg;
    else
    {
	/* Default mode is NL. */
	clear_job_options(&opt);
	opt.jo_mode = MODE_NL;
	if (get_job_options(&argvars[1], &opt,
		    JO_MODE_ALL + JO_CB_ALL + JO_TIMEOUT_ALL + JO_STOPONEXIT
			 + JO_EXIT_CB + JO_OUT_IO + JO_BLOCK_WRITE,
		     JO2_ENV + JO2_CWD) == FAIL)
	    goto theend;
    }

    /* Check that when io is "file" that there is a file name. */
    for (part = PART_OUT; part < PART_COUNT; ++part)
	if ((opt.jo_set & (JO_OUT_IO << (part - PART_OUT)))
		&& opt.jo_io[part] == JIO_FILE
		&& (!(opt.jo_set & (JO_OUT_NAME << (part - PART_OUT)))
		    || *opt.jo_io_name[part] == NUL))
	{
	    EMSG(_("E920: _io file requires _name to be set"));
	    goto theend;
	}

    if ((opt.jo_set & JO_IN_IO) && opt.jo_io[PART_IN] == JIO_BUFFER)
    {
	buf_T *buf = NULL;

	/* check that we can find the buffer before starting the job */
	if (opt.jo_set & JO_IN_BUF)
	{
	    buf = buflist_findnr(opt.jo_io_buf[PART_IN]);
	    if (buf == NULL)
		EMSGN(_(e_nobufnr), (long)opt.jo_io_buf[PART_IN]);
	}
	else if (!(opt.jo_set & JO_IN_NAME))
	{
	    EMSG(_("E915: in_io buffer requires in_buf or in_name to be set"));
	}
	else
	    buf = buflist_find_by_name(opt.jo_io_name[PART_IN], FALSE);
	if (buf == NULL)
	    goto theend;
	if (buf->b_ml.ml_mfp == NULL)
	{
	    char_u	numbuf[NUMBUFLEN];
	    char_u	*s;

	    if (opt.jo_set & JO_IN_BUF)
	    {
		sprintf((char *)numbuf, "%d", opt.jo_io_buf[PART_IN]);
		s = numbuf;
	    }
	    else
		s = opt.jo_io_name[PART_IN];
	    EMSG2(_("E918: buffer must be loaded: %s"), s);
	    goto theend;
	}
	job->jv_in_buf = buf;
    }

    job_set_options(job, &opt);

#ifdef USE_ARGV
    if (argv_arg != NULL)
    {
	/* Make a copy of argv_arg for job->jv_argv. */
	for (i = 0; argv_arg[i] != NULL; i++)
	    argc++;
	argv = (char **)alloc(sizeof(char_u *) * (argc + 1));
	if (argv == NULL)
	    goto theend;
	for (i = 0; i < argc; i++)
	    argv[i] = (char *)vim_strsave((char_u *)argv_arg[i]);
	argv[argc] = NULL;
    }
    else
#endif
    if (argvars[0].v_type == VAR_STRING)
    {
	/* Command is a string. */
	cmd = argvars[0].vval.v_string;
	if (cmd == NULL || *cmd == NUL)
	{
	    EMSG(_(e_invarg));
	    goto theend;
	}

	if (build_argv_from_string(cmd, &argv, &argc) == FAIL)
	    goto theend;
    }
    else if (argvars[0].v_type != VAR_LIST
	    || argvars[0].vval.v_list == NULL
	    || argvars[0].vval.v_list->lv_len < 1)
    {
	EMSG(_(e_invarg));
	goto theend;
    }
    else
    {
	list_T *l = argvars[0].vval.v_list;

	if (build_argv_from_list(l, &argv, &argc) == FAIL)
	    goto theend;
#ifndef USE_ARGV
	if (win32_build_cmd(l, &ga) == FAIL)
	    goto theend;
	cmd = ga.ga_data;
#endif
    }

    /* Save the command used to start the job. */
    job->jv_argv = (char_u **)argv;

#ifdef USE_ARGV
    if (ch_log_active())
    {
	garray_T    ga;

	ga_init2(&ga, (int)sizeof(char), 200);
	for (i = 0; i < argc; ++i)
	{
	    if (i > 0)
		ga_concat(&ga, (char_u *)"  ");
	    ga_concat(&ga, (char_u *)argv[i]);
	}
	ch_log(NULL, "Starting job: %s", (char *)ga.ga_data);
	ga_clear(&ga);
    }
    mch_job_start(argv, job, &opt);
#else
    ch_log(NULL, "Starting job: %s", (char *)cmd);
    mch_job_start((char *)cmd, job, &opt);
#endif

    /* If the channel is reading from a buffer, write lines now. */
    if (job->jv_channel != NULL)
	channel_write_in(job->jv_channel);

theend:
#ifndef USE_ARGV
    vim_free(ga.ga_data);
#endif
    if ((char_u **)argv != job->jv_argv)
	vim_free(argv);
    free_job_options(&opt);
    return job;
}

/*
 * Get the status of "job" and invoke the exit callback when needed.
 * The returned string is not allocated.
 */
    char *
job_status(job_T *job)
{
    char	*result;

    if (job->jv_status >= JOB_ENDED)
	/* No need to check, dead is dead. */
	result = "dead";
    else if (job->jv_status == JOB_FAILED)
	result = "fail";
    else
    {
	result = mch_job_status(job);
	if (job->jv_status == JOB_ENDED)
	    job_cleanup(job);
    }
    return result;
}

/*
 * Implementation of job_info().
 */
    void
job_info(job_T *job, dict_T *dict)
{
    dictitem_T	*item;
    varnumber_T	nr;
    list_T	*l;
    int		i;

    dict_add_nr_str(dict, "status", 0L, (char_u *)job_status(job));

    item = dictitem_alloc((char_u *)"channel");
    if (item == NULL)
	return;
    item->di_tv.v_lock = 0;
    item->di_tv.v_type = VAR_CHANNEL;
    item->di_tv.vval.v_channel = job->jv_channel;
    if (job->jv_channel != NULL)
	++job->jv_channel->ch_refcount;
    if (dict_add(dict, item) == FAIL)
	dictitem_free(item);

#ifdef UNIX
    nr = job->jv_pid;
#else
    nr = job->jv_proc_info.dwProcessId;
#endif
    dict_add_nr_str(dict, "process", nr, NULL);
    dict_add_nr_str(dict, "tty_in", 0L,
		   job->jv_tty_in != NULL ? job->jv_tty_in : (char_u *)"");
    dict_add_nr_str(dict, "tty_out", 0L,
		   job->jv_tty_out != NULL ? job->jv_tty_out : (char_u *)"");

    dict_add_nr_str(dict, "exitval", job->jv_exitval, NULL);
    dict_add_nr_str(dict, "exit_cb", 0L, job->jv_exit_cb);
    dict_add_nr_str(dict, "stoponexit", 0L, job->jv_stoponexit);

    l = list_alloc();
    if (l != NULL)
    {
	dict_add_list(dict, "cmd", l);
	if (job->jv_argv != NULL)
	    for (i = 0; job->jv_argv[i] != NULL; i++)
		list_append_string(l, job->jv_argv[i], -1);
    }
}

/*
 * Implementation of job_info() to return info for all jobs.
 */
    void
job_info_all(list_T *l)
{
    job_T	*job;
    typval_T	tv;

    for (job = first_job; job != NULL; job = job->jv_next)
    {
	tv.v_type = VAR_JOB;
	tv.vval.v_job = job;

	if (list_append_tv(l, &tv) != OK)
	    return;
    }
}

/*
 * Send a signal to "job".  Implements job_stop().
 * When "type" is not NULL use this for the type.
 * Otherwise use argvars[1] for the type.
 */
    int
job_stop(job_T *job, typval_T *argvars, char *type)
{
    char_u *arg;

    if (type != NULL)
	arg = (char_u *)type;
    else if (argvars[1].v_type == VAR_UNKNOWN)
	arg = (char_u *)"";
    else
    {
	arg = get_tv_string_chk(&argvars[1]);
	if (arg == NULL)
	{
	    EMSG(_(e_invarg));
	    return 0;
	}
    }
    if (job->jv_status == JOB_FAILED)
    {
	ch_log(job->jv_channel, "Job failed to start, job_stop() skipped");
	return 0;
    }
    if (job->jv_status == JOB_ENDED)
    {
	ch_log(job->jv_channel, "Job has already ended, job_stop() skipped");
	return 0;
    }
    ch_log(job->jv_channel, "Stopping job with '%s'", (char *)arg);
    if (mch_signal_job(job, arg) == FAIL)
	return 0;

    /* Assume that only "kill" will kill the job. */
    if (job->jv_channel != NULL && STRCMP(arg, "kill") == 0)
	job->jv_channel->ch_job_killed = TRUE;

    /* We don't try freeing the job, obviously the caller still has a
     * reference to it. */
    return 1;
}

# ifdef FEAT_GUI_MACVIM
    void
job_cleanup_all(void)
{
    job_T	*job;

    for (job = first_job; job != NULL; job = job->jv_next)
    {
	channel_T *channel = job->jv_channel;
	ch_part_T part;

	if (channel == NULL || job->jv_status != JOB_FINISHED)
	    continue;

	/* check the socket and pipes */
	for (part = PART_SOCK; part < PART_IN; ++part)
	{
	    sock_T fd = channel->ch_part[part].ch_fd;

	    if (fd != INVALID_FD)
	    {
		int r = channel_wait(channel, fd, 0);

		if (r == CW_READY)
		    channel_read(channel, part, "job_cleanup_all");
		else if (r == CW_ERROR)
		    ch_close_part_on_error(channel, part, TRUE,
							   "job_cleanup_all");
	    }
	}
    }
}
# endif

#endif /* FEAT_JOB_CHANNEL */<|MERGE_RESOLUTION|>--- conflicted
+++ resolved
@@ -1053,7 +1053,6 @@
 	channel_gui_unregister_one(channel, PART_ERR);
 # endif
 	ch_close_part(channel, PART_ERR);
-<<<<<<< HEAD
 # if defined(FEAT_GUI_MACVIM)
 	if (err == out && gui.in_use)
 	    channel->CH_ERR_FD = INVALID_FD;
@@ -1061,11 +1060,7 @@
 # endif
 	{
 	    channel->CH_ERR_FD = err;
-	    channel->ch_to_be_closed |= (1 << PART_ERR);
-=======
-	channel->CH_ERR_FD = err;
-	channel->ch_to_be_closed |= (1U << PART_ERR);
->>>>>>> db0eedec
+	    channel->ch_to_be_closed |= (1U << PART_ERR);
 # if defined(FEAT_GUI)
 	    channel_gui_register_one(channel, PART_ERR);
 # endif

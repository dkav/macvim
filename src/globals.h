--- conflicted
+++ resolved
@@ -1528,12 +1528,8 @@
 EXTERN char e_fontset[]	INIT(= N_("E234: Unknown fontset: %s"));
 #endif
 #if defined(FEAT_GUI_X11) || defined(FEAT_GUI_GTK) || defined(FEAT_GUI_MAC) \
-<<<<<<< HEAD
-	|| defined(FEAT_GUI_PHOTON) || defined(FEAT_GUI_MSWIN) \
-	|| defined(FEAT_GUI_MACVIM)
-=======
+	|| defined(FEAT_GUI_MACVIM) \
 	|| defined(FEAT_GUI_PHOTON) || defined(FEAT_GUI_MSWIN) || defined(FEAT_GUI_HAIKU)
->>>>>>> b3f74069
 EXTERN char e_font[]		INIT(= N_("E235: Unknown font: %s"));
 #endif
 #if defined(FEAT_GUI_X11) && !defined(FEAT_GUI_GTK)

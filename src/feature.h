--- conflicted
+++ resolved
@@ -612,12 +612,9 @@
 		|| ((defined(FEAT_GUI_MOTIF) || defined(FEAT_GUI_ATHENA)) \
 			&& defined(HAVE_XPM)) \
 		|| defined(FEAT_GUI_PHOTON) \
-<<<<<<< HEAD
-                || defined(FEAT_GUI_MACVIM))
-=======
+                || defined(FEAT_GUI_MACVIM) \
 		|| defined(FEAT_GUI_HAIKU))
 
->>>>>>> b3f74069
 # define FEAT_TOOLBAR
 #endif
 
@@ -657,13 +654,10 @@
  */
 #if defined(FEAT_NORMAL)
 # define FEAT_BROWSE_CMD
-<<<<<<< HEAD
-# if defined(FEAT_GUI_MSWIN) || defined(FEAT_GUI_MOTIF) || defined(FEAT_GUI_ATHENA) || defined(FEAT_GUI_GTK) || defined(FEAT_GUI_PHOTON) || defined(FEAT_GUI_MAC) || defined(FEAT_GUI_MACVIM)
-=======
 # if defined(FEAT_GUI_MSWIN) || defined(FEAT_GUI_MOTIF) || defined(FEAT_GUI_ATHENA) \
 	|| defined(FEAT_GUI_GTK) || defined(FEAT_GUI_HAIKU) || defined(FEAT_GUI_PHOTON) \
+	|| defined(FEAT_GUI_MACVIM) \
 	|| defined(FEAT_GUI_MAC)
->>>>>>> b3f74069
 #  define FEAT_BROWSE
 # endif
 #endif
@@ -708,11 +702,8 @@
 	(defined(FEAT_GUI_MOTIF) || defined(FEAT_GUI_ATHENA) \
 	 || defined(FEAT_GUI_GTK) || defined(FEAT_GUI_MSWIN) \
 	 || defined(FEAT_GUI_PHOTON) || defined(FEAT_GUI_MAC) \
-<<<<<<< HEAD
-	 || defined(FEAT_GUI_MACVIM))
-=======
+	 || defined(FEAT_GUI_MACVIM) \
 	 || defined(FEAT_GUI_HAIKU))
->>>>>>> b3f74069
 # define FEAT_GUI_TEXTDIALOG
 # ifndef ALWAYS_USE_GUI
 #  define FEAT_CON_DIALOG

--- conflicted
+++ resolved
@@ -1412,7 +1412,13 @@
 #endif
 
 /*
-<<<<<<< HEAD
+ * +vtp: Win32 virtual console.
+ */
+#if !defined(FEAT_GUI) && defined(WIN3264)
+# define FEAT_VTP
+#endif
+
+/*
  * +transparency        'transparency' option.
  */
 #if defined(FEAT_GUI_MACVIM)
@@ -1445,10 +1451,4 @@
  */
 #if defined(FEAT_GUI) && defined(MACOS_X)
 # define FEAT_ANTIALIAS
-=======
- * +vtp: Win32 virtual console.
- */
-#if !defined(FEAT_GUI) && defined(WIN3264)
-# define FEAT_VTP
->>>>>>> 085346f5
 #endif
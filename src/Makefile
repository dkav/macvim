# Makefile for Vim on Unix and Unix-like systems	vim:ts=8:sw=8:tw=78
#
# This Makefile is loosely based on the GNU Makefile conventions found in
# standards.info.
#
# Compiling Vim, summary:
#
#	3. make
#	5. make install
#
# Compiling Vim, details:
#
# Edit this file for adjusting to your system. You should not need to edit any
# other file for machine specific things!
# The name of this file MUST be Makefile (note the uppercase 'M').
#
# 1. Edit this Makefile  {{{1
#	The defaults for Vim should work on most machines, but you may want to
#	uncomment some lines or make other changes below to tune it to your
#	system, compiler or preferences.  Uncommenting means that the '#' in
#	the first column of a line is removed.
#	- If you want a version of Vim that is small and starts up quickly,
#	  you might want to disable the GUI, X11, Perl, Python and Tcl.
#	- Uncomment the line with --disable-gui if you have Motif and/or GTK
#	  but don't want to make gvim (the GUI version of Vim with nice
#	  menus and scrollbars, but makes Vim bigger and startup slower).
#	- Uncomment --disable-darwin if on Mac OS X but you want to compile a
#	  Unix version.
#	- Uncomment the line "CONF_OPT_X = --without-x" if you have X11 but
#	  want to disable using X11 libraries.	This speeds up starting Vim,
#	  but the window title will not be set and the X11 selection can not
#	  be used.
#	- Uncomment the line "CONF_OPT_XSMP = --disable-xsmp" if you have the
#	  X11 Session Management Protocol (XSMP) library (libSM) but do not
#	  want to use it.
#	  This can speedup Vim startup but Vim loses the ability to catch the
#	  user logging out from session-managers like GNOME and work
#	  could be lost.
#	- Uncomment one or more of these lines to include an interface;
#	  each makes Vim quite a bit bigger:
#		--enable-luainterp	for Lua interpreter
#		--enable-mzschemeinterp	for MzScheme interpreter
#		--enable-perlinterp	for Perl interpreter
#		--enable-python3interp	for Python3 interpreter
#		--enable-pythoninterp	for Python interpreter
#		--enable-rubyinterp	for Ruby interpreter
#		--enable-tclinterp	for Tcl interpreter
#		--enable-cscope		for Cscope interface
#	- Uncomment one of the lines with --with-features= to enable a set of
#	  features (but not the interfaces just mentioned).
#	- Uncomment the line with --disable-acl to disable ACL support even
#	  though your system supports it.
#	- Uncomment the line with --disable-gpm to disable gpm support
#	  even though you have gpm libraries and includes.
#	- Uncomment the line with --disable-sysmouse to disable sysmouse
#	  support even though you have /dev/sysmouse and includes.
#	- Uncomment one of the lines with CFLAGS and/or CC if you have
#	  something very special or want to tune the optimizer.
#	- Search for the name of your system to see if it needs anything
#	  special.
#	- A few versions of make use '.include "file"' instead of 'include
#	  file'.  Adjust the include line below if yours does.
#
# 2. Edit feature.h  {{{1
#	Only if you do not agree with the default compile features, e.g.:
#	- you want Vim to be as vi compatible as it can be
#	- you want to use Emacs tags files
#	- you want right-to-left editing (Hebrew)
#	- you want 'langmap' support (Greek)
#	- you want to remove features to make Vim smaller
#
# 3. "make"  {{{1
#	Will first run ./configure with the options in this file. Then it will
#	start make again on this Makefile to do the compiling. You can also do
#	this in two steps with:
#		make config
#		make
#	The configuration phase creates/overwrites auto/config.h and
#	auto/config.mk.
#	The configure script is created with "make autoconf".  It can detect
#	different features of your system and act accordingly.  However, it is
#	not correct for all systems.  Check this:
#	- If you have X windows, but configure could not find it or reported
#	  another include/library directory then you wanted to use, you have
#	  to set CONF_OPT_X below.  You might also check the installation of
#	  xmkmf.
#	- If you have --enable-gui=motif and have Motif on your system, but
#	  configure reports "checking for location of gui... <not found>", you
#	  have to set GUI_INC_LOC and GUI_LIB_LOC below.
#	If you changed something, do this to run configure again:
#		make reconfig
#
#	- If you do not trust the automatic configuration code, then inspect
#	  auto/config.h and auto/config.mk, before starting the actual build
#	  phase. If possible edit this Makefile, rather than auto/config.mk --
#	  especially look at the definition of VIMLOC below. Note that the
#	  configure phase overwrites auto/config.mk and auto/config.h again.
#	- If you get error messages, find out what is wrong and try to correct
#	  it in this Makefile. You may need to do "make reconfig" when you
#	  change anything that configure uses (e.g. switching from an old C
#	  compiler to an ANSI C compiler). Only when auto/configure does
#	  something wrong you may need to change one of the other files. If
#	  you find a clean way to fix the problem, consider sending a note to
#	  the author of autoconf (bug-gnu-utils@prep.ai.mit.edu) or Vim
#	  (Bram@vim.org). Don't bother to do that when you made a hack
#	  solution for a non-standard system.
#
# 4. "make test"  {{{1
#	This is optional.  This will run Vim scripts on a number of test
#	files, and compare the produced output with the expected output.
#	If all is well, you will get the "ALL DONE" message in the end.  If a
#	test fails you get "TEST FAILURE".  See below (search for "/^test").
#
# 5. "make install"  {{{1
#	If the new Vim seems to be working OK you can install it and the
#	documentation in the appropriate location. The default is
#	"/usr/local".  Change "prefix" below to change the location.
#	"auto/pathdef.c" will be compiled again after changing this to make
#	the executable know where the help files are located.
#	Note that any existing executable is removed or overwritten.  If you
#	want to keep it you will have to make a backup copy first.
#	The runtime files are in a different directory for each version.  You
#	might want to delete an older version.
#	If you don't want to install everything, there are other targets:
#		make installvim		only installs Vim, not the tools
#		make installvimbin	only installs the Vim executable
#		make installruntime	installs most of the runtime files
#		make installrtbase	only installs the Vim help and
#							runtime files
#		make installlinks	only installs the Vim binary links
#		make installmanlinks	only installs the Vim manpage links
#		make installmacros	only installs the Vim macros
#		make installpack	only installs the packages
#		make installtutorbin	only installs the Vim tutor program
#		make installtutor	only installs the Vim tutor files
#		make installspell	only installs the spell files
#		make installtools	only installs xxd
#	If you install Vim, not to install for real but to prepare a package
#	or RPM, set DESTDIR to the root of the tree.
#
# 6. Use Vim until a new version comes out.  {{{1
#
# 7. "make uninstall_runtime"  {{{1
#	Will remove the runtime files for the current version.	This is safe
#	to use while another version is being used, only version-specific
#	files will be deleted.
#	To remove the runtime files of another version:
#		make uninstall_runtime VIMRTDIR=/vim54
#	If you want to delete all installed files, use:
#		make uninstall
#	Note that this will delete files that have the same name for any
#	version, thus you might need to do a "make install" soon after this.
#	Be careful not to remove a version of Vim that is still being used!
#	To find out which files and directories will be deleted, use:
#		make -n uninstall
# }}}
#
### This Makefile has been successfully tested on many systems. {{{
### Only the ones that require special options are mentioned here.
### Check the (*) column for remarks, listed below.
### Later code changes may cause small problems, otherwise Vim is supposed to
### compile and run without problems.

#system:	      configurations:		     version (*) tested by:
#-------------	      ------------------------	     -------  -  ----------
#AIX 3.2.5	      cc (not gcc)   -			4.5  (M) Will Fiveash
#AIX 4		      cc	     +X11 -GUI		3.27 (4) Axel Kielhorn
#AIX 4.1.4	      cc	     +X11 +GUI		4.5  (5) Nico Bakker
#AIX 4.2.1	      cc				5.2k (C) Will Fiveash
#AIX 4.3.3.12	      xic 3.6.6				5.6  (5) David R. Favor
#A/UX 3.1.1	      gcc	     +X11		4.0  (6) Jim Jagielski
#BSDI 2.1 (x86)       shlicc2 gcc-2.6.3 -X11 X11R6	4.5  (1) Jos Backus
#BSD/OS 3.0 (x86)     gcc gcc-2.7.2.1 -X11 X11R6	4.6c (1) Jos Backus
#CX/UX 6.2	      cc	     +X11 +GUI_Mofif	5.4  (V) Kipp E. Howard
#DG/UX 5.4*	      gcc 2.5.8      GUI		5.0e (H) Jonas Schlein
#DG/UX 5.4R4.20       gcc 2.7.2      GUI		5.0s (H) Rocky Olive
#HP-UX (most)	      c89 cc				5.1  (2) Bram Moolenaar
#HP-UX_9.04	      cc	     +X11 +Motif	5.0  (2) Carton Lao
#Linux 2.0	      gcc-2.7.2      Infomagic Motif	4.3  (3) Ronald Rietman
#NEC UP4800 UNIX_SV 4.2MP  cc	     +X11R6 Motif	4.6b (Q) Lennart Schultz
#NetBSD 1.0A	      gcc-2.4.5      -X11 -GUI		3.21 (X) Juergen Weigert
#QNX 4.2	      wcc386-10.6    -X11		4.2  (D) G.F. Desrochers
#QNX 4.23	      Watcom	     -X11		4.2  (F) John Oleynick
#SCO Unix v3.2.5      cc	     +X11 Motif		3.27 (C) M. Kuperblum
#SCO Open Server 5    gcc 2.7.2.3    +X11 +GUI Motif	5.3  (A) Glauber Ribeiro
#SINIX-N 5.43 RM400 R4000   cc	     +X11 +GUI		5.0l (I) Martin Furter
#SINIX-Z 5.42 i386    gcc 2.7.2.3    +X11 +GUI Motif	5.1  (I) Joachim Fehn
#SINIX-Y 5.43 RM600 R4000  gcc 2.7.2.3 +X11 +GUI Motif	5.1  (I) Joachim Fehn
#Reliant/SINIX 5.44   cc	     +X11 +GUI		5.5a (I) B. Pruemmer
#SNI Targon31 TOS 4.1.11 gcc-2.4.5   +X11 -GUI		4.6c (B) Paul Slootman
#Solaris 2.4 (Sparc)  cc	     +X11 +GUI		3.29 (9) Glauber
#Solaris 2.4/2.5      clcc	     +X11 -GUI openwin	3.20 (7) Robert Colon
#Solaris 2.5 (sun4m)  cc (SC4.0)     +X11R6 +GUI (CDE)	4.6b (E) Andrew Large
#Solaris 2.5	      gcc 2.5.6      +X11 Motif		5.0m (R) Ant. Colombo
#Solaris 2.6	      gcc 2.8.1      ncurses		5.3  (G) Larry W. Virden
#Solaris with -lthread					5.5  (W) K. Nagano
#Solaris	      gcc				     (b) Riccardo
#SunOS 4.1.x			     +X11 -GUI		5.1b (J) Bram Moolenaar
#SUPER-UX 6.2 (NEC SX-4) cc	     +X11R6 Motif	4.6b (P) Lennart Schultz
#Tandem/NSK						     (c) Matthew Woehlke
#Unisys 6035	      cc	     +X11 Motif		5.3  (8) Glauber Ribeiro
#ESIX V4.2	      cc	     +X11		6.0  (a) Reinhard Wobst
# }}}

# (*)  Remarks: {{{
#
# (1)  Uncomment line below for shlicc2
# (2)  HPUX with compile problems or wrong digraphs, uncomment line below
# (3)  Infomagic Motif needs GUI_LIB_LOC and GUI_INC_LOC set, see below.
#      And add "-lXpm" to MOTIF_LIBS2.
# (4)  For cc the optimizer must be disabled (use CFLAGS= after running
#      configure) (symptom: ":set termcap" output looks weird).
# (5)  Compiler may need extra argument, see below.
# (6)  See below for a few lines to uncomment
# (7)  See below for lines which enable the use of clcc
# (8)  Needs some EXTRA_LIBS, search for Unisys below
# (9)  Needs an extra compiler flag to compile gui_at_sb.c, see below.
# (A)  May need EXTRA_LIBS, see below
# (B)  Can't compile GUI because there is no waitpid()...  Disable GUI below.
# (C)  Force the use of curses instead of termcap, see below.
# (D)  Uncomment lines below for QNX
# (E)  You might want to use termlib instead of termcap, see below.
# (F)  See below for instructions.
# (G)  Using ncurses version 4.2 has reported to cause a crash.  Use the
#      Sun curses library instead.
# (H)  See line for EXTRA_LIBS below.
# (I)  SINIX-N 5.42 and 5.43 need some EXTRA_LIBS.  Also for Reliant-Unix.
# (J)  If you get undefined symbols, see below for a solution.
# (K)  See lines to uncomment below for machines with 64 bit pointers.
# (L)  For Silicon Graphics O2 workstations remove "-lnsl" from auto/config.mk
# (M)  gcc version cygnus-2.0.1 does NOT work (symptom: "dl" deletes two
#      characters instead of one).
# (N)  SCO with decmouse.
# (O)  LynxOS needs EXTRA_LIBS, see below.
# (P)  For SuperUX 6.2 on NEC SX-4 see a few lines below to uncomment.
# (Q)  For UNIXSVR 4.2MP on NEC UP4800 see below for lines to uncomment.
# (R)  For Solaris 2.5 (or 2.5.1) with gcc > 2.5.6, uncomment line below.
# (U)  Must uncomment CONF_OPT_PYTHON option below to disable Python
#      detection, since the configure script runs into an error when it
#      detects Python (probably because of the bash shell).
# (V)  See lines to uncomment below.
# (X)  Need to use the .include "auto/config.mk" line below
# (Y)  See line with c89 below
# (Z)  See lines with cc or c89 below
# (a)  See line with EXTRA_LIBS below.
# (b)  When using gcc with the Solaris linker, make sure you don't use GNU
#      strip, otherwise the binary may not run: "Cannot find ELF".
# (c)  Add -lfloss to EXTRA_LIBS, see below.
# (x)  When you get warnings for precompiled header files, run
#      "sudo fixPrecomps".  Also see CONF_OPT_DARWIN below.
# }}}


#DO NOT CHANGE the next line, we need it for configure to find the compiler
#instead of using the default from the "make" program.
#Use a line further down to change the value for CC.
CC=

# Change and use these defines if configure cannot find your Motif stuff.
# Unfortunately there is no "standard" location for Motif. {{{
# These defines can contain a single directory (recommended) or a list of
# directories (for when you are working with several systems). The LAST
# directory that exists is used.
# When changed, run "make reconfig" next!
#GUI_INC_LOC = -I/usr/include/Motif2.0 -I/usr/include/Motif1.2
#GUI_LIB_LOC = -L/usr/lib/Motif2.0 -L/usr/lib/Motif1.2
### Use these two lines for Infomagic Motif (3)
#GUI_INC_LOC = -I/usr/X11R6/include
#GUI_LIB_LOC = -L/usr/X11R6/lib
# }}}

# Defaults used when auto/config.mk does not exist.
srcdir = .
VIMNAME = vim
EXNAME = ex
VIEWNAME = view

######################## auto/config.mk ######################## {{{1
# At this position auto/config.mk is included. When starting from the
# toplevel Makefile it is almost empty. After running auto/configure it
# contains settings that have been discovered for your system. Settings below
# this include override settings in auto/config.mk!

# Note: If make fails because auto/config.mk does not exist (it is not
# included in the repository), do:
#    cp config.mk.dist auto/config.mk

# (X) How to include auto/config.mk depends on the version of "make" you have,
#     if the current choice doesn't work, try the other one.

include auto/config.mk
#.include "auto/config.mk"
CClink = $(CC)

#}}}

# Include the configuration choices first, so we can override everything
# below. As shipped, this file contains a target that causes to run
# configure. Once configure was run, this file contains a list of
# make variables with predefined values instead. Thus any second invocation
# of make, will build Vim.

# CONFIGURE - configure arguments {{{1
# You can give a lot of options to configure.
# Change this to your desire and do 'make config' afterwards

# examples you can uncomment:
#CONF_ARGS1 = --exec-prefix=/usr
#CONF_ARGS2 = --with-vim-name=vim8 --with-ex-name=ex8 --with-view-name=view8
#CONF_ARGS3 = --with-global-runtime=/etc/vim,/usr/share/vim
#CONF_ARGS4 = --with-local-dir=/usr/share
#CONF_ARGS5 = --without-local-dir

# Use this one if you distribute a modified version of Vim.
#CONF_ARGS6 = --with-modified-by="John Doe"

# GUI - For creating Vim with GUI (gvim) (B)
# Uncomment this line when you don't want to get the GUI version, although you
# have GTK and/or Motif.  Also use --without-x if you don't want X11
# at all.
#CONF_OPT_GUI = --disable-gui

# Uncomment one of these lines if you have that GUI but don't want to use it.
# The automatic check will use another one that can be found.
# Gnome is disabled by default, because it may cause trouble.
#
# When both GTK+ 2 and GTK+ 3 are possible then GTK+ 2 will be selected.
# To use GTK+ 3 instead use --enable-gui=gtk3 (see below).
#CONF_OPT_GUI = --disable-gtk2-check
#CONF_OPT_GUI = --enable-gnome-check
#CONF_OPT_GUI = --disable-gtk3-check
#CONF_OPT_GUI = --disable-motif-check

# Uncomment one of these lines to select a specific GUI to use.
# When using "yes" or nothing, configure will use the first one found: GTK+,
# or Motif.
#
# GTK versions that are known not to work 100% are rejected.
# Use "--disable-gtktest" to accept them anyway.
# For GTK 1 use Vim 7.2.
#
# GNOME means GTK with Gnome support.  If using GTK and --enable-gnome-check
# is used then GNOME will automatically be used if it is found.  If you have
# GNOME, but do not want to use it (e.g., want a GTK-only version), then use
# --enable-gui=gtk or leave out --enable-gnome-check.
#
# GNOME makes sense only for GTK+ 2.  Avoid use of --enable-gnome-check with
# GTK+ 3 build, as the functionality of GNOME is already incooperated into
# GTK+ 3.
#
# If the selected GUI isn't found, the GUI is disabled automatically
#CONF_OPT_GUI = --enable-gui=gtk2
#CONF_OPT_GUI = --enable-gui=gtk2 --disable-gtktest
#CONF_OPT_GUI = --enable-gui=gnome2
#CONF_OPT_GUI = --enable-gui=gnome2 --disable-gtktest
#CONF_OPT_GUI = --enable-gui=gtk3
#CONF_OPT_GUI = --enable-gui=gtk3 --disable-gtktest
#CONF_OPT_GUI = --enable-gui=motif
#CONF_OPT_GUI = --enable-gui=motif --with-motif-lib="-static -lXm -shared"

# Uncomment this line to run an individual test with gvim.
#GUI_TESTARG = GUI_FLAG=-g 

# DARWIN - detecting Mac OS X
# Uncomment this line when you want to compile a Unix version of Vim on
# Darwin.  None of the Mac specific options or files will be used.
#CONF_OPT_DARWIN = --disable-darwin

# Select the architecture supported.  Default is to build for the current
# platform.  Use "both" for a universal binary.  That probably doesn't work
# when including Perl, Python, etc.
# NOTE: ppc probably doesn't work anymore,
#CONF_OPT_DARWIN = --with-mac-arch=intel
#CONF_OPT_DARWIN = --with-mac-arch=ppc
#CONF_OPT_DARWIN = --with-mac-arch=both

# Uncomment the next line to fail if one of the requested language interfaces
# cannot be configured.  Without this Vim will be build anyway, without
# the failing interfaces.
#CONF_OPT_FAIL = --enable-fail-if-missing

# LUA
# Uncomment one of these when you want to include the Lua interface.
# First one is for static linking, second one for dynamic loading.
# Debian package is "lua5.3" and "liblua5.3-dev" or "lua5.4" and
# "liblua5.4-dev".
# Use --with-luajit if you want to use LuaJIT instead of Lua.
# Set PATH environment variable to find lua or luajit executable.
# This requires at least "normal" features, "tiny" doesn't work.
#CONF_OPT_LUA = --enable-luainterp
#CONF_OPT_LUA = --enable-luainterp=dynamic
#CONF_OPT_LUA = --enable-luainterp --with-luajit
#CONF_OPT_LUA = --enable-luainterp=dynamic --with-luajit
# Lua installation dir (when not set uses $LUA_PREFIX or defaults to /usr)
#CONF_OPT_LUA_PREFIX = --with-lua-prefix=/usr/local

# MZSCHEME
# Uncomment this when you want to include the MzScheme interface.
# You may have to build racket from source to make this work.  Version 7.9 has
# been reported to work, version 8.0 probably doesn't work, version 8.5 has
# been reported to work.
# NOTE: does not work well together with valgrind.
#CONF_OPT_MZSCHEME = --enable-mzschemeinterp
# PLT/mrscheme/drscheme Home dir; the PLTHOME environment variable also works
#CONF_OPT_PLTHOME  = --with-plthome=/usr/local
#CONF_OPT_PLTHOME  = --with-plthome=/usr/local/plt
#CONF_OPT_PLTHOME  = --with-plthome=/usr/local/drscheme
#CONF_OPT_PLTHOME  = --with-plthome=/home/me/mz

# PERL
# Uncomment one of these when you want to include the Perl interface.
# First one is for static linking, second one for dynamic loading.
# Debian package is "libperl-dev"
# The Perl option sometimes causes problems, because it adds extra flags
# to the command line.	If you see strange flags during compilation, check in
# auto/config.mk where they come from.  If it's PERL_CFLAGS, try commenting
# the next line.
# When you get an error for a missing "perl.exp" file, try creating an empty
# one: "touch perl.exp".
# This requires at least "normal" features, "tiny" doesn't work.
#CONF_OPT_PERL = --enable-perlinterp
#CONF_OPT_PERL = --enable-perlinterp=dynamic

# PYTHON
# Uncomment lines here when you want to include the Python interface.
# Debian package is "libpython3-dev".
# This requires at least "normal" features, "tiny" doesn't work.
# Python 3 is preferred, Python 2 (often referred to as "Python") has been
# deprecated for a long time.
# NOTE: This may cause threading to be enabled, which has side effects (such
# as using different libraries and debugging becomes more difficult).
# For Python3 support make a symbolic link in /usr/local/bin:
#	ln -s python3 python3.1
# If both python2.x and python3.x are enabled then the linking will be via
# dlopen(), dlsym(), dlclose(), i.e. pythonX.Y.so must be available
# However, this may still cause problems, such as "import termios" failing.
# Build two separate versions of Vim in that case.
#CONF_OPT_PYTHON = --enable-pythoninterp
#CONF_OPT_PYTHON = --enable-pythoninterp --with-python-command=python2.7
#CONF_OPT_PYTHON = --enable-pythoninterp=dynamic
#CONF_OPT_PYTHON3 = --enable-python3interp
#CONF_OPT_PYTHON3 = --enable-python3interp --with-python3-command=python3.6
#CONF_OPT_PYTHON3 = --enable-python3interp=dynamic

# RUBY
# Uncomment this when you want to include the Ruby interface.
# First one for static linking, second one for loading when used.
# Debian package is "ruby-dev".
# This requires at least "normal" features, "tiny" doesn't work.
#CONF_OPT_RUBY = --enable-rubyinterp
#CONF_OPT_RUBY = --enable-rubyinterp=dynamic
#CONF_OPT_RUBY = --enable-rubyinterp --with-ruby-command=ruby1.9.1

# TCL
# Uncomment this when you want to include the Tcl interface.
# First one is for static linking, second one for dynamic loading.
# Debian package is "tcl-dev".
#CONF_OPT_TCL = --enable-tclinterp
#CONF_OPT_TCL = --enable-tclinterp=dynamic
#CONF_OPT_TCL = --enable-tclinterp --with-tclsh=tclsh8.4

# CSCOPE
# Uncomment this when you want to include the Cscope interface.
#CONF_OPT_CSCOPE = --enable-cscope

# NETBEANS - NetBeans interface. Only works with Motif, GTK, and gnome.
# Motif version must have XPM libraries (see |netbeans-xpm|).
# Uncomment this when you do not want the netbeans interface.
#CONF_OPT_NETBEANS = --disable-netbeans

# CHANNEL - inter process communication. Same conditions as NetBeans.
# Uncomment this when you do not want inter process communication.
#CONF_OPT_CHANNEL = --disable-channel

# TERMINAL - Terminal emulator support, :terminal command.  Requires the
# channel feature. The default is enable for when using "huge" features.
# Uncomment the first line when you want terminal emulator support for
# not-huge builds.  Uncomment the second line when you don't want terminal
# emulator support in the huge build.
#CONF_OPT_TERMINAL = --enable-terminal
#CONF_OPT_TERMINAL = --disable-terminal

# MULTIBYTE - To edit multi-byte characters.
# This is now always enabled.

# When building with "huge" features, right-left and Arabic
# features are enabled.  Use this to disable them.
#CONF_OPT_MULTIBYTE = --disable-rightleft --disable-arabic

# NLS - National Language Support
# Uncomment this when you do not want to support translated messages, even
# though configure can find support for it.
#CONF_OPT_NLS = --disable-nls

# XIM - X Input Method.  Special character input support for X11 (Chinese,
# Japanese, special symbols, etc).  Also needed for dead-key support.
# When omitted it's automatically enabled for the X-windows GUI.
#CONF_OPT_INPUT = --enable-xim
#CONF_OPT_INPUT = --disable-xim

# FONTSET - X fontset support for output of languages with many characters.
# Uncomment this when you want to output a multibyte language.
#CONF_OPT_OUTPUT = --enable-fontset

# ACL - Uncomment this when you do not want to include ACL support, even
# though your system does support it.  E.g., when it's buggy.
#CONF_OPT_ACL = --disable-acl

# gpm - For mouse support on Linux console via gpm
# Uncomment this when you do not want to include gpm support, even
# though you have gpm libraries and includes.
# For Debian/Ubuntu gpm support requires the libgpm-dev package.
#CONF_OPT_GPM = --disable-gpm
# Use this to enable dynamic loading of the GPM library.
#CONF_OPT_GPM = --enable-gpm=dynamic

# sysmouse - For mouse support on FreeBSD and DragonFly console via sysmouse
# Uncomment this when you do not want do include sysmouse support, even
# though you have /dev/sysmouse and includes.
#CONF_OPT_SYSMOUSE = --disable-sysmouse

# libcanberra - For sound support.  Default is on for huge features.
# Uncomment one of the two to chose otherwise.
# CONF_OPT_CANBERRA = --enable-canberra
# CONF_OPT_CANBERRA = --disable-canberra

# libsodium - For enhanced encryption.  Default is on.
# Uncomment the next line to not use libsodium
# CONF_OPT_SODIUM = --disable-libsodium

# FEATURES - For creating Vim with more or less features
# Uncomment one of these lines when you want to include few to many features.
# The default is "huge" for most systems.
#CONF_OPT_FEAT = --with-features=tiny
#CONF_OPT_FEAT = --with-features=normal
#CONF_OPT_FEAT = --with-features=huge

# COMPILED BY - For including a specific e-mail address for ":version".
#CONF_OPT_COMPBY = "--with-compiledby=John Doe <JohnDoe@yahoo.com>"

# X WINDOWS DISABLE - For creating a plain Vim without any X11 related fancies
# (otherwise Vim configure will try to include xterm titlebar access)
# Also disable the GUI above, otherwise it will be included anyway.
# When both GUI and X11 have been disabled this may save about 15% of the
# code and make Vim startup quicker.
#CONF_OPT_X = --without-x

# X WINDOWS DIRECTORY - specify X directories
# If configure can't find you X stuff, or if you have multiple X11 derivatives
# installed, you may wish to specify which one to use.
# Select nothing to let configure choose.
# This here selects openwin (as found on sun).
#XROOT = /usr/openwin
#CONF_OPT_X = --x-include=$(XROOT)/include --x-libraries=$(XROOT)/lib

# X11 Session Management Protocol support
# Vim will try to use XSMP to catch the user logging out if there are unsaved
# files.  Uncomment this line to disable that (it prevents vim trying to open
# communications with the session manager).
#CONF_OPT_XSMP = --disable-xsmp

# You may wish to include xsmp but use exclude xsmp-interact if the logout
# XSMP functionality does not work well with your session-manager (at time of
# writing, this would be early GNOME-1 gnome-session: it 'freezes' other
# applications after Vim has cancelled a logout (until Vim quits).  This
# *might* be the Vim code, but is more likely a bug in early GNOME-1.
# This disables the dialog that asks you if you want to save files or not.
#CONF_OPT_XSMP = --disable-xsmp-interact

# If you want to always automatically add a servername, also in the terminal.
#CONF_OPT_AUTOSERVE = --enable-autoservername

# COMPILER - Name of the compiler {{{1
# The default from configure will mostly be fine, no need to change this, just
# an example. If a compiler is defined here, configure will use it rather than
# probing for one. It is dangerous to change this after configure was run.
# Make will use your choice then -- but beware: Many things may change with
# another compiler.  It is wise to run 'make reconfig' to start all over
# again.
#CC = cc
#CC = gcc
#CC = clang

# COMPILER FLAGS - change as you please. Either before running {{{1
# configure or afterwards. For examples see below.
# When using -g with some older versions of Linux you might get a
# statically linked executable.
# When not defined, configure will try to use -O2 -g for gcc and -O for cc.
#CFLAGS = -g
#CFLAGS = -O

# Optimization limits - depends on the compiler.  Automatic check in configure
# doesn't work very well, because many compilers only give a warning for
# unrecognized arguments.
#CFLAGS = -O -OPT:Olimit=2600
#CFLAGS = -O -Olimit 2000
#CFLAGS = -O -FOlimit,2000

# Often used for GCC: mixed optimizing, lot of optimizing, debugging
#CFLAGS = -g -O2 -fno-strength-reduce -Wall -Wshadow -Wmissing-prototypes
#CFLAGS = -g -O2 -fno-strength-reduce -Wall -Wmissing-prototypes
#CFLAGS = -g -Wall -Wmissing-prototypes
#CFLAGS = -O6 -fno-strength-reduce -Wall -Wshadow -Wmissing-prototypes
#CFLAGS = -g -DDEBUG -Wall -Wshadow -Wmissing-prototypes
#CFLAGS = -g -O2 '-DSTARTUPTIME="vimstartup"' -fno-strength-reduce -Wall -Wmissing-prototypes

# Use this with GCC to check for mistakes, unused arguments, etc.
# Note: If you use -Wextra and get warnings in GTK code about function
#       parameters, you can add -Wno-cast-function-type (but not with clang)
#CFLAGS = -g -Wall -Wextra -Wshadow -Wmissing-prototypes -Wunreachable-code -Wno-cast-function-type -Wno-deprecated-declarations -U_FORTIFY_SOURCE -D_FORTIFY_SOURCE=1
#CFLAGS = -g -Wall -Wextra -Wshadow -Wmissing-prototypes -Wunreachable-code -Wno-deprecated-declarations -D_REENTRANT -U_FORTIFY_SOURCE -D_FORTIFY_SOURCE=1
# Add -Wpedantic to find // comments and other C99 constructs.
# Better disable Perl and Python to avoid a lot of warnings.
#CFLAGS = -g -Wall -Wextra -Wshadow -Wmissing-prototypes -Wpedantic -Wunreachable-code -Wunused-result -U_FORTIFY_SOURCE -D_FORTIFY_SOURCE=1
#CFLAGS = -g -O2 -Wall -Wextra -Wshadow -Wmissing-prototypes -Wpedantic -Wunreachable-code -Wno-cast-function-type -Wunused-result -Wno-deprecated-declarations -U_FORTIFY_SOURCE -D_FORTIFY_SOURCE=1
#PYTHON_CFLAGS_EXTRA = -Wno-missing-field-initializers
#MZSCHEME_CFLAGS_EXTRA = -Wno-unreachable-code -Wno-unused-parameter

# EFENCE - Electric-Fence malloc debugging: catches memory accesses beyond
# allocated memory (and makes every malloc()/free() very slow).
# Electric Fence is free (search ftp sites).
# You may want to set the EF_PROTECT_BELOW environment variable to check the
# other side of allocated memory.
# On FreeBSD you might need to enlarge the number of mmaps allowed.  Do this
# as root: sysctl -w vm.max_proc_mmap=30000
#EXTRA_LIBS = /usr/local/lib/libefence.a

# Autoconf binary.
AUTOCONF = autoconf

# PURIFY - remove the # to use the "purify" program (hoi Nia++!)
#PURIFY = purify

# VALGRIND - remove the # to use valgrind for memory leaks and access errors.
#	     Used for the unittest targets.
# VALGRIND = valgrind --tool=memcheck --leak-check=yes --num-callers=25 --log-file=valgrind.$@

# NBDEBUG - debugging the netbeans interface.
#EXTRA_DEFS = -DNBDEBUG

# }}}

# LINT - for running lint
#  For standard Unix lint
LINT = lint
LINT_OPTIONS = -beprxzF
#  For splint
#  It doesn't work well, crashes on include files and non-ascii characters.
#LINT = splint
#LINT_OPTIONS = +unixlib -weak -macrovarprefixexclude -showfunc -linelen 9999

# PROFILING - Uncomment the next two lines to do profiling with gcc and gprof.
# Might not work with GUI or Perl.
# After running Vim see the profile result with: gprof vim gmon.out | vim -
# Need to recompile everything after changing this: "make clean" "make".
#PROFILE_CFLAGS = -pg -g -DWE_ARE_PROFILING
#PROFILE_LIBS = -pg

# GCC 5 and later need the -no-pie argument.
#PROFILE_LIBS = -pg -no-pie

# For unknown reasons adding "-lc" fixes a linking problem with some versions
# of GCC.  That's probably a bug in the "-pg" implementation.
#PROFILE_LIBS = -pg -lc


# TEST COVERAGE - Uncomment the two lines below the explanation to get code
# coverage information. (provided by Yegappan Lakshmanan)
# 1. make clean, run configure and build Vim as usual.
# 2. Generate the baseline code coverage information:
#	$ lcov -c -i -b . -d objects -o objects/coverage_base.info
# 3. Run "make test" to run the unit tests.  The code coverage information will
#    be generated in the src/objects directory.
# 4. Generate the code coverage information from the tests:
#	$ lcov -c -b . -d objects/ -o objects/coverage_test.info
# 5. Combine the baseline and test code coverage data:
#	$ lcov -a objects/coverage_base.info -a objects/coverage_test.info -o objects/coverage_total.info
# 6. Process the test coverage data and generate a report in html:
#	$ genhtml objects/coverage_total.info -o objects
# 7. Open the objects/index.html file in a web browser to view the coverage
#    information.
#
# LDFLAGS=--coverage
# PROFILE_CFLAGS=-g -O0 -fprofile-arcs -ftest-coverage -DWE_ARE_PROFILING -DUSE_GCOV_FLUSH
# Alternate flags
# PROFILE_CFLAGS=-g -O0 --coverage -DWE_ARE_PROFILING -DUSE_GCOV_FLUSH


# Uncomment the next lines to compile Vim with the address sanitizer (asan) and
# with the undefined sanitizer.  Works with gcc.
# You should also use -DEXITFREE to avoid false reports.
# May make Vim twice as slow.  Errors are reported on stderr.
# More at: https://code.google.com/p/address-sanitizer/
# Useful environment variables:
# $ export ASAN_OPTIONS="print_stacktrace=1 log_path=asan"
# $ export LSAN_OPTIONS="suppressions=`pwd`/testdir/lsan-suppress.txt"
# When running tests output can be found in testdir/asan.*
#SANITIZER_CFLAGS = -g -O0 -fsanitize-recover=all \
#		   -fsanitize=address -fsanitize=undefined \
#		   -fno-omit-frame-pointer

# Similarly when compiling with clang and using ubsan.
# $ export UBSAN_OPTIONS="print_stacktrace=1 log_path=ubsan"
# $ export LSAN_OPTIONS="suppressions=`pwd`/testdir/lsan-suppress.txt"
# When running tests output can be found in testdir/ubsan.*
#SANITIZER_CFLAGS = -g -O0  -fsanitize-recover=all -fsanitize=address -fsanitize=undefined -fno-omit-frame-pointer

SANITIZER_LIBS = $(SANITIZER_CFLAGS)

# MEMORY LEAK DETECTION
# Requires installing the ccmalloc library.
# Configuration is in the .ccmalloc or ~/.ccmalloc file.
# Doesn't work very well, since memory linked to from global variables
# (in libraries) is also marked as leaked memory.
#LEAK_CFLAGS = -DEXITFREE
#LEAK_LIBS = -lccmalloc

# Uncomment this line to have Vim call abort() when an internal error is
# detected.  Useful when using a tool to find errors.
#ABORT_CFLAGS = -DABORT_ON_INTERNAL_ERROR

####################################################
###  Specific systems, check if yours is listed  ### {{{
####################################################

### Uncomment things here only if the values chosen by configure are wrong.
### It's better to adjust configure.ac and "make autoconf", if you can!
### Then send the required changes to configure.ac to the bugs list.

### (1) BSD/OS 2.0.1, 2.1 or 3.0 using shared libraries
###
#CC = shlicc2
#CFLAGS = -O2 -g -m486 -Wall -Wshadow -Wmissing-prototypes -fno-builtin

### (2) HP-UX with a non-ANSI cc, use the c89 ANSI compiler
###	The first probably works on all systems
###	The second should work a bit better on newer systems
###	The third should work a bit better on HPUX 11.11
###	Information provided by: Richard Allen <ra@rhi.hi.is>
#CC = c89 -D_HPUX_SOURCE
#CC = c89 -O +Onolimit +ESlit -D_HPUX_SOURCE
#CC = c89 -O +Onolimit +ESlit +e -D_HPUX_SOURCE

### (2) For HP-UX: 9.04 cpp default macro definition table of 128000 bytes
###	is too small to compile many routines.	It produces too much defining
###	and no space errors.
###	Uncomment the following to specify a larger macro definition table.
#CFLAGS = -Wp,-H256000

### (2) For HP-UX 10.20 using the HP cc, with X11R6 and Motif 1.2, with
###	libraries in /usr/lib instead of /lib (avoiding transition links).
###	Information provided by: David Green
#XROOT = /usr
#CONF_OPT_X = --x-include=$(XROOT)/include/X11R6 --x-libraries=$(XROOT)/lib/X11R6
#GUI_INC_LOC = -I/usr/include/Motif1.2
#GUI_LIB_LOC = -L/usr/lib/Motif1.2_R6

### (5) AIX 4.1.4 with cc
#CFLAGS = -O -qmaxmem=8192

###     AIX with c89 (Walter Briscoe)
#CC = c89
#CPPFLAGS = -D_ALL_SOURCE

###     AIX 4.3.3.12 with xic 3.6.6 (David R. Favor)
#       needed to avoid a problem where strings.h gets included
#CFLAGS = -qsrcmsg -O2 -qmaxmem=8192 -D__STR31__

### (7) Solaris 2.4/2.5 with Centerline compiler
#CC = clcc
#X_LIBS_DIR = -L/usr/openwin/lib -R/usr/openwin/lib
#CFLAGS = -O

### Solaris 2.3 with X11 and specific cc
#CC=/opt/SUNWspro/bin/cc -O -Xa -v -R/usr/openwin/lib

### Solaris with /usr/ucb/cc (it is rejected by autoconf as "cc")
#CC	    = /usr/ucb/cc
#EXTRA_LIBS = -R/usr/ucblib

### Solaris with Forte Developer and NetBeans.
# The Xpm library is available from http://koala.ilog.fr/ftp/pub/xpm.
#CC		= cc
#XPM_DIR		= /usr/local/xpm/xpm-3.4k-solaris
#XPM_LIB		= -L$(XPM_DIR)/lib -R$(XPM_DIR)/lib -lXpm
#XPM_IPATH	= -I$(XPM_DIR)/include
#EXTRA_LIBS	= $(XPM_LIB)
#EXTRA_IPATHS	= $(XPM_IPATH)
#EXTRA_DEFS	= -xCC -DHAVE_X11_XPM_H

### (R) for Solaris 2.5 (or 2.5.1) with gcc > 2.5.6 you might need this:
#LDFLAGS = -lw -ldl -lXmu
#GUI_LIB_LOC = -L/usr/local/lib

### (8) Unisys 6035 (Glauber Ribeiro)
#EXTRA_LIBS = -lnsl -lsocket -lgen

### When builtin functions cause problems with gcc (for Sun 4.1.x)
#CFLAGS = -O2 -Wall -traditional -Wno-implicit

### Apollo DOMAIN (with SYSTYPE = bsd4.3) (TESTED for version 3.0)
#EXTRA_DEFS = -DDOMAIN
#CFLAGS= -O -A systype,bsd4.3

### Coherent 4.2.10 on Intel 386 platform
#EXTRA_DEFS = -Dvoid=int
#EXTRA_LIBS = -lterm -lsocket

### SCO 3.2, with different library name for terminfo
#EXTRA_LIBS = -ltinfo

### UTS2 for Amdahl UTS 2.1.x
#EXTRA_DEFS = -DUTS2
#EXTRA_LIBS = -lsocket

### UTS4 for Amdahl UTS 4.x
#EXTRA_DEFS = -DUTS4 -Xa

### USL for Unix Systems Laboratories (SYSV 4.2)
#EXTRA_DEFS = -DUSL

### (6)  A/UX 3.1.1 with gcc (Jim Jagielski)
#CC= gcc -D_POSIX_SOURCE
#CFLAGS= -O2
#EXTRA_LIBS = -lposix -lbsd -ltermcap -lX11

### (A)  Some versions of SCO Open Server 5 (Jan Christiaan van Winkel)
###	 Also use the CONF_TERM_LIB below!
#EXTRA_LIBS = -lgen

### (D)  QNX (by G.F. Desrochers)
#CFLAGS = -g -O -mf -4

### (F)  QNX (by John Oleynick)
# 1. If you don't have an X server: Comment out CONF_OPT_GUI and uncomment
#    CONF_OPT_X = --without-x.
# 2. make config
# 3. edit auto/config.mk and remove -ldir and -ltermcap from LIBS.  It doesn't
#	have -ldir (does config find it somewhere?) and -ltermcap has at
#	least one problem so I use termlib.o instead.  The problem with
#	termcap is that it segfaults if you call it with the name of
#	a non-existent terminal type.
# 4. edit auto/config.h and add #define USE_TMPNAM
# 5. add termlib.o to OBJ
# 6. make

### (H)  for Data general DG/UX 5.4.2 and 5.4R3.10 (Jonas J. Schlein)
#EXTRA_LIBS = -lgen

### (I) SINIX-N 5.42 or 5.43 RM400 R4000 (also SINIX-Y and SINIX-Z)
#EXTRA_LIBS = -lgen -lnsl
###   For SINIX-Y this is needed for the right prototype of gettimeofday()
#EXTRA_DEFS = -D_XPG_IV

### (I) Reliant-Unix (aka SINIX) 5.44 with standard cc
#	Use both "-F O3" lines for optimization or the "-g" line for debugging
#EXTRA_LIBS = -lgen -lsocket -lnsl -lSM -lICE
#CFLAGS = -F O3 -DSINIXN
#LDFLAGS = -F O3
#CFLAGS = -g -DSINIXN

### (P)  SCO 3.2.42, with different termcap names for some useful keys DJB
#EXTRA_DEFS = -DSCOKEYS -DNETTERM_MOUSE -DDEC_MOUSE -DXTERM_MOUSE -DHAVE_GETTIMEOFDAY
#EXTRA_LIBS = -lsocket -ltermcap -lmalloc -lc_s

### (P)  SuperUX 6.2 on NEC SX-4 (Lennart Schultz)
#GUI_INC_LOC = -I/usr/include
#GUI_LIB_LOC = -L/usr/lib
#EXTRA_LIBS = -lgen

### (Q) UNIXSVR 4.2MP on NEC UP4800 (Lennart Schultz)
#GUI_INC_LOC = -I/usr/necccs/include
#GUI_LIB_LOC = -L/usr/necccs/lib/X11R6
#XROOT = /usr/necccs
#CONF_OPT_X = --x-include=$(XROOT)/include --x-libraries=$(XROOT)/lib/X11R6
#EXTRA_LIBS = -lsocket -lgen

### (C)  On SCO Unix v3.2.5 (and probably other versions) the termcap library,
###	 which is found by configure, doesn't work correctly.  Symptom is the
###	 error message "Termcap entry too long".  Uncomment the next line.
###	 On AIX 4.2.1 (and other versions probably), libtermcap is reported
###	 not to display properly.
### after changing this, you need to do "make reconfig".
#CONF_TERM_LIB = --with-tlib=curses

### (E)  If you want to use termlib library instead of the automatically found
###	 one.  After changing this, you need to do "make reconfig".
#CONF_TERM_LIB = --with-tlib=termlib

### (a)  ESIX V4.2 (Reinhard Wobst)
#EXTRA_LIBS = -lnsl -lsocket -lgen -lXIM -lXmu -lXext

### (c)  Tandem/NSK (Matthew Woehlke)
#EXTRA_LIBS = -lfloss

### If you want to use ncurses library instead of the automatically found one
### after changing this, you need to do "make reconfig".
#CONF_TERM_LIB = --with-tlib=ncurses

### For GCC on MS-Windows, the ".exe" suffix will be added.
#EXEEXT = .exe
#LNKEXT = .exe

### (O)  For LynxOS 2.5.0, tested on PC.
#EXTRA_LIBS = -lXext -lSM -lICE -lbsd
###	 For LynxOS 3.0.1, tested on PPC
#EXTRA_LIBS= -lXext -lSM -lICE -lnetinet -lXmu -liberty -lX11
###	 For LynxOS 3.1.0, tested on PC
#EXTRA_LIBS= -lXext -lSM -lICE -lnetinet -lXmu


### (V)  For CX/UX 6.2	(on Harris/Concurrent NightHawk 4800, 5800). Remove
###	 -Qtarget if only in a 5800 environment.  (Kipp E. Howard)
#CFLAGS = -O -Qtarget=m88110compat
#EXTRA_LIBS = -lgen

# The value of QUOTESED comes from auto/config.mk.
# Uncomment the next line to use the default value.
# QUOTESED = sed -e 's/[\\"]/\\&/g' -e 's/\\"/"/' -e 's/\\";$$/";/' -e 's/  */ /g'

##################### end of system specific lines ################### }}}

### Names of the programs and targets  {{{1
VIMTARGET	= $(VIMNAME)$(EXEEXT)
EXTARGET	= $(EXNAME)$(LNKEXT)
VIEWTARGET	= $(VIEWNAME)$(LNKEXT)
GVIMNAME	= g$(VIMNAME)
GVIMTARGET	= $(GVIMNAME)$(LNKEXT)
GVIEWNAME	= g$(VIEWNAME)
GVIEWTARGET	= $(GVIEWNAME)$(LNKEXT)
RVIMNAME	= r$(VIMNAME)
RVIMTARGET	= $(RVIMNAME)$(LNKEXT)
RVIEWNAME	= r$(VIEWNAME)
RVIEWTARGET	= $(RVIEWNAME)$(LNKEXT)
RGVIMNAME	= r$(GVIMNAME)
RGVIMTARGET	= $(RGVIMNAME)$(LNKEXT)
RGVIEWNAME	= r$(GVIEWNAME)
RGVIEWTARGET	= $(RGVIEWNAME)$(LNKEXT)
VIMDIFFNAME	= $(VIMNAME)diff
GVIMDIFFNAME	= g$(VIMDIFFNAME)
VIMDIFFTARGET	= $(VIMDIFFNAME)$(LNKEXT)
GVIMDIFFTARGET	= $(GVIMDIFFNAME)$(LNKEXT)
EVIMNAME	= e$(VIMNAME)
EVIMTARGET	= $(EVIMNAME)$(LNKEXT)
EVIEWNAME	= e$(VIEWNAME)
EVIEWTARGET	= $(EVIEWNAME)$(LNKEXT)

### Names of the tools that are also made  {{{1
TOOLS = xxd/xxd$(EXEEXT)

### Installation directories.  The defaults come from configure. {{{1
#
### prefix	the top directory for the data (default "/usr/local")
#
# Uncomment the next line to install Vim in your home directory.
#prefix = $(HOME)

### exec_prefix	is the top directory for the executable (default $(prefix))
#
# Uncomment the next line to install the Vim executable in "/usr/machine/bin"
#exec_prefix = /usr/machine

### BINDIR	dir for the executable	 (default "$(exec_prefix)/bin")
### MANDIR	dir for the manual pages (default "$(prefix)/man")
### DATADIR	dir for the other files  (default "$(prefix)/lib" or
#						  "$(prefix)/share")
# They may be different when using different architectures for the
# executable and a common directory for the other files.
#
# Uncomment the next line to install Vim in "/usr/bin"
#BINDIR   = /usr/bin
# Uncomment the next line to install Vim manuals in "/usr/share/man/man1"
#MANDIR   = /usr/share/man
# Uncomment the next line to install Vim help files in "/usr/share/vim"
#DATADIR  = /usr/share

### DESTDIR	root of the installation tree.  This is prepended to the other
#		directories.  This directory must exist.
#DESTDIR  = ~/pkg/vim

### Directory of the man pages
MAN1DIR = /man1

### Vim version (adjusted by a script)
VIMMAJOR = 9
VIMMINOR = 0

### Location of Vim files (should not need to be changed, and  {{{1
### some things might not work when they are changed!)
VIMDIR = /vim
VIMRTDIR = /vim$(VIMMAJOR)$(VIMMINOR)
HELPSUBDIR = /doc
COLSUBDIR = /colors
SYNSUBDIR = /syntax
INDSUBDIR = /indent
AUTOSUBDIR = /autoload
IMPORTSUBDIR = /import
PLUGSUBDIR = /plugin
FTPLUGSUBDIR = /ftplugin
LANGSUBDIR = /lang
COMPSUBDIR = /compiler
KMAPSUBDIR = /keymap
MACROSUBDIR = /macros
PACKSUBDIR = /pack
TOOLSSUBDIR = /tools
TUTORSUBDIR = /tutor
SPELLSUBDIR = /spell
PRINTSUBDIR = /print
PODIR = po

### VIMLOC	common root of the Vim files (all versions)
### VIMRTLOC	common root of the runtime Vim files (this version)
### VIMRCLOC	compiled-in location for global [g]vimrc files (all versions)
### VIMRUNTIMEDIR  compiled-in location for runtime files (optional)
### HELPSUBLOC	location for help files
### COLSUBLOC	location for colorscheme files
### SYNSUBLOC	location for syntax files
### INDSUBLOC	location for indent files
### AUTOSUBLOC	location for standard autoload files
### IMPORTSUBLOC location for standard import files
### PLUGSUBLOC	location for standard plugin files
### FTPLUGSUBLOC  location for ftplugin files
### LANGSUBLOC	location for language files
### COMPSUBLOC	location for compiler files
### KMAPSUBLOC	location for keymap files
### MACROSUBLOC	location for macro files
### PACKSUBLOC	location for packages
### TOOLSSUBLOC	location for tools files
### TUTORSUBLOC	location for tutor files
### SPELLSUBLOC	location for spell files
### PRINTSUBLOC	location for PostScript files (prolog, latin1, ..)
### SCRIPTLOC	location for script files (menu.vim, bugreport.vim, ..)
### You can override these if you want to install them somewhere else.
### Edit feature.h for compile-time settings.
VIMLOC		= $(DATADIR)$(VIMDIR)
VIMRTLOC	= $(DATADIR)$(VIMDIR)$(VIMRTDIR)
VIMRCLOC	= $(VIMLOC)
HELPSUBLOC	= $(VIMRTLOC)$(HELPSUBDIR)
COLSUBLOC	= $(VIMRTLOC)$(COLSUBDIR)
SYNSUBLOC	= $(VIMRTLOC)$(SYNSUBDIR)
INDSUBLOC	= $(VIMRTLOC)$(INDSUBDIR)
AUTOSUBLOC	= $(VIMRTLOC)$(AUTOSUBDIR)
IMPORTSUBLOC	= $(VIMRTLOC)$(IMPORTSUBDIR)
PLUGSUBLOC	= $(VIMRTLOC)$(PLUGSUBDIR)
FTPLUGSUBLOC	= $(VIMRTLOC)$(FTPLUGSUBDIR)
LANGSUBLOC	= $(VIMRTLOC)$(LANGSUBDIR)
COMPSUBLOC	= $(VIMRTLOC)$(COMPSUBDIR)
KMAPSUBLOC	= $(VIMRTLOC)$(KMAPSUBDIR)
MACROSUBLOC	= $(VIMRTLOC)$(MACROSUBDIR)
PACKSUBLOC	= $(VIMRTLOC)$(PACKSUBDIR)
TOOLSSUBLOC	= $(VIMRTLOC)$(TOOLSSUBDIR)
TUTORSUBLOC	= $(VIMRTLOC)$(TUTORSUBDIR)
SPELLSUBLOC	= $(VIMRTLOC)$(SPELLSUBDIR)
PRINTSUBLOC	= $(VIMRTLOC)$(PRINTSUBDIR)
SCRIPTLOC	= $(VIMRTLOC)

### Only set VIMRUNTIMEDIR when VIMRTLOC is set to a different location and
### the runtime directory is not below it.
#VIMRUNTIMEDIR = $(VIMRTLOC)

### Name of the defaults/evim/mswin file target.
VIM_DEFAULTS_FILE = $(DESTDIR)$(SCRIPTLOC)/defaults.vim
EVIM_FILE	= $(DESTDIR)$(SCRIPTLOC)/evim.vim
MSWIN_FILE	= $(DESTDIR)$(SCRIPTLOC)/mswin.vim

### Name of the menu file target.
SYS_MENU_FILE	= $(DESTDIR)$(SCRIPTLOC)/menu.vim
SYS_SYNMENU_FILE = $(DESTDIR)$(SCRIPTLOC)/synmenu.vim
SYS_DELMENU_FILE = $(DESTDIR)$(SCRIPTLOC)/delmenu.vim

### Name of the bugreport file target.
SYS_BUGR_FILE	= $(DESTDIR)$(SCRIPTLOC)/bugreport.vim

### Name of the file type detection file target.
SYS_FILETYPE_FILE = $(DESTDIR)$(SCRIPTLOC)/filetype.vim

### Name of the file type detection file target.
SYS_FTOFF_FILE	= $(DESTDIR)$(SCRIPTLOC)/ftoff.vim

### Name of the file type detection script file target.
SYS_SCRIPTS_FILE = $(DESTDIR)$(SCRIPTLOC)/scripts.vim

### Name of the ftplugin-on file target.
SYS_FTPLUGIN_FILE = $(DESTDIR)$(SCRIPTLOC)/ftplugin.vim

### Name of the ftplugin-off file target.
SYS_FTPLUGOF_FILE = $(DESTDIR)$(SCRIPTLOC)/ftplugof.vim

### Name of the indent-on file target.
SYS_INDENT_FILE = $(DESTDIR)$(SCRIPTLOC)/indent.vim

### Name of the indent-off file target.
SYS_INDOFF_FILE = $(DESTDIR)$(SCRIPTLOC)/indoff.vim

### Name of the option window script file target.
SYS_OPTWIN_FILE = $(DESTDIR)$(SCRIPTLOC)/optwin.vim

# Program to install the program in the target directory.  Could also be "mv".
INSTALL_PROG	= cp

# Program to install the data in the target directory.	Cannot be "mv"!
INSTALL_DATA	= cp
INSTALL_DATA_R	= cp -r

### Program to run on installed binary.  Use the second one to disable strip.
#STRIP = strip
#STRIP = /bin/true

### Permissions for binaries  {{{1
BINMOD = 755

### Permissions for man page
MANMOD = 644

### Permissions for help files
HELPMOD = 644

### Permissions for Perl and shell scripts
SCRIPTMOD = 755

### Permission for Vim script files (menu.vim, bugreport.vim, ..)
VIMSCRIPTMOD = 644

### Permissions for all directories that are created
DIRMOD = 755

### Permissions for all other files that are created
FILEMOD = 644

# Where to copy the man and help files from
HELPSOURCE = ../runtime/doc

# Where to copy the script files from (menu, bugreport)
SCRIPTSOURCE = ../runtime

# Where to copy the colorscheme files from
COLSOURCE = ../runtime/colors

# Where to copy the syntax files from
SYNSOURCE = ../runtime/syntax

# Where to copy the indent files from
INDSOURCE = ../runtime/indent

# Where to copy the standard plugin files from
AUTOSOURCE = ../runtime/autoload

# Where to copy the standard import files from
IMPORTSOURCE = ../runtime/import

# Where to copy the standard plugin files from
PLUGSOURCE = ../runtime/plugin

# Where to copy the ftplugin files from
FTPLUGSOURCE = ../runtime/ftplugin

# Where to copy the macro files from
MACROSOURCE = ../runtime/macros

# Where to copy the package files from
PACKSOURCE = ../runtime/pack

# Where to copy the tools files from
TOOLSSOURCE = ../runtime/tools

# Where to copy the tutor files from
TUTORSOURCE = ../runtime/tutor

# Where to copy the spell files from
SPELLSOURCE = ../runtime/spell

# Where to look for language specific files
LANGSOURCE = ../runtime/lang

# Where to look for compiler files
COMPSOURCE = ../runtime/compiler

# Where to look for keymap files
KMAPSOURCE = ../runtime/keymap

# Where to look for print resource files
PRINTSOURCE = ../runtime/print

# If you are using Linux, you might want to use this to make vim the
# default vi editor, it will create a link from vi to Vim when doing
# "make install".  An existing file will be overwritten!
# When not using it, some make programs can't handle an undefined $(LINKIT).
#LINKIT = ln -f -s $(DEST_BIN)/$(VIMTARGET) $(DESTDIR)/usr/bin/vi
LINKIT = @echo >/dev/null

###
### GRAPHICAL USER INTERFACE (GUI).  {{{1
### 'configure --enable-gui' can enable one of these for you if you did set
### a corresponding CONF_OPT_GUI above and have X11.
### Override configures choice by uncommenting all the following lines.
### As they are, the GUI is disabled.  Replace "NONE" with "MOTIF"
### for enabling the Motif GUI.
#GUI_SRC	= $(NONE_SRC)
#GUI_OBJ	= $(NONE_OBJ)
#GUI_DEFS	= $(NONE_DEFS)
#GUI_IPATH	= $(NONE_IPATH)
#GUI_LIBS_DIR	= $(NONE_LIBS_DIR)
#GUI_LIBS1	= $(NONE_LIBS1)
#GUI_LIBS2	= $(NONE_LIBS2)
#GUI_INSTALL    = $(NONE_INSTALL)
#GUI_TARGETS	= $(NONE_TARGETS)
#GUI_MAN_TARGETS= $(NONE_MAN_TARGETS)
#GUI_TESTTARGET = $(NONE_TESTTARGET)
#GUI_BUNDLE	= $(NONE_BUNDLE)

# Without a GUI install the normal way.
NONE_INSTALL = install_normal

### GTK GUI
GTK_SRC		= gui.c gui_gtk.c gui_gtk_x11.c gui_gtk_f.c \
			gui_beval.c $(GRESOURCE_SRC)
GTK_OBJ		= objects/gui.o objects/gui_gtk.o objects/gui_gtk_x11.o \
			objects/gui_gtk_f.o \
			objects/gui_beval.o $(GRESOURCE_OBJ)
GTK_DEFS	= -DFEAT_GUI_GTK $(NARROW_PROTO)
GTK_IPATH	= $(GUI_INC_LOC)
GTK_LIBS_DIR	= $(GUI_LIB_LOC)
GTK_LIBS1	=
GTK_LIBS2	= $(GTK_LIBNAME)
GTK_INSTALL     = install_normal install_gui_extra
GTK_TARGETS	= installglinks
GTK_MAN_TARGETS = yes
GTK_TESTTARGET  = gui
GTK_BUNDLE	=

### Motif GUI
MOTIF_SRC	= gui.c gui_motif.c gui_x11.c gui_beval.c \
			gui_xmdlg.c gui_xmebw.c
MOTIF_OBJ	= objects/gui.o objects/gui_motif.o objects/gui_x11.o \
			objects/gui_beval.o \
			objects/gui_xmdlg.o objects/gui_xmebw.o
MOTIF_DEFS	= -DFEAT_GUI_MOTIF $(NARROW_PROTO)
MOTIF_IPATH	= $(GUI_INC_LOC)
MOTIF_LIBS_DIR	= $(GUI_LIB_LOC)
MOTIF_LIBS1	=
MOTIF_LIBS2	= $(MOTIF_LIBNAME) -lXt
MOTIF_INSTALL   = install_normal install_gui_extra
MOTIF_TARGETS	= installglinks
MOTIF_MAN_TARGETS = yes
MOTIF_TESTTARGET = gui
MOTIF_BUNDLE	=

### (J)  Sun OpenWindows 3.2 (SunOS 4.1.x) or earlier that produce these ld
#	 errors:  ld: Undefined symbol
#		      _get_wmShellWidgetClass
#		      _get_applicationShellWidgetClass
# then you need to get patches 100512-02 and 100573-03 from Sun.  In the
# meantime, uncomment the following GUI_X_LIBS definition as a workaround:
#GUI_X_LIBS = -Bstatic -lXmu -Bdynamic -lXext
# If you also get cos, sin etc. as undefined symbols, try uncommenting this
# too:
#EXTRA_LIBS = /usr/openwin/lib/libXmu.sa -lm

# PHOTON GUI
PHOTONGUI_SRC	= gui.c gui_photon.c
PHOTONGUI_OBJ	= objects/gui.o objects/gui_photon.o
PHOTONGUI_DEFS	= -DFEAT_GUI_PHOTON
PHOTONGUI_IPATH	=
PHOTONGUI_LIBS_DIR =
PHOTONGUI_LIBS1	= -lph -lphexlib
PHOTONGUI_LIBS2	=
PHOTONGUI_INSTALL = install_normal install_gui_extra
PHOTONGUI_TARGETS = installglinks
PHOTONGUI_MAN_TARGETS = yes
PHOTONGUI_TESTTARGET = gui
PHOTONGUI_BUNDLE =

### Haiku GUI
HAIKUGUI_SRC	= gui.c gui_haiku.cc
HAIKUGUI_OBJ	= objects/gui.o objects/gui_haiku.o
HAIKUGUI_DEFS	= -DFEAT_GUI_HAIKU
HAIKUGUI_IPATH	=
HAIKUGUI_LIBS_DIR =
HAIKUGUI_LIBS1	= -lbe -lroot -ltracker -ltranslation -lsupc++ -lstdc++
HAIKUGUI_LIBS2	=
HAIKUGUI_INSTALL = install_normal install_haiku_extra
HAIKUGUI_TARGETS	= installglinks_haiku
HAIKUGUI_MAN_TARGETS =
HAIKUGUI_TESTTARGET = gui
HAIKUGUI_BUNDLE =

# MACVIM GUI
MACVIMGUI_SRC	= gui.c gui_beval.c MacVim/gui_macvim.m MacVim/MMBackend.m \
		  MacVim/MacVim.m
MACVIMGUI_OBJ	= objects/gui.o objects/gui_beval.o \
		  objects/gui_macvim.o objects/MMBackend.o objects/MacVim.o
MACVIMGUI_DEFS	= -DFEAT_GUI_MACVIM -Wall -Wno-unknown-pragmas -pipe
MACVIMGUI_IPATH	=
MACVIMGUI_LIBS_DIR =
MACVIMGUI_LIBS1	=
MACVIMGUI_LIBS2	=
MACVIMGUI_INSTALL = install_normal
MACVIMGUI_TARGETS =
MACVIMGUI_MAN_TARGETS =
MACVIMGUI_TESTTARGET = gui
MACVIMGUI_BUNDLE = macvim
MACVIMGUI_TESTARG = VIMPROG=../$(RELEASEDIR)/MacVim.app/Contents/MacOS/$(VIMTARGET)

# All GUI files
ALL_GUI_SRC  = gui.c gui_gtk.c gui_gtk_f.c gui_motif.c gui_xmdlg.c gui_xmebw.c gui_gtk_x11.c gui_x11.c gui_haiku.cc
ALL_GUI_PRO  = gui.pro gui_gtk.pro gui_motif.pro gui_xmdlg.pro gui_gtk_x11.pro gui_x11.pro gui_w32.pro gui_photon.pro

ALL_GUI_SRC  += MacVim/gui_macvim.m MacVim/MMBackend.m MacVim/MacVim.m

# }}}

TERM_DEPS = \
	libvterm/include/vterm.h \
	libvterm/include/vterm_keycodes.h \
	libvterm/src/rect.h \
	libvterm/src/utf8.h \
	libvterm/src/vterm_internal.h

TERM_SRC = libvterm/src/*.c

XDIFF_SRC = \
	xdiff/xdiffi.c \
	xdiff/xemit.c \
	xdiff/xprepare.c \
	xdiff/xutils.c \
	xdiff/xhistogram.c \
	xdiff/xpatience.c \

XDIFF_OBJS = \
	objects/xdiffi.o \
	objects/xemit.o \
	objects/xprepare.o \
	objects/xutils.o \
	objects/xhistogram.o \
	objects/xpatience.o \

XDIFF_INCL = \
	xdiff/xdiff.h \
	xdiff/xdiffi.h \
	xdiff/xemit.h \
	xdiff/xinclude.h \
	xdiff/xmacros.h \
	xdiff/xprepare.h \
	xdiff/xtypes.h \
	xdiff/xutils.h \

### Command to create dependencies based on #include "..."
### prototype headers are ignored due to -DPROTO, system
### headers #include <...> are ignored if we use the -MM option, as
### e.g. provided by gcc-cpp.
### Include FEAT_GUI to get dependency on gui.h
### Need to change "-I /<path>" to "-isystem /<path>" for GCC 3.x.
CPP_DEPEND = $(CC) -I$(srcdir) -M$(CPP_MM) \
		`echo "$(DEPEND_CFLAGS)" $(DEPEND_CFLAGS_FILTER)`

# flags for cproto
#     This is for cproto 3 patchlevel 8 or below
#     __inline, __attribute__ and __extension__ are not recognized by cproto
#     G_IMPLEMENT_INLINES is to avoid functions defined in glib/gutils.h.
#NO_ATTR = -D__inline= -D__inline__= -DG_IMPLEMENT_INLINES \
#	  -D"__attribute__\\(x\\)=" -D"__asm__\\(x\\)=" \
#	  -D__extension__= -D__restrict="" \
#	  -D__gnuc_va_list=char -D__builtin_va_list=char
#
#     This is for cproto 3 patchlevel 9 or above (currently 4.6, 4.7g)
#     __inline and __attribute__ are now recognized by cproto
#     __attribute() is not recognized and used in X11/Intrinsic.h
#     -D"foo()=" is not supported by all compilers so do not use it
NO_ATTR = -D"__attribute\\(x\\)="
#
# Use this for cproto 3 patchlevel 6 or below (use "cproto -V" to check):
# PROTO_FLAGS = -f4 -d -E"$(CPP)" $(NO_ATTR)
#
# Use this for cproto 3 patchlevel 7 or above (use "cproto -V" to check):
PROTO_FLAGS = -d -E"$(CPP)" $(NO_ATTR)


################################################
##   no changes required below this line      ##
################################################

SHELL = /bin/sh

# We would normally use "mkdir -p" but it doesn't work properly everywhere.
# Using AC_PROG_MKDIR_P in configure.ac has a problem with the "auto"
# directory.  Always use the install-sh script, it's slower but reliable.
MKDIR_P = $(SHELL) install-sh -c -d

.SUFFIXES:
.SUFFIXES: .c .o .pro

VTERM_CFLAGS = -Ilibvterm/include

PRE_DEFS = -Iproto $(DEFS) $(GUI_DEFS) $(GUI_IPATH) $(CPPFLAGS) $(EXTRA_IPATHS)
POST_DEFS = $(X_CFLAGS) $(MZSCHEME_CFLAGS) $(EXTRA_DEFS)

ALL_CFLAGS = $(PRE_DEFS) $(CFLAGS) $(PROFILE_CFLAGS) $(SANITIZER_CFLAGS) $(LEAK_CFLAGS) $(ABORT_CFLAGS) $(POST_DEFS)

ALL_IF_CFLAGS = $(LUA_CFLAGS) $(PERL_CFLAGS) $(PYTHON_CFLAGS) $(PYTHON3_CFLAGS) $(RUBY_CFLAGS) $(TCL_CFLAGS)
ALL_IF_CFLAGS_EXTRA = $(LUA_CFLAGS_EXTRA) $(PERL_CFLAGS_EXTRA) $(PYTHON_CFLAGS_EXTRA) $(PYTHON3_CFLAGS_EXTRA) $(RUBY_CFLAGS_EXTRA) $(TCL_CFLAGS_EXTRA)

# Exclude $CFLAGS for osdef.sh, for Mac 10.4 some flags don't work together
# with "-E".
OSDEF_CFLAGS = $(PRE_DEFS) $(POST_DEFS)

LINT_CFLAGS = -DLINT -I. $(PRE_DEFS) $(POST_DEFS) $(ALL_IF_CFLAGS) $(VTERM_CFLAGS) \
	      -Dinline= -D__extension__= -Dalloca=alloca

LINT_EXTRA = -D"__attribute__(x)="

DEPEND_CFLAGS = -DPROTO -DDEPEND -DFEAT_GUI $(LINT_CFLAGS)

# Note: MZSCHEME_LIBS must come before LIBS, because LIBS adds -lm which is
# needed by racket.
ALL_LIB_DIRS = $(GUI_LIBS_DIR) $(X_LIBS_DIR)
ALL_LIBS = \
	   $(GUI_LIBS1) \
	   $(GUI_X_LIBS) \
	   $(GUI_LIBS2) \
	   $(X_PRE_LIBS) \
	   $(X_LIBS) \
	   $(X_EXTRA_LIBS) \
	   $(MZSCHEME_LIBS) \
	   $(LIBS) \
	   $(EXTRA_LIBS) \
	   $(LUA_LIBS) \
	   $(PERL_LIBS) \
	   $(PYTHON_LIBS) \
	   $(PYTHON3_LIBS) \
	   $(TCL_LIBS) \
	   $(RUBY_LIBS) \
	   $(PROFILE_LIBS) \
	   $(SANITIZER_LIBS) \
	   $(LEAK_LIBS)

# abbreviations
DEST_BIN = $(DESTDIR)$(BINDIR)
DEST_VIM = $(DESTDIR)$(VIMLOC)
DEST_RT = $(DESTDIR)$(VIMRTLOC)
DEST_HELP = $(DESTDIR)$(HELPSUBLOC)
DEST_COL = $(DESTDIR)$(COLSUBLOC)
DEST_SYN = $(DESTDIR)$(SYNSUBLOC)
DEST_IND = $(DESTDIR)$(INDSUBLOC)
DEST_AUTO = $(DESTDIR)$(AUTOSUBLOC)
DEST_IMPORT = $(DESTDIR)$(IMPORTSUBLOC)
DEST_PLUG = $(DESTDIR)$(PLUGSUBLOC)
DEST_FTP = $(DESTDIR)$(FTPLUGSUBLOC)
DEST_LANG = $(DESTDIR)$(LANGSUBLOC)
DEST_COMP = $(DESTDIR)$(COMPSUBLOC)
DEST_KMAP = $(DESTDIR)$(KMAPSUBLOC)
DEST_MACRO = $(DESTDIR)$(MACROSUBLOC)
DEST_PACK = $(DESTDIR)$(PACKSUBLOC)
DEST_TOOLS = $(DESTDIR)$(TOOLSSUBLOC)
DEST_TUTOR = $(DESTDIR)$(TUTORSUBLOC)
DEST_SPELL = $(DESTDIR)$(SPELLSUBLOC)
DEST_SCRIPT = $(DESTDIR)$(SCRIPTLOC)
DEST_PRINT = $(DESTDIR)$(PRINTSUBLOC)
DEST_MAN_TOP = $(DESTDIR)$(MANDIR)

# We assume that the ".../man/xx/man1/" directory is for latin1 manual pages.
# Some systems use UTF-8, but these should find the ".../man/xx.UTF-8/man1/"
# directory first.
# FreeBSD uses ".../man/xx.ISO8859-1/man1" for latin1, use that one too.
DEST_MAN = $(DEST_MAN_TOP)$(MAN1DIR)
DEST_MAN_DA = $(DEST_MAN_TOP)/da$(MAN1DIR)
DEST_MAN_DA_I = $(DEST_MAN_TOP)/da.ISO8859-1$(MAN1DIR)
DEST_MAN_DA_U = $(DEST_MAN_TOP)/da.UTF-8$(MAN1DIR)
DEST_MAN_DE = $(DEST_MAN_TOP)/de$(MAN1DIR)
DEST_MAN_DE_I = $(DEST_MAN_TOP)/de.ISO8859-1$(MAN1DIR)
DEST_MAN_DE_U = $(DEST_MAN_TOP)/de.UTF-8$(MAN1DIR)
DEST_MAN_FR = $(DEST_MAN_TOP)/fr$(MAN1DIR)
DEST_MAN_FR_I = $(DEST_MAN_TOP)/fr.ISO8859-1$(MAN1DIR)
DEST_MAN_FR_U = $(DEST_MAN_TOP)/fr.UTF-8$(MAN1DIR)
DEST_MAN_IT = $(DEST_MAN_TOP)/it$(MAN1DIR)
DEST_MAN_IT_I = $(DEST_MAN_TOP)/it.ISO8859-1$(MAN1DIR)
DEST_MAN_IT_U = $(DEST_MAN_TOP)/it.UTF-8$(MAN1DIR)
DEST_MAN_JA_U = $(DEST_MAN_TOP)/ja$(MAN1DIR)
DEST_MAN_PL = $(DEST_MAN_TOP)/pl$(MAN1DIR)
DEST_MAN_PL_I = $(DEST_MAN_TOP)/pl.ISO8859-2$(MAN1DIR)
DEST_MAN_PL_U = $(DEST_MAN_TOP)/pl.UTF-8$(MAN1DIR)
DEST_MAN_RU = $(DEST_MAN_TOP)/ru.KOI8-R$(MAN1DIR)
DEST_MAN_RU_U = $(DEST_MAN_TOP)/ru.UTF-8$(MAN1DIR)
DEST_MAN_TR = $(DEST_MAN_TOP)/tr$(MAN1DIR)
DEST_MAN_TR_I = $(DEST_MAN_TOP)/tr.ISO8859-9$(MAN1DIR)
DEST_MAN_TR_U = $(DEST_MAN_TOP)/tr.UTF-8$(MAN1DIR)

# stuff common to all systems
include Make_all.mak

# get the list of tests
include testdir/Make_all.mak

#	     BASIC_SRC: files that are always used
#	       GUI_SRC: extra GUI files for current configuration
#	   ALL_GUI_SRC: all GUI files for Unix
#
#		   SRC: files used for current configuration
#	       ALL_SRC: source files used for make depend and make lint

BASIC_SRC = \
	alloc.c \
	arabic.c \
	arglist.c \
	autocmd.c \
	beval.c \
	blob.c \
	blowfish.c \
	buffer.c \
	change.c \
	charset.c \
	cindent.c \
	clientserver.c \
	clipboard.c \
	cmdexpand.c \
	cmdhist.c \
	crypt.c \
	crypt_zip.c \
	debugger.c \
	dict.c \
	diff.c \
	digraph.c \
	drawline.c \
	drawscreen.c \
	edit.c \
	eval.c \
	evalbuffer.c \
	evalfunc.c \
	evalvars.c \
	evalwindow.c \
	ex_cmds.c \
	ex_cmds2.c \
	ex_docmd.c \
	ex_eval.c \
	ex_getln.c \
	fileio.c \
	filepath.c \
	findfile.c \
	float.c \
	fold.c \
	getchar.c \
	gui_xim.c \
	hardcopy.c \
	hashtab.c \
	help.c \
	highlight.c \
	if_cscope.c \
	if_xcmdsrv.c \
	indent.c \
	insexpand.c \
	json.c \
	list.c \
	locale.c \
	logfile.c \
	main.c \
	map.c \
	mark.c \
	match.c \
	mbyte.c \
	memfile.c \
	memline.c \
	menu.c \
	message.c \
	misc1.c \
	misc2.c \
	mouse.c \
	move.c \
	normal.c \
	ops.c \
	option.c \
	optionstr.c \
	os_unix.c \
	auto/pathdef.c \
	popupmenu.c \
	popupwin.c \
	profiler.c \
	pty.c \
	quickfix.c \
	regexp.c \
	register.c \
	screen.c \
	scriptfile.c \
	search.c \
	session.c \
	sha256.c \
	sign.c \
	sound.c \
	spell.c \
	spellfile.c \
	spellsuggest.c \
	strings.c \
	syntax.c \
	tag.c \
	term.c \
	terminal.c \
	testing.c \
	textformat.c \
	textobject.c \
	textprop.c \
	time.c \
	typval.c \
	ui.c \
	undo.c \
	usercmd.c \
	userfunc.c \
	version.c \
	vim9class.c \
	vim9cmds.c \
	vim9compile.c \
	vim9execute.c \
	vim9expr.c \
	vim9instr.c \
	vim9script.c \
	vim9type.c \
	viminfo.c \
	window.c \
	bufwrite.c \
	$(OS_EXTRA_SRC)

SRC =	$(BASIC_SRC) \
	$(GUI_SRC) \
	$(TERM_SRC) \
	$(XDIFF_SRC) \
	$(LUA_SRC) \
	$(MZSCHEME_SRC) \
	$(PERL_SRC) \
	$(PYTHON_SRC) $(PYTHON3_SRC) \
	$(TCL_SRC) \
	$(RUBY_SRC)

EXTRA_SRC = if_lua.c if_mzsch.c auto/if_perl.c if_perlsfio.c \
	    if_python.c if_python3.c if_tcl.c if_ruby.c \
	    gui_beval.c netbeans.c job.c channel.c \
	    $(GRESOURCE_SRC)

# Unittest files
JSON_TEST_SRC = json_test.c
JSON_TEST_TARGET = json_test$(EXEEXT)
KWORD_TEST_SRC = kword_test.c
KWORD_TEST_TARGET = kword_test$(EXEEXT)
MEMFILE_TEST_SRC = memfile_test.c
MEMFILE_TEST_TARGET = memfile_test$(EXEEXT)
MESSAGE_TEST_SRC = message_test.c
MESSAGE_TEST_TARGET = message_test$(EXEEXT)

UNITTEST_SRC = $(JSON_TEST_SRC) $(KWORD_TEST_SRC) $(MEMFILE_TEST_SRC) $(MESSAGE_TEST_SRC)
UNITTEST_TARGETS = $(JSON_TEST_TARGET) $(KWORD_TEST_TARGET) $(MEMFILE_TEST_TARGET) $(MESSAGE_TEST_TARGET)
RUN_UNITTESTS = run_json_test run_kword_test run_memfile_test run_message_test

# All sources, also the ones that are not configured
ALL_LOCAL_SRC = $(BASIC_SRC) $(ALL_GUI_SRC) $(UNITTEST_SRC) $(EXTRA_SRC)
ALL_SRC = $(ALL_LOCAL_SRC) $(TERM_SRC) $(XDIFF_SRC)

# Which files to check with lint.  Select one of these three lines.  ALL_SRC
# checks more, but may not work well for checking a GUI that wasn't configured.
# The perl sources also don't work well with lint.
LINT_SRC = $(BASIC_SRC) $(GUI_SRC) \
	   $(PYTHON_SRC) $(PYTHON3_SRC) $(TCL_SRC) \
	   $(NETBEANS_SRC) $(CHANNEL_SRC) $(TERM_SRC)
#LINT_SRC = $(SRC)
#LINT_SRC = $(ALL_SRC)
#LINT_SRC = $(BASIC_SRC)

OBJ_COMMON = \
	objects/alloc.o \
	objects/arabic.o \
	objects/arglist.o \
	objects/autocmd.o \
	objects/beval.o \
	objects/buffer.o \
	objects/change.o \
	objects/blob.o \
	objects/blowfish.o \
	objects/cindent.o \
	objects/clientserver.o \
	objects/clipboard.o \
	objects/cmdexpand.o \
	objects/cmdhist.o \
	objects/crypt.o \
	objects/crypt_zip.o \
	objects/debugger.o \
	objects/dict.o \
	objects/diff.o \
	objects/digraph.o \
	objects/drawline.o \
	objects/drawscreen.o \
	objects/edit.o \
	objects/eval.o \
	objects/evalbuffer.o \
	objects/evalfunc.o \
	objects/evalvars.o \
	objects/evalwindow.o \
	objects/ex_cmds.o \
	objects/ex_cmds2.o \
	objects/ex_docmd.o \
	objects/ex_eval.o \
	objects/ex_getln.o \
	objects/fileio.o \
	objects/filepath.o \
	objects/findfile.o \
	objects/float.o \
	objects/fold.o \
	objects/getchar.o \
	objects/gui_xim.o \
	objects/hardcopy.o \
	objects/hashtab.o \
	objects/help.o \
	objects/highlight.o \
	objects/if_cscope.o \
	objects/if_xcmdsrv.o \
	objects/indent.o \
	objects/insexpand.o \
	objects/list.o \
	objects/locale.o \
	objects/logfile.o \
	objects/map.o \
	objects/mark.o \
	objects/match.o \
	objects/mbyte.o \
	objects/memline.o \
	objects/menu.o \
	objects/misc1.o \
	objects/misc2.o \
	objects/mouse.o \
	objects/move.o \
	objects/normal.o \
	objects/ops.o \
	objects/option.o \
	objects/optionstr.o \
	objects/os_unix.o \
	objects/pathdef.o \
	objects/popupmenu.o \
	objects/popupwin.o \
	objects/profiler.o \
	objects/pty.o \
	objects/quickfix.o \
	objects/regexp.o \
	objects/register.o \
	objects/screen.o \
	objects/scriptfile.o \
	objects/search.o \
	objects/session.o \
	objects/sha256.o \
	objects/sign.o \
	objects/sound.o \
	objects/spell.o \
	objects/spellfile.o \
	objects/spellsuggest.o \
	objects/strings.o \
	objects/syntax.o \
	objects/tag.o \
	objects/term.o \
	objects/terminal.o \
	objects/testing.o \
	objects/textformat.o \
	objects/textobject.o \
	objects/textprop.o \
	objects/time.o \
	objects/typval.o \
	objects/ui.o \
	objects/undo.o \
	objects/usercmd.o \
	objects/userfunc.o \
	objects/version.o \
	objects/vim9class.o \
	objects/vim9cmds.o \
	objects/vim9compile.o \
	objects/vim9execute.o \
	objects/vim9expr.o \
	objects/vim9instr.o \
	objects/vim9script.o \
	objects/vim9type.o \
	objects/viminfo.o \
	objects/window.o \
	objects/bufwrite.o \
	$(GUI_OBJ) \
	$(TERM_OBJ) \
	$(LUA_OBJ) \
	$(MZSCHEME_OBJ) \
	$(PERL_OBJ) \
	$(PYTHON_OBJ) \
	$(PYTHON3_OBJ) \
	$(TCL_OBJ) \
	$(RUBY_OBJ) \
	$(OS_EXTRA_OBJ) \
	$(NETBEANS_OBJ) \
	$(CHANNEL_OBJ) \
	$(XDIFF_OBJS_USED)

# The files included by tests are not in OBJ_COMMON.
OBJ_MAIN = \
	objects/charset.o \
	objects/json.o \
	objects/main.o \
	objects/memfile.o \
	objects/message.o

OBJ = $(OBJ_COMMON) $(OBJ_MAIN)

OBJ_JSON_TEST = \
	objects/charset.o \
	objects/memfile.o \
	objects/message.o \
	objects/json_test.o

JSON_TEST_OBJ = $(OBJ_COMMON) $(OBJ_JSON_TEST)

OBJ_KWORD_TEST = \
	objects/json.o \
	objects/memfile.o \
	objects/message.o \
	objects/kword_test.o

KWORD_TEST_OBJ = $(OBJ_COMMON) $(OBJ_KWORD_TEST)

OBJ_MEMFILE_TEST = \
	objects/charset.o \
	objects/json.o \
	objects/message.o \
	objects/memfile_test.o

MEMFILE_TEST_OBJ = $(OBJ_COMMON) $(OBJ_MEMFILE_TEST)

OBJ_MESSAGE_TEST = \
	objects/charset.o \
	objects/json.o \
	objects/memfile.o \
	objects/message_test.o

MESSAGE_TEST_OBJ = $(OBJ_COMMON) $(OBJ_MESSAGE_TEST)

ALL_OBJ = $(OBJ_COMMON) \
	  $(OBJ_MAIN) \
	  $(OBJ_JSON_TEST) \
	  $(OBJ_KWORD_TEST) \
	  $(OBJ_MEMFILE_TEST) \
	  $(OBJ_MESSAGE_TEST)


PRO_AUTO = \
	alloc.pro \
	arabic.pro \
	arglist.pro \
	autocmd.pro \
	beval.pro \
	blowfish.pro \
	buffer.pro \
	bufwrite.pro \
	change.pro \
	channel.pro \
	charset.pro \
	cindent.pro \
	clientserver.pro \
	clipboard.pro \
	cmdexpand.pro \
	cmdhist.pro \
	crypt.pro \
	crypt_zip.pro \
	debugger.pro \
	dict.pro \
	diff.pro \
	digraph.pro \
	drawline.pro \
	drawscreen.pro \
	edit.pro \
	eval.pro \
	evalbuffer.pro \
	evalfunc.pro \
	evalvars.pro \
	evalwindow.pro \
	ex_cmds.pro \
	ex_cmds2.pro \
	ex_docmd.pro \
	ex_eval.pro \
	ex_getln.pro \
	fileio.pro \
	filepath.pro \
	findfile.pro \
	float.pro \
	fold.pro \
	getchar.pro \
	gui_xim.pro \
	gui_beval.pro \
	hardcopy.pro \
	hashtab.pro \
	help.pro \
	highlight.pro \
	if_cscope.pro \
	if_lua.pro \
	if_mzsch.pro \
	if_python.pro \
	if_python3.pro \
	if_ruby.pro \
	if_xcmdsrv.pro \
	indent.pro \
	insexpand.pro \
	job.pro \
	json.pro \
	list.pro \
	locale.pro \
	logfile.pro \
	main.pro \
	map.pro \
	mark.pro \
	match.pro \
	mbyte.pro \
	memfile.pro \
	memline.pro \
	menu.pro \
	message.pro \
	misc1.pro \
	misc2.pro \
	mouse.pro \
	move.pro \
	netbeans.pro \
	normal.pro \
	ops.pro \
	option.pro \
	optionstr.pro \
	os_mac_conv.pro \
	os_unix.pro \
	popupmenu.pro \
	popupwin.pro \
	profiler.pro \
	pty.pro \
	quickfix.pro \
	regexp.pro \
	register.pro \
	screen.pro \
	scriptfile.pro \
	search.pro \
	session.pro \
	sha256.pro \
	sign.pro \
	sound.pro \
	spell.pro \
	spellfile.pro \
	spellsuggest.pro \
	strings.pro \
	syntax.pro \
	tag.pro \
	term.pro \
	terminal.pro \
	termlib.pro \
	testing.pro \
	textformat.pro \
	textobject.pro \
	textprop.pro \
	time.pro \
	typval.pro \
	ui.pro \
	undo.pro \
	usercmd.pro \
	userfunc.pro \
	version.pro \
	vim9class.pro \
	vim9cmds.pro \
	vim9compile.pro \
	vim9execute.pro \
	vim9expr.pro \
	vim9instr.pro \
	vim9script.pro \
	vim9type.pro \
	viminfo.pro \
	window.pro \
	$(ALL_GUI_PRO) \
	$(TCL_PRO)

PRO_MANUAL = os_amiga.pro os_win32.pro \
	os_mswin.pro winclip.pro os_vms.pro $(PERL_PRO)

# Default target is making the executable and tools
all: $(VIMTARGET) $(TOOLS) languages $(GUI_BUNDLE)

tools: $(TOOLS)

# Run configure with all the setting from above.
#
# Note: auto/config.h doesn't depend on configure, because running configure
# doesn't always update auto/config.h.  The timestamp isn't changed if the
# file contents didn't change (to avoid recompiling everything).  Including a
# dependency on auto/config.h would cause running configure each time when
# auto/config.h isn't updated.  The dependency on auto/config.mk should make
# sure configure is run when it's needed.
#
# Remove the config.cache every time, once in a while it causes problems that
# are very hard to figure out.
#
config auto/config.mk: auto/configure config.mk.in config.h.in
	-rm -f auto/config.cache
	if test "X$(MAKECMDGOALS)" != "Xclean" \
		-a "X$(MAKECMDGOALS)" != "Xdistclean" \
		-a "X$(MAKECMDGOALS)" != "Xautoconf" \
		-a "X$(MAKECMDGOALS)" != "Xreconfig"; then \
	    GUI_INC_LOC="$(GUI_INC_LOC)" GUI_LIB_LOC="$(GUI_LIB_LOC)" \
		CC="$(CC)" CPPFLAGS="$(CPPFLAGS)" CFLAGS="$(CFLAGS)" \
		LDFLAGS="$(LDFLAGS)" $(CONF_SHELL) srcdir="$(srcdir)" \
		./configure $(CONF_OPT_GUI) $(CONF_OPT_X) $(CONF_OPT_XSMP) \
		$(CONF_OPT_AUTOSERVE) $(CONF_OPT_DARWIN) $(CONF_OPT_FAIL) \
		$(CONF_OPT_PERL) $(CONF_OPT_PYTHON) $(CONF_OPT_PYTHON3) \
		$(CONF_OPT_TCL) $(CONF_OPT_RUBY) $(CONF_OPT_NLS) \
		$(CONF_OPT_CSCOPE) $(CONF_OPT_MULTIBYTE) $(CONF_OPT_INPUT) \
		$(CONF_OPT_OUTPUT) $(CONF_OPT_GPM) \
		$(CONF_OPT_FEAT) $(CONF_TERM_LIB) \
		$(CONF_OPT_COMPBY) $(CONF_OPT_ACL) $(CONF_OPT_NETBEANS) \
		$(CONF_OPT_CHANNEL) $(CONF_OPT_TERMINAL) \
		$(CONF_ARGS) $(CONF_ARGS1) $(CONF_ARGS2) $(CONF_ARGS3) \
		$(CONF_ARGS4) $(CONF_ARGS5) $(CONF_ARGS6) \
		$(CONF_OPT_MZSCHEME) $(CONF_OPT_PLTHOME) \
		$(CONF_OPT_LUA) $(CONF_OPT_LUA_PREFIX) \
		$(CONF_OPT_SYSMOUSE) $(CONF_OPT_CANBERRA) $(CONF_OPT_SODIUM); \
	fi

# Use "make reconfig" to rerun configure without cached values.
# When config.h changes, most things will be recompiled automatically.
# Invoke $(MAKE) to run config with the empty auto/config.mk.
# Invoke $(MAKE) to build all with the filled auto/config.mk.
reconfig: scratch clean
	$(MAKE) -f Makefile config
	$(MAKE) -f Makefile all

# Run autoconf to produce auto/configure.
# Note:
# - DO NOT RUN autoconf MANUALLY!  It will overwrite ./configure instead of
#   producing auto/configure.
# - autoconf is not run automatically, because a patch usually changes both
#   configure.ac and auto/configure but can't update the timestamps.  People
#   who do not have (the correct version of) autoconf would run into trouble.
#
# Two tricks are required to make autoconf put its output in the "auto" dir:
# - Temporarily move the ./configure script to ./configure.save.  Don't
#   overwrite it, it's probably the result of an aborted autoconf.
# - Use sed to change ./config.log to auto/config.log in the configure script.
# Autoconf 2.5x (2.59 at least) produces a few more files that we need to take
# care of:
# - configure.lineno: has the line numbers replaced with $LINENO.  That
#   improves patches a LOT, thus use it instead (until someone says it doesn't
#   work on some system).
# - autom4te.cache directory is created and not cleaned up.  Delete it.
# - Uses ">config.log" instead of "./config.log".
autoconf:
	if test ! -f configure.save; then mv configure configure.save; fi
	$(AUTOCONF)
	sed -e 's+>config.log+>auto/config.log+' -e 's+\./config.log+auto/config.log+' configure > auto/configure
	chmod 755 auto/configure
	mv -f configure.save configure
	-rm -rf autom4te.cache
	-rm -f auto/config.status auto/config.cache

# Run vim script to generate the Ex command lookup table.
# This only needs to be run when a command name has been added or changed.
# If this fails because you don't have Vim yet, first build and install Vim
# without changes.
# This requires a "vim" executable with the +eval feature.
cmdidxs: ex_cmds.h
	vim --clean -X --not-a-term -S create_cmdidxs.vim -c quit

# Run vim script to generate the normal/visual mode command lookup table.
# This only needs to be run when a new normal/visual mode command has been
# added.
# This requires a "vim" executable with the +eval feature.
# If this fails because you don't have Vim yet:
#   - change nv_cmds[] in nv_cmds.h to add the new normal/visual mode command.
#   - run "make nvcmdidxs" to generate nv_cmdidxs.h
nvcmdidxs: auto/config.mk nv_cmds.h
	$(CC) -I$(srcdir) $(ALL_CFLAGS) create_nvcmdidxs.c -o create_nvcmdidxs
	vim --clean -X --not-a-term -S create_nvcmdidxs.vim -c quit
	-rm -f create_nvcmdidxs

# The normal command to compile a .c file to its .o file.
# Without or with ALL_CFLAGS.
CCC_NF = $(CC) -c -I$(srcdir)
CCC = $(CCC_NF) $(ALL_CFLAGS)


# Link the target for normal use or debugging.
# A shell script is used to try linking without unnecessary libraries.
$(VIMTARGET): auto/config.mk objects $(OBJ) version.c version.h
	$(CCC) version.c -o objects/version.o
	@$(BUILD_DATE_MSG)
	@LINK="$(PURIFY) $(SHRPENV) $(CClink) $(ALL_LIB_DIRS) $(LDFLAGS) \
		-o $(VIMTARGET) $(OBJ) $(ALL_LIBS)" \
		MAKE="$(MAKE)" LINK_AS_NEEDED=$(LINK_AS_NEEDED) \
		sh $(srcdir)/link.sh

xxd/xxd$(EXEEXT): xxd/xxd.c
	cd xxd; CC="$(CC)" CFLAGS="$(CPPFLAGS) $(CFLAGS)" LDFLAGS="$(LDFLAGS)" \
		$(MAKE) -f Makefile

# Build the language specific files if they were unpacked.
# Generate the converted .mo files separately, it's no problem if this fails.
languages:
	@if test -n "$(MAKEMO)" -a -f $(PODIR)/Makefile; then \
		cd $(PODIR); \
		  CC="$(CC)" $(MAKE) prefix=$(DESTDIR)$(prefix); \
	fi
	-@if test -n "$(MAKEMO)" -a -f $(PODIR)/Makefile; then \
		cd $(PODIR); \
		  CC="$(CC)" $(MAKE) prefix=$(DESTDIR)$(prefix) converted; \
	fi

# Update the *.po files for changes in the sources.  Only run manually.
update-po:
	cd $(PODIR); CC="$(CC)" $(MAKE) prefix=$(DESTDIR)$(prefix) update-po

# Generate function prototypes.  This is not needed to compile vim, but if
# you want to use it, cproto is out there on the net somewhere -- Webb
#
# When generating os_amiga.pro and os_win32.pro there will be a
# few include files that can not be found, that's OK.

proto: $(PRO_AUTO) $(PRO_MANUAL)

# Filter out arguments that cproto doesn't support.
# Don't pass "-pthread", "-fwrapv" and similar arguments to cproto, it sees
# them as a list of individual flags.
# The -E"gcc -E" argument must be separate to avoid problems with shell
# quoting.
# Strip -O2, it may cause cproto to write stderr to the file "2".
CPROTO = cproto $(PROTO_FLAGS) -DPROTO \
	 `echo '$(LINT_CFLAGS)' | sed -e 's/ -[a-z-]\+//g' -e 's/ -O[^ ]\+//g'`

### Would be nice if this would work for "normal" make.
### Currently it only works for (Free)BSD make.
#$(PRO_AUTO): $$(*F).c
#	$(CPROTO) -DFEAT_GUI $(*F).c > $@

# Always define FEAT_GUI.  This may generate a few warnings if it's also
# defined in auto/config.h, you can ignore that.
.c.pro:
	$(CPROTO) -DFEAT_GUI $< > proto/$@
	echo "/* vim: set ft=c : */" >> proto/$@

os_amiga.pro: os_amiga.c
	$(CPROTO) -DAMIGA -UHAVE_CONFIG_H -DBPTR=char* $< > proto/$@
	echo "/* vim: set ft=c : */" >> proto/$@

os_win32.pro: os_win32.c
	$(CPROTO) -DWIN32 -UHAVE_CONFIG_H $< > proto/$@
	echo "/* vim: set ft=c : */" >> proto/$@

os_mswin.pro: os_mswin.c
	$(CPROTO) -DWIN32 -UHAVE_CONFIG_H $< > proto/$@
	echo "/* vim: set ft=c : */" >> proto/$@

winclip.pro: winclip.c
	$(CPROTO) -DWIN32 -UHAVE_CONFIG_H $< > proto/$@
	echo "/* vim: set ft=c : */" >> proto/$@

os_vms.pro: os_vms.c
# must use os_vms_conf.h for auto/config.h
	mv auto/config.h auto/config.h.save
	cp os_vms_conf.h auto/config.h
	$(CPROTO) -DVMS -UFEAT_GUI_MOTIF -UFEAT_GUI_GTK $< > proto/$@
	echo "/* vim: set ft=c : */" >> proto/$@
	rm auto/config.h
	mv auto/config.h.save auto/config.h

# if_perl.pro is special: Use the generated if_perl.c for input and remove
# prototypes for local functions.
if_perl.pro: auto/if_perl.c
	$(CPROTO) -DFEAT_GUI auto/if_perl.c | sed "/_VI/d" > proto/$@

gui_gtk_gresources.pro: auto/gui_gtk_gresources.c
	$(CPROTO) -DFEAT_GUI $< > proto/$@
	echo "/* vim: set ft=c : */" >> proto/$@

notags:
	-rm -f tags

# Note: tags is made for the currently configured version.
# You can ignore error messages for missing files.
tags TAGS: notags
	$(TAGPRG) $(TAGS_FILES)

# Make a highlight file for types.  Requires Exuberant ctags and awk
types: types.vim
types.vim: $(TAGS_FILES)
	ctags --c-kinds=gstu -o- $(TAGS_FILES) |\
		awk 'BEGIN{printf("syntax keyword Type\t")}\
			{printf("%s ", $$1)}END{print ""}' > $@
	echo "syn keyword Constant OK FAIL TRUE FALSE MAYBE" >> $@

# TESTING
#
# Execute the test scripts and the unittests.
# Do the scripttests first, so that the summary shows last.
test check: unittests $(TERM_TEST) scripttests

# Execute the test scripts.  Run these after compiling Vim, before installing.
# This doesn't depend on $(VIMTARGET), because that won't work when configure
# wasn't run yet.  Restart make to build it instead.
#
# This will produce a lot of garbage on your screen, including a few error
# messages.  Don't worry about that.
# If everything is alright, the final message will be "ALL DONE".  If not you
# get "TEST FAILURE".
#
scripttests:
	$(MAKE) -f Makefile $(VIMTARGET)
	if test -n "$(MAKEMO)" -a -f $(PODIR)/Makefile; then \
		cd $(PODIR); $(MAKE) -f Makefile check VIM=../$(VIMTARGET); \
	fi
	-if test $(VIMTARGET) != vim -a ! -r vim; then \
		ln -s $(VIMTARGET) vim; \
	fi
	cd testdir; $(MAKE) -f Makefile $(GUI_TESTTARGET) VIMPROG=../$(VIMTARGET) $(GUI_TESTARG) SCRIPTSOURCE=../$(SCRIPTSOURCE)

# Run the tests with the GUI.  Assumes vim/gvim was already built
testgui:
	cd testdir; $(MAKE) -f Makefile $(GUI_TESTTARGET) VIMPROG=../$(VIMTARGET) GUI_FLAG=-g $(GUI_TESTARG) SCRIPTSOURCE=../$(SCRIPTSOURCE)

testtiny:
	cd testdir; $(MAKE) -f Makefile tiny VIMPROG=../$(VIMTARGET) SCRIPTSOURCE=../$(SCRIPTSOURCE)

# Run benchmarks.
benchmark:
	cd testdir; \
		$(MAKE) -f Makefile benchmarkclean; \
		$(MAKE) -f Makefile benchmark VIMPROG=../$(VIMTARGET) SCRIPTSOURCE=../$(SCRIPTSOURCE)

unittesttargets:
	$(MAKE) -f Makefile $(UNITTEST_TARGETS)

# Swap these lines to run individual tests with gvim instead of vim.
VIMTESTTARGET = $(VIMTARGET)
# VIMTESTTARGET = $(GVIMTARGET)

# Execute the unittests one by one.
unittest unittests: $(RUN_UNITTESTS)

run_json_test: $(JSON_TEST_TARGET)
	$(VALGRIND) ./$(JSON_TEST_TARGET) || exit 1; echo $* passed;

run_kword_test: $(KWORD_TEST_TARGET)
	$(VALGRIND) ./$(KWORD_TEST_TARGET) || exit 1; echo $* passed;

run_memfile_test: $(MEMFILE_TEST_TARGET)
	$(VALGRIND) ./$(MEMFILE_TEST_TARGET) || exit 1; echo $* passed;

run_message_test: $(MESSAGE_TEST_TARGET)
	$(VALGRIND) ./$(MESSAGE_TEST_TARGET) || exit 1; echo $* passed;

# Run the libvterm tests.
# This works only on GNU make, not on BSD make.
# Libtool requires "gcc".
test_libvterm:
	@if $(MAKE) --version 2>/dev/null | grep -qs "GNU Make"; then \
	  if test -x "/usr/bin/gcc"; then \
	    cd libvterm; $(MAKE) -f Makefile test CC="$(CC)" CFLAGS="$(CFLAGS)" LDFLAGS="$(LDFLAGS)"; \
	  fi \
	fi

# Run individual OLD style test.
# These do not depend on the executable, compile it when needed.
$(SCRIPTS_TINY):
	cd testdir; rm -f $@.out; $(MAKE) -f Makefile $@.out VIMPROG=../$(VIMTESTTARGET) $(GUI_TESTARG) SCRIPTSOURCE=../$(SCRIPTSOURCE)

# Run individual NEW style test.
# These do not depend on the executable, compile it when needed.
# Set $TEST_FILTER to select what test function to invoke, e.g.:
#	export TEST_FILTER=Test_terminal_wipe_buffer
# A partial match also works:
#	export TEST_FILTER=wipe_buffer
$(NEW_TESTS) test_vim9:
	cd testdir; $(MAKE) $@ VIMPROG=../$(VIMTESTTARGET) $(GUI_TESTARG) SCRIPTSOURCE=../$(SCRIPTSOURCE)

newtests:
	cd testdir; rm -f $@.res test.log messages; $(MAKE) -f Makefile newtestssilent VIMPROG=../$(VIMTESTTARGET) $(GUI_TESTARG) SCRIPTSOURCE=../$(SCRIPTSOURCE)
	@if test -f testdir/test.log; then \
		cat testdir/test.log; \
	fi
	cat testdir/messages

testclean:
	cd testdir; $(MAKE) -f Makefile clean
	if test -d $(PODIR); then \
		cd $(PODIR); $(MAKE) checkclean; \
	fi

# Unittests
# It's build just like Vim to satisfy all dependencies.
$(JSON_TEST_TARGET): auto/config.mk objects $(JSON_TEST_OBJ)
	$(CCC) version.c -o objects/version.o
	@LINK="$(PURIFY) $(SHRPENV) $(CClink) $(ALL_LIB_DIRS) $(LDFLAGS) \
		-o $(JSON_TEST_TARGET) $(JSON_TEST_OBJ) $(ALL_LIBS)" \
		MAKE="$(MAKE)" LINK_AS_NEEDED=$(LINK_AS_NEEDED) \
		sh $(srcdir)/link.sh

$(KWORD_TEST_TARGET): auto/config.mk objects $(KWORD_TEST_OBJ)
	$(CCC) version.c -o objects/version.o
	@LINK="$(PURIFY) $(SHRPENV) $(CClink) $(ALL_LIB_DIRS) $(LDFLAGS) \
		-o $(KWORD_TEST_TARGET) $(KWORD_TEST_OBJ) $(ALL_LIBS)" \
		MAKE="$(MAKE)" LINK_AS_NEEDED=$(LINK_AS_NEEDED) \
		sh $(srcdir)/link.sh

$(MEMFILE_TEST_TARGET): auto/config.mk objects $(MEMFILE_TEST_OBJ)
	$(CCC) version.c -o objects/version.o
	@LINK="$(PURIFY) $(SHRPENV) $(CClink) $(ALL_LIB_DIRS) $(LDFLAGS) \
		-o $(MEMFILE_TEST_TARGET) $(MEMFILE_TEST_OBJ) $(ALL_LIBS)" \
		MAKE="$(MAKE)" LINK_AS_NEEDED=$(LINK_AS_NEEDED) \
		sh $(srcdir)/link.sh

$(MESSAGE_TEST_TARGET): auto/config.mk objects $(MESSAGE_TEST_OBJ)
	$(CCC) version.c -o objects/version.o
	@LINK="$(PURIFY) $(SHRPENV) $(CClink) $(ALL_LIB_DIRS) $(LDFLAGS) \
		-o $(MESSAGE_TEST_TARGET) $(MESSAGE_TEST_OBJ) $(ALL_LIBS)" \
		MAKE="$(MAKE)" LINK_AS_NEEDED=$(LINK_AS_NEEDED) \
		sh $(srcdir)/link.sh

# install targets

install: $(GUI_INSTALL)

install_normal: installvim installtools $(INSTALL_LANGS) install-icons

install_gui_extra: installgtutorbin

installvim: installvimbin installtutorbin \
		installruntime installlinks installmanlinks

#
# Avoid overwriting an existing executable, somebody might be running it and
# overwriting it could cause it to crash.  Deleting it is OK, it won't be
# really deleted until all running processes for it have exited.  It is
# renamed first, in case the deleting doesn't work.
#
# If you want to keep an older version, rename it before running "make
# install".
#
installvimbin: $(VIMTARGET) $(DESTDIR)$(exec_prefix) $(DEST_BIN)
	-if test -f $(DEST_BIN)/$(VIMTARGET); then \
	  mv -f $(DEST_BIN)/$(VIMTARGET) $(DEST_BIN)/$(VIMNAME).rm; \
	  rm -f $(DEST_BIN)/$(VIMNAME).rm; \
	fi
	$(INSTALL_PROG) $(VIMTARGET) $(DEST_BIN)
	$(STRIP) $(DEST_BIN)/$(VIMTARGET)
	chmod $(BINMOD) $(DEST_BIN)/$(VIMTARGET)
# may create a link to the new executable from /usr/bin/vi
	-$(LINKIT)

# Long list of arguments for the shell script that installs the manual pages
# for one language.
INSTALLMANARGS = $(VIMLOC) $(SCRIPTLOC) $(VIMRCLOC) $(HELPSOURCE) $(MANMOD) \
		$(VIMNAME) $(VIMDIFFNAME) $(EVIMNAME)

# Install most of the runtime files
installruntime: installrtbase installmacros installpack installtutor installspell

# Install the help files; first adjust the contents for the final location.
# Also install most of the other runtime files.
installrtbase: $(HELPSOURCE)/vim.1 $(DEST_VIM) $(DEST_RT) \
		$(DEST_HELP) $(DEST_PRINT) $(DEST_COL) \
		$(DEST_SYN) $(DEST_SYN)/shared $(DEST_IND) \
		$(DEST_FTP) $(DEST_AUTO) $(DEST_AUTO)/dist $(DEST_AUTO)/xml \
		$(DEST_IMPORT) $(DEST_IMPORT)/dist \
		$(DEST_PLUG) $(DEST_TUTOR) $(DEST_SPELL) $(DEST_COMP)
	-$(SHELL) ./installman.sh install $(DEST_MAN) "" $(INSTALLMANARGS)
# Generate the help tags with ":helptags" to handle all languages.
# Move the distributed tags file aside and restore it, to avoid it being
# different from the repository.
	cd $(HELPSOURCE); if test -z "$(CROSS_COMPILING)" -a -f tags; then \
		mv -f tags tags.dist; fi
	@echo generating help tags
	-@cd $(HELPSOURCE); if test -z "$(CROSS_COMPILING)"; then \
		$(MAKE) VIMEXE=$(DEST_BIN)/$(VIMTARGET) vimtags; fi
	cd $(HELPSOURCE); \
		files=`ls *.txt tags`; \
		files="$$files `ls *.??x tags-?? 2>/dev/null || true`"; \
		$(INSTALL_DATA) $$files  $(DEST_HELP); \
		cd $(DEST_HELP); \
		chmod $(HELPMOD) $$files
	$(INSTALL_DATA)  $(HELPSOURCE)/*.pl $(DEST_HELP)
	chmod $(SCRIPTMOD) $(DEST_HELP)/*.pl
	cd $(HELPSOURCE); if test -f tags.dist; then mv -f tags.dist tags; fi
# install the menu files
	$(INSTALL_DATA) $(SCRIPTSOURCE)/menu.vim $(SYS_MENU_FILE)
	chmod $(VIMSCRIPTMOD) $(SYS_MENU_FILE)
	$(INSTALL_DATA) $(SCRIPTSOURCE)/synmenu.vim $(SYS_SYNMENU_FILE)
	chmod $(VIMSCRIPTMOD) $(SYS_SYNMENU_FILE)
	$(INSTALL_DATA) $(SCRIPTSOURCE)/delmenu.vim $(SYS_DELMENU_FILE)
	chmod $(VIMSCRIPTMOD) $(SYS_DELMENU_FILE)
# install the defaults/evim/mswin file
	$(INSTALL_DATA) $(SCRIPTSOURCE)/defaults.vim $(VIM_DEFAULTS_FILE)
	chmod $(VIMSCRIPTMOD) $(VIM_DEFAULTS_FILE)
	$(INSTALL_DATA) $(SCRIPTSOURCE)/evim.vim $(EVIM_FILE)
	chmod $(VIMSCRIPTMOD) $(EVIM_FILE)
	$(INSTALL_DATA) $(SCRIPTSOURCE)/mswin.vim $(MSWIN_FILE)
	chmod $(VIMSCRIPTMOD) $(MSWIN_FILE)
# install the bugreport file
	$(INSTALL_DATA) $(SCRIPTSOURCE)/bugreport.vim $(SYS_BUGR_FILE)
	chmod $(VIMSCRIPTMOD) $(SYS_BUGR_FILE)
# install the example vimrc files
	$(INSTALL_DATA) $(SCRIPTSOURCE)/vimrc_example.vim $(DEST_SCRIPT)
	chmod $(VIMSCRIPTMOD) $(DEST_SCRIPT)/vimrc_example.vim
	$(INSTALL_DATA) $(SCRIPTSOURCE)/gvimrc_example.vim $(DEST_SCRIPT)
	chmod $(VIMSCRIPTMOD) $(DEST_SCRIPT)/gvimrc_example.vim
# install the file type detection files
	$(INSTALL_DATA) $(SCRIPTSOURCE)/filetype.vim $(SYS_FILETYPE_FILE)
	chmod $(VIMSCRIPTMOD) $(SYS_FILETYPE_FILE)
	$(INSTALL_DATA) $(SCRIPTSOURCE)/ftoff.vim $(SYS_FTOFF_FILE)
	chmod $(VIMSCRIPTMOD) $(SYS_FTOFF_FILE)
	$(INSTALL_DATA) $(SCRIPTSOURCE)/scripts.vim $(SYS_SCRIPTS_FILE)
	chmod $(VIMSCRIPTMOD) $(SYS_SCRIPTS_FILE)
	$(INSTALL_DATA) $(SCRIPTSOURCE)/ftplugin.vim $(SYS_FTPLUGIN_FILE)
	chmod $(VIMSCRIPTMOD) $(SYS_FTPLUGIN_FILE)
	$(INSTALL_DATA) $(SCRIPTSOURCE)/ftplugof.vim $(SYS_FTPLUGOF_FILE)
	chmod $(VIMSCRIPTMOD) $(SYS_FTPLUGOF_FILE)
	$(INSTALL_DATA) $(SCRIPTSOURCE)/indent.vim $(SYS_INDENT_FILE)
	chmod $(VIMSCRIPTMOD) $(SYS_INDENT_FILE)
	$(INSTALL_DATA) $(SCRIPTSOURCE)/indoff.vim $(SYS_INDOFF_FILE)
	chmod $(VIMSCRIPTMOD) $(SYS_INDOFF_FILE)
	$(INSTALL_DATA) $(SCRIPTSOURCE)/optwin.vim $(SYS_OPTWIN_FILE)
	chmod $(VIMSCRIPTMOD) $(SYS_OPTWIN_FILE)
# install the print resource files
	cd $(PRINTSOURCE); $(INSTALL_DATA) *.ps $(DEST_PRINT)
	cd $(DEST_PRINT); chmod $(FILEMOD) *.ps
# install the colorscheme files
	cd $(COLSOURCE); $(INSTALL_DATA_R) *.vim lists tools README.txt $(DEST_COL)
	cd $(DEST_COL); chmod $(DIRMOD) lists tools
	cd $(DEST_COL); chmod $(HELPMOD) *.vim README.txt lists/*.vim tools/*.vim
# install the syntax files
	cd $(SYNSOURCE); $(INSTALL_DATA) *.vim README.txt $(DEST_SYN)
	cd $(DEST_SYN); chmod $(HELPMOD) *.vim README.txt
	cd $(SYNSOURCE)/shared; $(INSTALL_DATA) *.vim README.txt $(DEST_SYN)/shared
	cd $(DEST_SYN)/shared; chmod $(HELPMOD) *.vim README.txt
# install the indent files
	cd $(INDSOURCE); $(INSTALL_DATA) *.vim README.txt $(DEST_IND)
	cd $(DEST_IND); chmod $(HELPMOD) *.vim README.txt
# install the standard autoload files
	cd $(AUTOSOURCE); $(INSTALL_DATA) *.vim README.txt $(DEST_AUTO)
	cd $(DEST_AUTO); chmod $(HELPMOD) *.vim README.txt
	cd $(AUTOSOURCE)/dist; $(INSTALL_DATA) *.vim $(DEST_AUTO)/dist
	cd $(DEST_AUTO)/dist; chmod $(HELPMOD) *.vim
	cd $(AUTOSOURCE)/xml; $(INSTALL_DATA) *.vim $(DEST_AUTO)/xml
	cd $(DEST_AUTO)/xml; chmod $(HELPMOD) *.vim
# install the standard import files
	cd $(IMPORTSOURCE)/dist; $(INSTALL_DATA) *.vim $(DEST_IMPORT)/dist
	cd $(DEST_IMPORT)/dist; chmod $(HELPMOD) *.vim
# install the standard plugin files
	cd $(PLUGSOURCE); $(INSTALL_DATA) *.vim README.txt $(DEST_PLUG)
	cd $(DEST_PLUG); chmod $(HELPMOD) *.vim README.txt
# install the ftplugin files
	cd $(FTPLUGSOURCE); $(INSTALL_DATA) *.vim README.txt logtalk.dict $(DEST_FTP)
	cd $(DEST_FTP); chmod $(HELPMOD) *.vim README.txt logtalk.dict
# install the compiler files
	cd $(COMPSOURCE); $(INSTALL_DATA) *.vim README.txt $(DEST_COMP)
	cd $(DEST_COMP); chmod $(HELPMOD) *.vim README.txt

installmacros: $(DEST_VIM) $(DEST_RT) $(DEST_MACRO)
	$(INSTALL_DATA_R) $(MACROSOURCE)/* $(DEST_MACRO)
	chmod $(DIRMOD) `find $(DEST_MACRO) -type d -print`
	chmod $(FILEMOD) `find $(DEST_MACRO) -type f -print`
	chmod $(SCRIPTMOD) $(DEST_MACRO)/less.sh
# When using CVS some CVS directories might have been copied.
# Also delete AAPDIR and *.info files.
	cvs=`find $(DEST_MACRO) \( -name CVS -o -name AAPDIR -o -name "*.info" \) -print`; \
	      if test -n "$$cvs"; then \
		 rm -rf $$cvs; \
	      fi

installpack: $(DEST_VIM) $(DEST_RT) $(DEST_PACK)
	$(INSTALL_DATA_R) $(PACKSOURCE)/* $(DEST_PACK)
	chmod $(DIRMOD) `find $(DEST_PACK) -type d -print`
	chmod $(FILEMOD) `find $(DEST_PACK) -type f -print`

# install the tutor files
installtutorbin: $(DEST_BIN)
	$(INSTALL_DATA) vimtutor $(DEST_BIN)/$(VIMNAME)tutor
	chmod $(SCRIPTMOD) $(DEST_BIN)/$(VIMNAME)tutor

installgtutorbin: $(DEST_BIN)
	$(INSTALL_DATA) gvimtutor $(DEST_BIN)/$(GVIMNAME)tutor
	chmod $(SCRIPTMOD) $(DEST_BIN)/$(GVIMNAME)tutor

installtutor: $(DEST_RT) $(DEST_TUTOR)
	-$(INSTALL_DATA) $(TUTORSOURCE)/README* $(TUTORSOURCE)/tutor* $(DEST_TUTOR)
	-rm -f $(DEST_TUTOR)/*.info
	chmod $(HELPMOD) $(DEST_TUTOR)/*

# Install the spell files, if they exist.  This assumes at least the English
# spell file is there.
installspell: $(DEST_VIM) $(DEST_RT) $(DEST_SPELL)
	if test -f $(SPELLSOURCE)/en.latin1.spl; then \
	  $(INSTALL_DATA) $(SPELLSOURCE)/*.spl $(SPELLSOURCE)/*.sug $(SPELLSOURCE)/*.vim $(DEST_SPELL); \
	  chmod $(HELPMOD) $(DEST_SPELL)/*.spl $(DEST_SPELL)/*.sug $(DEST_SPELL)/*.vim; \
	fi

# install helper program xxd
installtools: $(TOOLS) $(DESTDIR)$(exec_prefix) $(DEST_BIN) \
		$(TOOLSSOURCE) $(DEST_VIM) $(DEST_RT) $(DEST_TOOLS) \
		$(INSTALL_TOOL_LANGS)
	if test -f $(DEST_BIN)/xxd$(EXEEXT); then \
	  mv -f $(DEST_BIN)/xxd$(EXEEXT) $(DEST_BIN)/xxd.rm; \
	  rm -f $(DEST_BIN)/xxd.rm; \
	fi
	$(INSTALL_PROG) xxd/xxd$(EXEEXT) $(DEST_BIN)
	$(STRIP) $(DEST_BIN)/xxd$(EXEEXT)
	chmod $(BINMOD) $(DEST_BIN)/xxd$(EXEEXT)
	-$(SHELL) ./installman.sh xxd $(DEST_MAN) "" $(INSTALLMANARGS)

# install the runtime tools
	$(INSTALL_DATA_R) $(TOOLSSOURCE)/* $(DEST_TOOLS)
# When using CVS some CVS directories might have been copied.
	cvs=`find $(DEST_TOOLS) \( -name CVS -o -name AAPDIR \) -print`; \
	      if test -n "$$cvs"; then \
		 rm -rf $$cvs; \
	      fi
	-chmod $(FILEMOD) $(DEST_TOOLS)/*
# replace the path in some tools
	perlpath=`./which.sh perl` && sed -e "s+/usr/bin/perl+$$perlpath+" $(TOOLSSOURCE)/efm_perl.pl >$(DEST_TOOLS)/efm_perl.pl
	awkpath=`./which.sh nawk` && sed -e "s+/usr/bin/nawk+$$awkpath+" $(TOOLSSOURCE)/mve.awk >$(DEST_TOOLS)/mve.awk; if test -z "$$awkpath"; then \
		awkpath=`./which.sh gawk` && sed -e "s+/usr/bin/nawk+$$awkpath+" $(TOOLSSOURCE)/mve.awk >$(DEST_TOOLS)/mve.awk; if test -z "$$awkpath"; then \
		awkpath=`./which.sh awk` && sed -e "s+/usr/bin/nawk+$$awkpath+" $(TOOLSSOURCE)/mve.awk >$(DEST_TOOLS)/mve.awk; fi; fi
	-chmod $(SCRIPTMOD) `grep -l "^#!" $(DEST_TOOLS)/*`

# install the language specific files for tools, if they were unpacked
install-tool-languages:
	-$(SHELL) ./installman.sh xxd $(DEST_MAN_DA) "-da" $(INSTALLMANARGS)
	-$(SHELL) ./installman.sh xxd $(DEST_MAN_DA_I) "-da" $(INSTALLMANARGS)
	-$(SHELL) ./installman.sh xxd $(DEST_MAN_DA_U) "-da.UTF-8" $(INSTALLMANARGS)
	-$(SHELL) ./installman.sh xxd $(DEST_MAN_DE) "-de" $(INSTALLMANARGS)
	-$(SHELL) ./installman.sh xxd $(DEST_MAN_DE_I) "-de" $(INSTALLMANARGS)
	-$(SHELL) ./installman.sh xxd $(DEST_MAN_DE_U) "-de.UTF-8" $(INSTALLMANARGS)
	-$(SHELL) ./installman.sh xxd $(DEST_MAN_FR) "-fr" $(INSTALLMANARGS)
	-$(SHELL) ./installman.sh xxd $(DEST_MAN_FR_I) "-fr" $(INSTALLMANARGS)
	-$(SHELL) ./installman.sh xxd $(DEST_MAN_FR_U) "-fr.UTF-8" $(INSTALLMANARGS)
	-$(SHELL) ./installman.sh xxd $(DEST_MAN_IT) "-it" $(INSTALLMANARGS)
	-$(SHELL) ./installman.sh xxd $(DEST_MAN_IT_I) "-it" $(INSTALLMANARGS)
	-$(SHELL) ./installman.sh xxd $(DEST_MAN_IT_U) "-it.UTF-8" $(INSTALLMANARGS)
	-$(SHELL) ./installman.sh xxd $(DEST_MAN_JA_U) "-ja.UTF-8" $(INSTALLMANARGS)
	-$(SHELL) ./installman.sh xxd $(DEST_MAN_PL) "-pl" $(INSTALLMANARGS)
	-$(SHELL) ./installman.sh xxd $(DEST_MAN_PL_I) "-pl" $(INSTALLMANARGS)
	-$(SHELL) ./installman.sh xxd $(DEST_MAN_PL_U) "-pl.UTF-8" $(INSTALLMANARGS)
	-$(SHELL) ./installman.sh xxd $(DEST_MAN_RU) "-ru" $(INSTALLMANARGS)
	-$(SHELL) ./installman.sh xxd $(DEST_MAN_RU_U) "-ru.UTF-8" $(INSTALLMANARGS)
	-$(SHELL) ./installman.sh xxd $(DEST_MAN_TR) "-tr" $(INSTALLMANARGS)
	-$(SHELL) ./installman.sh xxd $(DEST_MAN_TR_I) "-tr" $(INSTALLMANARGS)
	-$(SHELL) ./installman.sh xxd $(DEST_MAN_TR_U) "-tr.UTF-8" $(INSTALLMANARGS)


# install the language specific files, if they were unpacked
install-languages: languages $(DEST_LANG) $(DEST_KMAP)
	-$(SHELL) ./installman.sh install $(DEST_MAN_DA) "-da" $(INSTALLMANARGS)
	-$(SHELL) ./installman.sh install $(DEST_MAN_DA_I) "-da" $(INSTALLMANARGS)
	-$(SHELL) ./installman.sh install $(DEST_MAN_DA_U) "-da.UTF-8" $(INSTALLMANARGS)
	-$(SHELL) ./installman.sh install $(DEST_MAN_DE) "-de" $(INSTALLMANARGS)
	-$(SHELL) ./installman.sh install $(DEST_MAN_DE_I) "-de" $(INSTALLMANARGS)
	-$(SHELL) ./installman.sh install $(DEST_MAN_DE_U) "-de.UTF-8" $(INSTALLMANARGS)
	-$(SHELL) ./installman.sh install $(DEST_MAN_FR) "-fr" $(INSTALLMANARGS)
	-$(SHELL) ./installman.sh install $(DEST_MAN_FR_I) "-fr" $(INSTALLMANARGS)
	-$(SHELL) ./installman.sh install $(DEST_MAN_FR_U) "-fr.UTF-8" $(INSTALLMANARGS)
	-$(SHELL) ./installman.sh install $(DEST_MAN_IT) "-it" $(INSTALLMANARGS)
	-$(SHELL) ./installman.sh install $(DEST_MAN_IT_I) "-it" $(INSTALLMANARGS)
	-$(SHELL) ./installman.sh install $(DEST_MAN_IT_U) "-it.UTF-8" $(INSTALLMANARGS)
	-$(SHELL) ./installman.sh install $(DEST_MAN_JA_U) "-ja.UTF-8" $(INSTALLMANARGS)
	-$(SHELL) ./installman.sh install $(DEST_MAN_PL) "-pl" $(INSTALLMANARGS)
	-$(SHELL) ./installman.sh install $(DEST_MAN_PL_I) "-pl" $(INSTALLMANARGS)
	-$(SHELL) ./installman.sh install $(DEST_MAN_PL_U) "-pl.UTF-8" $(INSTALLMANARGS)
	-$(SHELL) ./installman.sh install $(DEST_MAN_RU) "-ru" $(INSTALLMANARGS)
	-$(SHELL) ./installman.sh install $(DEST_MAN_RU_U) "-ru.UTF-8" $(INSTALLMANARGS)
	-$(SHELL) ./installman.sh install $(DEST_MAN_TR) "-tr" $(INSTALLMANARGS)
	-$(SHELL) ./installman.sh install $(DEST_MAN_TR_I) "-tr" $(INSTALLMANARGS)
	-$(SHELL) ./installman.sh install $(DEST_MAN_TR_U) "-tr.UTF-8" $(INSTALLMANARGS)
	-$(SHELL) ./installml.sh install "$(GUI_MAN_TARGETS)" \
		$(DEST_MAN_DA) $(INSTALLMLARGS)
	-$(SHELL) ./installml.sh install "$(GUI_MAN_TARGETS)" \
		$(DEST_MAN_DA_I) $(INSTALLMLARGS)
	-$(SHELL) ./installml.sh install "$(GUI_MAN_TARGETS)" \
		$(DEST_MAN_DA_U) $(INSTALLMLARGS)
	-$(SHELL) ./installml.sh install "$(GUI_MAN_TARGETS)" \
		$(DEST_MAN_DE) $(INSTALLMLARGS)
	-$(SHELL) ./installml.sh install "$(GUI_MAN_TARGETS)" \
		$(DEST_MAN_DE_I) $(INSTALLMLARGS)
	-$(SHELL) ./installml.sh install "$(GUI_MAN_TARGETS)" \
		$(DEST_MAN_DE_U) $(INSTALLMLARGS)
	-$(SHELL) ./installml.sh install "$(GUI_MAN_TARGETS)" \
		$(DEST_MAN_FR) $(INSTALLMLARGS)
	-$(SHELL) ./installml.sh install "$(GUI_MAN_TARGETS)" \
		$(DEST_MAN_FR_I) $(INSTALLMLARGS)
	-$(SHELL) ./installml.sh install "$(GUI_MAN_TARGETS)" \
		$(DEST_MAN_FR_U) $(INSTALLMLARGS)
	-$(SHELL) ./installml.sh install "$(GUI_MAN_TARGETS)" \
		$(DEST_MAN_IT) $(INSTALLMLARGS)
	-$(SHELL) ./installml.sh install "$(GUI_MAN_TARGETS)" \
		$(DEST_MAN_IT_I) $(INSTALLMLARGS)
	-$(SHELL) ./installml.sh install "$(GUI_MAN_TARGETS)" \
		$(DEST_MAN_IT_U) $(INSTALLMLARGS)
	-$(SHELL) ./installml.sh install "$(GUI_MAN_TARGETS)" \
		$(DEST_MAN_JA_U) $(INSTALLMLARGS)
	-$(SHELL) ./installml.sh install "$(GUI_MAN_TARGETS)" \
		$(DEST_MAN_PL) $(INSTALLMLARGS)
	-$(SHELL) ./installml.sh install "$(GUI_MAN_TARGETS)" \
		$(DEST_MAN_PL_I) $(INSTALLMLARGS)
	-$(SHELL) ./installml.sh install "$(GUI_MAN_TARGETS)" \
		$(DEST_MAN_PL_U) $(INSTALLMLARGS)
	-$(SHELL) ./installml.sh install "$(GUI_MAN_TARGETS)" \
		$(DEST_MAN_RU) $(INSTALLMLARGS)
	-$(SHELL) ./installml.sh install "$(GUI_MAN_TARGETS)" \
		$(DEST_MAN_RU_U) $(INSTALLMLARGS)
	-$(SHELL) ./installml.sh install "$(GUI_MAN_TARGETS)" \
		$(DEST_MAN_TR) $(INSTALLMLARGS)
	-$(SHELL) ./installml.sh install "$(GUI_MAN_TARGETS)" \
		$(DEST_MAN_TR_I) $(INSTALLMLARGS)
	-$(SHELL) ./installml.sh install "$(GUI_MAN_TARGETS)" \
		$(DEST_MAN_TR_U) $(INSTALLMLARGS)
	if test -n "$(MAKEMO)" -a -f $(PODIR)/Makefile; then \
	   cd $(PODIR); $(MAKE) prefix=$(DESTDIR)$(prefix) LOCALEDIR=$(DEST_LANG) \
	   INSTALL_DATA=$(INSTALL_DATA) FILEMOD=$(FILEMOD) install; \
	fi
	if test -d $(LANGSOURCE); then \
	   $(INSTALL_DATA) $(LANGSOURCE)/README.txt $(LANGSOURCE)/*.vim $(DEST_LANG); \
	   chmod $(FILEMOD) $(DEST_LANG)/README.txt $(DEST_LANG)/*.vim; \
	fi
	if test -d $(KMAPSOURCE); then \
	   $(INSTALL_DATA) $(KMAPSOURCE)/README.txt $(KMAPSOURCE)/*.vim $(DEST_KMAP); \
	   chmod $(FILEMOD) $(DEST_KMAP)/README.txt $(DEST_KMAP)/*.vim; \
	fi

# Install the icons for KDE, if the directory exists and the icon doesn't.
# Always when $(DESTDIR) is not empty.
ICON48PATH = $(DESTDIR)$(DATADIR)/icons/hicolor/48x48/apps
ICON32PATH = $(DESTDIR)$(DATADIR)/icons/locolor/32x32/apps
ICON16PATH = $(DESTDIR)$(DATADIR)/icons/locolor/16x16/apps
ICONTHEMEPATH = $(DATADIR)/icons/hicolor
DESKTOPPATH = $(DESTDIR)$(DATADIR)/applications
KDEPATH = $(HOME)/.kde/share/icons
install-icons:
	if test -n "$(DESTDIR)"; then \
		$(MKDIR_P) $(ICON48PATH) $(ICON32PATH) \
		$(ICON16PATH) $(DESKTOPPATH); \
	fi

	if test -d $(ICON48PATH) -a -w $(ICON48PATH) \
		-a ! -f $(ICON48PATH)/gvim.png; then \
	   $(INSTALL_DATA) $(SCRIPTSOURCE)/vim48x48.png $(ICON48PATH)/gvim.png; \
	   if test -z "$(DESTDIR)" -a -x "$(GTK_UPDATE_ICON_CACHE)" \
		   -a -w $(ICONTHEMEPATH) \
		   -a -f $(ICONTHEMEPATH)/index.theme; then \
		$(GTK_UPDATE_ICON_CACHE) -q $(ICONTHEMEPATH); \
	   fi \
	fi
	if test -d $(ICON32PATH) -a -w $(ICON32PATH) \
		-a ! -f $(ICON32PATH)/gvim.png; then \
	   $(INSTALL_DATA) $(SCRIPTSOURCE)/vim32x32.png $(ICON32PATH)/gvim.png; \
	fi
	if test -d $(ICON16PATH) -a -w $(ICON16PATH) \
		-a ! -f $(ICON16PATH)/gvim.png; then \
	   $(INSTALL_DATA) $(SCRIPTSOURCE)/vim16x16.png $(ICON16PATH)/gvim.png; \
	fi
	if test -d $(DESKTOPPATH) -a -w $(DESKTOPPATH); then \
	   if test -f po/vim.desktop -a -f po/gvim.desktop; then \
		$(INSTALL_DATA) po/vim.desktop po/gvim.desktop \
			$(DESKTOPPATH); \
	   else \
		$(INSTALL_DATA) $(SCRIPTSOURCE)/vim.desktop \
			$(SCRIPTSOURCE)/gvim.desktop \
			$(DESKTOPPATH); \
	   fi; \
	   if test -z "$(DESTDIR)" -a -x "$(UPDATE_DESKTOP_DATABASE)"; then \
	      $(UPDATE_DESKTOP_DATABASE) -q $(DESKTOPPATH); \
	   fi \
	fi

$(HELPSOURCE)/vim.1 $(MACROSOURCE) $(TOOLSSOURCE):
	@echo Runtime files not found.
	@echo You need to unpack the runtime archive before running "make install".
	test -f error

$(DESTDIR)$(exec_prefix) $(DEST_BIN) \
		$(DEST_VIM) $(DEST_RT) $(DEST_HELP) \
		$(DEST_PRINT) $(DEST_COL) $(DEST_SYN) $(DEST_SYN)/shared \
		$(DEST_IND) $(DEST_FTP) \
		$(DEST_LANG) $(DEST_KMAP) $(DEST_COMP) $(DEST_MACRO) \
		$(DEST_PACK) $(DEST_TOOLS) $(DEST_TUTOR) $(DEST_SPELL) \
		$(DEST_AUTO) $(DEST_AUTO)/dist $(DEST_AUTO)/xml \
		$(DEST_IMPORT) $(DEST_IMPORT)/dist $(DEST_PLUG):
	$(MKDIR_P) $@
	-chmod $(DIRMOD) $@

# create links from various names to vim.  This is only done when the links
# (or executables with the same name) don't exist yet.
installlinks: $(GUI_TARGETS) \
			$(DEST_BIN)/$(EXTARGET) \
			$(DEST_BIN)/$(VIEWTARGET) \
			$(DEST_BIN)/$(RVIMTARGET) \
			$(DEST_BIN)/$(RVIEWTARGET) \
			$(INSTALLVIMDIFF)

installglinks: $(DEST_BIN)/$(GVIMTARGET) \
			$(DEST_BIN)/$(GVIEWTARGET) \
			$(DEST_BIN)/$(RGVIMTARGET) \
			$(DEST_BIN)/$(RGVIEWTARGET) \
			$(DEST_BIN)/$(EVIMTARGET) \
			$(DEST_BIN)/$(EVIEWTARGET) \
			$(INSTALLGVIMDIFF)

installvimdiff: $(DEST_BIN)/$(VIMDIFFTARGET)
installgvimdiff: $(DEST_BIN)/$(GVIMDIFFTARGET)

$(DEST_BIN)/$(EXTARGET):
	cd $(DEST_BIN); ln -s $(VIMTARGET) $(EXTARGET)

$(DEST_BIN)/$(VIEWTARGET):
	cd $(DEST_BIN); ln -s $(VIMTARGET) $(VIEWTARGET)

$(DEST_BIN)/$(GVIMTARGET):
	cd $(DEST_BIN); ln -s $(VIMTARGET) $(GVIMTARGET)

$(DEST_BIN)/$(GVIEWTARGET):
	cd $(DEST_BIN); ln -s $(VIMTARGET) $(GVIEWTARGET)

$(DEST_BIN)/$(RVIMTARGET):
	cd $(DEST_BIN); ln -s $(VIMTARGET) $(RVIMTARGET)

$(DEST_BIN)/$(RVIEWTARGET):
	cd $(DEST_BIN); ln -s $(VIMTARGET) $(RVIEWTARGET)

$(DEST_BIN)/$(RGVIMTARGET):
	cd $(DEST_BIN); ln -s $(VIMTARGET) $(RGVIMTARGET)

$(DEST_BIN)/$(RGVIEWTARGET):
	cd $(DEST_BIN); ln -s $(VIMTARGET) $(RGVIEWTARGET)

$(DEST_BIN)/$(VIMDIFFTARGET):
	cd $(DEST_BIN); ln -s $(VIMTARGET) $(VIMDIFFTARGET)

$(DEST_BIN)/$(GVIMDIFFTARGET):
	cd $(DEST_BIN); ln -s $(VIMTARGET) $(GVIMDIFFTARGET)

$(DEST_BIN)/$(EVIMTARGET):
	cd $(DEST_BIN); ln -s $(VIMTARGET) $(EVIMTARGET)

$(DEST_BIN)/$(EVIEWTARGET):
	cd $(DEST_BIN); ln -s $(VIMTARGET) $(EVIEWTARGET)

# Create links for the manual pages with various names to vim.	This is only
# done when the links (or manpages with the same name) don't exist yet.

INSTALLMLARGS = $(VIMNAME) $(VIMDIFFNAME) $(EVIMNAME) \
		$(EXNAME) $(VIEWNAME) $(RVIMNAME) $(RVIEWNAME) \
		$(GVIMNAME) $(GVIEWNAME) $(RGVIMNAME) $(RGVIEWNAME) \
		$(GVIMDIFFNAME) $(EVIEWNAME)

installmanlinks:
	-$(SHELL) ./installml.sh install "$(GUI_MAN_TARGETS)" \
		$(DEST_MAN) $(INSTALLMLARGS)

uninstall: uninstall_runtime
	-rm -f $(DEST_BIN)/$(VIMTARGET)
	-rm -f $(DEST_BIN)/vimtutor
	-rm -f $(DEST_BIN)/gvimtutor
	-rm -f $(DEST_BIN)/$(EXTARGET) $(DEST_BIN)/$(VIEWTARGET)
	-rm -f $(DEST_BIN)/$(GVIMTARGET) $(DEST_BIN)/$(GVIEWTARGET)
	-rm -f $(DEST_BIN)/$(RVIMTARGET) $(DEST_BIN)/$(RVIEWTARGET)
	-rm -f $(DEST_BIN)/$(RGVIMTARGET) $(DEST_BIN)/$(RGVIEWTARGET)
	-rm -f $(DEST_BIN)/$(VIMDIFFTARGET) $(DEST_BIN)/$(GVIMDIFFTARGET)
	-rm -f $(DEST_BIN)/$(EVIMTARGET) $(DEST_BIN)/$(EVIEWTARGET)
	-rm -f $(DEST_BIN)/xxd$(EXEEXT)

# Note: the "rmdir" will fail if any files were added after "make install"
uninstall_runtime:
	-$(SHELL) ./installman.sh uninstall $(DEST_MAN) "" $(INSTALLMANARGS)
	-$(SHELL) ./installman.sh uninstall $(DEST_MAN_DA) "" $(INSTALLMANARGS)
	-$(SHELL) ./installman.sh uninstall $(DEST_MAN_DA_I) "" $(INSTALLMANARGS)
	-$(SHELL) ./installman.sh uninstall $(DEST_MAN_DA_U) "" $(INSTALLMANARGS)
	-$(SHELL) ./installman.sh uninstall $(DEST_MAN_DE) "" $(INSTALLMANARGS)
	-$(SHELL) ./installman.sh uninstall $(DEST_MAN_DE_I) "" $(INSTALLMANARGS)
	-$(SHELL) ./installman.sh uninstall $(DEST_MAN_DE_U) "" $(INSTALLMANARGS)
	-$(SHELL) ./installman.sh uninstall $(DEST_MAN_FR) "" $(INSTALLMANARGS)
	-$(SHELL) ./installman.sh uninstall $(DEST_MAN_FR_I) "" $(INSTALLMANARGS)
	-$(SHELL) ./installman.sh uninstall $(DEST_MAN_FR_U) "" $(INSTALLMANARGS)
	-$(SHELL) ./installman.sh uninstall $(DEST_MAN_IT) "" $(INSTALLMANARGS)
	-$(SHELL) ./installman.sh uninstall $(DEST_MAN_IT_I) "" $(INSTALLMANARGS)
	-$(SHELL) ./installman.sh uninstall $(DEST_MAN_IT_U) "" $(INSTALLMANARGS)
	-$(SHELL) ./installman.sh uninstall $(DEST_MAN_JA_U) "" $(INSTALLMANARGS)
	-$(SHELL) ./installman.sh uninstall $(DEST_MAN_PL) "" $(INSTALLMANARGS)
	-$(SHELL) ./installman.sh uninstall $(DEST_MAN_PL_I) "" $(INSTALLMANARGS)
	-$(SHELL) ./installman.sh uninstall $(DEST_MAN_PL_U) "" $(INSTALLMANARGS)
	-$(SHELL) ./installman.sh uninstall $(DEST_MAN_RU) "" $(INSTALLMANARGS)
	-$(SHELL) ./installman.sh uninstall $(DEST_MAN_RU_U) "" $(INSTALLMANARGS)
	-$(SHELL) ./installman.sh uninstall $(DEST_MAN_TR) "" $(INSTALLMANARGS)
	-$(SHELL) ./installman.sh uninstall $(DEST_MAN_TR_I) "" $(INSTALLMANARGS)
	-$(SHELL) ./installman.sh uninstall $(DEST_MAN_TR_U) "" $(INSTALLMANARGS)
	-$(SHELL) ./installml.sh uninstall "$(GUI_MAN_TARGETS)" \
		$(DEST_MAN) $(INSTALLMLARGS)
	-$(SHELL) ./installml.sh uninstall "$(GUI_MAN_TARGETS)" \
		$(DEST_MAN_DA) $(INSTALLMLARGS)
	-$(SHELL) ./installml.sh uninstall "$(GUI_MAN_TARGETS)" \
		$(DEST_MAN_DA_I) $(INSTALLMLARGS)
	-$(SHELL) ./installml.sh uninstall "$(GUI_MAN_TARGETS)" \
		$(DEST_MAN_DA_U) $(INSTALLMLARGS)
	-$(SHELL) ./installml.sh uninstall "$(GUI_MAN_TARGETS)" \
		$(DEST_MAN_DE) $(INSTALLMLARGS)
	-$(SHELL) ./installml.sh uninstall "$(GUI_MAN_TARGETS)" \
		$(DEST_MAN_DE_I) $(INSTALLMLARGS)
	-$(SHELL) ./installml.sh uninstall "$(GUI_MAN_TARGETS)" \
		$(DEST_MAN_DE_U) $(INSTALLMLARGS)
	-$(SHELL) ./installml.sh uninstall "$(GUI_MAN_TARGETS)" \
		$(DEST_MAN_FR) $(INSTALLMLARGS)
	-$(SHELL) ./installml.sh uninstall "$(GUI_MAN_TARGETS)" \
		$(DEST_MAN_FR_I) $(INSTALLMLARGS)
	-$(SHELL) ./installml.sh uninstall "$(GUI_MAN_TARGETS)" \
		$(DEST_MAN_FR_U) $(INSTALLMLARGS)
	-$(SHELL) ./installml.sh uninstall "$(GUI_MAN_TARGETS)" \
		$(DEST_MAN_IT) $(INSTALLMLARGS)
	-$(SHELL) ./installml.sh uninstall "$(GUI_MAN_TARGETS)" \
		$(DEST_MAN_IT_I) $(INSTALLMLARGS)
	-$(SHELL) ./installml.sh uninstall "$(GUI_MAN_TARGETS)" \
		$(DEST_MAN_IT_U) $(INSTALLMLARGS)
	-$(SHELL) ./installml.sh uninstall "$(GUI_MAN_TARGETS)" \
		$(DEST_MAN_JA_U) $(INSTALLMLARGS)
	-$(SHELL) ./installml.sh uninstall "$(GUI_MAN_TARGETS)" \
		$(DEST_MAN_PL) $(INSTALLMLARGS)
	-$(SHELL) ./installml.sh uninstall "$(GUI_MAN_TARGETS)" \
		$(DEST_MAN_PL_I) $(INSTALLMLARGS)
	-$(SHELL) ./installml.sh uninstall "$(GUI_MAN_TARGETS)" \
		$(DEST_MAN_PL_U) $(INSTALLMLARGS)
	-$(SHELL) ./installml.sh uninstall "$(GUI_MAN_TARGETS)" \
		$(DEST_MAN_RU) $(INSTALLMLARGS)
	-$(SHELL) ./installml.sh uninstall "$(GUI_MAN_TARGETS)" \
		$(DEST_MAN_RU_U) $(INSTALLMLARGS)
	-$(SHELL) ./installml.sh uninstall "$(GUI_MAN_TARGETS)" \
		$(DEST_MAN_TR) $(INSTALLMLARGS)
	-$(SHELL) ./installml.sh uninstall "$(GUI_MAN_TARGETS)" \
		$(DEST_MAN_TR_I) $(INSTALLMLARGS)
	-$(SHELL) ./installml.sh uninstall "$(GUI_MAN_TARGETS)" \
		$(DEST_MAN_TR_U) $(INSTALLMLARGS)
	-rm -f $(DEST_MAN)/xxd.1
	-rm -f $(DEST_MAN_DA)/xxd.1 $(DEST_MAN_DA_I)/xxd.1 $(DEST_MAN_DA_U)/xxd.1
	-rm -f $(DEST_MAN_DE)/xxd.1 $(DEST_MAN_DE_I)/xxd.1 $(DEST_MAN_DE_U)/xxd.1
	-rm -f $(DEST_MAN_FR)/xxd.1 $(DEST_MAN_FR_I)/xxd.1 $(DEST_MAN_FR_U)/xxd.1
	-rm -f $(DEST_MAN_IT)/xxd.1 $(DEST_MAN_IT_I)/xxd.1 $(DEST_MAN_IT_U)/xxd.1
	-rm -f $(DEST_MAN_JA_U)/xxd.1
	-rm -f $(DEST_MAN_PL)/xxd.1 $(DEST_MAN_PL_I)/xxd.1 $(DEST_MAN_PL_U)/xxd.1
	-rm -f $(DEST_MAN_RU)/xxd.1 $(DEST_MAN_RU_U)/xxd.1
	-rm -f $(DEST_HELP)/*.txt $(DEST_HELP)/tags $(DEST_HELP)/*.pl
	-rm -f $(DEST_HELP)/*.??x $(DEST_HELP)/tags-??
	-rm -f $(SYS_MENU_FILE) $(SYS_SYNMENU_FILE) $(SYS_DELMENU_FILE)
	-rm -f $(SYS_BUGR_FILE) $(VIM_DEFAULTS_FILE) $(EVIM_FILE) $(MSWIN_FILE)
	-rm -f $(DEST_SCRIPT)/gvimrc_example.vim $(DEST_SCRIPT)/vimrc_example.vim
	-rm -f $(SYS_FILETYPE_FILE) $(SYS_FTOFF_FILE) $(SYS_SCRIPTS_FILE)
	-rm -f $(SYS_INDOFF_FILE) $(SYS_INDENT_FILE)
	-rm -f $(SYS_FTPLUGOF_FILE) $(SYS_FTPLUGIN_FILE)
	-rm -f $(SYS_OPTWIN_FILE)
	-rm -f $(DEST_COL)/*.vim $(DEST_COL)/README.txt
	-rm -rf $(DEST_COL)/tools
	-rm -rf $(DEST_COL)/lists
	-rm -f $(DEST_SYN)/shared/*.vim $(DEST_SYN)/shared/README.txt
	-rm -f $(DEST_SYN)/*.vim $(DEST_SYN)/README.txt
	-rm -f $(DEST_IND)/*.vim $(DEST_IND)/README.txt
	-rm -rf $(DEST_MACRO)
	-rm -rf $(DEST_PACK)
	-rm -rf $(DEST_TUTOR)
	-rm -rf $(DEST_SPELL)
	-rm -rf $(DEST_TOOLS)
	-rm -rf $(DEST_LANG)
	-rm -rf $(DEST_KMAP)
	-rm -rf $(DEST_COMP)
	-rm -f $(DEST_PRINT)/*.ps
	-rmdir $(DEST_HELP) $(DEST_PRINT) $(DEST_COL) $(DEST_SYN)/shared
	-rmdir $(DEST_SYN) $(DEST_IND)
	-rm -rf $(DEST_FTP)/*.vim $(DEST_FTP)/README.txt $(DEST_FTP)/logtalk.dict
	-rm -f $(DEST_AUTO)/*.vim $(DEST_AUTO)/README.txt
	-rm -f $(DEST_AUTO)/dist/*.vim $(DEST_AUTO)/xml/*.vim
	-rm -f $(DEST_IMPORT)/dist/*.vim
	-rm -f $(DEST_PLUG)/*.vim $(DEST_PLUG)/README.txt
	-rmdir $(DEST_FTP) $(DEST_AUTO)/dist $(DEST_AUTO)/xml $(DEST_AUTO)
	-rmdir $(DEST_IMPORT)/dist $(DEST_IMPORT)
	-rmdir $(DEST_PLUG) $(DEST_RT)
#	This will fail when other Vim versions are installed, no worries.
	-rmdir $(DEST_VIM)

# Clean up all the files that have been produced, except configure's.
# We support common typing mistakes for Juergen! :-)
clean celan: testclean macvimclean
	-rm -f *.o core $(VIMTARGET).core $(VIMTARGET) vim xxd/*.o
	-rm -rf objects
	-rm -f $(TOOLS) auto/osdef.h auto/pathdef.c auto/if_perl.c auto/gui_gtk_gresources.c auto/gui_gtk_gresources.h auto/os_haiku.rdef
	-rm -f conftest* *~ auto/link.sed
	-rm -f testdir/opt_test.vim
	-rm -f $(UNITTEST_TARGETS)
	-rm -f runtime pixmaps
	-rm -f mzscheme_base.c
	-rm -rf libvterm/.libs libterm/t/.libs libvterm/src/*.o libvterm/src/*.lo libvterm/t/*.o libvterm/t/*.lo libvterm/t/harness libvterm/libvterm.la
	if test -d $(PODIR); then \
		cd $(PODIR); $(MAKE) prefix=$(DESTDIR)$(prefix) clean; \
	fi

# Make a shadow directory for compilation on another system or with different
# features:
#  % make shadow
#  % cd shadow
#  edit configuration in src/shadow/Makefile
#  % make
#
# Alternatively use a link for the Makefile and run configure with flags in
# another way.  When new source files are added use "shadowupdate":
#  % cd shadow
#  % rm Makefile
#  % ln -s ../Makefile .
#  % ./configure {options}
#  % make
# And later:
#  % git pull
#  % make distclean shadowupdate
#  % ./configure {options}
#  % make
SHADOWDIR = shadow

LINKEDFILES = ../*.[chm] ../*.cc ../*.in ../*.sh ../*.xs ../*.xbm ../gui_gtk_res.xml ../toolcheck ../proto ../libvterm ../vimtutor ../gvimtutor ../install-sh ../Make_all.mak

shadow:	runtime pixmaps
	$(MKDIR_P) $(SHADOWDIR)
	cd $(SHADOWDIR); ln -s $(LINKEDFILES) .
	mkdir $(SHADOWDIR)/auto
	cd $(SHADOWDIR)/auto; ln -s ../../auto/configure .
	$(MKDIR_P) $(SHADOWDIR)/po
	cd $(SHADOWDIR)/po; ln -s ../../po/*.po ../../po/*.mak ../../po/*.vim ../../po/*.in ../../po/Makefile ../../po/*.c .
	cd $(SHADOWDIR); rm -f auto/link.sed
	cp Makefile configure $(SHADOWDIR)
	rm -f $(SHADOWDIR)/auto/config.mk $(SHADOWDIR)/config.mk.dist
	cp config.mk.dist $(SHADOWDIR)/auto/config.mk
	cp config.mk.dist $(SHADOWDIR)
	$(MKDIR_P) $(SHADOWDIR)/xxd
	cd $(SHADOWDIR)/xxd; ln -s ../../xxd/*.[ch] ../../xxd/Make* .
	$(MKDIR_P) $(SHADOWDIR)/xdiff
	cd $(SHADOWDIR)/xdiff; ln -s ../../xdiff/*.[ch] .
	$(MKDIR_P) $(SHADOWDIR)/testdir
	cd $(SHADOWDIR)/testdir; ln -s ../../testdir/Makefile \
				 ../../testdir/Make_all.mak \
				 ../../testdir/README.txt \
				 ../../testdir/*.in \
				 ../../testdir/*.vim \
				 ../../testdir/*.py \
				 ../../testdir/python* \
				 ../../testdir/pyxfile \
				 ../../testdir/sautest \
				 ../../testdir/samples \
				 ../../testdir/dumps \
				 ../../testdir/*.ok \
				 ../../testdir/testluaplugin \
				 .

# After updating Vim new files may have been created, use this to refresh the
# symbolic links in the shadow directory. This isn't guaranteed to catch all
# changes, running "make shadow" again might sometimes be needed.
shadowupdate:
	ln -sf $(LINKEDFILES) .

# Link needed for doing "make install" in a shadow directory.
runtime:
	-ln -s ../runtime .

# Link needed for doing "make" using GTK in a shadow directory.
pixmaps:
	-ln -s ../pixmaps .

# Update the synmenu.vim file with the latest Syntax menu.
# This is only needed when runtime/makemenu.vim was changed.
menu: ./vim ../runtime/makemenu.vim
	./vim --clean -X --not-a-term -S ../runtime/makemenu.vim

# Start configure from scratch
scrub scratch:
	-rm -f auto/config.status auto/config.cache config.log auto/config.log
	-rm -f auto/config.h auto/link.log auto/link.sed auto/config.mk
	touch auto/config.h
	cp config.mk.dist auto/config.mk

distclean: clean scratch
	-rm -f tags

dist: distclean
	@echo
	@echo Making the distribution has to be done in the top directory

mdepend:
	-@rm -f Makefile~
	cp Makefile Makefile~
	sed -e '/\#\#\# Dependencies/q' < Makefile > tmp_make
	@for i in $(ALL_SRC) ; do \
	  echo "$$i" ; \
	  echo `echo "$$i" | sed -e 's/[^ ]*\.c$$/objects\/\1.o/'`": $$i" `\
	    $(CPP) $$i |\
	    grep '^# .*"\./.*\.h"' |\
	    sort -t'"' -u +1 -2 |\
	    sed -e 's/.*"\.\/\(.*\)".*/\1/'\
	    ` >> tmp_make ; \
	done
	mv tmp_make Makefile

depend:
	-@rm -f Makefile~
	cp Makefile Makefile~
	sed -e '/\#\#\# Dependencies/q' < Makefile > tmp_make
	-for i in $(ALL_LOCAL_SRC); do echo $$i; \
		$(CPP_DEPEND) $$i | \
		sed -e 's+^\([^ ]*\.o\)+objects/\1+' >> tmp_make; done
	-for i in $(TERM_SRC); do echo $$i; \
		$(CPP_DEPEND) $$i | \
		sed -e 's+^\([^ ]*\.o\)+objects/vterm_\1+' >> tmp_make; done
	-for i in $(XDIFF_SRC); do echo $$i; \
		$(CPP_DEPEND) $$i | \
		sed -e 's+^\([^ ]*\.o\)+objects/\1+' -e 's+xdiff/\.\./++g' >> tmp_make; done
	mv tmp_make Makefile

# Run lint.  Clean up the *.ln files that are sometimes left behind.
lint:
	$(LINT) $(LINT_OPTIONS) $(LINT_CFLAGS) $(LINT_EXTRA) $(LINT_SRC)
	-rm -f *.ln

# Check dosinst.c with lint.
lintinstall:
	$(LINT) $(LINT_OPTIONS) -DWIN32 -DUNIX_LINT dosinst.c
	-rm -f dosinst.ln

###########################################################################

.c.o:
	$(CCC) $<

auto/if_perl.c: if_perl.xs
	$(PERL) -e 'unless ( $$] >= 5.005 ) { for (qw(na defgv errgv)) { print "#define PL_$$_ $$_\n" }}' > $@
	$(PERL) $(PERL_XSUBPP) -prototypes -typemap \
	    $(PERLLIB)/ExtUtils/typemap if_perl.xs >> $@

auto/osdef.h: auto/config.h osdef.sh osdef1.h.in osdef2.h.in
	CC="$(CC) $(OSDEF_CFLAGS)" srcdir=$(srcdir) sh $(srcdir)/osdef.sh

auto/os_haiku.rdef: os_haiku.rdef.in
	@echo creating $@
	@echo '/* This file is automatically created by Makefile */' >> $@
	@echo '/* DO NOT EDIT!  Change Makefile only. */' >> $@
	@cat $(srcdir)/os_haiku.rdef.in >> auto/os_haiku.rdef
	sed -i "s|@MAJOR@|$(VIMMAJOR)|" auto/os_haiku.rdef
	sed -i "s|@MINOR@|$(VIMMINOR)|" auto/os_haiku.rdef

auto/pathdef.c: Makefile auto/config.mk
	-@echo creating $@
	-@echo '/* pathdef.c */' > $@
	-@echo '/* This file is automatically created by Makefile' >> $@
	-@echo ' * DO NOT EDIT!  Change Makefile only. */' >> $@
	-@echo '#include "vim.h"' >> $@
	-@echo 'char_u *default_vim_dir = (char_u *)"$(VIMRCLOC)";' | $(QUOTESED) >> $@
	-@echo 'char_u *default_vimruntime_dir = (char_u *)"$(VIMRUNTIMEDIR)";' | $(QUOTESED) >> $@
	-@echo 'char_u *all_cflags = (char_u *)"$(CC) -c -I$(srcdir) $(ALL_CFLAGS)";' | $(QUOTESED) >>  $@
	-@echo 'char_u *all_lflags = (char_u *)"$(CC) $(ALL_LIB_DIRS) $(LDFLAGS) -o $(VIMTARGET) $(ALL_LIBS) ";' | $(QUOTESED) >>  $@
	-@echo 'char_u *compiled_user = (char_u *)"' | tr -d $(NL) >> $@
	-@if test -n "$(COMPILEDBY)"; then \
		echo "$(COMPILEDBY)" | tr -d $(NL) >> $@; \
		else ((logname) 2>/dev/null || whoami) | tr -d $(NL) >> $@; fi
	-@echo '";' >> $@
	-@echo 'char_u *compiled_sys = (char_u *)"' | tr -d $(NL) >> $@
	-@if test -z "$(COMPILEDBY)"; then hostname | tr -d $(NL) >> $@; fi
	-@echo '";' >> $@
	-@sh $(srcdir)/pathdef.sh

GUI_GTK_RES_INPUTS = \
	../pixmaps/stock_vim_build_tags.png \
	../pixmaps/stock_vim_find_help.png \
	../pixmaps/stock_vim_save_all.png \
	../pixmaps/stock_vim_session_load.png \
	../pixmaps/stock_vim_session_new.png \
	../pixmaps/stock_vim_session_save.png \
	../pixmaps/stock_vim_shell.png \
	../pixmaps/stock_vim_window_maximize.png \
	../pixmaps/stock_vim_window_maximize_width.png \
	../pixmaps/stock_vim_window_minimize.png \
	../pixmaps/stock_vim_window_minimize_width.png \
	../pixmaps/stock_vim_window_split.png \
	../pixmaps/stock_vim_window_split_vertical.png

auto/gui_gtk_gresources.c: gui_gtk_res.xml $(GUI_GTK_RES_INPUTS)
	$(GLIB_COMPILE_RESOURCES) --target=$@ --sourcedir=../pixmaps --generate --c-name=gui_gtk --manual-register gui_gtk_res.xml
auto/gui_gtk_gresources.h: gui_gtk_res.xml $(GUI_GTK_RES_INPUTS)
	if test -z "$(GLIB_COMPILE_RESOURCES)"; then touch $@; else \
		$(GLIB_COMPILE_RESOURCES) --target=$@ --sourcedir=../pixmaps --generate --c-name=gui_gtk --manual-register gui_gtk_res.xml; \
	fi

# Dependencies through vim.h that most targets depend on.  Used by targets
# that are not taken care of by "make depend".
VIM_H_DEPENDENCIES = \
	vim.h protodef.h auto/config.h feature.h os_unix.h \
	auto/osdef.h ascii.h keymap.h termdefs.h macros.h option.h beval.h \
	structs.h regexp.h gui.h alloc.h ex_cmds.h spell.h \
	proto.h globals.h errors.h

# All the object files are put in the "objects" directory.  Since not all make
# commands understand putting object files in another directory, it must be
# specified for each file separately.

objects: objects/.dirstamp

objects/.dirstamp:
	$(MKDIR_P) objects
	touch objects/.dirstamp

# All object files depend on the objects directory, so that parallel make
# works.  Can't depend on the directory itself, its timestamp changes all the
# time.
$(ALL_OBJ): objects/.dirstamp

objects/MMBackend.o: MacVim/MMBackend.m
	$(CCC) -fobjc-exceptions -o $@ MacVim/MMBackend.m

objects/MacVim.o: MacVim/MacVim.m
	$(CCC) -o $@ MacVim/MacVim.m

objects/alloc.o: alloc.c
	$(CCC) -o $@ alloc.c

objects/arabic.o: arabic.c
	$(CCC) -o $@ arabic.c

objects/arglist.o: arglist.c
	$(CCC) -o $@ arglist.c

objects/autocmd.o: autocmd.c
	$(CCC) -o $@ autocmd.c

objects/blob.o: blob.c
	$(CCC) -o $@ blob.c

objects/blowfish.o: blowfish.c
	$(CCC) -o $@ blowfish.c

objects/buffer.o: buffer.c
	$(CCC) -o $@ buffer.c

objects/bufwrite.o: bufwrite.c
	$(CCC) -o $@ bufwrite.c

objects/change.o: change.c
	$(CCC) -o $@ change.c

objects/charset.o: charset.c
	$(CCC) -o $@ charset.c

objects/cindent.o: cindent.c
	$(CCC) -o $@ cindent.c

objects/clientserver.o: clientserver.c
	$(CCC) -o $@ clientserver.c

objects/clipboard.o: clipboard.c
	$(CCC) -o $@ clipboard.c

objects/cmdexpand.o: cmdexpand.c
	$(CCC) -o $@ cmdexpand.c

objects/cmdhist.o: cmdhist.c
	$(CCC) -o $@ cmdhist.c

objects/crypt.o: crypt.c
	$(CCC) -o $@ crypt.c

objects/crypt_zip.o: crypt_zip.c
	$(CCC) -o $@ crypt_zip.c

objects/debugger.o: debugger.c
	$(CCC) -o $@ debugger.c

objects/dict.o: dict.c
	$(CCC) -o $@ dict.c

objects/diff.o: diff.c $(XDIFF_INCL)
	$(CCC) -o $@ diff.c

objects/digraph.o: digraph.c
	$(CCC) -o $@ digraph.c

objects/drawline.o: drawline.c
	$(CCC) -o $@ drawline.c

objects/drawscreen.o: drawscreen.c
	$(CCC) -o $@ drawscreen.c

objects/edit.o: edit.c
	$(CCC) -o $@ edit.c

objects/eval.o: eval.c
	$(CCC) -o $@ eval.c

objects/evalbuffer.o: evalbuffer.c
	$(CCC) -o $@ evalbuffer.c

objects/evalfunc.o: evalfunc.c
	$(CCC) -o $@ evalfunc.c

objects/evalvars.o: evalvars.c
	$(CCC) -o $@ evalvars.c

objects/evalwindow.o: evalwindow.c
	$(CCC) -o $@ evalwindow.c

objects/ex_cmds.o: ex_cmds.c
	$(CCC) -o $@ ex_cmds.c

objects/ex_cmds2.o: ex_cmds2.c
	$(CCC) -o $@ ex_cmds2.c

objects/ex_docmd.o: ex_docmd.c
	$(CCC) -o $@ ex_docmd.c

objects/ex_eval.o: ex_eval.c
	$(CCC) -o $@ ex_eval.c

objects/ex_getln.o: ex_getln.c
	$(CCC) -o $@ ex_getln.c

objects/fileio.o: fileio.c
	$(CCC) -o $@ fileio.c

objects/filepath.o: filepath.c
	$(CCC) -o $@ filepath.c

objects/findfile.o: findfile.c
	$(CCC) -o $@ findfile.c

objects/float.o: float.c
	$(CCC) -o $@ float.c

objects/fold.o: fold.c
	$(CCC) -o $@ fold.c

objects/getchar.o: getchar.c
	$(CCC) -o $@ getchar.c

objects/hardcopy.o: hardcopy.c
	$(CCC) -o $@ hardcopy.c

objects/hashtab.o: hashtab.c
	$(CCC) -o $@ hashtab.c

objects/help.o: help.c
	$(CCC) -o $@ help.c

objects/gui.o: gui.c
	$(CCC) -o $@ gui.c

objects/beval.o: beval.c
	$(CCC) -o $@ beval.c

objects/gui_beval.o: gui_beval.c
	$(CCC) -o $@ gui_beval.c

objects/gui_gtk.o: gui_gtk.c
	$(CCC) -o $@ gui_gtk.c

objects/gui_gtk_f.o: gui_gtk_f.c
	$(CCC) -o $@ gui_gtk_f.c

objects/gui_gtk_gresources.o: auto/gui_gtk_gresources.c
	$(CCC_NF) $(PERL_CFLAGS) $(ALL_CFLAGS) -o $@ auto/gui_gtk_gresources.c

objects/gui_gtk_x11.o: gui_gtk_x11.c
	$(CCC) -o $@ gui_gtk_x11.c

objects/gui_haiku.o: gui_haiku.cc
	$(CCC) -o $@ gui_haiku.cc

objects/gui_motif.o: gui_motif.c
	$(CCC) -o $@ gui_motif.c

objects/gui_xmdlg.o: gui_xmdlg.c
	$(CCC) -o $@ gui_xmdlg.c

objects/gui_xmebw.o: gui_xmebw.c
	$(CCC) -o $@ gui_xmebw.c

objects/gui_x11.o: gui_x11.c
	$(CCC) -o $@ gui_x11.c

objects/gui_xim.o: gui_xim.c
	$(CCC) -o $@ gui_xim.c

objects/gui_photon.o: gui_photon.c
	$(CCC) -o $@ gui_photon.c

objects/gui_macvim.o: MacVim/gui_macvim.m
	$(CCC) -fobjc-exceptions -o $@ MacVim/gui_macvim.m

objects/highlight.o: highlight.c
	$(CCC) -o $@ highlight.c

objects/if_cscope.o: if_cscope.c
	$(CCC) -o $@ if_cscope.c

objects/if_xcmdsrv.o: if_xcmdsrv.c
	$(CCC) -o $@ if_xcmdsrv.c

objects/if_lua.o: if_lua.c
	$(CCC_NF) $(LUA_CFLAGS) $(ALL_CFLAGS) $(LUA_CFLAGS_EXTRA) -o $@ if_lua.c

objects/if_mzsch.o: if_mzsch.c $(MZSCHEME_EXTRA)
	$(CCC) -o $@ $(MZSCHEME_CFLAGS_EXTRA) if_mzsch.c

mzscheme_base.c:
	$(MZSCHEME_MZC) --c-mods mzscheme_base.c ++lib scheme/base

objects/if_perl.o: auto/if_perl.c
	$(CCC_NF) $(PERL_CFLAGS) $(ALL_CFLAGS) $(PERL_CFLAGS_EXTRA) -o $@ auto/if_perl.c

objects/if_perlsfio.o: if_perlsfio.c
	$(CCC_NF) $(PERL_CFLAGS) $(ALL_CFLAGS) $(PERL_CFLAGS_EXTRA) -o $@ if_perlsfio.c

objects/if_python.o: if_python.c if_py_both.h
	$(CCC_NF) $(PYTHON_CFLAGS) $(ALL_CFLAGS) $(PYTHON_CFLAGS_EXTRA) -o $@ if_python.c

objects/if_python3.o: if_python3.c if_py_both.h
	$(CCC_NF) $(PYTHON3_CFLAGS) $(ALL_CFLAGS) $(PYTHON3_CFLAGS_EXTRA) -o $@ if_python3.c

objects/if_ruby.o: if_ruby.c
	$(CCC_NF) $(RUBY_CFLAGS) $(ALL_CFLAGS) $(RUBY_CFLAGS_EXTRA) -o $@ if_ruby.c

objects/if_tcl.o: if_tcl.c
	$(CCC_NF) $(TCL_CFLAGS) $(ALL_CFLAGS) $(TCL_CFLAGS_EXTRA) -o $@ if_tcl.c

objects/indent.o: indent.c
	$(CCC) -o $@ indent.c

objects/insexpand.o: insexpand.c
	$(CCC) -o $@ insexpand.c

objects/job.o: job.c
	$(CCC) -o $@ job.c

objects/json.o: json.c
	$(CCC) -o $@ json.c

objects/json_test.o: json_test.c
	$(CCC) -o $@ json_test.c

objects/kword_test.o: kword_test.c
	$(CCC) -o $@ kword_test.c

objects/list.o: list.c
	$(CCC) -o $@ list.c

objects/locale.o: locale.c
	$(CCC) -o $@ locale.c

objects/logfile.o: logfile.c
	$(CCC) -o $@ logfile.c

objects/main.o: main.c
	$(CCC) -o $@ main.c

objects/map.o: map.c
	$(CCC) -o $@ map.c

objects/mark.o: mark.c
	$(CCC) -o $@ mark.c

objects/match.o: match.c
	$(CCC) -o $@ match.c

objects/memfile.o: memfile.c
	$(CCC) -o $@ memfile.c

objects/memfile_test.o: memfile_test.c
	$(CCC) -o $@ memfile_test.c

objects/memline.o: memline.c
	$(CCC) -o $@ memline.c

objects/menu.o: menu.c
	$(CCC) -o $@ menu.c

objects/message.o: message.c
	$(CCC) -o $@ message.c

objects/message_test.o: message_test.c
	$(CCC) -o $@ message_test.c

objects/misc1.o: misc1.c
	$(CCC) -o $@ misc1.c

objects/misc2.o: misc2.c
	$(CCC) -o $@ misc2.c

objects/mouse.o: mouse.c
	$(CCC) -o $@ mouse.c

objects/move.o: move.c
	$(CCC) -o $@ move.c

objects/mbyte.o: mbyte.c
	$(CCC) -o $@ mbyte.c

objects/normal.o: normal.c
	$(CCC) -o $@ normal.c

objects/ops.o: ops.c
	$(CCC) -o $@ ops.c

objects/option.o: option.c optiondefs.h
	$(CCC_NF) $(ALL_IF_CFLAGS) $(ALL_CFLAGS) $(ALL_IF_CFLAGS_EXTRA) -o $@ option.c

objects/optionstr.o: optionstr.c
	$(CCC_NF) $(ALL_IF_CFLAGS) $(ALL_CFLAGS) $(ALL_IF_CFLAGS_EXTRA) -o $@ optionstr.c

objects/os_qnx.o: os_qnx.c $(VIM_H_DEPENDENCIES)
	$(CCC) -o $@ os_qnx.c

objects/os_haiku.rsrc: auto/os_haiku.rdef
	cat $< | $(CCC) -E - | grep -v '^#' | rc -o "$@" -

objects/os_macosx.o: os_macosx.m
	$(CCC) -o $@ os_macosx.m

objects/os_mac_conv.o: os_mac_conv.c $(VIM_H_DEPENDENCIES)
	$(CCC) -o $@ os_mac_conv.c

objects/os_unix.o: os_unix.c
	$(CCC) -o $@ os_unix.c

objects/os_mswin.o: os_mswin.c $(VIM_H_DEPENDENCIES)
	$(CCC) -o $@ os_mswin.c

objects/winclip.o: winclip.c $(VIM_H_DEPENDENCIES)
	$(CCC) -o $@ winclip.c

objects/pathdef.o: auto/pathdef.c
	$(CCC) -o $@ auto/pathdef.c

objects/popupmenu.o: popupmenu.c
	$(CCC) -o $@ popupmenu.c

objects/popupwin.o: popupwin.c
	$(CCC) -o $@ popupwin.c

objects/profiler.o: profiler.c
	$(CCC) -o $@ profiler.c

objects/pty.o: pty.c
	$(CCC) -o $@ pty.c

objects/quickfix.o: quickfix.c
	$(CCC) -o $@ quickfix.c

objects/regexp.o: regexp.c regexp_bt.c regexp_nfa.c
	$(CCC) -o $@ regexp.c

objects/register.o: register.c
	$(CCC) -o $@ register.c

objects/scriptfile.o: scriptfile.c
	$(CCC) -o $@ scriptfile.c

objects/screen.o: screen.c
	$(CCC) -o $@ screen.c

objects/search.o: search.c
	$(CCC) -o $@ search.c

objects/session.o: session.c
	$(CCC) -o $@ session.c

objects/sha256.o: sha256.c
	$(CCC) -o $@ sha256.c

objects/sign.o: sign.c
	$(CCC) -o $@ sign.c

objects/sound.o: sound.c
	$(CCC) -o $@ sound.c

objects/spell.o: spell.c
	$(CCC) -o $@ spell.c

objects/spellfile.o: spellfile.c
	$(CCC) -o $@ spellfile.c

objects/spellsuggest.o: spellsuggest.c
	$(CCC) -o $@ spellsuggest.c

objects/strings.o: strings.c
	$(CCC) -o $@ strings.c

objects/syntax.o: syntax.c
	$(CCC) -o $@ syntax.c

objects/tag.o: tag.c
	$(CCC) -o $@ tag.c

objects/term.o: term.c
	$(CCC) -o $@ term.c

objects/terminal.o: terminal.c $(TERM_DEPS)
	$(CCC) -o $@ terminal.c

objects/testing.o: testing.c
	$(CCC) -o $@ testing.c

objects/textformat.o: textformat.c
	$(CCC) -o $@ textformat.c

objects/textobject.o: textobject.c
	$(CCC) -o $@ textobject.c

objects/textprop.o: textprop.c
	$(CCC) -o $@ textprop.c

objects/time.o: time.c
	$(CCC) -o $@ time.c

objects/typval.o: typval.c
	$(CCC) -o $@ typval.c

objects/ui.o: ui.c
	$(CCC) -o $@ ui.c

objects/undo.o: undo.c
	$(CCC) -o $@ undo.c

objects/usercmd.o: usercmd.c
	$(CCC) -o $@ usercmd.c

objects/userfunc.o: userfunc.c
	$(CCC) -o $@ userfunc.c

objects/vim9class.o: vim9class.c
	$(CCC) -o $@ vim9class.c

objects/vim9cmds.o: vim9cmds.c
	$(CCC) -o $@ vim9cmds.c

objects/vim9compile.o: vim9compile.c
	$(CCC) -o $@ vim9compile.c

objects/vim9execute.o: vim9execute.c
	$(CCC) -o $@ vim9execute.c

objects/vim9expr.o: vim9expr.c
	$(CCC) -o $@ vim9expr.c

objects/vim9instr.o: vim9instr.c
	$(CCC) -o $@ vim9instr.c

objects/vim9script.o: vim9script.c
	$(CCC) -o $@ vim9script.c

objects/vim9type.o: vim9type.c
	$(CCC) -o $@ vim9type.c

objects/viminfo.o: viminfo.c
	$(CCC) -o $@ viminfo.c

objects/window.o: window.c
	$(CCC) -o $@ window.c

objects/netbeans.o: netbeans.c
	$(CCC) -o $@ netbeans.c

objects/channel.o: channel.c
	$(CCC) -o $@ channel.c

# Dependencies that "make depend" doesn't find
objects/gui_gtk_x11.o: version.h


# Build rules for libvterm.  Putting them here allows for adding compilation
# options specific for Vim.  Since the .o files go into objects/ we do need to
# prefix vterm_ to avoid name clashes.
CCCTERM = $(CCC_NF) $(VTERM_CFLAGS) $(ALL_CFLAGS) -DINLINE="" \
	  -DVSNPRINTF=vim_vsnprintf \
	  -DSNPRINTF=vim_snprintf \
	  -DIS_COMBINING_FUNCTION=utf_iscomposing_uint \
	  -DWCWIDTH_FUNCTION=utf_uint2cells

objects/vterm_encoding.o: libvterm/src/encoding.c $(TERM_DEPS)
	$(CCCTERM) -o $@ libvterm/src/encoding.c

objects/vterm_keyboard.o: libvterm/src/keyboard.c $(TERM_DEPS)
	$(CCCTERM) -o $@ libvterm/src/keyboard.c

objects/vterm_mouse.o: libvterm/src/mouse.c $(TERM_DEPS)
	$(CCCTERM) -o $@ libvterm/src/mouse.c

objects/vterm_parser.o: libvterm/src/parser.c $(TERM_DEPS)
	$(CCCTERM) -o $@ libvterm/src/parser.c

objects/vterm_pen.o: libvterm/src/pen.c $(TERM_DEPS)
	$(CCCTERM) -o $@ libvterm/src/pen.c

objects/vterm_screen.o: libvterm/src/screen.c $(TERM_DEPS)
	$(CCCTERM) -o $@ libvterm/src/screen.c

objects/vterm_state.o: libvterm/src/state.c $(TERM_DEPS)
	$(CCCTERM) -o $@ libvterm/src/state.c

objects/vterm_unicode.o: libvterm/src/unicode.c $(TERM_DEPS) libvterm/src/fullwidth.inc
	$(CCCTERM) -o $@ libvterm/src/unicode.c

objects/vterm_vterm.o: libvterm/src/vterm.c $(TERM_DEPS)
	$(CCCTERM) -o $@ libvterm/src/vterm.c

CCCDIFF = $(CCC_NF) $(ALL_CFLAGS)

objects/xdiffi.o: xdiff/xdiffi.c $(XDIFF_INCL)
	$(CCCDIFF) -o $@ xdiff/xdiffi.c

objects/xprepare.o: xdiff/xprepare.c $(XDIFF_INCL)
	$(CCCDIFF) -o $@ xdiff/xprepare.c

objects/xutils.o: xdiff/xutils.c $(XDIFF_INCL)
	$(CCCDIFF) -o $@ xdiff/xutils.c

objects/xemit.o: xdiff/xemit.c $(XDIFF_INCL)
	$(CCCDIFF) -o $@ xdiff/xemit.c

objects/xhistogram.o: xdiff/xhistogram.c $(XDIFF_INCL)
	$(CCCDIFF) -o $@ xdiff/xhistogram.c

objects/xpatience.o: xdiff/xpatience.c $(XDIFF_INCL)
	$(CCCDIFF) -o $@ xdiff/xpatience.c


Makefile:
	@echo 'The name of the makefile MUST be "Makefile" (with capital M)!'


##############################################################################
### MacVim GUI
.PHONY: macvim macvim-dmg macvimclean macvim-signed macvim-dmg-release macvim-install-languages

RELEASEDIR = MacVim/build/Release
DMGDIR = MacVim/build/dmg
DMGFILE = MacVim.dmg
ENTITLEMENTS = MacVim/MacVim.entitlements

macvim: $(VIMTARGET)
	xcodebuild -project MacVim/MacVim.xcodeproj $(XCODEFLAGS)

macvim-signed:
	MacVim/scripts/sign-developer-id $(RELEASEDIR)/MacVim.app $(ENTITLEMENTS)

macvim-dmg:
	rm -rf $(DMGDIR)
	mkdir -p $(DMGDIR)
	cp -a $(RELEASEDIR)/MacVim.app $(DMGDIR)/
	rm -rf $(RELEASEDIR)/$(DMGFILE)
	create-dmg/create-dmg \
		--volname "MacVim" \
		--volicon MacVim/icons/MacVim.icns \
		--background MacVim/dmg/background.png \
		--window-size 650 470 \
		--icon-size 80 \
		--icon MacVim.app 240 320 \
		--app-drop-link 410 320 \
		$(CREATEDMG_FLAGS) $(RELEASEDIR)/$(DMGFILE) $(DMGDIR)

macvimclean:
	if test -d MacVim; then \
		rm -rf MacVim/build MacVim/qlstephen/build xxd/xxd.dSYM; \
	fi

# Create a release DMG image that is signed and notaraized
macvim-dmg-release: macvim-signed macvim-dmg
	MacVim/scripts/sign-developer-id $(RELEASEDIR)/MacVim.dmg $(ENTITLEMENTS)
	MacVim/scripts/notarize-dmg $(RELEASEDIR)/MacVim.dmg
	@echo "----------------------------------------"
	@echo "Release MacVim built!"

# Install only language files to a dest folder. Subset of "install-languages".
macvim-install-languages:
	@if test -n "$(MAKEMO)" -a -f $(PODIR)/Makefile; then \
	   cd $(PODIR); $(MAKE) prefix=$(DESTDIR)$(prefix) LOCALEDIR=$(DEST_LANG) \
	   INSTALL_DATA=$(INSTALL_DATA) FILEMOD=$(FILEMOD) install; \
	fi

###############################################################################
#
# Haiku installation
#
# This rule:
#		- add resources to already installed vim binary to avoid
#		  stripping them during install;
#		- update system MIME database with info about vim application.
#
install_haiku_extra: $(DEST_BIN)/$(VIMTARGET) objects/os_haiku.rsrc
	xres -o $(DEST_BIN)/$(VIMTARGET) objects/os_haiku.rsrc
	mimeset	$(DEST_BIN)/$(VIMTARGET)

# List of g*-links that should be replaced with shell script equivalents.
# This solves the problem of them from Tracker.
#
HAIKU_GLINKS = 	$(DEST_BIN)/$(GVIMTARGET) \
				$(DEST_BIN)/$(GVIEWTARGET) \
				$(DEST_BIN)/$(GVIMDIFFTARGET) \
				$(DEST_BIN)/$(RGVIMTARGET) \
				$(DEST_BIN)/$(RGVIEWTARGET)

# This rule:
#		- Replace gvim link with copy of vim binary.
#		- Replace g*-links with shell script equivalents to solve the
#		  problem of calling them from Tracker,
#		- Add icon resources to mentioned g*-link shell scripts
#		- in case gui-less vim.con executable available use it.
#
installglinks_haiku: $(HAIKU_GLINKS) install_haiku_extra
	@catattr -r "BEOS:ICON" $(DEST_BIN)/$(GVIMTARGET) > ~icon.attr
	for i in $(HAIKU_GLINKS); do \
		rm $$i ; \
		echo "#!/bin/sh" > $$i ; \
		case $$i in \
			$(DEST_BIN)/$(GVIMTARGET)) \
				cp $(DEST_BIN)/$(VIMTARGET) $$i ; \
				if [ -f $(VIMTARGET).con ] ; then \
					$(STRIP) $(VIMTARGET).con ; \
					mv $(VIMTARGET).con $(DEST_BIN)/$(VIMTARGET) ; \
				fi ;; \
			$(DEST_BIN)/$(GVIEWTARGET))    printf "%s -R %c%c" $(GVIMTARGET) '$$' '*' >> $$i;; \
			$(DEST_BIN)/$(GVIMDIFFTARGET)) printf "%s -d %c%c" $(GVIMTARGET) '$$' '*' >> $$i;; \
			$(DEST_BIN)/$(RGVIMTARGET))    printf "%s -Z %c%c" $(GVIMTARGET) '$$' '*' >> $$i;; \
			$(DEST_BIN)/$(RGVIEWTARGET))   printf "%s -Z -R %c%c" $(GVIMTARGET) '$$' '*' >> $$i;; \
			*) printf "%s %c%c" $(GVIMTARGET) '$$' '*' >> $$i;; \
		esac ; \
		chmod $(BINMOD) $$i ; \
		addattr -f ~icon.attr  -t \'VICN\' BEOS:ICON $$i ; \
	done
	addattr -f ~icon.attr  -t \'VICN\' BEOS:ICON $(DEST_BIN)/$(VIMNAME)tutor
	@rm ~icon.attr

###############################################################################
### (automatically generated by 'make depend')
### Dependencies:
objects/alloc.o: alloc.c vim.h protodef.h auto/config.h feature.h os_unix.h \
  os_mac.h ascii.h keymap.h termdefs.h macros.h option.h beval.h \
  proto/gui_beval.pro structs.h regexp.h gui.h libvterm/include/vterm.h \
  libvterm/include/vterm_keycodes.h alloc.h ex_cmds.h spell.h proto.h \
  globals.h errors.h
objects/arabic.o: arabic.c vim.h protodef.h auto/config.h feature.h os_unix.h \
  os_mac.h ascii.h keymap.h termdefs.h macros.h option.h beval.h \
  proto/gui_beval.pro structs.h regexp.h gui.h libvterm/include/vterm.h \
  libvterm/include/vterm_keycodes.h alloc.h ex_cmds.h spell.h proto.h \
  globals.h errors.h
objects/arglist.o: arglist.c vim.h protodef.h auto/config.h feature.h os_unix.h \
  os_mac.h ascii.h keymap.h termdefs.h macros.h option.h beval.h \
  proto/gui_beval.pro structs.h regexp.h gui.h libvterm/include/vterm.h \
  libvterm/include/vterm_keycodes.h alloc.h ex_cmds.h spell.h proto.h \
  globals.h errors.h
objects/autocmd.o: autocmd.c vim.h protodef.h auto/config.h feature.h os_unix.h \
  os_mac.h ascii.h keymap.h termdefs.h macros.h option.h beval.h \
  proto/gui_beval.pro structs.h regexp.h gui.h libvterm/include/vterm.h \
  libvterm/include/vterm_keycodes.h alloc.h ex_cmds.h spell.h proto.h \
  globals.h errors.h
objects/beval.o: beval.c vim.h protodef.h auto/config.h feature.h os_unix.h \
  os_mac.h ascii.h keymap.h termdefs.h macros.h option.h beval.h \
  proto/gui_beval.pro structs.h regexp.h gui.h libvterm/include/vterm.h \
  libvterm/include/vterm_keycodes.h alloc.h ex_cmds.h spell.h proto.h \
  globals.h errors.h
objects/blob.o: blob.c vim.h protodef.h auto/config.h feature.h os_unix.h \
  os_mac.h ascii.h keymap.h termdefs.h macros.h option.h beval.h \
  proto/gui_beval.pro structs.h regexp.h gui.h libvterm/include/vterm.h \
  libvterm/include/vterm_keycodes.h alloc.h ex_cmds.h spell.h proto.h \
  globals.h errors.h
objects/blowfish.o: blowfish.c vim.h protodef.h auto/config.h feature.h os_unix.h \
  os_mac.h ascii.h keymap.h termdefs.h macros.h option.h beval.h \
  proto/gui_beval.pro structs.h regexp.h gui.h libvterm/include/vterm.h \
  libvterm/include/vterm_keycodes.h alloc.h ex_cmds.h spell.h proto.h \
  globals.h errors.h
objects/buffer.o: buffer.c vim.h protodef.h auto/config.h feature.h os_unix.h \
  os_mac.h ascii.h keymap.h termdefs.h macros.h option.h beval.h \
  proto/gui_beval.pro structs.h regexp.h gui.h libvterm/include/vterm.h \
  libvterm/include/vterm_keycodes.h alloc.h ex_cmds.h spell.h proto.h \
  globals.h errors.h version.h
objects/change.o: change.c vim.h protodef.h auto/config.h feature.h os_unix.h \
  os_mac.h ascii.h keymap.h termdefs.h macros.h option.h beval.h \
  proto/gui_beval.pro structs.h regexp.h gui.h libvterm/include/vterm.h \
  libvterm/include/vterm_keycodes.h alloc.h ex_cmds.h spell.h proto.h \
  globals.h errors.h
objects/charset.o: charset.c vim.h protodef.h auto/config.h feature.h os_unix.h \
  os_mac.h ascii.h keymap.h termdefs.h macros.h option.h beval.h \
  proto/gui_beval.pro structs.h regexp.h gui.h libvterm/include/vterm.h \
  libvterm/include/vterm_keycodes.h alloc.h ex_cmds.h spell.h proto.h \
  globals.h errors.h
objects/cindent.o: cindent.c vim.h protodef.h auto/config.h feature.h os_unix.h \
  os_mac.h ascii.h keymap.h termdefs.h macros.h option.h beval.h \
  proto/gui_beval.pro structs.h regexp.h gui.h libvterm/include/vterm.h \
  libvterm/include/vterm_keycodes.h alloc.h ex_cmds.h spell.h proto.h \
  globals.h errors.h
objects/clientserver.o: clientserver.c vim.h protodef.h auto/config.h feature.h \
  os_unix.h os_mac.h ascii.h keymap.h termdefs.h macros.h option.h \
  beval.h proto/gui_beval.pro structs.h regexp.h gui.h \
  libvterm/include/vterm.h libvterm/include/vterm_keycodes.h alloc.h \
  ex_cmds.h spell.h proto.h globals.h errors.h
objects/cmdexpand.o: cmdexpand.c vim.h protodef.h auto/config.h feature.h \
  os_unix.h os_mac.h ascii.h keymap.h termdefs.h macros.h option.h \
  beval.h proto/gui_beval.pro structs.h regexp.h gui.h \
  libvterm/include/vterm.h libvterm/include/vterm_keycodes.h alloc.h \
  ex_cmds.h spell.h proto.h globals.h errors.h
objects/cmdhist.o: cmdhist.c vim.h protodef.h auto/config.h feature.h os_unix.h \
  os_mac.h ascii.h keymap.h termdefs.h macros.h option.h beval.h \
  proto/gui_beval.pro structs.h regexp.h gui.h libvterm/include/vterm.h \
  libvterm/include/vterm_keycodes.h alloc.h ex_cmds.h spell.h proto.h \
  globals.h errors.h
objects/crypt.o: crypt.c vim.h protodef.h auto/config.h feature.h os_unix.h \
  os_mac.h ascii.h keymap.h termdefs.h macros.h option.h beval.h \
  proto/gui_beval.pro structs.h regexp.h gui.h libvterm/include/vterm.h \
  libvterm/include/vterm_keycodes.h alloc.h ex_cmds.h spell.h proto.h \
  globals.h errors.h
objects/crypt_zip.o: crypt_zip.c vim.h protodef.h auto/config.h feature.h \
  os_unix.h os_mac.h ascii.h keymap.h termdefs.h macros.h option.h \
  beval.h proto/gui_beval.pro structs.h regexp.h gui.h \
  libvterm/include/vterm.h libvterm/include/vterm_keycodes.h alloc.h \
  ex_cmds.h spell.h proto.h globals.h errors.h
objects/debugger.o: debugger.c vim.h protodef.h auto/config.h feature.h os_unix.h \
  os_mac.h ascii.h keymap.h termdefs.h macros.h option.h beval.h \
  proto/gui_beval.pro structs.h regexp.h gui.h libvterm/include/vterm.h \
  libvterm/include/vterm_keycodes.h alloc.h ex_cmds.h spell.h proto.h \
  globals.h errors.h
objects/dict.o: dict.c vim.h protodef.h auto/config.h feature.h os_unix.h \
  os_mac.h ascii.h keymap.h termdefs.h macros.h option.h beval.h \
  proto/gui_beval.pro structs.h regexp.h gui.h libvterm/include/vterm.h \
  libvterm/include/vterm_keycodes.h alloc.h ex_cmds.h spell.h proto.h \
  globals.h errors.h
objects/diff.o: diff.c vim.h protodef.h auto/config.h feature.h os_unix.h \
  os_mac.h ascii.h keymap.h termdefs.h macros.h option.h beval.h \
  proto/gui_beval.pro structs.h regexp.h gui.h libvterm/include/vterm.h \
  libvterm/include/vterm_keycodes.h alloc.h ex_cmds.h spell.h proto.h \
  globals.h errors.h xdiff/xdiff.h xdiff/../vim.h
objects/digraph.o: digraph.c vim.h protodef.h auto/config.h feature.h os_unix.h \
  os_mac.h ascii.h keymap.h termdefs.h macros.h option.h beval.h \
  proto/gui_beval.pro structs.h regexp.h gui.h libvterm/include/vterm.h \
  libvterm/include/vterm_keycodes.h alloc.h ex_cmds.h spell.h proto.h \
  globals.h errors.h
objects/drawline.o: drawline.c vim.h protodef.h auto/config.h feature.h os_unix.h \
  os_mac.h ascii.h keymap.h termdefs.h macros.h option.h beval.h \
  proto/gui_beval.pro structs.h regexp.h gui.h libvterm/include/vterm.h \
  libvterm/include/vterm_keycodes.h alloc.h ex_cmds.h spell.h proto.h \
  globals.h errors.h
objects/drawscreen.o: drawscreen.c vim.h protodef.h auto/config.h feature.h \
  os_unix.h os_mac.h ascii.h keymap.h termdefs.h macros.h option.h \
  beval.h proto/gui_beval.pro structs.h regexp.h gui.h \
  libvterm/include/vterm.h libvterm/include/vterm_keycodes.h alloc.h \
  ex_cmds.h spell.h proto.h globals.h errors.h
objects/edit.o: edit.c vim.h protodef.h auto/config.h feature.h os_unix.h \
  os_mac.h ascii.h keymap.h termdefs.h macros.h option.h beval.h \
  proto/gui_beval.pro structs.h regexp.h gui.h libvterm/include/vterm.h \
  libvterm/include/vterm_keycodes.h alloc.h ex_cmds.h spell.h proto.h \
  globals.h errors.h
objects/eval.o: eval.c vim.h protodef.h auto/config.h feature.h os_unix.h \
  os_mac.h ascii.h keymap.h termdefs.h macros.h option.h beval.h \
  proto/gui_beval.pro structs.h regexp.h gui.h libvterm/include/vterm.h \
  libvterm/include/vterm_keycodes.h alloc.h ex_cmds.h spell.h proto.h \
  globals.h errors.h
objects/evalbuffer.o: evalbuffer.c vim.h protodef.h auto/config.h feature.h \
  os_unix.h os_mac.h ascii.h keymap.h termdefs.h macros.h option.h \
  beval.h proto/gui_beval.pro structs.h regexp.h gui.h \
  libvterm/include/vterm.h libvterm/include/vterm_keycodes.h alloc.h \
  ex_cmds.h spell.h proto.h globals.h errors.h
objects/evalfunc.o: evalfunc.c vim.h protodef.h auto/config.h feature.h os_unix.h \
  os_mac.h ascii.h keymap.h termdefs.h macros.h option.h beval.h \
  proto/gui_beval.pro structs.h regexp.h gui.h libvterm/include/vterm.h \
  libvterm/include/vterm_keycodes.h alloc.h ex_cmds.h spell.h proto.h \
  globals.h errors.h version.h
objects/evalvars.o: evalvars.c vim.h protodef.h auto/config.h feature.h os_unix.h \
  os_mac.h ascii.h keymap.h termdefs.h macros.h option.h beval.h \
  proto/gui_beval.pro structs.h regexp.h gui.h libvterm/include/vterm.h \
  libvterm/include/vterm_keycodes.h alloc.h ex_cmds.h spell.h proto.h \
  globals.h errors.h version.h
objects/evalwindow.o: evalwindow.c vim.h protodef.h auto/config.h feature.h \
  os_unix.h os_mac.h ascii.h keymap.h termdefs.h macros.h option.h \
  beval.h proto/gui_beval.pro structs.h regexp.h gui.h \
  libvterm/include/vterm.h libvterm/include/vterm_keycodes.h alloc.h \
  ex_cmds.h spell.h proto.h globals.h errors.h
objects/ex_cmds.o: ex_cmds.c vim.h protodef.h auto/config.h feature.h os_unix.h \
  os_mac.h ascii.h keymap.h termdefs.h macros.h option.h beval.h \
  proto/gui_beval.pro structs.h regexp.h gui.h libvterm/include/vterm.h \
  libvterm/include/vterm_keycodes.h alloc.h ex_cmds.h spell.h proto.h \
  globals.h errors.h version.h
objects/ex_cmds2.o: ex_cmds2.c vim.h protodef.h auto/config.h feature.h os_unix.h \
  os_mac.h ascii.h keymap.h termdefs.h macros.h option.h beval.h \
  proto/gui_beval.pro structs.h regexp.h gui.h libvterm/include/vterm.h \
  libvterm/include/vterm_keycodes.h alloc.h ex_cmds.h spell.h proto.h \
  globals.h errors.h version.h
objects/ex_docmd.o: ex_docmd.c vim.h protodef.h auto/config.h feature.h os_unix.h \
  os_mac.h ascii.h keymap.h termdefs.h macros.h option.h beval.h \
  proto/gui_beval.pro structs.h regexp.h gui.h libvterm/include/vterm.h \
  libvterm/include/vterm_keycodes.h alloc.h ex_cmds.h spell.h proto.h \
  globals.h errors.h ex_cmdidxs.h
objects/ex_eval.o: ex_eval.c vim.h protodef.h auto/config.h feature.h os_unix.h \
  os_mac.h ascii.h keymap.h termdefs.h macros.h option.h beval.h \
  proto/gui_beval.pro structs.h regexp.h gui.h libvterm/include/vterm.h \
  libvterm/include/vterm_keycodes.h alloc.h ex_cmds.h spell.h proto.h \
  globals.h errors.h
objects/ex_getln.o: ex_getln.c vim.h protodef.h auto/config.h feature.h os_unix.h \
  os_mac.h ascii.h keymap.h termdefs.h macros.h option.h beval.h \
  proto/gui_beval.pro structs.h regexp.h gui.h libvterm/include/vterm.h \
  libvterm/include/vterm_keycodes.h alloc.h ex_cmds.h spell.h proto.h \
  globals.h errors.h
objects/fileio.o: fileio.c vim.h protodef.h auto/config.h feature.h os_unix.h \
  os_mac.h ascii.h keymap.h termdefs.h macros.h option.h beval.h \
  proto/gui_beval.pro structs.h regexp.h gui.h libvterm/include/vterm.h \
  libvterm/include/vterm_keycodes.h alloc.h ex_cmds.h spell.h proto.h \
  globals.h errors.h
objects/filepath.o: filepath.c vim.h protodef.h auto/config.h feature.h os_unix.h \
  os_mac.h ascii.h keymap.h termdefs.h macros.h option.h beval.h \
  proto/gui_beval.pro structs.h regexp.h gui.h libvterm/include/vterm.h \
  libvterm/include/vterm_keycodes.h alloc.h ex_cmds.h spell.h proto.h \
  globals.h errors.h
objects/findfile.o: findfile.c vim.h protodef.h auto/config.h feature.h os_unix.h \
  os_mac.h ascii.h keymap.h termdefs.h macros.h option.h beval.h \
  proto/gui_beval.pro structs.h regexp.h gui.h libvterm/include/vterm.h \
  libvterm/include/vterm_keycodes.h alloc.h ex_cmds.h spell.h proto.h \
  globals.h errors.h
objects/float.o: float.c vim.h protodef.h auto/config.h feature.h os_unix.h \
  os_mac.h ascii.h keymap.h termdefs.h macros.h option.h beval.h \
  proto/gui_beval.pro structs.h regexp.h gui.h libvterm/include/vterm.h \
  libvterm/include/vterm_keycodes.h alloc.h ex_cmds.h spell.h proto.h \
  globals.h errors.h
objects/fold.o: fold.c vim.h protodef.h auto/config.h feature.h os_unix.h \
  os_mac.h ascii.h keymap.h termdefs.h macros.h option.h beval.h \
  proto/gui_beval.pro structs.h regexp.h gui.h libvterm/include/vterm.h \
  libvterm/include/vterm_keycodes.h alloc.h ex_cmds.h spell.h proto.h \
  globals.h errors.h
objects/getchar.o: getchar.c vim.h protodef.h auto/config.h feature.h os_unix.h \
  os_mac.h ascii.h keymap.h termdefs.h macros.h option.h beval.h \
  proto/gui_beval.pro structs.h regexp.h gui.h libvterm/include/vterm.h \
  libvterm/include/vterm_keycodes.h alloc.h ex_cmds.h spell.h proto.h \
  globals.h errors.h
objects/gui_xim.o: gui_xim.c vim.h protodef.h auto/config.h feature.h os_unix.h \
  os_mac.h ascii.h keymap.h termdefs.h macros.h option.h beval.h \
  proto/gui_beval.pro structs.h regexp.h gui.h libvterm/include/vterm.h \
  libvterm/include/vterm_keycodes.h alloc.h ex_cmds.h spell.h proto.h \
  globals.h errors.h
objects/hardcopy.o: hardcopy.c vim.h protodef.h auto/config.h feature.h os_unix.h \
  os_mac.h ascii.h keymap.h termdefs.h macros.h option.h beval.h \
  proto/gui_beval.pro structs.h regexp.h gui.h libvterm/include/vterm.h \
  libvterm/include/vterm_keycodes.h alloc.h ex_cmds.h spell.h proto.h \
  globals.h errors.h version.h
objects/hashtab.o: hashtab.c vim.h protodef.h auto/config.h feature.h os_unix.h \
  os_mac.h ascii.h keymap.h termdefs.h macros.h option.h beval.h \
  proto/gui_beval.pro structs.h regexp.h gui.h libvterm/include/vterm.h \
  libvterm/include/vterm_keycodes.h alloc.h ex_cmds.h spell.h proto.h \
  globals.h errors.h
objects/help.o: help.c vim.h protodef.h auto/config.h feature.h os_unix.h \
  os_mac.h ascii.h keymap.h termdefs.h macros.h option.h beval.h \
  proto/gui_beval.pro structs.h regexp.h gui.h libvterm/include/vterm.h \
  libvterm/include/vterm_keycodes.h alloc.h ex_cmds.h spell.h proto.h \
  globals.h errors.h
objects/highlight.o: highlight.c vim.h protodef.h auto/config.h feature.h \
  os_unix.h os_mac.h ascii.h keymap.h termdefs.h macros.h option.h \
  beval.h proto/gui_beval.pro structs.h regexp.h gui.h \
  libvterm/include/vterm.h libvterm/include/vterm_keycodes.h alloc.h \
  ex_cmds.h spell.h proto.h globals.h errors.h
objects/if_cscope.o: if_cscope.c vim.h protodef.h auto/config.h feature.h \
  os_unix.h os_mac.h ascii.h keymap.h termdefs.h macros.h option.h \
  beval.h proto/gui_beval.pro structs.h regexp.h gui.h \
  libvterm/include/vterm.h libvterm/include/vterm_keycodes.h alloc.h \
  ex_cmds.h spell.h proto.h globals.h errors.h
objects/if_xcmdsrv.o: if_xcmdsrv.c vim.h protodef.h auto/config.h feature.h \
  os_unix.h os_mac.h ascii.h keymap.h termdefs.h macros.h option.h \
  beval.h proto/gui_beval.pro structs.h regexp.h gui.h \
  libvterm/include/vterm.h libvterm/include/vterm_keycodes.h alloc.h \
  ex_cmds.h spell.h proto.h globals.h errors.h version.h
objects/indent.o: indent.c vim.h protodef.h auto/config.h feature.h os_unix.h \
  os_mac.h ascii.h keymap.h termdefs.h macros.h option.h beval.h \
  proto/gui_beval.pro structs.h regexp.h gui.h libvterm/include/vterm.h \
  libvterm/include/vterm_keycodes.h alloc.h ex_cmds.h spell.h proto.h \
  globals.h errors.h
objects/insexpand.o: insexpand.c vim.h protodef.h auto/config.h feature.h \
  os_unix.h os_mac.h ascii.h keymap.h termdefs.h macros.h option.h \
  beval.h proto/gui_beval.pro structs.h regexp.h gui.h \
  libvterm/include/vterm.h libvterm/include/vterm_keycodes.h alloc.h \
  ex_cmds.h spell.h proto.h globals.h errors.h
objects/json.o: json.c vim.h protodef.h auto/config.h feature.h os_unix.h \
  os_mac.h ascii.h keymap.h termdefs.h macros.h option.h beval.h \
  proto/gui_beval.pro structs.h regexp.h gui.h libvterm/include/vterm.h \
  libvterm/include/vterm_keycodes.h alloc.h ex_cmds.h spell.h proto.h \
  globals.h errors.h
objects/list.o: list.c vim.h protodef.h auto/config.h feature.h os_unix.h \
  os_mac.h ascii.h keymap.h termdefs.h macros.h option.h beval.h \
  proto/gui_beval.pro structs.h regexp.h gui.h libvterm/include/vterm.h \
  libvterm/include/vterm_keycodes.h alloc.h ex_cmds.h spell.h proto.h \
  globals.h errors.h
objects/locale.o: locale.c vim.h protodef.h auto/config.h feature.h os_unix.h \
<<<<<<< HEAD
  os_mac.h ascii.h keymap.h termdefs.h macros.h option.h beval.h \
  proto/gui_beval.pro structs.h regexp.h gui.h libvterm/include/vterm.h \
  libvterm/include/vterm_keycodes.h alloc.h ex_cmds.h spell.h proto.h \
  globals.h errors.h
=======
 auto/osdef.h ascii.h keymap.h termdefs.h macros.h option.h beval.h \
 proto/gui_beval.pro structs.h regexp.h gui.h libvterm/include/vterm.h \
 libvterm/include/vterm_keycodes.h alloc.h ex_cmds.h spell.h proto.h \
 globals.h errors.h
objects/logfile.o: logfile.c vim.h protodef.h auto/config.h feature.h os_unix.h \
 auto/osdef.h ascii.h keymap.h termdefs.h macros.h option.h beval.h \
 proto/gui_beval.pro structs.h regexp.h gui.h libvterm/include/vterm.h \
 libvterm/include/vterm_keycodes.h alloc.h ex_cmds.h spell.h proto.h \
 globals.h errors.h
>>>>>>> 65214053
objects/main.o: main.c vim.h protodef.h auto/config.h feature.h os_unix.h \
  os_mac.h ascii.h keymap.h termdefs.h macros.h option.h beval.h \
  proto/gui_beval.pro structs.h regexp.h gui.h libvterm/include/vterm.h \
  libvterm/include/vterm_keycodes.h alloc.h ex_cmds.h spell.h proto.h \
  globals.h errors.h
objects/map.o: map.c vim.h protodef.h auto/config.h feature.h os_unix.h os_mac.h \
  ascii.h keymap.h termdefs.h macros.h option.h beval.h \
  proto/gui_beval.pro structs.h regexp.h gui.h libvterm/include/vterm.h \
  libvterm/include/vterm_keycodes.h alloc.h ex_cmds.h spell.h proto.h \
  globals.h errors.h
objects/mark.o: mark.c vim.h protodef.h auto/config.h feature.h os_unix.h \
  os_mac.h ascii.h keymap.h termdefs.h macros.h option.h beval.h \
  proto/gui_beval.pro structs.h regexp.h gui.h libvterm/include/vterm.h \
  libvterm/include/vterm_keycodes.h alloc.h ex_cmds.h spell.h proto.h \
  globals.h errors.h
objects/match.o: match.c vim.h protodef.h auto/config.h feature.h os_unix.h \
  os_mac.h ascii.h keymap.h termdefs.h macros.h option.h beval.h \
  proto/gui_beval.pro structs.h regexp.h gui.h libvterm/include/vterm.h \
  libvterm/include/vterm_keycodes.h alloc.h ex_cmds.h spell.h proto.h \
  globals.h errors.h
objects/mbyte.o: mbyte.c vim.h protodef.h auto/config.h feature.h os_unix.h \
  os_mac.h ascii.h keymap.h termdefs.h macros.h option.h beval.h \
  proto/gui_beval.pro structs.h regexp.h gui.h libvterm/include/vterm.h \
  libvterm/include/vterm_keycodes.h alloc.h ex_cmds.h spell.h proto.h \
  globals.h errors.h
objects/memfile.o: memfile.c vim.h protodef.h auto/config.h feature.h os_unix.h \
  os_mac.h ascii.h keymap.h termdefs.h macros.h option.h beval.h \
  proto/gui_beval.pro structs.h regexp.h gui.h libvterm/include/vterm.h \
  libvterm/include/vterm_keycodes.h alloc.h ex_cmds.h spell.h proto.h \
  globals.h errors.h
objects/memline.o: memline.c vim.h protodef.h auto/config.h feature.h os_unix.h \
  os_mac.h ascii.h keymap.h termdefs.h macros.h option.h beval.h \
  proto/gui_beval.pro structs.h regexp.h gui.h libvterm/include/vterm.h \
  libvterm/include/vterm_keycodes.h alloc.h ex_cmds.h spell.h proto.h \
  globals.h errors.h
objects/menu.o: menu.c vim.h protodef.h auto/config.h feature.h os_unix.h \
  os_mac.h ascii.h keymap.h termdefs.h macros.h option.h beval.h \
  proto/gui_beval.pro structs.h regexp.h gui.h libvterm/include/vterm.h \
  libvterm/include/vterm_keycodes.h alloc.h ex_cmds.h spell.h proto.h \
  globals.h errors.h
objects/message.o: message.c vim.h protodef.h auto/config.h feature.h os_unix.h \
  os_mac.h ascii.h keymap.h termdefs.h macros.h option.h beval.h \
  proto/gui_beval.pro structs.h regexp.h gui.h libvterm/include/vterm.h \
  libvterm/include/vterm_keycodes.h alloc.h ex_cmds.h spell.h proto.h \
  globals.h errors.h
objects/misc1.o: misc1.c vim.h protodef.h auto/config.h feature.h os_unix.h \
  os_mac.h ascii.h keymap.h termdefs.h macros.h option.h beval.h \
  proto/gui_beval.pro structs.h regexp.h gui.h libvterm/include/vterm.h \
  libvterm/include/vterm_keycodes.h alloc.h ex_cmds.h spell.h proto.h \
  globals.h errors.h version.h
objects/misc2.o: misc2.c vim.h protodef.h auto/config.h feature.h os_unix.h \
  os_mac.h ascii.h keymap.h termdefs.h macros.h option.h beval.h \
  proto/gui_beval.pro structs.h regexp.h gui.h libvterm/include/vterm.h \
  libvterm/include/vterm_keycodes.h alloc.h ex_cmds.h spell.h proto.h \
  globals.h errors.h
objects/mouse.o: mouse.c vim.h protodef.h auto/config.h feature.h os_unix.h \
  os_mac.h ascii.h keymap.h termdefs.h macros.h option.h beval.h \
  proto/gui_beval.pro structs.h regexp.h gui.h libvterm/include/vterm.h \
  libvterm/include/vterm_keycodes.h alloc.h ex_cmds.h spell.h proto.h \
  globals.h errors.h
objects/move.o: move.c vim.h protodef.h auto/config.h feature.h os_unix.h \
  os_mac.h ascii.h keymap.h termdefs.h macros.h option.h beval.h \
  proto/gui_beval.pro structs.h regexp.h gui.h libvterm/include/vterm.h \
  libvterm/include/vterm_keycodes.h alloc.h ex_cmds.h spell.h proto.h \
  globals.h errors.h
objects/normal.o: normal.c vim.h protodef.h auto/config.h feature.h os_unix.h \
  os_mac.h ascii.h keymap.h termdefs.h macros.h option.h beval.h \
  proto/gui_beval.pro structs.h regexp.h gui.h libvterm/include/vterm.h \
  libvterm/include/vterm_keycodes.h alloc.h ex_cmds.h spell.h proto.h \
  globals.h errors.h nv_cmds.h nv_cmdidxs.h
objects/ops.o: ops.c vim.h protodef.h auto/config.h feature.h os_unix.h os_mac.h \
  ascii.h keymap.h termdefs.h macros.h option.h beval.h \
  proto/gui_beval.pro structs.h regexp.h gui.h libvterm/include/vterm.h \
  libvterm/include/vterm_keycodes.h alloc.h ex_cmds.h spell.h proto.h \
  globals.h errors.h
objects/option.o: option.c vim.h protodef.h auto/config.h feature.h os_unix.h \
  os_mac.h ascii.h keymap.h termdefs.h macros.h option.h beval.h \
  proto/gui_beval.pro structs.h regexp.h gui.h libvterm/include/vterm.h \
  libvterm/include/vterm_keycodes.h alloc.h ex_cmds.h spell.h proto.h \
  globals.h errors.h optiondefs.h
objects/optionstr.o: optionstr.c vim.h protodef.h auto/config.h feature.h \
  os_unix.h os_mac.h ascii.h keymap.h termdefs.h macros.h option.h \
  beval.h proto/gui_beval.pro structs.h regexp.h gui.h \
  libvterm/include/vterm.h libvterm/include/vterm_keycodes.h alloc.h \
  ex_cmds.h spell.h proto.h globals.h errors.h
objects/os_unix.o: os_unix.c vim.h protodef.h auto/config.h feature.h os_unix.h \
  os_mac.h ascii.h keymap.h termdefs.h macros.h option.h beval.h \
  proto/gui_beval.pro structs.h regexp.h gui.h libvterm/include/vterm.h \
  libvterm/include/vterm_keycodes.h alloc.h ex_cmds.h spell.h proto.h \
  globals.h errors.h os_unixx.h
objects/pathdef.o: auto/pathdef.c vim.h protodef.h auto/config.h feature.h \
  os_unix.h os_mac.h ascii.h keymap.h termdefs.h macros.h option.h \
  beval.h proto/gui_beval.pro structs.h regexp.h gui.h \
  libvterm/include/vterm.h libvterm/include/vterm_keycodes.h alloc.h \
  ex_cmds.h spell.h proto.h globals.h errors.h
objects/popupmenu.o: popupmenu.c vim.h protodef.h auto/config.h feature.h \
  os_unix.h os_mac.h ascii.h keymap.h termdefs.h macros.h option.h \
  beval.h proto/gui_beval.pro structs.h regexp.h gui.h \
  libvterm/include/vterm.h libvterm/include/vterm_keycodes.h alloc.h \
  ex_cmds.h spell.h proto.h globals.h errors.h
objects/popupwin.o: popupwin.c vim.h protodef.h auto/config.h feature.h os_unix.h \
  os_mac.h ascii.h keymap.h termdefs.h macros.h option.h beval.h \
  proto/gui_beval.pro structs.h regexp.h gui.h libvterm/include/vterm.h \
  libvterm/include/vterm_keycodes.h alloc.h ex_cmds.h spell.h proto.h \
  globals.h errors.h
objects/profiler.o: profiler.c vim.h protodef.h auto/config.h feature.h os_unix.h \
  os_mac.h ascii.h keymap.h termdefs.h macros.h option.h beval.h \
  proto/gui_beval.pro structs.h regexp.h gui.h libvterm/include/vterm.h \
  libvterm/include/vterm_keycodes.h alloc.h ex_cmds.h spell.h proto.h \
  globals.h errors.h
objects/pty.o: pty.c vim.h protodef.h auto/config.h feature.h os_unix.h os_mac.h \
  ascii.h keymap.h termdefs.h macros.h option.h beval.h \
  proto/gui_beval.pro structs.h regexp.h gui.h libvterm/include/vterm.h \
  libvterm/include/vterm_keycodes.h alloc.h ex_cmds.h spell.h proto.h \
  globals.h errors.h
objects/quickfix.o: quickfix.c vim.h protodef.h auto/config.h feature.h os_unix.h \
  os_mac.h ascii.h keymap.h termdefs.h macros.h option.h beval.h \
  proto/gui_beval.pro structs.h regexp.h gui.h libvterm/include/vterm.h \
  libvterm/include/vterm_keycodes.h alloc.h ex_cmds.h spell.h proto.h \
  globals.h errors.h
objects/regexp.o: regexp.c vim.h protodef.h auto/config.h feature.h os_unix.h \
  os_mac.h ascii.h keymap.h termdefs.h macros.h option.h beval.h \
  proto/gui_beval.pro structs.h regexp.h gui.h libvterm/include/vterm.h \
  libvterm/include/vterm_keycodes.h alloc.h ex_cmds.h spell.h proto.h \
  globals.h errors.h regexp_bt.c regexp_nfa.c
objects/register.o: register.c vim.h protodef.h auto/config.h feature.h os_unix.h \
  os_mac.h ascii.h keymap.h termdefs.h macros.h option.h beval.h \
  proto/gui_beval.pro structs.h regexp.h gui.h libvterm/include/vterm.h \
  libvterm/include/vterm_keycodes.h alloc.h ex_cmds.h spell.h proto.h \
  globals.h errors.h
objects/screen.o: screen.c vim.h protodef.h auto/config.h feature.h os_unix.h \
  os_mac.h ascii.h keymap.h termdefs.h macros.h option.h beval.h \
  proto/gui_beval.pro structs.h regexp.h gui.h libvterm/include/vterm.h \
  libvterm/include/vterm_keycodes.h alloc.h ex_cmds.h spell.h proto.h \
  globals.h errors.h
objects/scriptfile.o: scriptfile.c vim.h protodef.h auto/config.h feature.h \
  os_unix.h os_mac.h ascii.h keymap.h termdefs.h macros.h option.h \
  beval.h proto/gui_beval.pro structs.h regexp.h gui.h \
  libvterm/include/vterm.h libvterm/include/vterm_keycodes.h alloc.h \
  ex_cmds.h spell.h proto.h globals.h errors.h
objects/search.o: search.c vim.h protodef.h auto/config.h feature.h os_unix.h \
  os_mac.h ascii.h keymap.h termdefs.h macros.h option.h beval.h \
  proto/gui_beval.pro structs.h regexp.h gui.h libvterm/include/vterm.h \
  libvterm/include/vterm_keycodes.h alloc.h ex_cmds.h spell.h proto.h \
  globals.h errors.h
objects/session.o: session.c vim.h protodef.h auto/config.h feature.h os_unix.h \
  os_mac.h ascii.h keymap.h termdefs.h macros.h option.h beval.h \
  proto/gui_beval.pro structs.h regexp.h gui.h libvterm/include/vterm.h \
  libvterm/include/vterm_keycodes.h alloc.h ex_cmds.h spell.h proto.h \
  globals.h errors.h
objects/sha256.o: sha256.c vim.h protodef.h auto/config.h feature.h os_unix.h \
  os_mac.h ascii.h keymap.h termdefs.h macros.h option.h beval.h \
  proto/gui_beval.pro structs.h regexp.h gui.h libvterm/include/vterm.h \
  libvterm/include/vterm_keycodes.h alloc.h ex_cmds.h spell.h proto.h \
  globals.h errors.h
objects/sign.o: sign.c vim.h protodef.h auto/config.h feature.h os_unix.h \
  os_mac.h ascii.h keymap.h termdefs.h macros.h option.h beval.h \
  proto/gui_beval.pro structs.h regexp.h gui.h libvterm/include/vterm.h \
  libvterm/include/vterm_keycodes.h alloc.h ex_cmds.h spell.h proto.h \
  globals.h errors.h
objects/spell.o: spell.c vim.h protodef.h auto/config.h feature.h os_unix.h \
  os_mac.h ascii.h keymap.h termdefs.h macros.h option.h beval.h \
  proto/gui_beval.pro structs.h regexp.h gui.h libvterm/include/vterm.h \
  libvterm/include/vterm_keycodes.h alloc.h ex_cmds.h spell.h proto.h \
  globals.h errors.h
objects/spellfile.o: spellfile.c vim.h protodef.h auto/config.h feature.h \
  os_unix.h os_mac.h ascii.h keymap.h termdefs.h macros.h option.h \
  beval.h proto/gui_beval.pro structs.h regexp.h gui.h \
  libvterm/include/vterm.h libvterm/include/vterm_keycodes.h alloc.h \
  ex_cmds.h spell.h proto.h globals.h errors.h
objects/spellsuggest.o: spellsuggest.c vim.h protodef.h auto/config.h feature.h \
  os_unix.h os_mac.h ascii.h keymap.h termdefs.h macros.h option.h \
  beval.h proto/gui_beval.pro structs.h regexp.h gui.h \
  libvterm/include/vterm.h libvterm/include/vterm_keycodes.h alloc.h \
  ex_cmds.h spell.h proto.h globals.h errors.h
objects/strings.o: strings.c vim.h protodef.h auto/config.h feature.h os_unix.h \
  os_mac.h ascii.h keymap.h termdefs.h macros.h option.h beval.h \
  proto/gui_beval.pro structs.h regexp.h gui.h libvterm/include/vterm.h \
  libvterm/include/vterm_keycodes.h alloc.h ex_cmds.h spell.h proto.h \
  globals.h errors.h
objects/syntax.o: syntax.c vim.h protodef.h auto/config.h feature.h os_unix.h \
  os_mac.h ascii.h keymap.h termdefs.h macros.h option.h beval.h \
  proto/gui_beval.pro structs.h regexp.h gui.h libvterm/include/vterm.h \
  libvterm/include/vterm_keycodes.h alloc.h ex_cmds.h spell.h proto.h \
  globals.h errors.h
objects/tag.o: tag.c vim.h protodef.h auto/config.h feature.h os_unix.h os_mac.h \
  ascii.h keymap.h termdefs.h macros.h option.h beval.h \
  proto/gui_beval.pro structs.h regexp.h gui.h libvterm/include/vterm.h \
  libvterm/include/vterm_keycodes.h alloc.h ex_cmds.h spell.h proto.h \
  globals.h errors.h
objects/term.o: term.c vim.h protodef.h auto/config.h feature.h os_unix.h \
  os_mac.h ascii.h keymap.h termdefs.h macros.h option.h beval.h \
  proto/gui_beval.pro structs.h regexp.h gui.h libvterm/include/vterm.h \
  libvterm/include/vterm_keycodes.h alloc.h ex_cmds.h spell.h proto.h \
  globals.h errors.h
objects/terminal.o: terminal.c vim.h protodef.h auto/config.h feature.h os_unix.h \
  os_mac.h ascii.h keymap.h termdefs.h macros.h option.h beval.h \
  proto/gui_beval.pro structs.h regexp.h gui.h libvterm/include/vterm.h \
  libvterm/include/vterm_keycodes.h alloc.h ex_cmds.h spell.h proto.h \
  globals.h errors.h
objects/testing.o: testing.c vim.h protodef.h auto/config.h feature.h os_unix.h \
  os_mac.h ascii.h keymap.h termdefs.h macros.h option.h beval.h \
  proto/gui_beval.pro structs.h regexp.h gui.h libvterm/include/vterm.h \
  libvterm/include/vterm_keycodes.h alloc.h ex_cmds.h spell.h proto.h \
  globals.h errors.h
objects/textformat.o: textformat.c vim.h protodef.h auto/config.h feature.h \
  os_unix.h os_mac.h ascii.h keymap.h termdefs.h macros.h option.h \
  beval.h proto/gui_beval.pro structs.h regexp.h gui.h \
  libvterm/include/vterm.h libvterm/include/vterm_keycodes.h alloc.h \
  ex_cmds.h spell.h proto.h globals.h errors.h
objects/textobject.o: textobject.c vim.h protodef.h auto/config.h feature.h \
  os_unix.h os_mac.h ascii.h keymap.h termdefs.h macros.h option.h \
  beval.h proto/gui_beval.pro structs.h regexp.h gui.h \
  libvterm/include/vterm.h libvterm/include/vterm_keycodes.h alloc.h \
  ex_cmds.h spell.h proto.h globals.h errors.h
objects/textprop.o: textprop.c vim.h protodef.h auto/config.h feature.h os_unix.h \
  os_mac.h ascii.h keymap.h termdefs.h macros.h option.h beval.h \
  proto/gui_beval.pro structs.h regexp.h gui.h libvterm/include/vterm.h \
  libvterm/include/vterm_keycodes.h alloc.h ex_cmds.h spell.h proto.h \
  globals.h errors.h
objects/time.o: time.c vim.h protodef.h auto/config.h feature.h os_unix.h \
  os_mac.h ascii.h keymap.h termdefs.h macros.h option.h beval.h \
  proto/gui_beval.pro structs.h regexp.h gui.h libvterm/include/vterm.h \
  libvterm/include/vterm_keycodes.h alloc.h ex_cmds.h spell.h proto.h \
  globals.h errors.h
objects/typval.o: typval.c vim.h protodef.h auto/config.h feature.h os_unix.h \
  os_mac.h ascii.h keymap.h termdefs.h macros.h option.h beval.h \
  proto/gui_beval.pro structs.h regexp.h gui.h libvterm/include/vterm.h \
  libvterm/include/vterm_keycodes.h alloc.h ex_cmds.h spell.h proto.h \
  globals.h errors.h
objects/ui.o: ui.c vim.h protodef.h auto/config.h feature.h os_unix.h os_mac.h \
  ascii.h keymap.h termdefs.h macros.h option.h beval.h \
  proto/gui_beval.pro structs.h regexp.h gui.h libvterm/include/vterm.h \
  libvterm/include/vterm_keycodes.h alloc.h ex_cmds.h spell.h proto.h \
  globals.h errors.h
objects/undo.o: undo.c vim.h protodef.h auto/config.h feature.h os_unix.h \
  os_mac.h ascii.h keymap.h termdefs.h macros.h option.h beval.h \
  proto/gui_beval.pro structs.h regexp.h gui.h libvterm/include/vterm.h \
  libvterm/include/vterm_keycodes.h alloc.h ex_cmds.h spell.h proto.h \
  globals.h errors.h
objects/usercmd.o: usercmd.c vim.h protodef.h auto/config.h feature.h os_unix.h \
  os_mac.h ascii.h keymap.h termdefs.h macros.h option.h beval.h \
  proto/gui_beval.pro structs.h regexp.h gui.h libvterm/include/vterm.h \
  libvterm/include/vterm_keycodes.h alloc.h ex_cmds.h spell.h proto.h \
  globals.h errors.h
objects/userfunc.o: userfunc.c vim.h protodef.h auto/config.h feature.h os_unix.h \
  os_mac.h ascii.h keymap.h termdefs.h macros.h option.h beval.h \
  proto/gui_beval.pro structs.h regexp.h gui.h libvterm/include/vterm.h \
  libvterm/include/vterm_keycodes.h alloc.h ex_cmds.h spell.h proto.h \
  globals.h errors.h
objects/version.o: version.c vim.h protodef.h auto/config.h feature.h os_unix.h \
<<<<<<< HEAD
  os_mac.h ascii.h keymap.h termdefs.h macros.h option.h beval.h \
  proto/gui_beval.pro structs.h regexp.h gui.h libvterm/include/vterm.h \
  libvterm/include/vterm_keycodes.h alloc.h ex_cmds.h spell.h proto.h \
  globals.h errors.h version.h
=======
 auto/osdef.h ascii.h keymap.h termdefs.h macros.h option.h beval.h \
 proto/gui_beval.pro structs.h regexp.h gui.h libvterm/include/vterm.h \
 libvterm/include/vterm_keycodes.h alloc.h ex_cmds.h spell.h proto.h \
 globals.h errors.h version.h
objects/vim9class.o: vim9class.c vim.h protodef.h auto/config.h feature.h os_unix.h \
 auto/osdef.h ascii.h keymap.h termdefs.h macros.h option.h beval.h \
 proto/gui_beval.pro structs.h regexp.h gui.h libvterm/include/vterm.h \
 libvterm/include/vterm_keycodes.h alloc.h ex_cmds.h spell.h proto.h \
 globals.h errors.h vim9.h
>>>>>>> 65214053
objects/vim9cmds.o: vim9cmds.c vim.h protodef.h auto/config.h feature.h os_unix.h \
  os_mac.h ascii.h keymap.h termdefs.h macros.h option.h beval.h \
  proto/gui_beval.pro structs.h regexp.h gui.h libvterm/include/vterm.h \
  libvterm/include/vterm_keycodes.h alloc.h ex_cmds.h spell.h proto.h \
  globals.h errors.h vim9.h
objects/vim9compile.o: vim9compile.c vim.h protodef.h auto/config.h feature.h \
  os_unix.h os_mac.h ascii.h keymap.h termdefs.h macros.h option.h \
  beval.h proto/gui_beval.pro structs.h regexp.h gui.h \
  libvterm/include/vterm.h libvterm/include/vterm_keycodes.h alloc.h \
  ex_cmds.h spell.h proto.h globals.h errors.h vim9.h
objects/vim9execute.o: vim9execute.c vim.h protodef.h auto/config.h feature.h \
  os_unix.h os_mac.h ascii.h keymap.h termdefs.h macros.h option.h \
  beval.h proto/gui_beval.pro structs.h regexp.h gui.h \
  libvterm/include/vterm.h libvterm/include/vterm_keycodes.h alloc.h \
  ex_cmds.h spell.h proto.h globals.h errors.h vim9.h
objects/vim9expr.o: vim9expr.c vim.h protodef.h auto/config.h feature.h os_unix.h \
  os_mac.h ascii.h keymap.h termdefs.h macros.h option.h beval.h \
  proto/gui_beval.pro structs.h regexp.h gui.h libvterm/include/vterm.h \
  libvterm/include/vterm_keycodes.h alloc.h ex_cmds.h spell.h proto.h \
  globals.h errors.h vim9.h
objects/vim9instr.o: vim9instr.c vim.h protodef.h auto/config.h feature.h \
  os_unix.h os_mac.h ascii.h keymap.h termdefs.h macros.h option.h \
  beval.h proto/gui_beval.pro structs.h regexp.h gui.h \
  libvterm/include/vterm.h libvterm/include/vterm_keycodes.h alloc.h \
  ex_cmds.h spell.h proto.h globals.h errors.h vim9.h
objects/vim9script.o: vim9script.c vim.h protodef.h auto/config.h feature.h \
  os_unix.h os_mac.h ascii.h keymap.h termdefs.h macros.h option.h \
  beval.h proto/gui_beval.pro structs.h regexp.h gui.h \
  libvterm/include/vterm.h libvterm/include/vterm_keycodes.h alloc.h \
  ex_cmds.h spell.h proto.h globals.h errors.h vim9.h
objects/vim9type.o: vim9type.c vim.h protodef.h auto/config.h feature.h os_unix.h \
  os_mac.h ascii.h keymap.h termdefs.h macros.h option.h beval.h \
  proto/gui_beval.pro structs.h regexp.h gui.h libvterm/include/vterm.h \
  libvterm/include/vterm_keycodes.h alloc.h ex_cmds.h spell.h proto.h \
  globals.h errors.h vim9.h
objects/viminfo.o: viminfo.c vim.h protodef.h auto/config.h feature.h os_unix.h \
  os_mac.h ascii.h keymap.h termdefs.h macros.h option.h beval.h \
  proto/gui_beval.pro structs.h regexp.h gui.h libvterm/include/vterm.h \
  libvterm/include/vterm_keycodes.h alloc.h ex_cmds.h spell.h proto.h \
  globals.h errors.h version.h
objects/window.o: window.c vim.h protodef.h auto/config.h feature.h os_unix.h \
  os_mac.h ascii.h keymap.h termdefs.h macros.h option.h beval.h \
  proto/gui_beval.pro structs.h regexp.h gui.h libvterm/include/vterm.h \
  libvterm/include/vterm_keycodes.h alloc.h ex_cmds.h spell.h proto.h \
  globals.h errors.h
objects/bufwrite.o: bufwrite.c vim.h protodef.h auto/config.h feature.h os_unix.h \
  os_mac.h ascii.h keymap.h termdefs.h macros.h option.h beval.h \
  proto/gui_beval.pro structs.h regexp.h gui.h libvterm/include/vterm.h \
  libvterm/include/vterm_keycodes.h alloc.h ex_cmds.h spell.h proto.h \
  globals.h errors.h
objects/os_macosx.o: os_macosx.m vim.h protodef.h auto/config.h feature.h \
  os_unix.h os_mac.h ascii.h keymap.h termdefs.h macros.h option.h \
  beval.h proto/gui_beval.pro structs.h regexp.h gui.h \
  libvterm/include/vterm.h libvterm/include/vterm_keycodes.h alloc.h \
  ex_cmds.h spell.h proto.h globals.h errors.h
objects/os_mac_conv.o: os_mac_conv.c vim.h protodef.h auto/config.h feature.h \
  os_unix.h os_mac.h ascii.h keymap.h termdefs.h macros.h option.h \
  beval.h proto/gui_beval.pro structs.h regexp.h gui.h \
  libvterm/include/vterm.h libvterm/include/vterm_keycodes.h alloc.h \
  ex_cmds.h spell.h proto.h globals.h errors.h
objects/gui.o: gui.c vim.h protodef.h auto/config.h feature.h os_unix.h os_mac.h \
  ascii.h keymap.h termdefs.h macros.h option.h beval.h \
  proto/gui_beval.pro structs.h regexp.h gui.h libvterm/include/vterm.h \
  libvterm/include/vterm_keycodes.h alloc.h ex_cmds.h spell.h proto.h \
  globals.h errors.h
objects/gui_gtk.o: gui_gtk.c vim.h protodef.h auto/config.h feature.h os_unix.h \
  os_mac.h ascii.h keymap.h termdefs.h macros.h option.h beval.h \
  proto/gui_beval.pro structs.h regexp.h gui.h libvterm/include/vterm.h \
  libvterm/include/vterm_keycodes.h alloc.h ex_cmds.h spell.h proto.h \
  globals.h errors.h ../pixmaps/stock_icons.h
objects/gui_gtk_x11.o: gui_gtk_x11.c vim.h protodef.h auto/config.h feature.h \
  os_unix.h os_mac.h ascii.h keymap.h termdefs.h macros.h option.h \
  beval.h proto/gui_beval.pro structs.h regexp.h gui.h \
  libvterm/include/vterm.h libvterm/include/vterm_keycodes.h alloc.h \
  ex_cmds.h spell.h proto.h globals.h errors.h ../runtime/vim32x32.xpm \
  ../runtime/vim16x16.xpm ../runtime/vim48x48.xpm
objects/gui_macvim.o: MacVim/gui_macvim.m MacVim/MMBackend.h MacVim/MacVim.h \
  vim.h protodef.h auto/config.h feature.h os_unix.h os_mac.h ascii.h \
  keymap.h termdefs.h macros.h option.h beval.h proto/gui_beval.pro \
  structs.h regexp.h gui.h libvterm/include/vterm.h \
  libvterm/include/vterm_keycodes.h alloc.h ex_cmds.h spell.h proto.h \
  globals.h errors.h
objects/MMBackend.o: MacVim/MMBackend.m MacVim/MMBackend.h MacVim/MacVim.h vim.h \
  protodef.h auto/config.h feature.h os_unix.h os_mac.h ascii.h keymap.h \
  termdefs.h macros.h option.h beval.h proto/gui_beval.pro structs.h \
  regexp.h gui.h libvterm/include/vterm.h \
  libvterm/include/vterm_keycodes.h alloc.h ex_cmds.h spell.h proto.h \
  globals.h errors.h
objects/MacVim.o: MacVim/MacVim.m MacVim/MacVim.h
objects/json_test.o: json_test.c main.c vim.h protodef.h auto/config.h feature.h \
  os_unix.h os_mac.h ascii.h keymap.h termdefs.h macros.h option.h \
  beval.h proto/gui_beval.pro structs.h regexp.h gui.h \
  libvterm/include/vterm.h libvterm/include/vterm_keycodes.h alloc.h \
  ex_cmds.h spell.h proto.h globals.h errors.h json.c
objects/kword_test.o: kword_test.c main.c vim.h protodef.h auto/config.h \
  feature.h os_unix.h os_mac.h ascii.h keymap.h termdefs.h macros.h \
  option.h beval.h proto/gui_beval.pro structs.h regexp.h gui.h \
  libvterm/include/vterm.h libvterm/include/vterm_keycodes.h alloc.h \
  ex_cmds.h spell.h proto.h globals.h errors.h charset.c
objects/memfile_test.o: memfile_test.c main.c vim.h protodef.h auto/config.h \
  feature.h os_unix.h os_mac.h ascii.h keymap.h termdefs.h macros.h \
  option.h beval.h proto/gui_beval.pro structs.h regexp.h gui.h \
  libvterm/include/vterm.h libvterm/include/vterm_keycodes.h alloc.h \
  ex_cmds.h spell.h proto.h globals.h errors.h memfile.c
objects/message_test.o: message_test.c main.c vim.h protodef.h auto/config.h \
  feature.h os_unix.h os_mac.h ascii.h keymap.h termdefs.h macros.h \
  option.h beval.h proto/gui_beval.pro structs.h regexp.h gui.h \
  libvterm/include/vterm.h libvterm/include/vterm_keycodes.h alloc.h \
  ex_cmds.h spell.h proto.h globals.h errors.h message.c
objects/if_mzsch.o: if_mzsch.c vim.h protodef.h auto/config.h feature.h os_unix.h \
  os_mac.h ascii.h keymap.h termdefs.h macros.h option.h beval.h \
  proto/gui_beval.pro structs.h regexp.h gui.h libvterm/include/vterm.h \
  libvterm/include/vterm_keycodes.h alloc.h ex_cmds.h spell.h proto.h \
  globals.h errors.h if_mzsch.h
objects/if_perlsfio.o: if_perlsfio.c vim.h protodef.h auto/config.h feature.h \
  os_unix.h os_mac.h ascii.h keymap.h termdefs.h macros.h option.h \
  beval.h proto/gui_beval.pro structs.h regexp.h gui.h \
  libvterm/include/vterm.h libvterm/include/vterm_keycodes.h alloc.h \
  ex_cmds.h spell.h proto.h globals.h errors.h
objects/if_tcl.o: if_tcl.c vim.h protodef.h auto/config.h feature.h os_unix.h \
  os_mac.h ascii.h keymap.h termdefs.h macros.h option.h beval.h \
  proto/gui_beval.pro structs.h regexp.h gui.h libvterm/include/vterm.h \
  libvterm/include/vterm_keycodes.h alloc.h ex_cmds.h spell.h proto.h \
  globals.h errors.h
objects/netbeans.o: netbeans.c vim.h protodef.h auto/config.h feature.h os_unix.h \
  os_mac.h ascii.h keymap.h termdefs.h macros.h option.h beval.h \
  proto/gui_beval.pro structs.h regexp.h gui.h libvterm/include/vterm.h \
  libvterm/include/vterm_keycodes.h alloc.h ex_cmds.h spell.h proto.h \
  globals.h errors.h version.h
objects/job.o: job.c vim.h protodef.h auto/config.h feature.h os_unix.h os_mac.h \
  ascii.h keymap.h termdefs.h macros.h option.h beval.h \
  proto/gui_beval.pro structs.h regexp.h gui.h libvterm/include/vterm.h \
  libvterm/include/vterm_keycodes.h alloc.h ex_cmds.h spell.h proto.h \
  globals.h errors.h
objects/channel.o: channel.c vim.h protodef.h auto/config.h feature.h os_unix.h \
  os_mac.h ascii.h keymap.h termdefs.h macros.h option.h beval.h \
  proto/gui_beval.pro structs.h regexp.h gui.h libvterm/include/vterm.h \
  libvterm/include/vterm_keycodes.h alloc.h ex_cmds.h spell.h proto.h \
  globals.h errors.h
objects/vterm_encoding.o: libvterm/src/encoding.c libvterm/src/vterm_internal.h \
  libvterm/include/vterm.h libvterm/include/vterm_keycodes.h \
  libvterm/src/encoding/DECdrawing.inc libvterm/src/encoding/uk.inc
objects/vterm_keyboard.o: libvterm/src/keyboard.c libvterm/src/vterm_internal.h \
  libvterm/include/vterm.h libvterm/include/vterm_keycodes.h \
  libvterm/src/utf8.h
objects/vterm_mouse.o: libvterm/src/mouse.c libvterm/src/vterm_internal.h \
  libvterm/include/vterm.h libvterm/include/vterm_keycodes.h \
  libvterm/src/utf8.h
objects/vterm_parser.o: libvterm/src/parser.c libvterm/src/vterm_internal.h \
  libvterm/include/vterm.h libvterm/include/vterm_keycodes.h
objects/vterm_pen.o: libvterm/src/pen.c libvterm/src/vterm_internal.h \
  libvterm/include/vterm.h libvterm/include/vterm_keycodes.h
objects/vterm_screen.o: libvterm/src/screen.c libvterm/src/vterm_internal.h \
  libvterm/include/vterm.h libvterm/include/vterm_keycodes.h \
  libvterm/src/rect.h libvterm/src/utf8.h
objects/vterm_state.o: libvterm/src/state.c libvterm/src/vterm_internal.h \
  libvterm/include/vterm.h libvterm/include/vterm_keycodes.h
objects/vterm_unicode.o: libvterm/src/unicode.c libvterm/src/vterm_internal.h \
  libvterm/include/vterm.h libvterm/include/vterm_keycodes.h \
  libvterm/src/fullwidth.inc
objects/vterm_vterm.o: libvterm/src/vterm.c libvterm/src/vterm_internal.h \
  libvterm/include/vterm.h libvterm/include/vterm_keycodes.h \
  libvterm/src/utf8.h
objects/xdiffi.o: xdiff/xdiffi.c xdiff/xinclude.h auto/config.h \
  xdiff/xmacros.h xdiff/xdiff.h vim.h protodef.h auto/config.h \
  feature.h os_unix.h os_mac.h ascii.h keymap.h termdefs.h macros.h \
  option.h beval.h proto/gui_beval.pro structs.h regexp.h gui.h \
  libvterm/include/vterm.h libvterm/include/vterm_keycodes.h alloc.h \
  ex_cmds.h spell.h proto.h globals.h errors.h xdiff/xtypes.h \
  xdiff/xutils.h xdiff/xprepare.h xdiff/xdiffi.h xdiff/xemit.h
objects/xemit.o: xdiff/xemit.c xdiff/xinclude.h auto/config.h \
  xdiff/xmacros.h xdiff/xdiff.h vim.h protodef.h auto/config.h \
  feature.h os_unix.h os_mac.h ascii.h keymap.h termdefs.h macros.h \
  option.h beval.h proto/gui_beval.pro structs.h regexp.h gui.h \
  libvterm/include/vterm.h libvterm/include/vterm_keycodes.h alloc.h \
  ex_cmds.h spell.h proto.h globals.h errors.h xdiff/xtypes.h \
  xdiff/xutils.h xdiff/xprepare.h xdiff/xdiffi.h xdiff/xemit.h
objects/xprepare.o: xdiff/xprepare.c xdiff/xinclude.h auto/config.h \
  xdiff/xmacros.h xdiff/xdiff.h vim.h protodef.h auto/config.h \
  feature.h os_unix.h os_mac.h ascii.h keymap.h termdefs.h macros.h \
  option.h beval.h proto/gui_beval.pro structs.h regexp.h gui.h \
  libvterm/include/vterm.h libvterm/include/vterm_keycodes.h alloc.h \
  ex_cmds.h spell.h proto.h globals.h errors.h xdiff/xtypes.h \
  xdiff/xutils.h xdiff/xprepare.h xdiff/xdiffi.h xdiff/xemit.h
objects/xutils.o: xdiff/xutils.c xdiff/xinclude.h auto/config.h \
  xdiff/xmacros.h xdiff/xdiff.h vim.h protodef.h auto/config.h \
  feature.h os_unix.h os_mac.h ascii.h keymap.h termdefs.h macros.h \
  option.h beval.h proto/gui_beval.pro structs.h regexp.h gui.h \
  libvterm/include/vterm.h libvterm/include/vterm_keycodes.h alloc.h \
  ex_cmds.h spell.h proto.h globals.h errors.h xdiff/xtypes.h \
  xdiff/xutils.h xdiff/xprepare.h xdiff/xdiffi.h xdiff/xemit.h
objects/xhistogram.o: xdiff/xhistogram.c xdiff/xinclude.h auto/config.h \
  xdiff/xmacros.h xdiff/xdiff.h vim.h protodef.h auto/config.h \
  feature.h os_unix.h os_mac.h ascii.h keymap.h termdefs.h macros.h \
  option.h beval.h proto/gui_beval.pro structs.h regexp.h gui.h \
  libvterm/include/vterm.h libvterm/include/vterm_keycodes.h alloc.h \
  ex_cmds.h spell.h proto.h globals.h errors.h xdiff/xtypes.h \
  xdiff/xutils.h xdiff/xprepare.h xdiff/xdiffi.h xdiff/xemit.h
objects/xpatience.o: xdiff/xpatience.c xdiff/xinclude.h auto/config.h \
  xdiff/xmacros.h xdiff/xdiff.h vim.h protodef.h auto/config.h \
  feature.h os_unix.h os_mac.h ascii.h keymap.h termdefs.h macros.h \
  option.h beval.h proto/gui_beval.pro structs.h regexp.h gui.h \
  libvterm/include/vterm.h libvterm/include/vterm_keycodes.h alloc.h \
  ex_cmds.h spell.h proto.h globals.h errors.h xdiff/xtypes.h \
  xdiff/xutils.h xdiff/xprepare.h xdiff/xdiffi.h xdiff/xemit.h<|MERGE_RESOLUTION|>--- conflicted
+++ resolved
@@ -3977,22 +3977,15 @@
   libvterm/include/vterm_keycodes.h alloc.h ex_cmds.h spell.h proto.h \
   globals.h errors.h
 objects/locale.o: locale.c vim.h protodef.h auto/config.h feature.h os_unix.h \
-<<<<<<< HEAD
-  os_mac.h ascii.h keymap.h termdefs.h macros.h option.h beval.h \
-  proto/gui_beval.pro structs.h regexp.h gui.h libvterm/include/vterm.h \
-  libvterm/include/vterm_keycodes.h alloc.h ex_cmds.h spell.h proto.h \
-  globals.h errors.h
-=======
- auto/osdef.h ascii.h keymap.h termdefs.h macros.h option.h beval.h \
- proto/gui_beval.pro structs.h regexp.h gui.h libvterm/include/vterm.h \
- libvterm/include/vterm_keycodes.h alloc.h ex_cmds.h spell.h proto.h \
- globals.h errors.h
+  os_mac.h ascii.h keymap.h termdefs.h macros.h option.h beval.h \
+  proto/gui_beval.pro structs.h regexp.h gui.h libvterm/include/vterm.h \
+  libvterm/include/vterm_keycodes.h alloc.h ex_cmds.h spell.h proto.h \
+  globals.h errors.h
 objects/logfile.o: logfile.c vim.h protodef.h auto/config.h feature.h os_unix.h \
- auto/osdef.h ascii.h keymap.h termdefs.h macros.h option.h beval.h \
- proto/gui_beval.pro structs.h regexp.h gui.h libvterm/include/vterm.h \
- libvterm/include/vterm_keycodes.h alloc.h ex_cmds.h spell.h proto.h \
- globals.h errors.h
->>>>>>> 65214053
+  os_mac.h ascii.h keymap.h termdefs.h macros.h option.h beval.h \
+  proto/gui_beval.pro structs.h regexp.h gui.h libvterm/include/vterm.h \
+  libvterm/include/vterm_keycodes.h alloc.h ex_cmds.h spell.h proto.h \
+  globals.h errors.h
 objects/main.o: main.c vim.h protodef.h auto/config.h feature.h os_unix.h \
   os_mac.h ascii.h keymap.h termdefs.h macros.h option.h beval.h \
   proto/gui_beval.pro structs.h regexp.h gui.h libvterm/include/vterm.h \
@@ -4244,22 +4237,15 @@
   libvterm/include/vterm_keycodes.h alloc.h ex_cmds.h spell.h proto.h \
   globals.h errors.h
 objects/version.o: version.c vim.h protodef.h auto/config.h feature.h os_unix.h \
-<<<<<<< HEAD
   os_mac.h ascii.h keymap.h termdefs.h macros.h option.h beval.h \
   proto/gui_beval.pro structs.h regexp.h gui.h libvterm/include/vterm.h \
   libvterm/include/vterm_keycodes.h alloc.h ex_cmds.h spell.h proto.h \
   globals.h errors.h version.h
-=======
- auto/osdef.h ascii.h keymap.h termdefs.h macros.h option.h beval.h \
- proto/gui_beval.pro structs.h regexp.h gui.h libvterm/include/vterm.h \
- libvterm/include/vterm_keycodes.h alloc.h ex_cmds.h spell.h proto.h \
- globals.h errors.h version.h
-objects/vim9class.o: vim9class.c vim.h protodef.h auto/config.h feature.h os_unix.h \
- auto/osdef.h ascii.h keymap.h termdefs.h macros.h option.h beval.h \
- proto/gui_beval.pro structs.h regexp.h gui.h libvterm/include/vterm.h \
- libvterm/include/vterm_keycodes.h alloc.h ex_cmds.h spell.h proto.h \
- globals.h errors.h vim9.h
->>>>>>> 65214053
+objects/vim9class.o: vim9class.c vim.h protodef.h auto/config.h feature.h \
+  os_unix.h os_mac.h ascii.h keymap.h termdefs.h macros.h option.h \
+  beval.h proto/gui_beval.pro structs.h regexp.h gui.h \
+  libvterm/include/vterm.h libvterm/include/vterm_keycodes.h alloc.h \
+  ex_cmds.h spell.h proto.h globals.h errors.h vim9.h
 objects/vim9cmds.o: vim9cmds.c vim.h protodef.h auto/config.h feature.h os_unix.h \
   os_mac.h ascii.h keymap.h termdefs.h macros.h option.h beval.h \
   proto/gui_beval.pro structs.h regexp.h gui.h libvterm/include/vterm.h \

--- conflicted
+++ resolved
@@ -2784,14 +2784,9 @@
 
 # Clean up all the files that have been produced, except configure's.
 # We support common typing mistakes for Juergen! :-)
-<<<<<<< HEAD
 clean celan: testclean macvimclean
-	-rm -f *.o objects/* core $(VIMTARGET).core $(VIMTARGET) vim xxd/*.o
-=======
-clean celan: testclean
 	-rm -f *.o core $(VIMTARGET).core $(VIMTARGET) vim xxd/*.o
 	-rm -rf objects
->>>>>>> 97db5541
 	-rm -f $(TOOLS) auto/osdef.h auto/pathdef.c auto/if_perl.c auto/gui_gtk_gresources.c auto/gui_gtk_gresources.h
 	-rm -f conftest* *~ auto/link.sed
 	-rm -f testdir/opt_test.vim

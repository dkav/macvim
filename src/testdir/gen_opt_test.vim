--- conflicted
+++ resolved
@@ -161,13 +161,9 @@
       \ 'tagcase': [['smart', 'match'], ['', 'xxx', 'smart,match']],
       \ 'term': [[], []],
       \ 'termguicolors': [[], []],
-<<<<<<< HEAD
       \ 'termencoding': [(has('gui_gtk') || has('gui_macvim')) ? [] : ['', 'utf-8'], ['xxx']],
-=======
-      \ 'termencoding': [has('gui_gtk') ? [] : ['', 'utf-8'], ['xxx']],
       \ 'termwinkey': [['', 'f', '^Y', '^@', '<Esc>', '<t_xx>', "\u3042", '<', '^'],
       \		['<xxx>', '<Esc', '<t_xx']],
->>>>>>> 991657e8
       \ 'termwinsize': [['', '24x80', '0x80', '32x0', '0x0'], ['xxx', '80', '8ax9', '24x80b']],
       \ 'termwintype': [['', 'winpty', 'conpty'], ['xxx']],
       \ 'toolbar': [['', 'icons', 'text'], ['xxx']],

--- conflicted
+++ resolved
@@ -3055,12 +3055,8 @@
     if ((State & CMDLINE)
 # ifndef FEAT_GUI_MACVIM
 	    && xic != NULL
-<<<<<<< HEAD
 # endif
-	    /* && im_get_status()  doesn't work when using SCIM */
-=======
 	    // && im_get_status()  doesn't work when using SCIM
->>>>>>> 955f4e6f
 	    && !p_imdisable
 	    && im_is_preediting())
     {
@@ -3116,11 +3112,7 @@
 	msg_col = old_col;
     }
 }
-<<<<<<< HEAD
-#endif /* FEAT_XIM && (FEAT_GUI_GTK || FEAT_GUI_MACVIM) */
-=======
-#endif // FEAT_XIM && FEAT_GUI_GTK
->>>>>>> 955f4e6f
+#endif // FEAT_XIM && (FEAT_GUI_GTK || FEAT_GUI_MACVIM)
 
 /*
  * Allocate a new command line buffer.

/* vi:set ts=8 sts=4 sw=4 noet:
 *
 * VIM - Vi IMproved	by Bram Moolenaar
 *			Visual Workshop integration by Gordon Prieur
 *
 * Do ":help uganda"  in Vim to read copying and usage conditions.
 * Do ":help credits" in Vim to see a list of people who contributed.
 * See README.txt for an overview of the Vim source code.
 */

#include "vim.h"

#if defined(FEAT_BEVAL_GUI) || defined(PROTO)

/* on Win32 and MacVim only get_beval_info() is required */
#if !(defined(FEAT_GUI_W32) || defined(FEAT_GUI_MACVIM)) || defined(PROTO)

#ifdef FEAT_GUI_GTK
# if GTK_CHECK_VERSION(3,0,0)
#  include <gdk/gdkkeysyms-compat.h>
# else
#  include <gdk/gdkkeysyms.h>
# endif
# include <gtk/gtk.h>
#else
# include <X11/keysym.h>
# ifdef FEAT_GUI_MOTIF
#  include <Xm/PushB.h>
#  include <Xm/Separator.h>
#  include <Xm/List.h>
#  include <Xm/Label.h>
#  include <Xm/AtomMgr.h>
#  include <Xm/Protocols.h>
# else
   /* Assume Athena */
#  include <X11/Shell.h>
#  ifdef FEAT_GUI_NEXTAW
#   include <X11/neXtaw/Label.h>
#  else
#   include <X11/Xaw/Label.h>
#  endif
# endif
#endif

#ifndef FEAT_GUI_GTK
extern Widget vimShell;

/*
 * Currently, we assume that there can be only one BalloonEval showing
 * on-screen at any given moment.  This variable will hold the currently
 * showing BalloonEval or NULL if none is showing.
 */
static BalloonEval *current_beval = NULL;
#endif

#ifdef FEAT_GUI_GTK
static void addEventHandler(GtkWidget *, BalloonEval *);
static void removeEventHandler(BalloonEval *);
static gint target_event_cb(GtkWidget *, GdkEvent *, gpointer);
static gint mainwin_event_cb(GtkWidget *, GdkEvent *, gpointer);
static void pointer_event(BalloonEval *, int, int, unsigned);
static void key_event(BalloonEval *, unsigned, int);
# if GTK_CHECK_VERSION(3,0,0)
static gboolean timeout_cb(gpointer);
# else
static gint timeout_cb(gpointer);
# endif
# if GTK_CHECK_VERSION(3,0,0)
static gboolean balloon_draw_event_cb (GtkWidget *, cairo_t *, gpointer);
# else
static gint balloon_expose_event_cb (GtkWidget *, GdkEventExpose *, gpointer);
# endif
#else
static void addEventHandler(Widget, BalloonEval *);
static void removeEventHandler(BalloonEval *);
static void pointerEventEH(Widget, XtPointer, XEvent *, Boolean *);
static void pointerEvent(BalloonEval *, XEvent *);
static void timerRoutine(XtPointer, XtIntervalId *);
#endif
static void cancelBalloon(BalloonEval *);
static void requestBalloon(BalloonEval *);
static void drawBalloon(BalloonEval *);
static void undrawBalloon(BalloonEval *beval);
static void createBalloonEvalWindow(BalloonEval *);

/*
 * Create a balloon-evaluation area for a Widget.
 * There can be either a "mesg" for a fixed string or "mesgCB" to generate a
 * message by calling this callback function.
 * When "mesg" is not NULL it must remain valid for as long as the balloon is
 * used.  It is not freed here.
 * Returns a pointer to the resulting object (NULL when out of memory).
 */
    BalloonEval *
gui_mch_create_beval_area(
    void	*target,
    char_u	*mesg,
    void	(*mesgCB)(BalloonEval *, int),
    void	*clientData)
{
#ifndef FEAT_GUI_GTK
    char	*display_name;	    /* get from gui.dpy */
    int		screen_num;
    char	*p;
#endif
    BalloonEval	*beval;

    if (mesg != NULL && mesgCB != NULL)
    {
	IEMSG(_("E232: Cannot create BalloonEval with both message and callback"));
	return NULL;
    }

    beval = (BalloonEval *)alloc(sizeof(BalloonEval));
    if (beval != NULL)
    {
#ifdef FEAT_GUI_GTK
	beval->target = GTK_WIDGET(target);
	beval->balloonShell = NULL;
	beval->timerID = 0;
#else
	beval->target = (Widget)target;
	beval->balloonShell = NULL;
	beval->timerID = (XtIntervalId)NULL;
	beval->appContext = XtWidgetToApplicationContext((Widget)target);
#endif
	beval->showState = ShS_NEUTRAL;
	beval->x = 0;
	beval->y = 0;
	beval->msg = mesg;
	beval->msgCB = mesgCB;
	beval->clientData = clientData;

	/*
	 * Set up event handler which will keep its eyes on the pointer,
	 * and when the pointer rests in a certain spot for a given time
	 * interval, show the beval.
	 */
	addEventHandler(beval->target, beval);
	createBalloonEvalWindow(beval);

#ifndef FEAT_GUI_GTK
	/*
	 * Now create and save the screen width and height. Used in drawing.
	 */
	display_name = DisplayString(gui.dpy);
	p = strrchr(display_name, '.');
	if (p != NULL)
	    screen_num = atoi(++p);
	else
	    screen_num = 0;
	beval->screen_width = DisplayWidth(gui.dpy, screen_num);
	beval->screen_height = DisplayHeight(gui.dpy, screen_num);
#endif
    }

    return beval;
}

#if defined(FEAT_BEVAL_TIP) || defined(PROTO)
/*
 * Destroy a balloon-eval and free its associated memory.
 */
    void
gui_mch_destroy_beval_area(BalloonEval *beval)
{
    cancelBalloon(beval);
    removeEventHandler(beval);
    /* Children will automatically be destroyed */
# ifdef FEAT_GUI_GTK
    gtk_widget_destroy(beval->balloonShell);
# else
    XtDestroyWidget(beval->balloonShell);
# endif
    vim_free(beval);
}
#endif

    void
gui_mch_enable_beval_area(BalloonEval *beval)
{
    if (beval != NULL)
	addEventHandler(beval->target, beval);
}

    void
gui_mch_disable_beval_area(BalloonEval *beval)
{
    if (beval != NULL)
	removeEventHandler(beval);
}

#if defined(FEAT_BEVAL_TIP) || defined(PROTO)
/*
 * This function returns the BalloonEval * associated with the currently
 * displayed tooltip.  Returns NULL if there is no tooltip currently showing.
 *
 * Assumption: Only one tooltip can be shown at a time.
 */
    BalloonEval *
gui_mch_currently_showing_beval(void)
{
    return current_beval;
}
#endif
#endif /* !(FEAT_GUI_W32 || FEAT_GUI_MACVIM) */

#if defined(FEAT_SUN_WORKSHOP) || defined(FEAT_NETBEANS_INTG) \
    || defined(FEAT_EVAL) || defined(PROTO)
<<<<<<< HEAD
/*
 * Get the text and position to be evaluated for "beval".
 * If "getword" is true the returned text is not the whole line but the
 * relevant word in allocated memory.
 * Returns OK or FAIL.
 */
    int
get_beval_info(
    BalloonEval	*beval,
    int		getword,
    win_T	**winp,
    linenr_T	*lnump,
    char_u	**textp,
    int		*colp)
{
    win_T	*wp;
    int		row, col;
    char_u	*lbuf;
    linenr_T	lnum;

    *textp = NULL;
    row = Y_2_ROW(beval->y);
    col = X_2_COL(beval->x);
    wp = mouse_find_win(&row, &col);
    if (wp != NULL && row < wp->w_height && col < wp->w_width)
    {
	/* Found a window and the cursor is in the text.  Now find the line
	 * number. */
	if (!mouse_comp_pos(wp, &row, &col, &lnum))
	{
	    /* Not past end of the file. */
	    lbuf = ml_get_buf(wp->w_buffer, lnum, FALSE);
	    if (col <= win_linetabsize(wp, lbuf, (colnr_T)MAXCOL))
	    {
		/* Not past end of line. */
		if (getword)
		{
		    /* For Netbeans we get the relevant part of the line
		     * instead of the whole line. */
		    int		len;
		    pos_T	*spos = NULL, *epos = NULL;

		    if (VIsual_active)
		    {
			if (LT_POS(VIsual, curwin->w_cursor))
			{
			    spos = &VIsual;
			    epos = &curwin->w_cursor;
			}
			else
			{
			    spos = &curwin->w_cursor;
			    epos = &VIsual;
			}
		    }

		    col = vcol2col(wp, lnum, col);

		    if (VIsual_active
			    && wp->w_buffer == curwin->w_buffer
			    && (lnum == spos->lnum
				? col >= (int)spos->col
				: lnum > spos->lnum)
			    && (lnum == epos->lnum
				? col <= (int)epos->col
				: lnum < epos->lnum))
		    {
			/* Visual mode and pointing to the line with the
			 * Visual selection: return selected text, with a
			 * maximum of one line. */
			if (spos->lnum != epos->lnum || spos->col == epos->col)
			    return FAIL;

			lbuf = ml_get_buf(curwin->w_buffer, VIsual.lnum, FALSE);
			len = epos->col - spos->col;
			if (*p_sel != 'e')
			    len += MB_PTR2LEN(lbuf + epos->col);
			lbuf = vim_strnsave(lbuf + spos->col, len);
			lnum = spos->lnum;
			col = spos->col;
		    }
		    else
		    {
			/* Find the word under the cursor. */
			++emsg_off;
			len = find_ident_at_pos(wp, lnum, (colnr_T)col, &lbuf,
					FIND_IDENT + FIND_STRING + FIND_EVAL);
			--emsg_off;
			if (len == 0)
			    return FAIL;
			lbuf = vim_strnsave(lbuf, len);
		    }
		}

		*winp = wp;
		*lnump = lnum;
		*textp = lbuf;
		*colp = col;
		beval->ts = wp->w_buffer->b_p_ts;
		return OK;
	    }
	}
    }

    return FAIL;
}

# if !(defined(FEAT_GUI_W32) || defined(FEAT_GUI_MACVIM)) || defined(PROTO)
=======
# if !defined(FEAT_GUI_W32) || defined(PROTO)
>>>>>>> 44c2bffd

/*
 * Show a balloon with "mesg".
 */
    void
gui_mch_post_balloon(BalloonEval *beval, char_u *mesg)
{
    beval->msg = mesg;
    if (mesg != NULL)
	drawBalloon(beval);
    else
	undrawBalloon(beval);
}
<<<<<<< HEAD
# endif /* FEAT_GUI_W32 || FEAT_GUI_MACVIM */
=======
# endif /* !FEAT_GUI_W32 */
>>>>>>> 44c2bffd
#endif /* FEAT_SUN_WORKSHOP || FEAT_NETBEANS_INTG || PROTO */

#if !(defined(FEAT_GUI_W32) || defined(FEAT_GUI_MACVIM)) || defined(PROTO)
#if defined(FEAT_BEVAL_TIP) || defined(PROTO)
/*
 * Hide the given balloon.
 */
    void
gui_mch_unpost_balloon(BalloonEval *beval)
{
    undrawBalloon(beval);
}
#endif

#ifdef FEAT_GUI_GTK
    static void
addEventHandler(GtkWidget *target, BalloonEval *beval)
{
    /*
     * Connect to the generic "event" signal instead of the individual
     * signals for each event type, because the former is emitted earlier.
     * This allows us to catch events independently of the signal handlers
     * in gui_gtk_x11.c.
     */
# if GTK_CHECK_VERSION(3,0,0)
    g_signal_connect(G_OBJECT(target), "event",
		     G_CALLBACK(target_event_cb),
		     beval);
# else
    /* Should use GTK_OBJECT() here, but that causes a lint warning... */
    gtk_signal_connect((GtkObject*)(target), "event",
		       GTK_SIGNAL_FUNC(target_event_cb),
		       beval);
# endif
    /*
     * Nasty:  Key press events go to the main window thus the drawing area
     * will never see them.  This means we have to connect to the main window
     * as well in order to catch those events.
     */
    if (gtk_socket_id == 0 && gui.mainwin != NULL
	    && gtk_widget_is_ancestor(target, gui.mainwin))
    {
# if GTK_CHECK_VERSION(3,0,0)
	g_signal_connect(G_OBJECT(gui.mainwin), "event",
			 G_CALLBACK(mainwin_event_cb),
			 beval);
# else
	gtk_signal_connect((GtkObject*)(gui.mainwin), "event",
			   GTK_SIGNAL_FUNC(mainwin_event_cb),
			   beval);
# endif
    }
}

    static void
removeEventHandler(BalloonEval *beval)
{
    /* LINTED: avoid warning: dubious operation on enum */
# if GTK_CHECK_VERSION(3,0,0)
    g_signal_handlers_disconnect_by_func(G_OBJECT(beval->target),
					 FUNC2GENERIC(target_event_cb),
					 beval);
# else
    gtk_signal_disconnect_by_func((GtkObject*)(beval->target),
				  GTK_SIGNAL_FUNC(target_event_cb),
				  beval);
# endif

    if (gtk_socket_id == 0 && gui.mainwin != NULL
	    && gtk_widget_is_ancestor(beval->target, gui.mainwin))
    {
	/* LINTED: avoid warning: dubious operation on enum */
# if GTK_CHECK_VERSION(3,0,0)
	g_signal_handlers_disconnect_by_func(G_OBJECT(gui.mainwin),
					     FUNC2GENERIC(mainwin_event_cb),
					     beval);
# else
	gtk_signal_disconnect_by_func((GtkObject*)(gui.mainwin),
				      GTK_SIGNAL_FUNC(mainwin_event_cb),
				      beval);
# endif
    }
}

    static gint
target_event_cb(GtkWidget *widget, GdkEvent *event, gpointer data)
{
    BalloonEval *beval = (BalloonEval *)data;

    switch (event->type)
    {
	case GDK_ENTER_NOTIFY:
	    pointer_event(beval, (int)event->crossing.x,
				 (int)event->crossing.y,
				 event->crossing.state);
	    break;
	case GDK_MOTION_NOTIFY:
	    if (event->motion.is_hint)
	    {
		int		x;
		int		y;
		GdkModifierType	state;
		/*
		 * GDK_POINTER_MOTION_HINT_MASK is set, thus we cannot obtain
		 * the coordinates from the GdkEventMotion struct directly.
		 */
# if GTK_CHECK_VERSION(3,0,0)
		{
		    GdkWindow * const win = gtk_widget_get_window(widget);
		    GdkDisplay * const dpy = gdk_window_get_display(win);
#  if GTK_CHECK_VERSION(3,20,0)
		    GdkSeat * const seat = gdk_display_get_default_seat(dpy);
		    GdkDevice * const dev = gdk_seat_get_pointer(seat);
#  else
		    GdkDeviceManager * const mngr = gdk_display_get_device_manager(dpy);
		    GdkDevice * const dev = gdk_device_manager_get_client_pointer(mngr);
#  endif
		    gdk_window_get_device_position(win, dev , &x, &y, &state);
		}
# else
		gdk_window_get_pointer(widget->window, &x, &y, &state);
# endif
		pointer_event(beval, x, y, (unsigned int)state);
	    }
	    else
	    {
		pointer_event(beval, (int)event->motion.x,
				     (int)event->motion.y,
				     event->motion.state);
	    }
	    break;
	case GDK_LEAVE_NOTIFY:
	    /*
	     * Ignore LeaveNotify events that are not "normal".
	     * Apparently we also get it when somebody else grabs focus.
	     */
	    if (event->crossing.mode == GDK_CROSSING_NORMAL)
		cancelBalloon(beval);
	    break;
	case GDK_BUTTON_PRESS:
	case GDK_SCROLL:
	    cancelBalloon(beval);
	    break;
	case GDK_KEY_PRESS:
	    key_event(beval, event->key.keyval, TRUE);
	    break;
	case GDK_KEY_RELEASE:
	    key_event(beval, event->key.keyval, FALSE);
	    break;
	default:
	    break;
    }

    return FALSE; /* continue emission */
}

    static gint
mainwin_event_cb(GtkWidget *widget UNUSED, GdkEvent *event, gpointer data)
{
    BalloonEval *beval = (BalloonEval *)data;

    switch (event->type)
    {
	case GDK_KEY_PRESS:
	    key_event(beval, event->key.keyval, TRUE);
	    break;
	case GDK_KEY_RELEASE:
	    key_event(beval, event->key.keyval, FALSE);
	    break;
	default:
	    break;
    }

    return FALSE; /* continue emission */
}

    static void
pointer_event(BalloonEval *beval, int x, int y, unsigned state)
{
    int distance;

    distance = ABS(x - beval->x) + ABS(y - beval->y);

    if (distance > 4)
    {
	/*
	 * Moved out of the balloon location: cancel it.
	 * Remember button state
	 */
	beval->state = state;
	cancelBalloon(beval);

	/* Mouse buttons are pressed - no balloon now */
	if (!(state & ((int)GDK_BUTTON1_MASK | (int)GDK_BUTTON2_MASK
						    | (int)GDK_BUTTON3_MASK)))
	{
	    beval->x = x;
	    beval->y = y;

	    if (state & (int)GDK_MOD1_MASK)
	    {
		/*
		 * Alt is pressed -- enter super-evaluate-mode,
		 * where there is no time delay
		 */
		if (beval->msgCB != NULL)
		{
		    beval->showState = ShS_PENDING;
		    (*beval->msgCB)(beval, state);
		}
	    }
	    else
	    {
# if GTK_CHECK_VERSION(3,0,0)
		beval->timerID = g_timeout_add((guint)p_bdlay,
					       &timeout_cb, beval);
# else
		beval->timerID = gtk_timeout_add((guint32)p_bdlay,
						 &timeout_cb, beval);
# endif
	    }
	}
    }
}

    static void
key_event(BalloonEval *beval, unsigned keyval, int is_keypress)
{
    if (beval->showState == ShS_SHOWING && beval->msgCB != NULL)
    {
	switch (keyval)
	{
	    case GDK_Shift_L:
	    case GDK_Shift_R:
		beval->showState = ShS_UPDATE_PENDING;
		(*beval->msgCB)(beval, (is_keypress)
						   ? (int)GDK_SHIFT_MASK : 0);
		break;
	    case GDK_Control_L:
	    case GDK_Control_R:
		beval->showState = ShS_UPDATE_PENDING;
		(*beval->msgCB)(beval, (is_keypress)
						 ? (int)GDK_CONTROL_MASK : 0);
		break;
	    default:
		/* Don't do this for key release, we apparently get these with
		 * focus changes in some GTK version. */
		if (is_keypress)
		    cancelBalloon(beval);
		break;
	}
    }
    else
	cancelBalloon(beval);
}

# if GTK_CHECK_VERSION(3,0,0)
    static gboolean
# else
    static gint
# endif
timeout_cb(gpointer data)
{
    BalloonEval *beval = (BalloonEval *)data;

    beval->timerID = 0;
    /*
     * If the timer event happens then the mouse has stopped long enough for
     * a request to be started. The request will only send to the debugger if
     * there the mouse is pointing at real data.
     */
    requestBalloon(beval);

    return FALSE; /* don't call me again */
}

# if GTK_CHECK_VERSION(3,0,0)
    static gboolean
balloon_draw_event_cb(GtkWidget *widget,
		      cairo_t	*cr,
		      gpointer	 data UNUSED)
{
    GtkStyleContext *context = NULL;
    gint width = -1, height = -1;

    if (widget == NULL)
	return TRUE;

    context = gtk_widget_get_style_context(widget);
    width = gtk_widget_get_allocated_width(widget);
    height = gtk_widget_get_allocated_height(widget);

    gtk_style_context_save(context);

    gtk_style_context_add_class(context, "tooltip");
    gtk_style_context_set_state(context, GTK_STATE_FLAG_NORMAL);

    cairo_save(cr);
    gtk_render_frame(context, cr, 0, 0, width, height);
    gtk_render_background(context, cr, 0, 0, width, height);
    cairo_restore(cr);

    gtk_style_context_restore(context);

    return FALSE;
}
# else
    static gint
balloon_expose_event_cb(GtkWidget *widget,
			GdkEventExpose *event,
			gpointer data UNUSED)
{
    gtk_paint_flat_box(widget->style, widget->window,
		       GTK_STATE_NORMAL, GTK_SHADOW_OUT,
		       &event->area, widget, "tooltip",
		       0, 0, -1, -1);

    return FALSE; /* continue emission */
}
# endif /* !GTK_CHECK_VERSION(3,0,0) */

#else /* !FEAT_GUI_GTK */

    static void
addEventHandler(Widget target, BalloonEval *beval)
{
    XtAddEventHandler(target,
			PointerMotionMask | EnterWindowMask |
			LeaveWindowMask | ButtonPressMask | KeyPressMask |
			KeyReleaseMask,
			False,
			pointerEventEH, (XtPointer)beval);
}

    static void
removeEventHandler(BalloonEval *beval)
{
    XtRemoveEventHandler(beval->target,
			PointerMotionMask | EnterWindowMask |
			LeaveWindowMask | ButtonPressMask | KeyPressMask |
			KeyReleaseMask,
			False,
			pointerEventEH, (XtPointer)beval);
}


/*
 * The X event handler. All it does is call the real event handler.
 */
    static void
pointerEventEH(
    Widget	w UNUSED,
    XtPointer	client_data,
    XEvent	*event,
    Boolean	*unused UNUSED)
{
    BalloonEval *beval = (BalloonEval *)client_data;
    pointerEvent(beval, event);
}


/*
 * The real event handler. Called by pointerEventEH() whenever an event we are
 * interested in occurs.
 */

    static void
pointerEvent(BalloonEval *beval, XEvent *event)
{
    Position	distance;	    /* a measure of how much the pointer moved */
    Position	delta;		    /* used to compute distance */

    switch (event->type)
    {
	case EnterNotify:
	case MotionNotify:
	    delta = event->xmotion.x - beval->x;
	    if (delta < 0)
		delta = -delta;
	    distance = delta;
	    delta = event->xmotion.y - beval->y;
	    if (delta < 0)
		delta = -delta;
	    distance += delta;
	    if (distance > 4)
	    {
		/*
		 * Moved out of the balloon location: cancel it.
		 * Remember button state
		 */
		beval->state = event->xmotion.state;
		if (beval->state & (Button1Mask|Button2Mask|Button3Mask))
		{
		    /* Mouse buttons are pressed - no balloon now */
		    cancelBalloon(beval);
		}
		else if (beval->state & (Mod1Mask|Mod2Mask|Mod3Mask))
		{
		    /*
		     * Alt is pressed -- enter super-evaluate-mode,
		     * where there is no time delay
		     */
		    beval->x = event->xmotion.x;
		    beval->y = event->xmotion.y;
		    beval->x_root = event->xmotion.x_root;
		    beval->y_root = event->xmotion.y_root;
		    cancelBalloon(beval);
		    if (beval->msgCB != NULL)
		    {
			beval->showState = ShS_PENDING;
			(*beval->msgCB)(beval, beval->state);
		    }
		}
		else
		{
		    beval->x = event->xmotion.x;
		    beval->y = event->xmotion.y;
		    beval->x_root = event->xmotion.x_root;
		    beval->y_root = event->xmotion.y_root;
		    cancelBalloon(beval);
		    beval->timerID = XtAppAddTimeOut( beval->appContext,
					(long_u)p_bdlay, timerRoutine, beval);
		}
	    }
	    break;

	/*
	 * Motif and Athena version: Keystrokes will be caught by the
	 * "textArea" widget, and handled in gui_x11_key_hit_cb().
	 */
	case KeyPress:
	    if (beval->showState == ShS_SHOWING && beval->msgCB != NULL)
	    {
		Modifiers   modifier;
		KeySym	    keysym;

		XtTranslateKeycode(gui.dpy,
				       event->xkey.keycode, event->xkey.state,
				       &modifier, &keysym);
		if (keysym == XK_Shift_L || keysym == XK_Shift_R)
		{
		    beval->showState = ShS_UPDATE_PENDING;
		    (*beval->msgCB)(beval, ShiftMask);
		}
		else if (keysym == XK_Control_L || keysym == XK_Control_R)
		{
		    beval->showState = ShS_UPDATE_PENDING;
		    (*beval->msgCB)(beval, ControlMask);
		}
		else
		    cancelBalloon(beval);
	    }
	    else
		cancelBalloon(beval);
	    break;

	case KeyRelease:
	    if (beval->showState == ShS_SHOWING && beval->msgCB != NULL)
	    {
		Modifiers modifier;
		KeySym keysym;

		XtTranslateKeycode(gui.dpy, event->xkey.keycode,
				event->xkey.state, &modifier, &keysym);
		if ((keysym == XK_Shift_L) || (keysym == XK_Shift_R)) {
		    beval->showState = ShS_UPDATE_PENDING;
		    (*beval->msgCB)(beval, 0);
		}
		else if ((keysym == XK_Control_L) || (keysym == XK_Control_R))
		{
		    beval->showState = ShS_UPDATE_PENDING;
		    (*beval->msgCB)(beval, 0);
		}
		else
		    cancelBalloon(beval);
	    }
	    else
		cancelBalloon(beval);
	    break;

	case LeaveNotify:
		/* Ignore LeaveNotify events that are not "normal".
		 * Apparently we also get it when somebody else grabs focus.
		 * Happens for me every two seconds (some clipboard tool?) */
		if (event->xcrossing.mode == NotifyNormal)
		    cancelBalloon(beval);
		break;

	case ButtonPress:
		cancelBalloon(beval);
		break;

	default:
	    break;
    }
}

    static void
timerRoutine(XtPointer dx, XtIntervalId *id UNUSED)
{
    BalloonEval *beval = (BalloonEval *)dx;

    beval->timerID = (XtIntervalId)NULL;

    /*
     * If the timer event happens then the mouse has stopped long enough for
     * a request to be started. The request will only send to the debugger if
     * there the mouse is pointing at real data.
     */
    requestBalloon(beval);
}

#endif /* !FEAT_GUI_GTK */

    static void
requestBalloon(BalloonEval *beval)
{
    if (beval->showState != ShS_PENDING)
    {
	/* Determine the beval to display */
	if (beval->msgCB != NULL)
	{
	    beval->showState = ShS_PENDING;
	    (*beval->msgCB)(beval, beval->state);
	}
	else if (beval->msg != NULL)
	    drawBalloon(beval);
    }
}

#ifdef FEAT_GUI_GTK
/*
 * Convert the string to UTF-8 if 'encoding' is not "utf-8".
 * Replace any non-printable characters and invalid bytes sequences with
 * "^X" or "<xx>" escapes, and apply SpecialKey highlighting to them.
 * TAB and NL are passed through unscathed.
 */
# define IS_NONPRINTABLE(c) (((c) < 0x20 && (c) != TAB && (c) != NL) \
			      || (c) == DEL)
    static void
set_printable_label_text(GtkLabel *label, char_u *text)
{
    char_u	    *convbuf = NULL;
    char_u	    *buf;
    char_u	    *p;
    char_u	    *pdest;
    unsigned int    len;
    int		    charlen;
    int		    uc;
    PangoAttrList   *attr_list;

    /* Convert to UTF-8 if it isn't already */
    if (output_conv.vc_type != CONV_NONE)
    {
	convbuf = string_convert(&output_conv, text, NULL);
	if (convbuf != NULL)
	    text = convbuf;
    }

    /* First let's see how much we need to allocate */
    len = 0;
    for (p = text; *p != NUL; p += charlen)
    {
	if ((*p & 0x80) == 0)	/* be quick for ASCII */
	{
	    charlen = 1;
	    len += IS_NONPRINTABLE(*p) ? 2 : 1;	/* nonprintable: ^X */
	}
	else
	{
	    charlen = utf_ptr2len(p);
	    uc = utf_ptr2char(p);

	    if (charlen != utf_char2len(uc))
		charlen = 1; /* reject overlong sequences */

	    if (charlen == 1 || uc < 0xa0)	/* illegal byte or    */
		len += 4;			/* control char: <xx> */
	    else if (!utf_printable(uc))
		/* Note: we assume here that utf_printable() doesn't
		 * care about characters outside the BMP. */
		len += 6;			/* nonprintable: <xxxx> */
	    else
		len += charlen;
	}
    }

    attr_list = pango_attr_list_new();
    buf = alloc(len + 1);

    /* Now go for the real work */
    if (buf != NULL)
    {
	attrentry_T	*aep;
	PangoAttribute	*attr;
	guicolor_T	pixel;
#if GTK_CHECK_VERSION(3,0,0)
	GdkRGBA		color = { 0.0, 0.0, 0.0, 1.0 };
# if PANGO_VERSION_CHECK(1,38,0)
	PangoAttribute  *attr_alpha;
# endif
#else
	GdkColor	color = { 0, 0, 0, 0 };
#endif

	/* Look up the RGB values of the SpecialKey foreground color. */
	aep = syn_gui_attr2entry(HL_ATTR(HLF_8));
	pixel = (aep != NULL) ? aep->ae_u.gui.fg_color : INVALCOLOR;
	if (pixel != INVALCOLOR)
# if GTK_CHECK_VERSION(3,0,0)
	{
	    color.red = ((pixel & 0xff0000) >> 16) / 255.0;
	    color.green = ((pixel & 0xff00) >> 8) / 255.0;
	    color.blue = (pixel & 0xff) / 255.0;
	    color.alpha = 1.0;
	}
# else
	    gdk_colormap_query_color(gtk_widget_get_colormap(gui.drawarea),
				     (unsigned long)pixel, &color);
# endif

	pdest = buf;
	p = text;
	while (*p != NUL)
	{
	    /* Be quick for ASCII */
	    if ((*p & 0x80) == 0 && !IS_NONPRINTABLE(*p))
	    {
		*pdest++ = *p++;
	    }
	    else
	    {
		charlen = utf_ptr2len(p);
		uc = utf_ptr2char(p);

		if (charlen != utf_char2len(uc))
		    charlen = 1; /* reject overlong sequences */

		if (charlen == 1 || uc < 0xa0 || !utf_printable(uc))
		{
		    int	outlen;

		    /* Careful: we can't just use transchar_byte() here,
		     * since 'encoding' is not necessarily set to "utf-8". */
		    if (*p & 0x80 && charlen == 1)
		    {
			transchar_hex(pdest, *p);	/* <xx> */
			outlen = 4;
		    }
		    else if (uc >= 0x80)
		    {
			/* Note: we assume here that utf_printable() doesn't
			 * care about characters outside the BMP. */
			transchar_hex(pdest, uc);	/* <xx> or <xxxx> */
			outlen = (uc < 0x100) ? 4 : 6;
		    }
		    else
		    {
			transchar_nonprint(pdest, *p);	/* ^X */
			outlen = 2;
		    }
		    if (pixel != INVALCOLOR)
		    {
#if GTK_CHECK_VERSION(3,0,0)
# define DOUBLE2UINT16(val) ((guint16)((val) * 65535 + 0.5))
			attr = pango_attr_foreground_new(
				DOUBLE2UINT16(color.red),
				DOUBLE2UINT16(color.green),
				DOUBLE2UINT16(color.blue));
# if PANGO_VERSION_CHECK(1,38,0)
			attr_alpha = pango_attr_foreground_alpha_new(
				DOUBLE2UINT16(color.alpha));
# endif
# undef DOUBLE2UINT16
#else
			attr = pango_attr_foreground_new(
				color.red, color.green, color.blue);
#endif
			attr->start_index = pdest - buf;
			attr->end_index   = pdest - buf + outlen;
			pango_attr_list_insert(attr_list, attr);
#if GTK_CHECK_VERSION(3,0,0)
# if PANGO_VERSION_CHECK(1,38,0)
			attr_alpha->start_index = pdest - buf;
			attr_alpha->end_index   = pdest - buf + outlen;
			pango_attr_list_insert(attr_list, attr_alpha);
# endif
#endif
		    }
		    pdest += outlen;
		    p += charlen;
		}
		else
		{
		    do
			*pdest++ = *p++;
		    while (--charlen != 0);
		}
	    }
	}
	*pdest = NUL;
    }

    vim_free(convbuf);

    gtk_label_set_text(label, (const char *)buf);
    vim_free(buf);

    gtk_label_set_attributes(label, attr_list);
    pango_attr_list_unref(attr_list);
}
# undef IS_NONPRINTABLE

/*
 * Draw a balloon.
 */
    static void
drawBalloon(BalloonEval *beval)
{
    if (beval->msg != NULL)
    {
	GtkRequisition	requisition;
	int		screen_w;
	int		screen_h;
	int		x;
	int		y;
	int		x_offset = EVAL_OFFSET_X;
	int		y_offset = EVAL_OFFSET_Y;
	PangoLayout	*layout;

# if !GTK_CHECK_VERSION(3,22,2)
	GdkScreen	*screen;

	screen = gtk_widget_get_screen(beval->target);
	gtk_window_set_screen(GTK_WINDOW(beval->balloonShell), screen);
# endif
	gui_gtk_get_screen_size_of_win(beval->balloonShell,
							 &screen_w, &screen_h);
# if !GTK_CHECK_VERSION(3,0,0)
	gtk_widget_ensure_style(beval->balloonShell);
	gtk_widget_ensure_style(beval->balloonLabel);
# endif

	set_printable_label_text(GTK_LABEL(beval->balloonLabel), beval->msg);
	/*
	 * Dirty trick:  Enable wrapping mode on the label's layout behind its
	 * back.  This way GtkLabel won't try to constrain the wrap width to a
	 * builtin maximum value of about 65 Latin characters.
	 */
	layout = gtk_label_get_layout(GTK_LABEL(beval->balloonLabel));
# ifdef PANGO_WRAP_WORD_CHAR
	pango_layout_set_wrap(layout, PANGO_WRAP_WORD_CHAR);
# else
	pango_layout_set_wrap(layout, PANGO_WRAP_WORD);
# endif
	pango_layout_set_width(layout,
		/* try to come up with some reasonable width */
		PANGO_SCALE * CLAMP(gui.num_cols * gui.char_width,
				    screen_w / 2,
				    MAX(20, screen_w - 20)));

	/* Calculate the balloon's width and height. */
# if GTK_CHECK_VERSION(3,0,0)
	gtk_widget_get_preferred_size(beval->balloonShell, &requisition, NULL);
# else
	gtk_widget_size_request(beval->balloonShell, &requisition);
# endif

	/* Compute position of the balloon area */
# if GTK_CHECK_VERSION(3,0,0)
	gdk_window_get_origin(gtk_widget_get_window(beval->target), &x, &y);
# else
	gdk_window_get_origin(beval->target->window, &x, &y);
# endif
	x += beval->x;
	y += beval->y;

	/* Get out of the way of the mouse pointer */
	if (x + x_offset + requisition.width > screen_w)
	    y_offset += 15;
	if (y + y_offset + requisition.height > screen_h)
	    y_offset = -requisition.height - EVAL_OFFSET_Y;

	/* Sanitize values */
	x = CLAMP(x + x_offset, 0, MAX(0, screen_w - requisition.width));
	y = CLAMP(y + y_offset, 0, MAX(0, screen_h - requisition.height));

	/* Show the balloon */
# if GTK_CHECK_VERSION(3,0,0)
	gtk_window_move(GTK_WINDOW(beval->balloonShell), x, y);
# else
	gtk_widget_set_uposition(beval->balloonShell, x, y);
# endif
	gtk_widget_show(beval->balloonShell);

	beval->showState = ShS_SHOWING;
    }
}

/*
 * Undraw a balloon.
 */
    static void
undrawBalloon(BalloonEval *beval)
{
    if (beval->balloonShell != NULL)
	gtk_widget_hide(beval->balloonShell);
    beval->showState = ShS_NEUTRAL;
}

    static void
cancelBalloon(BalloonEval *beval)
{
    if (beval->showState == ShS_SHOWING
	    || beval->showState == ShS_UPDATE_PENDING)
	undrawBalloon(beval);

    if (beval->timerID != 0)
    {
# if GTK_CHECK_VERSION(3,0,0)
	g_source_remove(beval->timerID);
# else
	gtk_timeout_remove(beval->timerID);
# endif
	beval->timerID = 0;
    }
    beval->showState = ShS_NEUTRAL;
}

    static void
createBalloonEvalWindow(BalloonEval *beval)
{
    beval->balloonShell = gtk_window_new(GTK_WINDOW_POPUP);

    gtk_widget_set_app_paintable(beval->balloonShell, TRUE);
# if GTK_CHECK_VERSION(3,0,0)
    gtk_window_set_resizable(GTK_WINDOW(beval->balloonShell), FALSE);
# else
    gtk_window_set_policy(GTK_WINDOW(beval->balloonShell), FALSE, FALSE, TRUE);
# endif
    gtk_widget_set_name(beval->balloonShell, "gtk-tooltips");
# if GTK_CHECK_VERSION(3,0,0)
    gtk_container_set_border_width(GTK_CONTAINER(beval->balloonShell), 4);
# else
    gtk_container_border_width(GTK_CONTAINER(beval->balloonShell), 4);
# endif

# if GTK_CHECK_VERSION(3,0,0)
    g_signal_connect(G_OBJECT(beval->balloonShell), "draw",
		     G_CALLBACK(balloon_draw_event_cb), NULL);
# else
    gtk_signal_connect((GtkObject*)(beval->balloonShell), "expose_event",
		       GTK_SIGNAL_FUNC(balloon_expose_event_cb), NULL);
# endif
    beval->balloonLabel = gtk_label_new(NULL);

    gtk_label_set_line_wrap(GTK_LABEL(beval->balloonLabel), FALSE);
    gtk_label_set_justify(GTK_LABEL(beval->balloonLabel), GTK_JUSTIFY_LEFT);
# if GTK_CHECK_VERSION(3,16,0)
    gtk_label_set_xalign(GTK_LABEL(beval->balloonLabel), 0.5);
    gtk_label_set_yalign(GTK_LABEL(beval->balloonLabel), 0.5);
# elif GTK_CHECK_VERSION(3,14,0)
    GValue align_val = G_VALUE_INIT;
    g_value_init(&align_val, G_TYPE_FLOAT);
    g_value_set_float(&align_val, 0.5);
    g_object_set_property(G_OBJECT(beval->balloonLabel), "xalign", &align_val);
    g_object_set_property(G_OBJECT(beval->balloonLabel), "yalign", &align_val);
    g_value_unset(&align_val);
# else
    gtk_misc_set_alignment(GTK_MISC(beval->balloonLabel), 0.5f, 0.5f);
# endif
    gtk_widget_set_name(beval->balloonLabel, "vim-balloon-label");
    gtk_widget_show(beval->balloonLabel);

    gtk_container_add(GTK_CONTAINER(beval->balloonShell), beval->balloonLabel);
}

#else /* !FEAT_GUI_GTK */

/*
 * Draw a balloon.
 */
    static void
drawBalloon(BalloonEval *beval)
{
    Dimension	w;
    Dimension	h;
    Position tx;
    Position ty;

    if (beval->msg != NULL)
    {
	/* Show the Balloon */

	/* Calculate the label's width and height */
#ifdef FEAT_GUI_MOTIF
	XmString s;

	/* For the callback function we parse NL characters to create a
	 * multi-line label.  This doesn't work for all languages, but
	 * XmStringCreateLocalized() doesn't do multi-line labels... */
	if (beval->msgCB != NULL)
	    s = XmStringCreateLtoR((char *)beval->msg, XmFONTLIST_DEFAULT_TAG);
	else
	    s = XmStringCreateLocalized((char *)beval->msg);
	{
	    XmFontList fl;

	    fl = gui_motif_fontset2fontlist(&gui.tooltip_fontset);
	    if (fl == NULL)
	    {
		XmStringFree(s);
		return;
	    }
	    XmStringExtent(fl, s, &w, &h);
	    XmFontListFree(fl);
	}
	w += gui.border_offset << 1;
	h += gui.border_offset << 1;
	XtVaSetValues(beval->balloonLabel, XmNlabelString, s, NULL);
	XmStringFree(s);
#else /* Athena */
	/* Assume XtNinternational == True */
	XFontSet	fset;
	XFontSetExtents *ext;

	XtVaGetValues(beval->balloonLabel, XtNfontSet, &fset, NULL);
	ext = XExtentsOfFontSet(fset);
	h = ext->max_ink_extent.height;
	w = XmbTextEscapement(fset,
			      (char *)beval->msg,
			      (int)STRLEN(beval->msg));
	w += gui.border_offset << 1;
	h += gui.border_offset << 1;
	XtVaSetValues(beval->balloonLabel, XtNlabel, beval->msg, NULL);
#endif

	/* Compute position of the balloon area */
	tx = beval->x_root + EVAL_OFFSET_X;
	ty = beval->y_root + EVAL_OFFSET_Y;
	if ((tx + w) > beval->screen_width)
	    tx = beval->screen_width - w;
	if ((ty + h) > beval->screen_height)
	    ty = beval->screen_height - h;
#ifdef FEAT_GUI_MOTIF
	XtVaSetValues(beval->balloonShell,
		XmNx, tx,
		XmNy, ty,
		NULL);
#else
	/* Athena */
	XtVaSetValues(beval->balloonShell,
		XtNx, tx,
		XtNy, ty,
		NULL);
#endif
	/* Set tooltip colors */
	{
	    Arg args[2];

#ifdef FEAT_GUI_MOTIF
	    args[0].name = XmNbackground;
	    args[0].value = gui.tooltip_bg_pixel;
	    args[1].name = XmNforeground;
	    args[1].value = gui.tooltip_fg_pixel;
#else /* Athena */
	    args[0].name = XtNbackground;
	    args[0].value = gui.tooltip_bg_pixel;
	    args[1].name = XtNforeground;
	    args[1].value = gui.tooltip_fg_pixel;
#endif
	    XtSetValues(beval->balloonLabel, &args[0], XtNumber(args));
	}

	XtPopup(beval->balloonShell, XtGrabNone);

	beval->showState = ShS_SHOWING;

	current_beval = beval;
    }
}

/*
 * Undraw a balloon.
 */
    static void
undrawBalloon(BalloonEval *beval)
{
    if (beval->balloonShell != (Widget)0)
	XtPopdown(beval->balloonShell);
    beval->showState = ShS_NEUTRAL;

    current_beval = NULL;
}

    static void
cancelBalloon(BalloonEval *beval)
{
    if (beval->showState == ShS_SHOWING
	    || beval->showState == ShS_UPDATE_PENDING)
	undrawBalloon(beval);

    if (beval->timerID != (XtIntervalId)NULL)
    {
	XtRemoveTimeOut(beval->timerID);
	beval->timerID = (XtIntervalId)NULL;
    }
    beval->showState = ShS_NEUTRAL;
}


    static void
createBalloonEvalWindow(BalloonEval *beval)
{
    Arg		args[12];
    int		n;

    n = 0;
#ifdef FEAT_GUI_MOTIF
    XtSetArg(args[n], XmNallowShellResize, True); n++;
    beval->balloonShell = XtAppCreateShell("balloonEval", "BalloonEval",
		    overrideShellWidgetClass, gui.dpy, args, n);
#else
    /* Athena */
    XtSetArg(args[n], XtNallowShellResize, True); n++;
    beval->balloonShell = XtAppCreateShell("balloonEval", "BalloonEval",
		    overrideShellWidgetClass, gui.dpy, args, n);
#endif

    n = 0;
#ifdef FEAT_GUI_MOTIF
    {
	XmFontList fl;

	fl = gui_motif_fontset2fontlist(&gui.tooltip_fontset);
	XtSetArg(args[n], XmNforeground, gui.tooltip_fg_pixel); n++;
	XtSetArg(args[n], XmNbackground, gui.tooltip_bg_pixel); n++;
	XtSetArg(args[n], XmNfontList, fl); n++;
	XtSetArg(args[n], XmNalignment, XmALIGNMENT_BEGINNING); n++;
	beval->balloonLabel = XtCreateManagedWidget("balloonLabel",
			xmLabelWidgetClass, beval->balloonShell, args, n);
    }
#else /* FEAT_GUI_ATHENA */
    XtSetArg(args[n], XtNforeground, gui.tooltip_fg_pixel); n++;
    XtSetArg(args[n], XtNbackground, gui.tooltip_bg_pixel); n++;
    XtSetArg(args[n], XtNinternational, True); n++;
    XtSetArg(args[n], XtNfontSet, gui.tooltip_fontset); n++;
    beval->balloonLabel = XtCreateManagedWidget("balloonLabel",
		    labelWidgetClass, beval->balloonShell, args, n);
#endif
}

#endif /* !FEAT_GUI_GTK */
#endif /* !(FEAT_GUI_W32 || FEAT_GUI_MACVIM) */

#endif /* FEAT_BEVAL_GUI */<|MERGE_RESOLUTION|>--- conflicted
+++ resolved
@@ -207,118 +207,7 @@
 
 #if defined(FEAT_SUN_WORKSHOP) || defined(FEAT_NETBEANS_INTG) \
     || defined(FEAT_EVAL) || defined(PROTO)
-<<<<<<< HEAD
-/*
- * Get the text and position to be evaluated for "beval".
- * If "getword" is true the returned text is not the whole line but the
- * relevant word in allocated memory.
- * Returns OK or FAIL.
- */
-    int
-get_beval_info(
-    BalloonEval	*beval,
-    int		getword,
-    win_T	**winp,
-    linenr_T	*lnump,
-    char_u	**textp,
-    int		*colp)
-{
-    win_T	*wp;
-    int		row, col;
-    char_u	*lbuf;
-    linenr_T	lnum;
-
-    *textp = NULL;
-    row = Y_2_ROW(beval->y);
-    col = X_2_COL(beval->x);
-    wp = mouse_find_win(&row, &col);
-    if (wp != NULL && row < wp->w_height && col < wp->w_width)
-    {
-	/* Found a window and the cursor is in the text.  Now find the line
-	 * number. */
-	if (!mouse_comp_pos(wp, &row, &col, &lnum))
-	{
-	    /* Not past end of the file. */
-	    lbuf = ml_get_buf(wp->w_buffer, lnum, FALSE);
-	    if (col <= win_linetabsize(wp, lbuf, (colnr_T)MAXCOL))
-	    {
-		/* Not past end of line. */
-		if (getword)
-		{
-		    /* For Netbeans we get the relevant part of the line
-		     * instead of the whole line. */
-		    int		len;
-		    pos_T	*spos = NULL, *epos = NULL;
-
-		    if (VIsual_active)
-		    {
-			if (LT_POS(VIsual, curwin->w_cursor))
-			{
-			    spos = &VIsual;
-			    epos = &curwin->w_cursor;
-			}
-			else
-			{
-			    spos = &curwin->w_cursor;
-			    epos = &VIsual;
-			}
-		    }
-
-		    col = vcol2col(wp, lnum, col);
-
-		    if (VIsual_active
-			    && wp->w_buffer == curwin->w_buffer
-			    && (lnum == spos->lnum
-				? col >= (int)spos->col
-				: lnum > spos->lnum)
-			    && (lnum == epos->lnum
-				? col <= (int)epos->col
-				: lnum < epos->lnum))
-		    {
-			/* Visual mode and pointing to the line with the
-			 * Visual selection: return selected text, with a
-			 * maximum of one line. */
-			if (spos->lnum != epos->lnum || spos->col == epos->col)
-			    return FAIL;
-
-			lbuf = ml_get_buf(curwin->w_buffer, VIsual.lnum, FALSE);
-			len = epos->col - spos->col;
-			if (*p_sel != 'e')
-			    len += MB_PTR2LEN(lbuf + epos->col);
-			lbuf = vim_strnsave(lbuf + spos->col, len);
-			lnum = spos->lnum;
-			col = spos->col;
-		    }
-		    else
-		    {
-			/* Find the word under the cursor. */
-			++emsg_off;
-			len = find_ident_at_pos(wp, lnum, (colnr_T)col, &lbuf,
-					FIND_IDENT + FIND_STRING + FIND_EVAL);
-			--emsg_off;
-			if (len == 0)
-			    return FAIL;
-			lbuf = vim_strnsave(lbuf, len);
-		    }
-		}
-
-		*winp = wp;
-		*lnump = lnum;
-		*textp = lbuf;
-		*colp = col;
-		beval->ts = wp->w_buffer->b_p_ts;
-		return OK;
-	    }
-	}
-    }
-
-    return FAIL;
-}
-
 # if !(defined(FEAT_GUI_W32) || defined(FEAT_GUI_MACVIM)) || defined(PROTO)
-=======
-# if !defined(FEAT_GUI_W32) || defined(PROTO)
->>>>>>> 44c2bffd
 
 /*
  * Show a balloon with "mesg".
@@ -332,11 +221,7 @@
     else
 	undrawBalloon(beval);
 }
-<<<<<<< HEAD
-# endif /* FEAT_GUI_W32 || FEAT_GUI_MACVIM */
-=======
-# endif /* !FEAT_GUI_W32 */
->>>>>>> 44c2bffd
+# endif /* !(FEAT_GUI_W32 || FEAT_GUI_MACVIM) */
 #endif /* FEAT_SUN_WORKSHOP || FEAT_NETBEANS_INTG || PROTO */
 
 #if !(defined(FEAT_GUI_W32) || defined(FEAT_GUI_MACVIM)) || defined(PROTO)

--- conflicted
+++ resolved
@@ -3849,14 +3849,15 @@
 #else
 		0
 #endif
-<<<<<<< HEAD
+		},
+	{"fullscreen",
 #ifdef FEAT_FULLSCREEN
-	"fullscreen",
-#endif
-=======
+		1
+#else
+		0
+#endif
 		},
 	{"gettext",
->>>>>>> 360bdbda
 #ifdef FEAT_GETTEXT
 		1
 #else
@@ -3925,14 +3926,15 @@
 #else
 		0
 #endif
-<<<<<<< HEAD
+		},
+	{"gui_macvim",
 #ifdef FEAT_GUI_MACVIM
-	"gui_macvim",
-#endif
-=======
+		1
+#else
+		0
+#endif
 		},
 	{"gui_motif",
->>>>>>> 360bdbda
 #ifdef FEAT_GUI_MOTIF
 		1
 #else
@@ -4319,14 +4321,15 @@
 #else
 		0
 #endif
-<<<<<<< HEAD
+		},
+	{"odbeditor",
 #ifdef FEAT_ODB_EDITOR
-	"odbeditor",
-#endif
-=======
+		1
+#else
+		0
+#endif
 		},
 	{"sound",
->>>>>>> 360bdbda
 #ifdef FEAT_SOUND
 		1
 #else
@@ -4437,17 +4440,22 @@
 #else
 		0
 #endif
-<<<<<<< HEAD
+		},
+	{"touchbar",
 #ifdef FEAT_TOUCHBAR
-	"touchbar",
-#endif
+		1
+#else
+		0
+#endif
+		},
+	{"transparency",
 #ifdef FEAT_TRANSPARENCY
-	"transparency",
-#endif
-=======
+		1
+#else
+		0
+#endif
 		},
 	{"unnamedplus",
->>>>>>> 360bdbda
 #if defined(FEAT_CLIPBOARD) && defined(FEAT_X11)
 		1
 #else

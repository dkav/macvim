/* vi:set ts=8 sts=4 sw=4 noet:
 *
 * VIM - Vi IMproved	by Bram Moolenaar
 * Multibyte extensions partly by Sung-Hoon Baek
 *
 * Do ":help uganda"  in Vim to read copying and usage conditions.
 * Do ":help credits" in Vim to see a list of people who contributed.
 * See README.txt for an overview of the Vim source code.
 */
/*
 * mbyte.c: Code specifically for handling multi-byte characters.
 *
 * The encoding used in the core is set with 'encoding'.  When 'encoding' is
 * changed, the following four variables are set (for speed).
 * Currently these types of character encodings are supported:
 *
 * "enc_dbcs"	    When non-zero it tells the type of double byte character
 *		    encoding (Chinese, Korean, Japanese, etc.).
 *		    The cell width on the display is equal to the number of
 *		    bytes.  (exception: DBCS_JPNU with first byte 0x8e)
 *		    Recognizing the first or second byte is difficult, it
 *		    requires checking a byte sequence from the start.
 * "enc_utf8"	    When TRUE use Unicode characters in UTF-8 encoding.
 *		    The cell width on the display needs to be determined from
 *		    the character value.
 *		    Recognizing bytes is easy: 0xxx.xxxx is a single-byte
 *		    char, 10xx.xxxx is a trailing byte, 11xx.xxxx is a leading
 *		    byte of a multi-byte character.
 *		    To make things complicated, up to six composing characters
 *		    are allowed.  These are drawn on top of the first char.
 *		    For most editing the sequence of bytes with composing
 *		    characters included is considered to be one character.
 * "enc_unicode"    When 2 use 16-bit Unicode characters (or UTF-16).
 *		    When 4 use 32-but Unicode characters.
 *		    Internally characters are stored in UTF-8 encoding to
 *		    avoid NUL bytes.  Conversion happens when doing I/O.
 *		    "enc_utf8" will also be TRUE.
 *
 * "has_mbyte" is set when "enc_dbcs" or "enc_utf8" is non-zero.
 *
 * If none of these is TRUE, 8-bit bytes are used for a character.  The
 * encoding isn't currently specified (TODO).
 *
 * 'encoding' specifies the encoding used in the core.  This is in registers,
 * text manipulation, buffers, etc.  Conversion has to be done when characters
 * in another encoding are received or send:
 *
 *		       clipboard
 *			   ^
 *			   | (2)
 *			   V
 *		   +---------------+
 *	      (1)  |		   | (3)
 *  keyboard ----->|	 core	   |-----> display
 *		   |		   |
 *		   +---------------+
 *			   ^
 *			   | (4)
 *			   V
 *			 file
 *
 * (1) Typed characters arrive in the current locale.  Conversion is to be
 *     done when 'encoding' is different from 'termencoding'.
 * (2) Text will be made available with the encoding specified with
 *     'encoding'.  If this is not sufficient, system-specific conversion
 *     might be required.
 * (3) For the GUI the correct font must be selected, no conversion done.
 *     Otherwise, conversion is to be done when 'encoding' differs from
 *     'termencoding'.  (Different in the GTK+ 2 port -- 'termencoding'
 *     is always used for both input and output and must always be set to
 *     "utf-8".  gui_mch_init() does this automatically.)
 * (4) The encoding of the file is specified with 'fileencoding'.  Conversion
 *     is to be done when it's different from 'encoding'.
 *
 * The viminfo file is a special case: Only text is converted, not file names.
 * Vim scripts may contain an ":encoding" command.  This has an effect for
 * some commands, like ":menutrans"
 */

#include "vim.h"

#ifdef WIN32UNIX
# ifndef WIN32_LEAN_AND_MEAN
#  define WIN32_LEAN_AND_MEAN
# endif
# if defined(FEAT_GUI) || defined(FEAT_XCLIPBOARD)
#  include <X11/Xwindows.h>
#  define WINBYTE wBYTE
# else
#  include <windows.h>
#  define WINBYTE BYTE
# endif
# ifdef WIN32
#  undef WIN32	    /* Some windows.h define WIN32, we don't want that here. */
# endif
#else
# define WINBYTE BYTE
#endif

#if (defined(WIN3264) || defined(WIN32UNIX)) && !defined(__MINGW32__)
# include <winnls.h>
#endif

#ifdef FEAT_GUI_X11
# include <X11/Intrinsic.h>
#endif
#ifdef X_LOCALE
# include <X11/Xlocale.h>
# if !defined(HAVE_MBLEN) && !defined(mblen)
#  define mblen _Xmblen
# endif
#endif

#if defined(FEAT_GUI_GTK) && defined(FEAT_XIM)
# if GTK_CHECK_VERSION(3,0,0)
#  include <gdk/gdkkeysyms-compat.h>
# else
#  include <gdk/gdkkeysyms.h>
# endif
# ifdef WIN3264
#  include <gdk/gdkwin32.h>
# else
#  include <gdk/gdkx.h>
# endif
#endif

#ifdef HAVE_WCHAR_H
# include <wchar.h>
#endif

#if 0
/* This has been disabled, because several people reported problems with the
 * wcwidth() and iswprint() library functions, esp. for Hebrew. */
# ifdef __STDC_ISO_10646__
#  define USE_WCHAR_FUNCTIONS
# endif
#endif

#if defined(FEAT_MBYTE) || defined(PROTO)

static int enc_canon_search(char_u *name);
static int dbcs_char2len(int c);
static int dbcs_char2bytes(int c, char_u *buf);
static int dbcs_ptr2len(char_u *p);
static int dbcs_ptr2len_len(char_u *p, int size);
static int utf_ptr2cells_len(char_u *p, int size);
static int dbcs_char2cells(int c);
static int dbcs_ptr2cells_len(char_u *p, int size);
static int dbcs_ptr2char(char_u *p);
static int utf_safe_read_char_adv(char_u **s, size_t *n);

/*
 * Lookup table to quickly get the length in bytes of a UTF-8 character from
 * the first byte of a UTF-8 string.
 * Bytes which are illegal when used as the first byte have a 1.
 * The NUL byte has length 1.
 */
static char utf8len_tab[256] =
{
    1,1,1,1,1,1,1,1,1,1,1,1,1,1,1,1,1,1,1,1,1,1,1,1,1,1,1,1,1,1,1,1,
    1,1,1,1,1,1,1,1,1,1,1,1,1,1,1,1,1,1,1,1,1,1,1,1,1,1,1,1,1,1,1,1,
    1,1,1,1,1,1,1,1,1,1,1,1,1,1,1,1,1,1,1,1,1,1,1,1,1,1,1,1,1,1,1,1,
    1,1,1,1,1,1,1,1,1,1,1,1,1,1,1,1,1,1,1,1,1,1,1,1,1,1,1,1,1,1,1,1,
    1,1,1,1,1,1,1,1,1,1,1,1,1,1,1,1,1,1,1,1,1,1,1,1,1,1,1,1,1,1,1,1,
    1,1,1,1,1,1,1,1,1,1,1,1,1,1,1,1,1,1,1,1,1,1,1,1,1,1,1,1,1,1,1,1,
    2,2,2,2,2,2,2,2,2,2,2,2,2,2,2,2,2,2,2,2,2,2,2,2,2,2,2,2,2,2,2,2,
    3,3,3,3,3,3,3,3,3,3,3,3,3,3,3,3,4,4,4,4,4,4,4,4,5,5,5,5,6,6,1,1,
};

/*
 * Like utf8len_tab above, but using a zero for illegal lead bytes.
 */
static char utf8len_tab_zero[256] =
{
    1,1,1,1,1,1,1,1,1,1,1,1,1,1,1,1,1,1,1,1,1,1,1,1,1,1,1,1,1,1,1,1,
    1,1,1,1,1,1,1,1,1,1,1,1,1,1,1,1,1,1,1,1,1,1,1,1,1,1,1,1,1,1,1,1,
    1,1,1,1,1,1,1,1,1,1,1,1,1,1,1,1,1,1,1,1,1,1,1,1,1,1,1,1,1,1,1,1,
    1,1,1,1,1,1,1,1,1,1,1,1,1,1,1,1,1,1,1,1,1,1,1,1,1,1,1,1,1,1,1,1,
    0,0,0,0,0,0,0,0,0,0,0,0,0,0,0,0,0,0,0,0,0,0,0,0,0,0,0,0,0,0,0,0,
    0,0,0,0,0,0,0,0,0,0,0,0,0,0,0,0,0,0,0,0,0,0,0,0,0,0,0,0,0,0,0,0,
    2,2,2,2,2,2,2,2,2,2,2,2,2,2,2,2,2,2,2,2,2,2,2,2,2,2,2,2,2,2,2,2,
    3,3,3,3,3,3,3,3,3,3,3,3,3,3,3,3,4,4,4,4,4,4,4,4,5,5,5,5,6,6,0,0,
};

/*
 * XIM often causes trouble.  Define XIM_DEBUG to get a log of XIM callbacks
 * in the "xim.log" file.
 */
/* #define XIM_DEBUG */
#ifdef XIM_DEBUG
    static void
xim_log(char *s, ...)
{
    va_list arglist;
    static FILE *fd = NULL;

    if (fd == (FILE *)-1)
	return;
    if (fd == NULL)
    {
	fd = mch_fopen("xim.log", "w");
	if (fd == NULL)
	{
	    EMSG("Cannot open xim.log");
	    fd = (FILE *)-1;
	    return;
	}
    }

    va_start(arglist, s);
    vfprintf(fd, s, arglist);
    va_end(arglist);
}
#endif

#endif

#if defined(FEAT_MBYTE) || defined(FEAT_POSTSCRIPT) || defined(PROTO)
/*
 * Canonical encoding names and their properties.
 * "iso-8859-n" is handled by enc_canonize() directly.
 */
static struct
{   char *name;		int prop;		int codepage;}
enc_canon_table[] =
{
#define IDX_LATIN_1	0
    {"latin1",		ENC_8BIT + ENC_LATIN1,	1252},
#define IDX_ISO_2	1
    {"iso-8859-2",	ENC_8BIT,		0},
#define IDX_ISO_3	2
    {"iso-8859-3",	ENC_8BIT,		0},
#define IDX_ISO_4	3
    {"iso-8859-4",	ENC_8BIT,		0},
#define IDX_ISO_5	4
    {"iso-8859-5",	ENC_8BIT,		0},
#define IDX_ISO_6	5
    {"iso-8859-6",	ENC_8BIT,		0},
#define IDX_ISO_7	6
    {"iso-8859-7",	ENC_8BIT,		0},
#define IDX_ISO_8	7
    {"iso-8859-8",	ENC_8BIT,		0},
#define IDX_ISO_9	8
    {"iso-8859-9",	ENC_8BIT,		0},
#define IDX_ISO_10	9
    {"iso-8859-10",	ENC_8BIT,		0},
#define IDX_ISO_11	10
    {"iso-8859-11",	ENC_8BIT,		0},
#define IDX_ISO_13	11
    {"iso-8859-13",	ENC_8BIT,		0},
#define IDX_ISO_14	12
    {"iso-8859-14",	ENC_8BIT,		0},
#define IDX_ISO_15	13
    {"iso-8859-15",	ENC_8BIT + ENC_LATIN9,	0},
#define IDX_KOI8_R	14
    {"koi8-r",		ENC_8BIT,		0},
#define IDX_KOI8_U	15
    {"koi8-u",		ENC_8BIT,		0},
#define IDX_UTF8	16
    {"utf-8",		ENC_UNICODE,		0},
#define IDX_UCS2	17
    {"ucs-2",		ENC_UNICODE + ENC_ENDIAN_B + ENC_2BYTE, 0},
#define IDX_UCS2LE	18
    {"ucs-2le",		ENC_UNICODE + ENC_ENDIAN_L + ENC_2BYTE, 0},
#define IDX_UTF16	19
    {"utf-16",		ENC_UNICODE + ENC_ENDIAN_B + ENC_2WORD, 0},
#define IDX_UTF16LE	20
    {"utf-16le",	ENC_UNICODE + ENC_ENDIAN_L + ENC_2WORD, 0},
#define IDX_UCS4	21
    {"ucs-4",		ENC_UNICODE + ENC_ENDIAN_B + ENC_4BYTE, 0},
#define IDX_UCS4LE	22
    {"ucs-4le",		ENC_UNICODE + ENC_ENDIAN_L + ENC_4BYTE, 0},

    /* For debugging DBCS encoding on Unix. */
#define IDX_DEBUG	23
    {"debug",		ENC_DBCS,		DBCS_DEBUG},
#define IDX_EUC_JP	24
    {"euc-jp",		ENC_DBCS,		DBCS_JPNU},
#define IDX_SJIS	25
    {"sjis",		ENC_DBCS,		DBCS_JPN},
#define IDX_EUC_KR	26
    {"euc-kr",		ENC_DBCS,		DBCS_KORU},
#define IDX_EUC_CN	27
    {"euc-cn",		ENC_DBCS,		DBCS_CHSU},
#define IDX_EUC_TW	28
    {"euc-tw",		ENC_DBCS,		DBCS_CHTU},
#define IDX_BIG5	29
    {"big5",		ENC_DBCS,		DBCS_CHT},

    /* MS-DOS and MS-Windows codepages are included here, so that they can be
     * used on Unix too.  Most of them are similar to ISO-8859 encodings, but
     * not exactly the same. */
#define IDX_CP437	30
    {"cp437",		ENC_8BIT,		437}, /* like iso-8859-1 */
#define IDX_CP737	31
    {"cp737",		ENC_8BIT,		737}, /* like iso-8859-7 */
#define IDX_CP775	32
    {"cp775",		ENC_8BIT,		775}, /* Baltic */
#define IDX_CP850	33
    {"cp850",		ENC_8BIT,		850}, /* like iso-8859-4 */
#define IDX_CP852	34
    {"cp852",		ENC_8BIT,		852}, /* like iso-8859-1 */
#define IDX_CP855	35
    {"cp855",		ENC_8BIT,		855}, /* like iso-8859-2 */
#define IDX_CP857	36
    {"cp857",		ENC_8BIT,		857}, /* like iso-8859-5 */
#define IDX_CP860	37
    {"cp860",		ENC_8BIT,		860}, /* like iso-8859-9 */
#define IDX_CP861	38
    {"cp861",		ENC_8BIT,		861}, /* like iso-8859-1 */
#define IDX_CP862	39
    {"cp862",		ENC_8BIT,		862}, /* like iso-8859-1 */
#define IDX_CP863	40
    {"cp863",		ENC_8BIT,		863}, /* like iso-8859-8 */
#define IDX_CP865	41
    {"cp865",		ENC_8BIT,		865}, /* like iso-8859-1 */
#define IDX_CP866	42
    {"cp866",		ENC_8BIT,		866}, /* like iso-8859-5 */
#define IDX_CP869	43
    {"cp869",		ENC_8BIT,		869}, /* like iso-8859-7 */
#define IDX_CP874	44
    {"cp874",		ENC_8BIT,		874}, /* Thai */
#define IDX_CP932	45
    {"cp932",		ENC_DBCS,		DBCS_JPN},
#define IDX_CP936	46
    {"cp936",		ENC_DBCS,		DBCS_CHS},
#define IDX_CP949	47
    {"cp949",		ENC_DBCS,		DBCS_KOR},
#define IDX_CP950	48
    {"cp950",		ENC_DBCS,		DBCS_CHT},
#define IDX_CP1250	49
    {"cp1250",		ENC_8BIT,		1250}, /* Czech, Polish, etc. */
#define IDX_CP1251	50
    {"cp1251",		ENC_8BIT,		1251}, /* Cyrillic */
    /* cp1252 is considered to be equal to latin1 */
#define IDX_CP1253	51
    {"cp1253",		ENC_8BIT,		1253}, /* Greek */
#define IDX_CP1254	52
    {"cp1254",		ENC_8BIT,		1254}, /* Turkish */
#define IDX_CP1255	53
    {"cp1255",		ENC_8BIT,		1255}, /* Hebrew */
#define IDX_CP1256	54
    {"cp1256",		ENC_8BIT,		1256}, /* Arabic */
#define IDX_CP1257	55
    {"cp1257",		ENC_8BIT,		1257}, /* Baltic */
#define IDX_CP1258	56
    {"cp1258",		ENC_8BIT,		1258}, /* Vietnamese */

#define IDX_MACROMAN	57
    {"macroman",	ENC_8BIT + ENC_MACROMAN, 0},	/* Mac OS */
#define IDX_DECMCS	58
    {"dec-mcs",		ENC_8BIT,		0},	/* DEC MCS */
#define IDX_HPROMAN8	59
    {"hp-roman8",	ENC_8BIT,		0},	/* HP Roman8 */
#define IDX_COUNT	60
};

/*
 * Aliases for encoding names.
 */
static struct
{   char *name;		int canon;}
enc_alias_table[] =
{
    {"ansi",		IDX_LATIN_1},
    {"iso-8859-1",	IDX_LATIN_1},
    {"latin2",		IDX_ISO_2},
    {"latin3",		IDX_ISO_3},
    {"latin4",		IDX_ISO_4},
    {"cyrillic",	IDX_ISO_5},
    {"arabic",		IDX_ISO_6},
    {"greek",		IDX_ISO_7},
#ifdef WIN3264
    {"hebrew",		IDX_CP1255},
#else
    {"hebrew",		IDX_ISO_8},
#endif
    {"latin5",		IDX_ISO_9},
    {"turkish",		IDX_ISO_9}, /* ? */
    {"latin6",		IDX_ISO_10},
    {"nordic",		IDX_ISO_10}, /* ? */
    {"thai",		IDX_ISO_11}, /* ? */
    {"latin7",		IDX_ISO_13},
    {"latin8",		IDX_ISO_14},
    {"latin9",		IDX_ISO_15},
    {"utf8",		IDX_UTF8},
    {"unicode",		IDX_UCS2},
    {"ucs2",		IDX_UCS2},
    {"ucs2be",		IDX_UCS2},
    {"ucs-2be",		IDX_UCS2},
    {"ucs2le",		IDX_UCS2LE},
    {"utf16",		IDX_UTF16},
    {"utf16be",		IDX_UTF16},
    {"utf-16be",	IDX_UTF16},
    {"utf16le",		IDX_UTF16LE},
    {"ucs4",		IDX_UCS4},
    {"ucs4be",		IDX_UCS4},
    {"ucs-4be",		IDX_UCS4},
    {"ucs4le",		IDX_UCS4LE},
    {"utf32",		IDX_UCS4},
    {"utf-32",		IDX_UCS4},
    {"utf32be",		IDX_UCS4},
    {"utf-32be",	IDX_UCS4},
    {"utf32le",		IDX_UCS4LE},
    {"utf-32le",	IDX_UCS4LE},
    {"932",		IDX_CP932},
    {"949",		IDX_CP949},
    {"936",		IDX_CP936},
    {"gbk",		IDX_CP936},
    {"950",		IDX_CP950},
    {"eucjp",		IDX_EUC_JP},
    {"unix-jis",	IDX_EUC_JP},
    {"ujis",		IDX_EUC_JP},
    {"shift-jis",	IDX_SJIS},
    {"pck",		IDX_SJIS},	/* Sun: PCK */
    {"euckr",		IDX_EUC_KR},
    {"5601",		IDX_EUC_KR},	/* Sun: KS C 5601 */
    {"euccn",		IDX_EUC_CN},
    {"gb2312",		IDX_EUC_CN},
    {"euctw",		IDX_EUC_TW},
#if defined(WIN3264) || defined(WIN32UNIX) || defined(MACOS_X)
    {"japan",		IDX_CP932},
    {"korea",		IDX_CP949},
    {"prc",		IDX_CP936},
    {"chinese",		IDX_CP936},
    {"taiwan",		IDX_CP950},
    {"big5",		IDX_CP950},
#else
    {"japan",		IDX_EUC_JP},
    {"korea",		IDX_EUC_KR},
    {"prc",		IDX_EUC_CN},
    {"chinese",		IDX_EUC_CN},
    {"taiwan",		IDX_EUC_TW},
    {"cp950",		IDX_BIG5},
    {"950",		IDX_BIG5},
#endif
    {"mac",		IDX_MACROMAN},
    {"mac-roman",	IDX_MACROMAN},
    {NULL,		0}
};

#ifndef CP_UTF8
# define CP_UTF8 65001	/* magic number from winnls.h */
#endif

/*
 * Find encoding "name" in the list of canonical encoding names.
 * Returns -1 if not found.
 */
    static int
enc_canon_search(char_u *name)
{
    int		i;

    for (i = 0; i < IDX_COUNT; ++i)
	if (STRCMP(name, enc_canon_table[i].name) == 0)
	    return i;
    return -1;
}

#endif

#if defined(FEAT_MBYTE) || defined(PROTO)

/*
 * Find canonical encoding "name" in the list and return its properties.
 * Returns 0 if not found.
 */
    int
enc_canon_props(char_u *name)
{
    int		i;

    i = enc_canon_search(name);
    if (i >= 0)
	return enc_canon_table[i].prop;
#ifdef WIN3264
    if (name[0] == 'c' && name[1] == 'p' && VIM_ISDIGIT(name[2]))
    {
	CPINFO	cpinfo;

	/* Get info on this codepage to find out what it is. */
	if (GetCPInfo(atoi((char *)name + 2), &cpinfo) != 0)
	{
	    if (cpinfo.MaxCharSize == 1) /* some single-byte encoding */
		return ENC_8BIT;
	    if (cpinfo.MaxCharSize == 2
		    && (cpinfo.LeadByte[0] != 0 || cpinfo.LeadByte[1] != 0))
		/* must be a DBCS encoding */
		return ENC_DBCS;
	}
	return 0;
    }
#endif
    if (STRNCMP(name, "2byte-", 6) == 0)
	return ENC_DBCS;
    if (STRNCMP(name, "8bit-", 5) == 0 || STRNCMP(name, "iso-8859-", 9) == 0)
	return ENC_8BIT;
    return 0;
}

/*
 * Set up for using multi-byte characters.
 * Called in three cases:
 * - by main() to initialize (p_enc == NULL)
 * - by set_init_1() after 'encoding' was set to its default.
 * - by do_set() when 'encoding' has been set.
 * p_enc must have been passed through enc_canonize() already.
 * Sets the "enc_unicode", "enc_utf8", "enc_dbcs" and "has_mbyte" flags.
 * Fills mb_bytelen_tab[] and returns NULL when there are no problems.
 * When there is something wrong: Returns an error message and doesn't change
 * anything.
 */
    char_u *
mb_init(void)
{
    int		i;
    int		idx;
    int		n;
    int		enc_dbcs_new = 0;
#if defined(USE_ICONV) && !defined(WIN3264) && !defined(WIN32UNIX) \
	&& !defined(MACOS_CONVERT)
# define LEN_FROM_CONV
    vimconv_T	vimconv;
    char_u	*p;
#endif

    if (p_enc == NULL)
    {
	/* Just starting up: set the whole table to one's. */
	for (i = 0; i < 256; ++i)
	    mb_bytelen_tab[i] = 1;
	input_conv.vc_type = CONV_NONE;
	input_conv.vc_factor = 1;
	output_conv.vc_type = CONV_NONE;
	return NULL;
    }

#ifdef WIN3264
    if (p_enc[0] == 'c' && p_enc[1] == 'p' && VIM_ISDIGIT(p_enc[2]))
    {
	CPINFO	cpinfo;

	/* Get info on this codepage to find out what it is. */
	if (GetCPInfo(atoi((char *)p_enc + 2), &cpinfo) != 0)
	{
	    if (cpinfo.MaxCharSize == 1)
	    {
		/* some single-byte encoding */
		enc_unicode = 0;
		enc_utf8 = FALSE;
	    }
	    else if (cpinfo.MaxCharSize == 2
		    && (cpinfo.LeadByte[0] != 0 || cpinfo.LeadByte[1] != 0))
	    {
		/* must be a DBCS encoding, check below */
		enc_dbcs_new = atoi((char *)p_enc + 2);
	    }
	    else
		goto codepage_invalid;
	}
	else if (GetLastError() == ERROR_INVALID_PARAMETER)
	{
codepage_invalid:
	    return (char_u *)N_("E543: Not a valid codepage");
	}
    }
#endif
    else if (STRNCMP(p_enc, "8bit-", 5) == 0
	    || STRNCMP(p_enc, "iso-8859-", 9) == 0)
    {
	/* Accept any "8bit-" or "iso-8859-" name. */
	enc_unicode = 0;
	enc_utf8 = FALSE;
    }
    else if (STRNCMP(p_enc, "2byte-", 6) == 0)
    {
#ifdef WIN3264
	/* Windows: accept only valid codepage numbers, check below. */
	if (p_enc[6] != 'c' || p_enc[7] != 'p'
			      || (enc_dbcs_new = atoi((char *)p_enc + 8)) == 0)
	    return e_invarg;
#else
	/* Unix: accept any "2byte-" name, assume current locale. */
	enc_dbcs_new = DBCS_2BYTE;
#endif
    }
    else if ((idx = enc_canon_search(p_enc)) >= 0)
    {
	i = enc_canon_table[idx].prop;
	if (i & ENC_UNICODE)
	{
	    /* Unicode */
	    enc_utf8 = TRUE;
	    if (i & (ENC_2BYTE | ENC_2WORD))
		enc_unicode = 2;
	    else if (i & ENC_4BYTE)
		enc_unicode = 4;
	    else
		enc_unicode = 0;
	}
	else if (i & ENC_DBCS)
	{
	    /* 2byte, handle below */
	    enc_dbcs_new = enc_canon_table[idx].codepage;
	}
	else
	{
	    /* Must be 8-bit. */
	    enc_unicode = 0;
	    enc_utf8 = FALSE;
	}
    }
    else    /* Don't know what encoding this is, reject it. */
	return e_invarg;

    if (enc_dbcs_new != 0)
    {
#ifdef WIN3264
	/* Check if the DBCS code page is OK. */
	if (!IsValidCodePage(enc_dbcs_new))
	    goto codepage_invalid;
#endif
	enc_unicode = 0;
	enc_utf8 = FALSE;
    }
    enc_dbcs = enc_dbcs_new;
    has_mbyte = (enc_dbcs != 0 || enc_utf8);

#if defined(WIN3264) || defined(FEAT_CYGWIN_WIN32_CLIPBOARD)
    enc_codepage = encname2codepage(p_enc);
    enc_latin9 = (STRCMP(p_enc, "iso-8859-15") == 0);
#endif

    /* Detect an encoding that uses latin1 characters. */
    enc_latin1like = (enc_utf8 || STRCMP(p_enc, "latin1") == 0
					|| STRCMP(p_enc, "iso-8859-15") == 0);

    /*
     * Set the function pointers.
     */
    if (enc_utf8)
    {
	mb_ptr2len = utfc_ptr2len;
	mb_ptr2len_len = utfc_ptr2len_len;
	mb_char2len = utf_char2len;
	mb_char2bytes = utf_char2bytes;
	mb_ptr2cells = utf_ptr2cells;
	mb_ptr2cells_len = utf_ptr2cells_len;
	mb_char2cells = utf_char2cells;
	mb_off2cells = utf_off2cells;
	mb_ptr2char = utf_ptr2char;
	mb_head_off = utf_head_off;
    }
    else if (enc_dbcs != 0)
    {
	mb_ptr2len = dbcs_ptr2len;
	mb_ptr2len_len = dbcs_ptr2len_len;
	mb_char2len = dbcs_char2len;
	mb_char2bytes = dbcs_char2bytes;
	mb_ptr2cells = dbcs_ptr2cells;
	mb_ptr2cells_len = dbcs_ptr2cells_len;
	mb_char2cells = dbcs_char2cells;
	mb_off2cells = dbcs_off2cells;
	mb_ptr2char = dbcs_ptr2char;
	mb_head_off = dbcs_head_off;
    }
    else
    {
	mb_ptr2len = latin_ptr2len;
	mb_ptr2len_len = latin_ptr2len_len;
	mb_char2len = latin_char2len;
	mb_char2bytes = latin_char2bytes;
	mb_ptr2cells = latin_ptr2cells;
	mb_ptr2cells_len = latin_ptr2cells_len;
	mb_char2cells = latin_char2cells;
	mb_off2cells = latin_off2cells;
	mb_ptr2char = latin_ptr2char;
	mb_head_off = latin_head_off;
    }

    /*
     * Fill the mb_bytelen_tab[] for MB_BYTE2LEN().
     */
#ifdef LEN_FROM_CONV
    /* When 'encoding' is different from the current locale mblen() won't
     * work.  Use conversion to "utf-8" instead. */
    vimconv.vc_type = CONV_NONE;
    if (enc_dbcs)
    {
	p = enc_locale();
	if (p == NULL || STRCMP(p, p_enc) != 0)
	{
	    convert_setup(&vimconv, p_enc, (char_u *)"utf-8");
	    vimconv.vc_fail = TRUE;
	}
	vim_free(p);
    }
#endif

    for (i = 0; i < 256; ++i)
    {
	/* Our own function to reliably check the length of UTF-8 characters,
	 * independent of mblen(). */
	if (enc_utf8)
	    n = utf8len_tab[i];
	else if (enc_dbcs == 0)
	    n = 1;
	else
	{
#if defined(WIN3264) || defined(WIN32UNIX)
	    /* enc_dbcs is set by setting 'fileencoding'.  It becomes a Windows
	     * CodePage identifier, which we can pass directly in to Windows
	     * API */
	    n = IsDBCSLeadByteEx(enc_dbcs, (WINBYTE)i) ? 2 : 1;
#else
# if defined(__amigaos4__) || defined(__ANDROID__) || \
				   !(defined(HAVE_MBLEN) || defined(X_LOCALE))
	    /*
	     * if mblen() is not available, character which MSB is turned on
	     * are treated as leading byte character. (note : This assumption
	     * is not always true.)
	     */
	    n = (i & 0x80) ? 2 : 1;
# else
	    char buf[MB_MAXBYTES + 1];

	    if (i == NUL)	/* just in case mblen() can't handle "" */
		n = 1;
	    else
	    {
		buf[0] = i;
		buf[1] = 0;
#  ifdef LEN_FROM_CONV
		if (vimconv.vc_type != CONV_NONE)
		{
		    /*
		     * string_convert() should fail when converting the first
		     * byte of a double-byte character.
		     */
		    p = string_convert(&vimconv, (char_u *)buf, NULL);
		    if (p != NULL)
		    {
			vim_free(p);
			n = 1;
		    }
		    else
			n = 2;
		}
		else
#  endif
		{
		    /*
		     * mblen() should return -1 for invalid (means the leading
		     * multibyte) character.  However there are some platforms
		     * where mblen() returns 0 for invalid character.
		     * Therefore, following condition includes 0.
		     */
		    ignored = mblen(NULL, 0);	/* First reset the state. */
		    if (mblen(buf, (size_t)1) <= 0)
			n = 2;
		    else
			n = 1;
		}
	    }
# endif
#endif
	}

	mb_bytelen_tab[i] = n;
    }

#ifdef LEN_FROM_CONV
    convert_setup(&vimconv, NULL, NULL);
#endif

    /* The cell width depends on the type of multi-byte characters. */
    (void)init_chartab();

    /* When enc_utf8 is set or reset, (de)allocate ScreenLinesUC[] */
    screenalloc(FALSE);

    /* When using Unicode, set default for 'fileencodings'. */
    if (enc_utf8 && !option_was_set((char_u *)"fencs"))
	set_string_option_direct((char_u *)"fencs", -1,
		       (char_u *)"ucs-bom,utf-8,default,latin1", OPT_FREE, 0);

#if defined(HAVE_BIND_TEXTDOMAIN_CODESET) && defined(FEAT_GETTEXT)
    /* GNU gettext 0.10.37 supports this feature: set the codeset used for
     * translated messages independently from the current locale. */
    (void)bind_textdomain_codeset(VIMPACKAGE,
					  enc_utf8 ? "utf-8" : (char *)p_enc);
#endif

#ifdef WIN32
    /* When changing 'encoding' while starting up, then convert the command
     * line arguments from the active codepage to 'encoding'. */
    if (starting != 0)
	fix_arg_enc();
#endif

    /* Fire an autocommand to let people do custom font setup. This must be
     * after Vim has been setup for the new encoding. */
    apply_autocmds(EVENT_ENCODINGCHANGED, NULL, (char_u *)"", FALSE, curbuf);

#ifdef FEAT_SPELL
    /* Need to reload spell dictionaries */
    spell_reload();
#endif

    return NULL;
}

/*
 * Return the size of the BOM for the current buffer:
 * 0 - no BOM
 * 2 - UCS-2 or UTF-16 BOM
 * 4 - UCS-4 BOM
 * 3 - UTF-8 BOM
 */
    int
bomb_size(void)
{
    int n = 0;

    if (curbuf->b_p_bomb && !curbuf->b_p_bin)
    {
	if (*curbuf->b_p_fenc == NUL)
	{
	    if (enc_utf8)
	    {
		if (enc_unicode != 0)
		    n = enc_unicode;
		else
		    n = 3;
	    }
	}
	else if (STRCMP(curbuf->b_p_fenc, "utf-8") == 0)
	    n = 3;
	else if (STRNCMP(curbuf->b_p_fenc, "ucs-2", 5) == 0
		|| STRNCMP(curbuf->b_p_fenc, "utf-16", 6) == 0)
	    n = 2;
	else if (STRNCMP(curbuf->b_p_fenc, "ucs-4", 5) == 0)
	    n = 4;
    }
    return n;
}

/*
 * Remove all BOM from "s" by moving remaining text.
 */
    void
remove_bom(char_u *s)
{
    if (enc_utf8)
    {
	char_u *p = s;

	while ((p = vim_strbyte(p, 0xef)) != NULL)
	{
	    if (p[1] == 0xbb && p[2] == 0xbf)
		STRMOVE(p, p + 3);
	    else
		++p;
	}
    }
}

/*
 * Get class of pointer:
 * 0 for blank or NUL
 * 1 for punctuation
 * 2 for an (ASCII) word character
 * >2 for other word characters
 */
    int
mb_get_class(char_u *p)
{
    return mb_get_class_buf(p, curbuf);
}

    int
mb_get_class_buf(char_u *p, buf_T *buf)
{
    if (MB_BYTE2LEN(p[0]) == 1)
    {
	if (p[0] == NUL || VIM_ISWHITE(p[0]))
	    return 0;
	if (vim_iswordc_buf(p[0], buf))
	    return 2;
	return 1;
    }
    if (enc_dbcs != 0 && p[0] != NUL && p[1] != NUL)
	return dbcs_class(p[0], p[1]);
    if (enc_utf8)
	return utf_class_buf(utf_ptr2char(p), buf);
    return 0;
}

/*
 * Get class of a double-byte character.  This always returns 3 or bigger.
 * TODO: Should return 1 for punctuation.
 */
    int
dbcs_class(unsigned lead, unsigned trail)
{
    switch (enc_dbcs)
    {
	/* please add classify routine for your language in here */

	case DBCS_JPNU:	/* ? */
	case DBCS_JPN:
	    {
		/* JIS code classification */
		unsigned char lb = lead;
		unsigned char tb = trail;

		/* convert process code to JIS */
# if defined(WIN3264) || defined(WIN32UNIX) || defined(MACOS_X)
		/* process code is SJIS */
		if (lb <= 0x9f)
		    lb = (lb - 0x81) * 2 + 0x21;
		else
		    lb = (lb - 0xc1) * 2 + 0x21;
		if (tb <= 0x7e)
		    tb -= 0x1f;
		else if (tb <= 0x9e)
		    tb -= 0x20;
		else
		{
		    tb -= 0x7e;
		    lb += 1;
		}
# else
		/*
		 * XXX: Code page identification can not use with all
		 *	    system! So, some other encoding information
		 *	    will be needed.
		 *	    In japanese: SJIS,EUC,UNICODE,(JIS)
		 *	    Note that JIS-code system don't use as
		 *	    process code in most system because it uses
		 *	    escape sequences(JIS is context depend encoding).
		 */
		/* assume process code is JAPANESE-EUC */
		lb &= 0x7f;
		tb &= 0x7f;
# endif
		/* exceptions */
		switch (lb << 8 | tb)
		{
		    case 0x2121: /* ZENKAKU space */
			return 0;
		    case 0x2122: /* TOU-TEN (Japanese comma) */
		    case 0x2123: /* KU-TEN (Japanese period) */
		    case 0x2124: /* ZENKAKU comma */
		    case 0x2125: /* ZENKAKU period */
			return 1;
		    case 0x213c: /* prolongedsound handled as KATAKANA */
			return 13;
		}
		/* sieved by KU code */
		switch (lb)
		{
		    case 0x21:
		    case 0x22:
			/* special symbols */
			return 10;
		    case 0x23:
			/* alpha-numeric */
			return 11;
		    case 0x24:
			/* hiragana */
			return 12;
		    case 0x25:
			/* katakana */
			return 13;
		    case 0x26:
			/* greek */
			return 14;
		    case 0x27:
			/* russian */
			return 15;
		    case 0x28:
			/* lines */
			return 16;
		    default:
			/* kanji */
			return 17;
		}
	    }

	case DBCS_KORU:	/* ? */
	case DBCS_KOR:
	    {
		/* KS code classification */
		unsigned char c1 = lead;
		unsigned char c2 = trail;

		/*
		 * 20 : Hangul
		 * 21 : Hanja
		 * 22 : Symbols
		 * 23 : Alpha-numeric/Roman Letter (Full width)
		 * 24 : Hangul Letter(Alphabet)
		 * 25 : Roman Numeral/Greek Letter
		 * 26 : Box Drawings
		 * 27 : Unit Symbols
		 * 28 : Circled/Parenthesized Letter
		 * 29 : Hiragana/Katakana
		 * 30 : Cyrillic Letter
		 */

		if (c1 >= 0xB0 && c1 <= 0xC8)
		    /* Hangul */
		    return 20;
#if defined(WIN3264) || defined(WIN32UNIX)
		else if (c1 <= 0xA0 || c2 <= 0xA0)
		    /* Extended Hangul Region : MS UHC(Unified Hangul Code) */
		    /* c1: 0x81-0xA0 with c2: 0x41-0x5A, 0x61-0x7A, 0x81-0xFE
		     * c1: 0xA1-0xC6 with c2: 0x41-0x5A, 0x61-0x7A, 0x81-0xA0
		     */
		    return 20;
#endif

		else if (c1 >= 0xCA && c1 <= 0xFD)
		    /* Hanja */
		    return 21;
		else switch (c1)
		{
		    case 0xA1:
		    case 0xA2:
			/* Symbols */
			return 22;
		    case 0xA3:
			/* Alpha-numeric */
			return 23;
		    case 0xA4:
			/* Hangul Letter(Alphabet) */
			return 24;
		    case 0xA5:
			/* Roman Numeral/Greek Letter */
			return 25;
		    case 0xA6:
			/* Box Drawings */
			return 26;
		    case 0xA7:
			/* Unit Symbols */
			return 27;
		    case 0xA8:
		    case 0xA9:
			if (c2 <= 0xAF)
			    return 25;  /* Roman Letter */
			else if (c2 >= 0xF6)
			    return 22;  /* Symbols */
			else
			    /* Circled/Parenthesized Letter */
			    return 28;
		    case 0xAA:
		    case 0xAB:
			/* Hiragana/Katakana */
			return 29;
		    case 0xAC:
			/* Cyrillic Letter */
			return 30;
		}
	    }
	default:
	    break;
    }
    return 3;
}

/*
 * mb_char2len() function pointer.
 * Return length in bytes of character "c".
 * Returns 1 for a single-byte character.
 */
    int
latin_char2len(int c UNUSED)
{
    return 1;
}

    static int
dbcs_char2len(
    int		c)
{
    if (c >= 0x100)
	return 2;
    return 1;
}

/*
 * mb_char2bytes() function pointer.
 * Convert a character to its bytes.
 * Returns the length in bytes.
 */
    int
latin_char2bytes(int c, char_u *buf)
{
    buf[0] = c;
    return 1;
}

    static int
dbcs_char2bytes(int c, char_u *buf)
{
    if (c >= 0x100)
    {
	buf[0] = (unsigned)c >> 8;
	buf[1] = c;
	/* Never use a NUL byte, it causes lots of trouble.  It's an invalid
	 * character anyway. */
	if (buf[1] == NUL)
	    buf[1] = '\n';
	return 2;
    }
    buf[0] = c;
    return 1;
}

/*
 * mb_ptr2len() function pointer.
 * Get byte length of character at "*p" but stop at a NUL.
 * For UTF-8 this includes following composing characters.
 * Returns 0 when *p is NUL.
 */
    int
latin_ptr2len(char_u *p)
{
 return MB_BYTE2LEN(*p);
}

    static int
dbcs_ptr2len(
    char_u	*p)
{
    int		len;

    /* Check if second byte is not missing. */
    len = MB_BYTE2LEN(*p);
    if (len == 2 && p[1] == NUL)
	len = 1;
    return len;
}

/*
 * mb_ptr2len_len() function pointer.
 * Like mb_ptr2len(), but limit to read "size" bytes.
 * Returns 0 for an empty string.
 * Returns 1 for an illegal char or an incomplete byte sequence.
 */
    int
latin_ptr2len_len(char_u *p, int size)
{
    if (size < 1 || *p == NUL)
	return 0;
    return 1;
}

    static int
dbcs_ptr2len_len(char_u *p, int size)
{
    int		len;

    if (size < 1 || *p == NUL)
	return 0;
    if (size == 1)
	return 1;
    /* Check that second byte is not missing. */
    len = MB_BYTE2LEN(*p);
    if (len == 2 && p[1] == NUL)
	len = 1;
    return len;
}

struct interval
{
    long first;
    long last;
};

/*
 * Return TRUE if "c" is in "table[size / sizeof(struct interval)]".
 */
    static int
intable(struct interval *table, size_t size, int c)
{
    int mid, bot, top;

    /* first quick check for Latin1 etc. characters */
    if (c < table[0].first)
	return FALSE;

    /* binary search in table */
    bot = 0;
    top = (int)(size / sizeof(struct interval) - 1);
    while (top >= bot)
    {
	mid = (bot + top) / 2;
	if (table[mid].last < c)
	    bot = mid + 1;
	else if (table[mid].first > c)
	    top = mid - 1;
	else
	    return TRUE;
    }
    return FALSE;
}

/* Sorted list of non-overlapping intervals of East Asian Ambiguous
 * characters, generated with ../runtime/tools/unicode.vim. */
static struct interval ambiguous[] =
{
    {0x00a1, 0x00a1},
    {0x00a4, 0x00a4},
    {0x00a7, 0x00a8},
    {0x00aa, 0x00aa},
    {0x00ad, 0x00ae},
    {0x00b0, 0x00b4},
    {0x00b6, 0x00ba},
    {0x00bc, 0x00bf},
    {0x00c6, 0x00c6},
    {0x00d0, 0x00d0},
    {0x00d7, 0x00d8},
    {0x00de, 0x00e1},
    {0x00e6, 0x00e6},
    {0x00e8, 0x00ea},
    {0x00ec, 0x00ed},
    {0x00f0, 0x00f0},
    {0x00f2, 0x00f3},
    {0x00f7, 0x00fa},
    {0x00fc, 0x00fc},
    {0x00fe, 0x00fe},
    {0x0101, 0x0101},
    {0x0111, 0x0111},
    {0x0113, 0x0113},
    {0x011b, 0x011b},
    {0x0126, 0x0127},
    {0x012b, 0x012b},
    {0x0131, 0x0133},
    {0x0138, 0x0138},
    {0x013f, 0x0142},
    {0x0144, 0x0144},
    {0x0148, 0x014b},
    {0x014d, 0x014d},
    {0x0152, 0x0153},
    {0x0166, 0x0167},
    {0x016b, 0x016b},
    {0x01ce, 0x01ce},
    {0x01d0, 0x01d0},
    {0x01d2, 0x01d2},
    {0x01d4, 0x01d4},
    {0x01d6, 0x01d6},
    {0x01d8, 0x01d8},
    {0x01da, 0x01da},
    {0x01dc, 0x01dc},
    {0x0251, 0x0251},
    {0x0261, 0x0261},
    {0x02c4, 0x02c4},
    {0x02c7, 0x02c7},
    {0x02c9, 0x02cb},
    {0x02cd, 0x02cd},
    {0x02d0, 0x02d0},
    {0x02d8, 0x02db},
    {0x02dd, 0x02dd},
    {0x02df, 0x02df},
    {0x0300, 0x036f},
    {0x0391, 0x03a1},
    {0x03a3, 0x03a9},
    {0x03b1, 0x03c1},
    {0x03c3, 0x03c9},
    {0x0401, 0x0401},
    {0x0410, 0x044f},
    {0x0451, 0x0451},
    {0x2010, 0x2010},
    {0x2013, 0x2016},
    {0x2018, 0x2019},
    {0x201c, 0x201d},
    {0x2020, 0x2022},
    {0x2024, 0x2027},
    {0x2030, 0x2030},
    {0x2032, 0x2033},
    {0x2035, 0x2035},
    {0x203b, 0x203b},
    {0x203e, 0x203e},
    {0x2074, 0x2074},
    {0x207f, 0x207f},
    {0x2081, 0x2084},
    {0x20ac, 0x20ac},
    {0x2103, 0x2103},
    {0x2105, 0x2105},
    {0x2109, 0x2109},
    {0x2113, 0x2113},
    {0x2116, 0x2116},
    {0x2121, 0x2122},
    {0x2126, 0x2126},
    {0x212b, 0x212b},
    {0x2153, 0x2154},
    {0x215b, 0x215e},
    {0x2160, 0x216b},
    {0x2170, 0x2179},
    {0x2189, 0x2189},
    {0x2190, 0x2199},
    {0x21b8, 0x21b9},
    {0x21d2, 0x21d2},
    {0x21d4, 0x21d4},
    {0x21e7, 0x21e7},
    {0x2200, 0x2200},
    {0x2202, 0x2203},
    {0x2207, 0x2208},
    {0x220b, 0x220b},
    {0x220f, 0x220f},
    {0x2211, 0x2211},
    {0x2215, 0x2215},
    {0x221a, 0x221a},
    {0x221d, 0x2220},
    {0x2223, 0x2223},
    {0x2225, 0x2225},
    {0x2227, 0x222c},
    {0x222e, 0x222e},
    {0x2234, 0x2237},
    {0x223c, 0x223d},
    {0x2248, 0x2248},
    {0x224c, 0x224c},
    {0x2252, 0x2252},
    {0x2260, 0x2261},
    {0x2264, 0x2267},
    {0x226a, 0x226b},
    {0x226e, 0x226f},
    {0x2282, 0x2283},
    {0x2286, 0x2287},
    {0x2295, 0x2295},
    {0x2299, 0x2299},
    {0x22a5, 0x22a5},
    {0x22bf, 0x22bf},
    {0x2312, 0x2312},
    {0x2460, 0x24e9},
    {0x24eb, 0x254b},
    {0x2550, 0x2573},
    {0x2580, 0x258f},
    {0x2592, 0x2595},
    {0x25a0, 0x25a1},
    {0x25a3, 0x25a9},
    {0x25b2, 0x25b3},
    {0x25b6, 0x25b7},
    {0x25bc, 0x25bd},
    {0x25c0, 0x25c1},
    {0x25c6, 0x25c8},
    {0x25cb, 0x25cb},
    {0x25ce, 0x25d1},
    {0x25e2, 0x25e5},
    {0x25ef, 0x25ef},
    {0x2605, 0x2606},
    {0x2609, 0x2609},
    {0x260e, 0x260f},
    {0x261c, 0x261c},
    {0x261e, 0x261e},
    {0x2640, 0x2640},
    {0x2642, 0x2642},
    {0x2660, 0x2661},
    {0x2663, 0x2665},
    {0x2667, 0x266a},
    {0x266c, 0x266d},
    {0x266f, 0x266f},
    {0x269e, 0x269f},
    {0x26bf, 0x26bf},
    {0x26c6, 0x26cd},
    {0x26cf, 0x26d3},
    {0x26d5, 0x26e1},
    {0x26e3, 0x26e3},
    {0x26e8, 0x26e9},
    {0x26eb, 0x26f1},
    {0x26f4, 0x26f4},
    {0x26f6, 0x26f9},
    {0x26fb, 0x26fc},
    {0x26fe, 0x26ff},
    {0x273d, 0x273d},
    {0x2776, 0x277f},
    {0x2b56, 0x2b59},
    {0x3248, 0x324f},
    {0xe000, 0xf8ff},
    {0xfe00, 0xfe0f},
    {0xfffd, 0xfffd},
    {0x1f100, 0x1f10a},
    {0x1f110, 0x1f12d},
    {0x1f130, 0x1f169},
    {0x1f170, 0x1f18d},
    {0x1f18f, 0x1f190},
    {0x1f19b, 0x1f1ac},
    {0xe0100, 0xe01ef},
    {0xf0000, 0xffffd},
    {0x100000, 0x10fffd}
};

#if defined(FEAT_TERMINAL) || defined(PROTO)
/*
 * utf_char2cells() with different argument type for libvterm.
 */
    int
utf_uint2cells(UINT32_T c)
{
    if (c >= 0x100 && utf_iscomposing((int)c))
	return 0;
    return utf_char2cells((int)c);
}
#endif

/*
 * For UTF-8 character "c" return 2 for a double-width character, 1 for others.
 * Returns 4 or 6 for an unprintable character.
 * Is only correct for characters >= 0x80.
 * When p_ambw is "double", return 2 for a character with East Asian Width
 * class 'A'(mbiguous).
 */
    int
utf_char2cells(int c)
{
    /* Sorted list of non-overlapping intervals of East Asian double width
     * characters, generated with ../runtime/tools/unicode.vim. */
    static struct interval doublewidth[] =
    {
	{0x1100, 0x115f},
	{0x231a, 0x231b},
	{0x2329, 0x232a},
	{0x23e9, 0x23ec},
	{0x23f0, 0x23f0},
	{0x23f3, 0x23f3},
	{0x25fd, 0x25fe},
	{0x2614, 0x2615},
	{0x2648, 0x2653},
	{0x267f, 0x267f},
	{0x2693, 0x2693},
	{0x26a1, 0x26a1},
	{0x26aa, 0x26ab},
	{0x26bd, 0x26be},
	{0x26c4, 0x26c5},
	{0x26ce, 0x26ce},
	{0x26d4, 0x26d4},
	{0x26ea, 0x26ea},
	{0x26f2, 0x26f3},
	{0x26f5, 0x26f5},
	{0x26fa, 0x26fa},
	{0x26fd, 0x26fd},
	{0x2705, 0x2705},
	{0x270a, 0x270b},
	{0x2728, 0x2728},
	{0x274c, 0x274c},
	{0x274e, 0x274e},
	{0x2753, 0x2755},
	{0x2757, 0x2757},
	{0x2795, 0x2797},
	{0x27b0, 0x27b0},
	{0x27bf, 0x27bf},
	{0x2b1b, 0x2b1c},
	{0x2b50, 0x2b50},
	{0x2b55, 0x2b55},
	{0x2e80, 0x2e99},
	{0x2e9b, 0x2ef3},
	{0x2f00, 0x2fd5},
	{0x2ff0, 0x2ffb},
	{0x3000, 0x303e},
	{0x3041, 0x3096},
	{0x3099, 0x30ff},
	{0x3105, 0x312e},
	{0x3131, 0x318e},
	{0x3190, 0x31ba},
	{0x31c0, 0x31e3},
	{0x31f0, 0x321e},
	{0x3220, 0x3247},
	{0x3250, 0x32fe},
	{0x3300, 0x4dbf},
	{0x4e00, 0xa48c},
	{0xa490, 0xa4c6},
	{0xa960, 0xa97c},
	{0xac00, 0xd7a3},
	{0xf900, 0xfaff},
	{0xfe10, 0xfe19},
	{0xfe30, 0xfe52},
	{0xfe54, 0xfe66},
	{0xfe68, 0xfe6b},
	{0xff01, 0xff60},
	{0xffe0, 0xffe6},
	{0x16fe0, 0x16fe1},
	{0x17000, 0x187ec},
	{0x18800, 0x18af2},
	{0x1b000, 0x1b11e},
	{0x1b170, 0x1b2fb},
	{0x1f004, 0x1f004},
	{0x1f0cf, 0x1f0cf},
	{0x1f18e, 0x1f18e},
	{0x1f191, 0x1f19a},
	{0x1f200, 0x1f202},
	{0x1f210, 0x1f23b},
	{0x1f240, 0x1f248},
	{0x1f250, 0x1f251},
	{0x1f260, 0x1f265},
	{0x1f300, 0x1f320},
	{0x1f32d, 0x1f335},
	{0x1f337, 0x1f37c},
	{0x1f37e, 0x1f393},
	{0x1f3a0, 0x1f3ca},
	{0x1f3cf, 0x1f3d3},
	{0x1f3e0, 0x1f3f0},
	{0x1f3f4, 0x1f3f4},
	{0x1f3f8, 0x1f43e},
	{0x1f440, 0x1f440},
	{0x1f442, 0x1f4fc},
	{0x1f4ff, 0x1f53d},
	{0x1f54b, 0x1f54e},
	{0x1f550, 0x1f567},
	{0x1f57a, 0x1f57a},
	{0x1f595, 0x1f596},
	{0x1f5a4, 0x1f5a4},
	{0x1f5fb, 0x1f64f},
	{0x1f680, 0x1f6c5},
	{0x1f6cc, 0x1f6cc},
	{0x1f6d0, 0x1f6d2},
	{0x1f6eb, 0x1f6ec},
	{0x1f6f4, 0x1f6f8},
	{0x1f910, 0x1f93e},
	{0x1f940, 0x1f94c},
	{0x1f950, 0x1f96b},
	{0x1f980, 0x1f997},
	{0x1f9c0, 0x1f9c0},
	{0x1f9d0, 0x1f9e6},
	{0x20000, 0x2fffd},
	{0x30000, 0x3fffd}
    };

    /* Sorted list of non-overlapping intervals of Emoji characters that don't
     * have ambiguous or double width,
     * based on http://unicode.org/emoji/charts/emoji-list.html */
    static struct interval emoji_width[] =
    {
	{0x1f1e6, 0x1f1ff},
	{0x1f321, 0x1f321},
	{0x1f324, 0x1f32c},
	{0x1f336, 0x1f336},
	{0x1f37d, 0x1f37d},
	{0x1f396, 0x1f397},
	{0x1f399, 0x1f39b},
	{0x1f39e, 0x1f39f},
	{0x1f3cb, 0x1f3ce},
	{0x1f3d4, 0x1f3df},
	{0x1f3f3, 0x1f3f5},
	{0x1f3f7, 0x1f3f7},
	{0x1f43f, 0x1f43f},
	{0x1f441, 0x1f441},
	{0x1f4fd, 0x1f4fd},
	{0x1f549, 0x1f54a},
	{0x1f56f, 0x1f570},
	{0x1f573, 0x1f579},
	{0x1f587, 0x1f587},
	{0x1f58a, 0x1f58d},
	{0x1f590, 0x1f590},
	{0x1f5a5, 0x1f5a5},
	{0x1f5a8, 0x1f5a8},
	{0x1f5b1, 0x1f5b2},
	{0x1f5bc, 0x1f5bc},
	{0x1f5c2, 0x1f5c4},
	{0x1f5d1, 0x1f5d3},
	{0x1f5dc, 0x1f5de},
	{0x1f5e1, 0x1f5e1},
	{0x1f5e3, 0x1f5e3},
	{0x1f5e8, 0x1f5e8},
	{0x1f5ef, 0x1f5ef},
	{0x1f5f3, 0x1f5f3},
	{0x1f5fa, 0x1f5fa},
	{0x1f6cb, 0x1f6cf},
	{0x1f6e0, 0x1f6e5},
	{0x1f6e9, 0x1f6e9},
	{0x1f6f0, 0x1f6f0},
	{0x1f6f3, 0x1f6f3}
    };

    if (c >= 0x100)
    {
#ifdef USE_WCHAR_FUNCTIONS
	/*
	 * Assume the library function wcwidth() works better than our own
	 * stuff.  It should return 1 for ambiguous width chars!
	 */
	int	n = wcwidth(c);

	if (n < 0)
	    return 6;		/* unprintable, displays <xxxx> */
	if (n > 1)
	    return n;
#else
	if (!utf_printable(c))
	    return 6;		/* unprintable, displays <xxxx> */
	if (intable(doublewidth, sizeof(doublewidth), c))
	    return 2;
#endif
	if (p_emoji && intable(emoji_width, sizeof(emoji_width), c))
	    return 2;
    }

    /* Characters below 0x100 are influenced by 'isprint' option */
    else if (c >= 0x80 && !vim_isprintc(c))
	return 4;		/* unprintable, displays <xx> */

    if (c >= 0x80 && *p_ambw == 'd' && intable(ambiguous, sizeof(ambiguous), c))
	return 2;

    return 1;
}

/*
 * mb_ptr2cells() function pointer.
 * Return the number of display cells character at "*p" occupies.
 * This doesn't take care of unprintable characters, use ptr2cells() for that.
 */
    int
latin_ptr2cells(char_u *p UNUSED)
{
    return 1;
}

    int
utf_ptr2cells(
    char_u	*p)
{
    int		c;

    /* Need to convert to a wide character. */
    if (*p >= 0x80)
    {
	c = utf_ptr2char(p);
	/* An illegal byte is displayed as <xx>. */
	if (utf_ptr2len(p) == 1 || c == NUL)
	    return 4;
	/* If the char is ASCII it must be an overlong sequence. */
	if (c < 0x80)
	    return char2cells(c);
	return utf_char2cells(c);
    }
    return 1;
}

    int
dbcs_ptr2cells(char_u *p)
{
    /* Number of cells is equal to number of bytes, except for euc-jp when
     * the first byte is 0x8e. */
    if (enc_dbcs == DBCS_JPNU && *p == 0x8e)
	return 1;
    return MB_BYTE2LEN(*p);
}

/*
 * mb_ptr2cells_len() function pointer.
 * Like mb_ptr2cells(), but limit string length to "size".
 * For an empty string or truncated character returns 1.
 */
    int
latin_ptr2cells_len(char_u *p UNUSED, int size UNUSED)
{
    return 1;
}

    static int
utf_ptr2cells_len(char_u *p, int size)
{
    int		c;

    /* Need to convert to a wide character. */
    if (size > 0 && *p >= 0x80)
    {
	if (utf_ptr2len_len(p, size) < utf8len_tab[*p])
	    return 1;  /* truncated */
	c = utf_ptr2char(p);
	/* An illegal byte is displayed as <xx>. */
	if (utf_ptr2len(p) == 1 || c == NUL)
	    return 4;
	/* If the char is ASCII it must be an overlong sequence. */
	if (c < 0x80)
	    return char2cells(c);
	return utf_char2cells(c);
    }
    return 1;
}

    static int
dbcs_ptr2cells_len(char_u *p, int size)
{
    /* Number of cells is equal to number of bytes, except for euc-jp when
     * the first byte is 0x8e. */
    if (size <= 1 || (enc_dbcs == DBCS_JPNU && *p == 0x8e))
	return 1;
    return MB_BYTE2LEN(*p);
}

/*
 * mb_char2cells() function pointer.
 * Return the number of display cells character "c" occupies.
 * Only takes care of multi-byte chars, not "^C" and such.
 */
    int
latin_char2cells(int c UNUSED)
{
    return 1;
}

    static int
dbcs_char2cells(int c)
{
    /* Number of cells is equal to number of bytes, except for euc-jp when
     * the first byte is 0x8e. */
    if (enc_dbcs == DBCS_JPNU && ((unsigned)c >> 8) == 0x8e)
	return 1;
    /* use the first byte */
    return MB_BYTE2LEN((unsigned)c >> 8);
}

/*
 * Return the number of cells occupied by string "p".
 * Stop at a NUL character.  When "len" >= 0 stop at character "p[len]".
 */
    int
mb_string2cells(char_u *p, int len)
{
    int i;
    int clen = 0;

    for (i = 0; (len < 0 || i < len) && p[i] != NUL; i += (*mb_ptr2len)(p + i))
	clen += (*mb_ptr2cells)(p + i);
    return clen;
}

/*
 * mb_off2cells() function pointer.
 * Return number of display cells for char at ScreenLines[off].
 * We make sure that the offset used is less than "max_off".
 */
    int
latin_off2cells(unsigned off UNUSED, unsigned max_off UNUSED)
{
    return 1;
}

    int
dbcs_off2cells(unsigned off, unsigned max_off)
{
    /* never check beyond end of the line */
    if (off >= max_off)
	return 1;

    /* Number of cells is equal to number of bytes, except for euc-jp when
     * the first byte is 0x8e. */
    if (enc_dbcs == DBCS_JPNU && ScreenLines[off] == 0x8e)
	return 1;
    return MB_BYTE2LEN(ScreenLines[off]);
}

    int
utf_off2cells(unsigned off, unsigned max_off)
{
    return (off + 1 < max_off && ScreenLines[off + 1] == 0) ? 2 : 1;
}

/*
 * mb_ptr2char() function pointer.
 * Convert a byte sequence into a character.
 */
    int
latin_ptr2char(char_u *p)
{
    return *p;
}

    static int
dbcs_ptr2char(char_u *p)
{
    if (MB_BYTE2LEN(*p) > 1 && p[1] != NUL)
	return (p[0] << 8) + p[1];
    return *p;
}

/*
 * Convert a UTF-8 byte sequence to a wide character.
 * If the sequence is illegal or truncated by a NUL the first byte is
 * returned.
 * For an overlong sequence this may return zero.
 * Does not include composing characters, of course.
 */
    int
utf_ptr2char(char_u *p)
{
    int		len;

    if (p[0] < 0x80)	/* be quick for ASCII */
	return p[0];

    len = utf8len_tab_zero[p[0]];
    if (len > 1 && (p[1] & 0xc0) == 0x80)
    {
	if (len == 2)
	    return ((p[0] & 0x1f) << 6) + (p[1] & 0x3f);
	if ((p[2] & 0xc0) == 0x80)
	{
	    if (len == 3)
		return ((p[0] & 0x0f) << 12) + ((p[1] & 0x3f) << 6)
		    + (p[2] & 0x3f);
	    if ((p[3] & 0xc0) == 0x80)
	    {
		if (len == 4)
		    return ((p[0] & 0x07) << 18) + ((p[1] & 0x3f) << 12)
			+ ((p[2] & 0x3f) << 6) + (p[3] & 0x3f);
		if ((p[4] & 0xc0) == 0x80)
		{
		    if (len == 5)
			return ((p[0] & 0x03) << 24) + ((p[1] & 0x3f) << 18)
			    + ((p[2] & 0x3f) << 12) + ((p[3] & 0x3f) << 6)
			    + (p[4] & 0x3f);
		    if ((p[5] & 0xc0) == 0x80 && len == 6)
			return ((p[0] & 0x01) << 30) + ((p[1] & 0x3f) << 24)
			    + ((p[2] & 0x3f) << 18) + ((p[3] & 0x3f) << 12)
			    + ((p[4] & 0x3f) << 6) + (p[5] & 0x3f);
		}
	    }
	}
    }
    /* Illegal value, just return the first byte */
    return p[0];
}

/*
 * Convert a UTF-8 byte sequence to a wide character.
 * String is assumed to be terminated by NUL or after "n" bytes, whichever
 * comes first.
 * The function is safe in the sense that it never accesses memory beyond the
 * first "n" bytes of "s".
 *
 * On success, returns decoded codepoint, advances "s" to the beginning of
 * next character and decreases "n" accordingly.
 *
 * If end of string was reached, returns 0 and, if "n" > 0, advances "s" past
 * NUL byte.
 *
 * If byte sequence is illegal or incomplete, returns -1 and does not advance
 * "s".
 */
    static int
utf_safe_read_char_adv(char_u **s, size_t *n)
{
    int		c, k;

    if (*n == 0) /* end of buffer */
	return 0;

    k = utf8len_tab_zero[**s];

    if (k == 1)
    {
	/* ASCII character or NUL */
	(*n)--;
	return *(*s)++;
    }

    if ((size_t)k <= *n)
    {
	/* We have a multibyte sequence and it isn't truncated by buffer
	 * limits so utf_ptr2char() is safe to use. Or the first byte is
	 * illegal (k=0), and it's also safe to use utf_ptr2char(). */
	c = utf_ptr2char(*s);

	/* On failure, utf_ptr2char() returns the first byte, so here we
	 * check equality with the first byte. The only non-ASCII character
	 * which equals the first byte of its own UTF-8 representation is
	 * U+00C3 (UTF-8: 0xC3 0x83), so need to check that special case too.
	 * It's safe even if n=1, else we would have k=2 > n. */
	if (c != (int)(**s) || (c == 0xC3 && (*s)[1] == 0x83))
	{
	    /* byte sequence was successfully decoded */
	    *s += k;
	    *n -= k;
	    return c;
	}
    }

    /* byte sequence is incomplete or illegal */
    return -1;
}

/*
 * Get character at **pp and advance *pp to the next character.
 * Note: composing characters are skipped!
 */
    int
mb_ptr2char_adv(char_u **pp)
{
    int		c;

    c = (*mb_ptr2char)(*pp);
    *pp += (*mb_ptr2len)(*pp);
    return c;
}

/*
 * Get character at **pp and advance *pp to the next character.
 * Note: composing characters are returned as separate characters.
 */
    int
mb_cptr2char_adv(char_u **pp)
{
    int		c;

    c = (*mb_ptr2char)(*pp);
    if (enc_utf8)
	*pp += utf_ptr2len(*pp);
    else
	*pp += (*mb_ptr2len)(*pp);
    return c;
}

#if defined(FEAT_ARABIC) || defined(PROTO)
/*
 * Check whether we are dealing with Arabic combining characters.
 * Note: these are NOT really composing characters!
 */
    int
arabic_combine(
    int		one,	    /* first character */
    int		two)	    /* character just after "one" */
{
    if (one == a_LAM)
	return arabic_maycombine(two);
    return FALSE;
}

/*
 * Check whether we are dealing with a character that could be regarded as an
 * Arabic combining character, need to check the character before this.
 */
    int
arabic_maycombine(int two)
{
    if (p_arshape && !p_tbidi)
	return (two == a_ALEF_MADDA
		    || two == a_ALEF_HAMZA_ABOVE
		    || two == a_ALEF_HAMZA_BELOW
		    || two == a_ALEF);
    return FALSE;
}

/*
 * Check if the character pointed to by "p2" is a composing character when it
 * comes after "p1".  For Arabic sometimes "ab" is replaced with "c", which
 * behaves like a composing character.
 */
    int
utf_composinglike(char_u *p1, char_u *p2)
{
    int		c2;

    c2 = utf_ptr2char(p2);
    if (utf_iscomposing(c2))
	return TRUE;
    if (!arabic_maycombine(c2))
	return FALSE;
    return arabic_combine(utf_ptr2char(p1), c2);
}
#endif

/*
 * Convert a UTF-8 byte string to a wide character.  Also get up to MAX_MCO
 * composing characters.
 */
    int
utfc_ptr2char(
    char_u	*p,
    int		*pcc)	/* return: composing chars, last one is 0 */
{
    int		len;
    int		c;
    int		cc;
    int		i = 0;

    c = utf_ptr2char(p);
    len = utf_ptr2len(p);

    /* Only accept a composing char when the first char isn't illegal. */
    if ((len > 1 || *p < 0x80)
	    && p[len] >= 0x80
	    && UTF_COMPOSINGLIKE(p, p + len))
    {
	cc = utf_ptr2char(p + len);
	for (;;)
	{
	    pcc[i++] = cc;
	    if (i == MAX_MCO)
		break;
	    len += utf_ptr2len(p + len);
	    if (p[len] < 0x80 || !utf_iscomposing(cc = utf_ptr2char(p + len)))
		break;
	}
    }

    if (i < MAX_MCO)	/* last composing char must be 0 */
	pcc[i] = 0;

    return c;
}

/*
 * Convert a UTF-8 byte string to a wide character.  Also get up to MAX_MCO
 * composing characters.  Use no more than p[maxlen].
 */
    int
utfc_ptr2char_len(
    char_u	*p,
    int		*pcc,	/* return: composing chars, last one is 0 */
    int		maxlen)
{
    int		len;
    int		c;
    int		cc;
    int		i = 0;

    c = utf_ptr2char(p);
    len = utf_ptr2len_len(p, maxlen);
    /* Only accept a composing char when the first char isn't illegal. */
    if ((len > 1 || *p < 0x80)
	    && len < maxlen
	    && p[len] >= 0x80
	    && UTF_COMPOSINGLIKE(p, p + len))
    {
	cc = utf_ptr2char(p + len);
	for (;;)
	{
	    pcc[i++] = cc;
	    if (i == MAX_MCO)
		break;
	    len += utf_ptr2len_len(p + len, maxlen - len);
	    if (len >= maxlen
		    || p[len] < 0x80
		    || !utf_iscomposing(cc = utf_ptr2char(p + len)))
		break;
	}
    }

    if (i < MAX_MCO)	/* last composing char must be 0 */
	pcc[i] = 0;

    return c;
}

/*
 * Convert the character at screen position "off" to a sequence of bytes.
 * Includes the composing characters.
 * "buf" must at least have the length MB_MAXBYTES + 1.
 * Only to be used when ScreenLinesUC[off] != 0.
 * Returns the produced number of bytes.
 */
    int
utfc_char2bytes(int off, char_u *buf)
{
    int		len;
    int		i;

    len = utf_char2bytes(ScreenLinesUC[off], buf);
    for (i = 0; i < Screen_mco; ++i)
    {
	if (ScreenLinesC[i][off] == 0)
	    break;
	len += utf_char2bytes(ScreenLinesC[i][off], buf + len);
    }
    return len;
}

/*
 * Get the length of a UTF-8 byte sequence, not including any following
 * composing characters.
 * Returns 0 for "".
 * Returns 1 for an illegal byte sequence.
 */
    int
utf_ptr2len(char_u *p)
{
    int		len;
    int		i;

    if (*p == NUL)
	return 0;
    len = utf8len_tab[*p];
    for (i = 1; i < len; ++i)
	if ((p[i] & 0xc0) != 0x80)
	    return 1;
    return len;
}

/*
 * Return length of UTF-8 character, obtained from the first byte.
 * "b" must be between 0 and 255!
 * Returns 1 for an invalid first byte value.
 */
    int
utf_byte2len(int b)
{
    return utf8len_tab[b];
}

/*
 * Get the length of UTF-8 byte sequence "p[size]".  Does not include any
 * following composing characters.
 * Returns 1 for "".
 * Returns 1 for an illegal byte sequence (also in incomplete byte seq.).
 * Returns number > "size" for an incomplete byte sequence.
 * Never returns zero.
 */
    int
utf_ptr2len_len(char_u *p, int size)
{
    int		len;
    int		i;
    int		m;

    len = utf8len_tab[*p];
    if (len == 1)
	return 1;	/* NUL, ascii or illegal lead byte */
    if (len > size)
	m = size;	/* incomplete byte sequence. */
    else
	m = len;
    for (i = 1; i < m; ++i)
	if ((p[i] & 0xc0) != 0x80)
	    return 1;
    return len;
}

/*
 * Return the number of bytes the UTF-8 encoding of the character at "p" takes.
 * This includes following composing characters.
 */
    int
utfc_ptr2len(char_u *p)
{
    int		len;
    int		b0 = *p;
#ifdef FEAT_ARABIC
    int		prevlen;
#endif

    if (b0 == NUL)
	return 0;
    if (b0 < 0x80 && p[1] < 0x80)	/* be quick for ASCII */
	return 1;

    /* Skip over first UTF-8 char, stopping at a NUL byte. */
    len = utf_ptr2len(p);

    /* Check for illegal byte. */
    if (len == 1 && b0 >= 0x80)
	return 1;

    /*
     * Check for composing characters.  We can handle only the first six, but
     * skip all of them (otherwise the cursor would get stuck).
     */
#ifdef FEAT_ARABIC
    prevlen = 0;
#endif
    for (;;)
    {
	if (p[len] < 0x80 || !UTF_COMPOSINGLIKE(p + prevlen, p + len))
	    return len;

	/* Skip over composing char */
#ifdef FEAT_ARABIC
	prevlen = len;
#endif
	len += utf_ptr2len(p + len);
    }
}

/*
 * Return the number of bytes the UTF-8 encoding of the character at "p[size]"
 * takes.  This includes following composing characters.
 * Returns 0 for an empty string.
 * Returns 1 for an illegal char or an incomplete byte sequence.
 */
    int
utfc_ptr2len_len(char_u *p, int size)
{
    int		len;
#ifdef FEAT_ARABIC
    int		prevlen;
#endif

    if (size < 1 || *p == NUL)
	return 0;
    if (p[0] < 0x80 && (size == 1 || p[1] < 0x80)) /* be quick for ASCII */
	return 1;

    /* Skip over first UTF-8 char, stopping at a NUL byte. */
    len = utf_ptr2len_len(p, size);

    /* Check for illegal byte and incomplete byte sequence. */
    if ((len == 1 && p[0] >= 0x80) || len > size)
	return 1;

    /*
     * Check for composing characters.  We can handle only the first six, but
     * skip all of them (otherwise the cursor would get stuck).
     */
#ifdef FEAT_ARABIC
    prevlen = 0;
#endif
    while (len < size)
    {
	int	len_next_char;

	if (p[len] < 0x80)
	    break;

	/*
	 * Next character length should not go beyond size to ensure that
	 * UTF_COMPOSINGLIKE(...) does not read beyond size.
	 */
	len_next_char = utf_ptr2len_len(p + len, size - len);
	if (len_next_char > size - len)
	    break;

	if (!UTF_COMPOSINGLIKE(p + prevlen, p + len))
	    break;

	/* Skip over composing char */
#ifdef FEAT_ARABIC
	prevlen = len;
#endif
	len += len_next_char;
    }
    return len;
}

/*
 * Return the number of bytes the UTF-8 encoding of character "c" takes.
 * This does not include composing characters.
 */
    int
utf_char2len(int c)
{
    if (c < 0x80)
	return 1;
    if (c < 0x800)
	return 2;
    if (c < 0x10000)
	return 3;
    if (c < 0x200000)
	return 4;
    if (c < 0x4000000)
	return 5;
    return 6;
}

/*
 * Convert Unicode character "c" to UTF-8 string in "buf[]".
 * Returns the number of bytes.
 */
    int
utf_char2bytes(int c, char_u *buf)
{
    if (c < 0x80)		/* 7 bits */
    {
	buf[0] = c;
	return 1;
    }
    if (c < 0x800)		/* 11 bits */
    {
	buf[0] = 0xc0 + ((unsigned)c >> 6);
	buf[1] = 0x80 + (c & 0x3f);
	return 2;
    }
    if (c < 0x10000)		/* 16 bits */
    {
	buf[0] = 0xe0 + ((unsigned)c >> 12);
	buf[1] = 0x80 + (((unsigned)c >> 6) & 0x3f);
	buf[2] = 0x80 + (c & 0x3f);
	return 3;
    }
    if (c < 0x200000)		/* 21 bits */
    {
	buf[0] = 0xf0 + ((unsigned)c >> 18);
	buf[1] = 0x80 + (((unsigned)c >> 12) & 0x3f);
	buf[2] = 0x80 + (((unsigned)c >> 6) & 0x3f);
	buf[3] = 0x80 + (c & 0x3f);
	return 4;
    }
    if (c < 0x4000000)		/* 26 bits */
    {
	buf[0] = 0xf8 + ((unsigned)c >> 24);
	buf[1] = 0x80 + (((unsigned)c >> 18) & 0x3f);
	buf[2] = 0x80 + (((unsigned)c >> 12) & 0x3f);
	buf[3] = 0x80 + (((unsigned)c >> 6) & 0x3f);
	buf[4] = 0x80 + (c & 0x3f);
	return 5;
    }
				/* 31 bits */
    buf[0] = 0xfc + ((unsigned)c >> 30);
    buf[1] = 0x80 + (((unsigned)c >> 24) & 0x3f);
    buf[2] = 0x80 + (((unsigned)c >> 18) & 0x3f);
    buf[3] = 0x80 + (((unsigned)c >> 12) & 0x3f);
    buf[4] = 0x80 + (((unsigned)c >> 6) & 0x3f);
    buf[5] = 0x80 + (c & 0x3f);
    return 6;
}

#if defined(FEAT_TERMINAL) || defined(PROTO)
/*
 * utf_iscomposing() with different argument type for libvterm.
 */
    int
utf_iscomposing_uint(UINT32_T c)
{
    return utf_iscomposing((int)c);
}
#endif

/*
 * Return TRUE if "c" is a composing UTF-8 character.  This means it will be
 * drawn on top of the preceding character.
 * Based on code from Markus Kuhn.
 */
    int
utf_iscomposing(int c)
{
    /* Sorted list of non-overlapping intervals.
     * Generated by ../runtime/tools/unicode.vim. */
    static struct interval combining[] =
    {
	{0x0300, 0x036f},
	{0x0483, 0x0489},
	{0x0591, 0x05bd},
	{0x05bf, 0x05bf},
	{0x05c1, 0x05c2},
	{0x05c4, 0x05c5},
	{0x05c7, 0x05c7},
	{0x0610, 0x061a},
	{0x064b, 0x065f},
	{0x0670, 0x0670},
	{0x06d6, 0x06dc},
	{0x06df, 0x06e4},
	{0x06e7, 0x06e8},
	{0x06ea, 0x06ed},
	{0x0711, 0x0711},
	{0x0730, 0x074a},
	{0x07a6, 0x07b0},
	{0x07eb, 0x07f3},
	{0x0816, 0x0819},
	{0x081b, 0x0823},
	{0x0825, 0x0827},
	{0x0829, 0x082d},
	{0x0859, 0x085b},
	{0x08d4, 0x08e1},
	{0x08e3, 0x0903},
	{0x093a, 0x093c},
	{0x093e, 0x094f},
	{0x0951, 0x0957},
	{0x0962, 0x0963},
	{0x0981, 0x0983},
	{0x09bc, 0x09bc},
	{0x09be, 0x09c4},
	{0x09c7, 0x09c8},
	{0x09cb, 0x09cd},
	{0x09d7, 0x09d7},
	{0x09e2, 0x09e3},
	{0x0a01, 0x0a03},
	{0x0a3c, 0x0a3c},
	{0x0a3e, 0x0a42},
	{0x0a47, 0x0a48},
	{0x0a4b, 0x0a4d},
	{0x0a51, 0x0a51},
	{0x0a70, 0x0a71},
	{0x0a75, 0x0a75},
	{0x0a81, 0x0a83},
	{0x0abc, 0x0abc},
	{0x0abe, 0x0ac5},
	{0x0ac7, 0x0ac9},
	{0x0acb, 0x0acd},
	{0x0ae2, 0x0ae3},
	{0x0afa, 0x0aff},
	{0x0b01, 0x0b03},
	{0x0b3c, 0x0b3c},
	{0x0b3e, 0x0b44},
	{0x0b47, 0x0b48},
	{0x0b4b, 0x0b4d},
	{0x0b56, 0x0b57},
	{0x0b62, 0x0b63},
	{0x0b82, 0x0b82},
	{0x0bbe, 0x0bc2},
	{0x0bc6, 0x0bc8},
	{0x0bca, 0x0bcd},
	{0x0bd7, 0x0bd7},
	{0x0c00, 0x0c03},
	{0x0c3e, 0x0c44},
	{0x0c46, 0x0c48},
	{0x0c4a, 0x0c4d},
	{0x0c55, 0x0c56},
	{0x0c62, 0x0c63},
	{0x0c81, 0x0c83},
	{0x0cbc, 0x0cbc},
	{0x0cbe, 0x0cc4},
	{0x0cc6, 0x0cc8},
	{0x0cca, 0x0ccd},
	{0x0cd5, 0x0cd6},
	{0x0ce2, 0x0ce3},
	{0x0d00, 0x0d03},
	{0x0d3b, 0x0d3c},
	{0x0d3e, 0x0d44},
	{0x0d46, 0x0d48},
	{0x0d4a, 0x0d4d},
	{0x0d57, 0x0d57},
	{0x0d62, 0x0d63},
	{0x0d82, 0x0d83},
	{0x0dca, 0x0dca},
	{0x0dcf, 0x0dd4},
	{0x0dd6, 0x0dd6},
	{0x0dd8, 0x0ddf},
	{0x0df2, 0x0df3},
	{0x0e31, 0x0e31},
	{0x0e34, 0x0e3a},
	{0x0e47, 0x0e4e},
	{0x0eb1, 0x0eb1},
	{0x0eb4, 0x0eb9},
	{0x0ebb, 0x0ebc},
	{0x0ec8, 0x0ecd},
	{0x0f18, 0x0f19},
	{0x0f35, 0x0f35},
	{0x0f37, 0x0f37},
	{0x0f39, 0x0f39},
	{0x0f3e, 0x0f3f},
	{0x0f71, 0x0f84},
	{0x0f86, 0x0f87},
	{0x0f8d, 0x0f97},
	{0x0f99, 0x0fbc},
	{0x0fc6, 0x0fc6},
	{0x102b, 0x103e},
	{0x1056, 0x1059},
	{0x105e, 0x1060},
	{0x1062, 0x1064},
	{0x1067, 0x106d},
	{0x1071, 0x1074},
	{0x1082, 0x108d},
	{0x108f, 0x108f},
	{0x109a, 0x109d},
	{0x135d, 0x135f},
	{0x1712, 0x1714},
	{0x1732, 0x1734},
	{0x1752, 0x1753},
	{0x1772, 0x1773},
	{0x17b4, 0x17d3},
	{0x17dd, 0x17dd},
	{0x180b, 0x180d},
	{0x1885, 0x1886},
	{0x18a9, 0x18a9},
	{0x1920, 0x192b},
	{0x1930, 0x193b},
	{0x1a17, 0x1a1b},
	{0x1a55, 0x1a5e},
	{0x1a60, 0x1a7c},
	{0x1a7f, 0x1a7f},
	{0x1ab0, 0x1abe},
	{0x1b00, 0x1b04},
	{0x1b34, 0x1b44},
	{0x1b6b, 0x1b73},
	{0x1b80, 0x1b82},
	{0x1ba1, 0x1bad},
	{0x1be6, 0x1bf3},
	{0x1c24, 0x1c37},
	{0x1cd0, 0x1cd2},
	{0x1cd4, 0x1ce8},
	{0x1ced, 0x1ced},
	{0x1cf2, 0x1cf4},
	{0x1cf7, 0x1cf9},
	{0x1dc0, 0x1df9},
	{0x1dfb, 0x1dff},
	{0x20d0, 0x20f0},
	{0x2cef, 0x2cf1},
	{0x2d7f, 0x2d7f},
	{0x2de0, 0x2dff},
	{0x302a, 0x302f},
	{0x3099, 0x309a},
	{0xa66f, 0xa672},
	{0xa674, 0xa67d},
	{0xa69e, 0xa69f},
	{0xa6f0, 0xa6f1},
	{0xa802, 0xa802},
	{0xa806, 0xa806},
	{0xa80b, 0xa80b},
	{0xa823, 0xa827},
	{0xa880, 0xa881},
	{0xa8b4, 0xa8c5},
	{0xa8e0, 0xa8f1},
	{0xa926, 0xa92d},
	{0xa947, 0xa953},
	{0xa980, 0xa983},
	{0xa9b3, 0xa9c0},
	{0xa9e5, 0xa9e5},
	{0xaa29, 0xaa36},
	{0xaa43, 0xaa43},
	{0xaa4c, 0xaa4d},
	{0xaa7b, 0xaa7d},
	{0xaab0, 0xaab0},
	{0xaab2, 0xaab4},
	{0xaab7, 0xaab8},
	{0xaabe, 0xaabf},
	{0xaac1, 0xaac1},
	{0xaaeb, 0xaaef},
	{0xaaf5, 0xaaf6},
	{0xabe3, 0xabea},
	{0xabec, 0xabed},
	{0xfb1e, 0xfb1e},
	{0xfe00, 0xfe0f},
	{0xfe20, 0xfe2f},
	{0x101fd, 0x101fd},
	{0x102e0, 0x102e0},
	{0x10376, 0x1037a},
	{0x10a01, 0x10a03},
	{0x10a05, 0x10a06},
	{0x10a0c, 0x10a0f},
	{0x10a38, 0x10a3a},
	{0x10a3f, 0x10a3f},
	{0x10ae5, 0x10ae6},
	{0x11000, 0x11002},
	{0x11038, 0x11046},
	{0x1107f, 0x11082},
	{0x110b0, 0x110ba},
	{0x11100, 0x11102},
	{0x11127, 0x11134},
	{0x11173, 0x11173},
	{0x11180, 0x11182},
	{0x111b3, 0x111c0},
	{0x111ca, 0x111cc},
	{0x1122c, 0x11237},
	{0x1123e, 0x1123e},
	{0x112df, 0x112ea},
	{0x11300, 0x11303},
	{0x1133c, 0x1133c},
	{0x1133e, 0x11344},
	{0x11347, 0x11348},
	{0x1134b, 0x1134d},
	{0x11357, 0x11357},
	{0x11362, 0x11363},
	{0x11366, 0x1136c},
	{0x11370, 0x11374},
	{0x11435, 0x11446},
	{0x114b0, 0x114c3},
	{0x115af, 0x115b5},
	{0x115b8, 0x115c0},
	{0x115dc, 0x115dd},
	{0x11630, 0x11640},
	{0x116ab, 0x116b7},
	{0x1171d, 0x1172b},
	{0x11a01, 0x11a0a},
	{0x11a33, 0x11a39},
	{0x11a3b, 0x11a3e},
	{0x11a47, 0x11a47},
	{0x11a51, 0x11a5b},
	{0x11a8a, 0x11a99},
	{0x11c2f, 0x11c36},
	{0x11c38, 0x11c3f},
	{0x11c92, 0x11ca7},
	{0x11ca9, 0x11cb6},
	{0x11d31, 0x11d36},
	{0x11d3a, 0x11d3a},
	{0x11d3c, 0x11d3d},
	{0x11d3f, 0x11d45},
	{0x11d47, 0x11d47},
	{0x16af0, 0x16af4},
	{0x16b30, 0x16b36},
	{0x16f51, 0x16f7e},
	{0x16f8f, 0x16f92},
	{0x1bc9d, 0x1bc9e},
	{0x1d165, 0x1d169},
	{0x1d16d, 0x1d172},
	{0x1d17b, 0x1d182},
	{0x1d185, 0x1d18b},
	{0x1d1aa, 0x1d1ad},
	{0x1d242, 0x1d244},
	{0x1da00, 0x1da36},
	{0x1da3b, 0x1da6c},
	{0x1da75, 0x1da75},
	{0x1da84, 0x1da84},
	{0x1da9b, 0x1da9f},
	{0x1daa1, 0x1daaf},
	{0x1e000, 0x1e006},
	{0x1e008, 0x1e018},
	{0x1e01b, 0x1e021},
	{0x1e023, 0x1e024},
	{0x1e026, 0x1e02a},
	{0x1e8d0, 0x1e8d6},
	{0x1e944, 0x1e94a},
	{0xe0100, 0xe01ef}
    };

    return intable(combining, sizeof(combining), c);
}

/*
 * Return TRUE for characters that can be displayed in a normal way.
 * Only for characters of 0x100 and above!
 */
    int
utf_printable(int c)
{
#ifdef USE_WCHAR_FUNCTIONS
    /*
     * Assume the iswprint() library function works better than our own stuff.
     */
    return iswprint(c);
#else
    /* Sorted list of non-overlapping intervals.
     * 0xd800-0xdfff is reserved for UTF-16, actually illegal. */
    static struct interval nonprint[] =
    {
	{0x070f, 0x070f}, {0x180b, 0x180e}, {0x200b, 0x200f}, {0x202a, 0x202e},
	{0x206a, 0x206f}, {0xd800, 0xdfff}, {0xfeff, 0xfeff}, {0xfff9, 0xfffb},
	{0xfffe, 0xffff}
    };

    return !intable(nonprint, sizeof(nonprint), c);
#endif
}

/* Sorted list of non-overlapping intervals of all Emoji characters,
 * based on http://unicode.org/emoji/charts/emoji-list.html */
static struct interval emoji_all[] =
{
    {0x203c, 0x203c},
    {0x2049, 0x2049},
    {0x2122, 0x2122},
    {0x2139, 0x2139},
    {0x2194, 0x2199},
    {0x21a9, 0x21aa},
    {0x231a, 0x231b},
    {0x2328, 0x2328},
    {0x23cf, 0x23cf},
    {0x23e9, 0x23f3},
    {0x23f8, 0x23fa},
    {0x24c2, 0x24c2},
    {0x25aa, 0x25ab},
    {0x25b6, 0x25b6},
    {0x25c0, 0x25c0},
    {0x25fb, 0x25fe},
    {0x2600, 0x2604},
    {0x260e, 0x260e},
    {0x2611, 0x2611},
    {0x2614, 0x2615},
    {0x2618, 0x2618},
    {0x261d, 0x261d},
    {0x2620, 0x2620},
    {0x2622, 0x2623},
    {0x2626, 0x2626},
    {0x262a, 0x262a},
    {0x262e, 0x262f},
    {0x2638, 0x263a},
    {0x2640, 0x2640},
    {0x2642, 0x2642},
    {0x2648, 0x2653},
    {0x2660, 0x2660},
    {0x2663, 0x2663},
    {0x2665, 0x2666},
    {0x2668, 0x2668},
    {0x267b, 0x267b},
    {0x267f, 0x267f},
    {0x2692, 0x2697},
    {0x2699, 0x2699},
    {0x269b, 0x269c},
    {0x26a0, 0x26a1},
    {0x26aa, 0x26ab},
    {0x26b0, 0x26b1},
    {0x26bd, 0x26be},
    {0x26c4, 0x26c5},
    {0x26c8, 0x26c8},
    {0x26ce, 0x26cf},
    {0x26d1, 0x26d1},
    {0x26d3, 0x26d4},
    {0x26e9, 0x26ea},
    {0x26f0, 0x26f5},
    {0x26f7, 0x26fa},
    {0x26fd, 0x26fd},
    {0x2702, 0x2702},
    {0x2705, 0x2705},
    {0x2708, 0x270d},
    {0x270f, 0x270f},
    {0x2712, 0x2712},
    {0x2714, 0x2714},
    {0x2716, 0x2716},
    {0x271d, 0x271d},
    {0x2721, 0x2721},
    {0x2728, 0x2728},
    {0x2733, 0x2734},
    {0x2744, 0x2744},
    {0x2747, 0x2747},
    {0x274c, 0x274c},
    {0x274e, 0x274e},
    {0x2753, 0x2755},
    {0x2757, 0x2757},
    {0x2763, 0x2764},
    {0x2795, 0x2797},
    {0x27a1, 0x27a1},
    {0x27b0, 0x27b0},
    {0x27bf, 0x27bf},
    {0x2934, 0x2935},
    {0x2b05, 0x2b07},
    {0x2b1b, 0x2b1c},
    {0x2b50, 0x2b50},
    {0x2b55, 0x2b55},
    {0x3030, 0x3030},
    {0x303d, 0x303d},
    {0x3297, 0x3297},
    {0x3299, 0x3299},
    {0x1f004, 0x1f004},
    {0x1f0cf, 0x1f0cf},
    {0x1f170, 0x1f171},
    {0x1f17e, 0x1f17f},
    {0x1f18e, 0x1f18e},
    {0x1f191, 0x1f19a},
    {0x1f1e6, 0x1f1ff},
    {0x1f201, 0x1f202},
    {0x1f21a, 0x1f21a},
    {0x1f22f, 0x1f22f},
    {0x1f232, 0x1f23a},
    {0x1f250, 0x1f251},
    {0x1f300, 0x1f321},
    {0x1f324, 0x1f393},
    {0x1f396, 0x1f397},
    {0x1f399, 0x1f39b},
    {0x1f39e, 0x1f3f0},
    {0x1f3f3, 0x1f3f5},
    {0x1f3f7, 0x1f4fd},
    {0x1f4ff, 0x1f53d},
    {0x1f549, 0x1f54e},
    {0x1f550, 0x1f567},
    {0x1f56f, 0x1f570},
    {0x1f573, 0x1f57a},
    {0x1f587, 0x1f587},
    {0x1f58a, 0x1f58d},
    {0x1f590, 0x1f590},
    {0x1f595, 0x1f596},
    {0x1f5a4, 0x1f5a5},
    {0x1f5a8, 0x1f5a8},
    {0x1f5b1, 0x1f5b2},
    {0x1f5bc, 0x1f5bc},
    {0x1f5c2, 0x1f5c4},
    {0x1f5d1, 0x1f5d3},
    {0x1f5dc, 0x1f5de},
    {0x1f5e1, 0x1f5e1},
    {0x1f5e3, 0x1f5e3},
    {0x1f5e8, 0x1f5e8},
    {0x1f5ef, 0x1f5ef},
    {0x1f5f3, 0x1f5f3},
    {0x1f5fa, 0x1f64f},
    {0x1f680, 0x1f6c5},
    {0x1f6cb, 0x1f6d2},
    {0x1f6e0, 0x1f6e5},
    {0x1f6e9, 0x1f6e9},
    {0x1f6eb, 0x1f6ec},
    {0x1f6f0, 0x1f6f0},
    {0x1f6f3, 0x1f6f8},
    {0x1f910, 0x1f93a},
    {0x1f93c, 0x1f93e},
    {0x1f940, 0x1f945},
    {0x1f947, 0x1f94c},
    {0x1f950, 0x1f96b},
    {0x1f980, 0x1f997},
    {0x1f9c0, 0x1f9c0},
    {0x1f9d0, 0x1f9e6}
};

/*
 * Get class of a Unicode character.
 * 0: white space
 * 1: punctuation
 * 2 or bigger: some class of word character.
 */
    int
utf_class(int c)
{
    return utf_class_buf(c, curbuf);
}

    int
utf_class_buf(int c, buf_T *buf)
{
    /* sorted list of non-overlapping intervals */
    static struct clinterval
    {
	unsigned int first;
	unsigned int last;
	unsigned int class;
    } classes[] =
    {
	{0x037e, 0x037e, 1},		/* Greek question mark */
	{0x0387, 0x0387, 1},		/* Greek ano teleia */
	{0x055a, 0x055f, 1},		/* Armenian punctuation */
	{0x0589, 0x0589, 1},		/* Armenian full stop */
	{0x05be, 0x05be, 1},
	{0x05c0, 0x05c0, 1},
	{0x05c3, 0x05c3, 1},
	{0x05f3, 0x05f4, 1},
	{0x060c, 0x060c, 1},
	{0x061b, 0x061b, 1},
	{0x061f, 0x061f, 1},
	{0x066a, 0x066d, 1},
	{0x06d4, 0x06d4, 1},
	{0x0700, 0x070d, 1},		/* Syriac punctuation */
	{0x0964, 0x0965, 1},
	{0x0970, 0x0970, 1},
	{0x0df4, 0x0df4, 1},
	{0x0e4f, 0x0e4f, 1},
	{0x0e5a, 0x0e5b, 1},
	{0x0f04, 0x0f12, 1},
	{0x0f3a, 0x0f3d, 1},
	{0x0f85, 0x0f85, 1},
	{0x104a, 0x104f, 1},		/* Myanmar punctuation */
	{0x10fb, 0x10fb, 1},		/* Georgian punctuation */
	{0x1361, 0x1368, 1},		/* Ethiopic punctuation */
	{0x166d, 0x166e, 1},		/* Canadian Syl. punctuation */
	{0x1680, 0x1680, 0},
	{0x169b, 0x169c, 1},
	{0x16eb, 0x16ed, 1},
	{0x1735, 0x1736, 1},
	{0x17d4, 0x17dc, 1},		/* Khmer punctuation */
	{0x1800, 0x180a, 1},		/* Mongolian punctuation */
	{0x2000, 0x200b, 0},		/* spaces */
	{0x200c, 0x2027, 1},		/* punctuation and symbols */
	{0x2028, 0x2029, 0},
	{0x202a, 0x202e, 1},		/* punctuation and symbols */
	{0x202f, 0x202f, 0},
	{0x2030, 0x205e, 1},		/* punctuation and symbols */
	{0x205f, 0x205f, 0},
	{0x2060, 0x27ff, 1},		/* punctuation and symbols */
	{0x2070, 0x207f, 0x2070},	/* superscript */
	{0x2080, 0x2094, 0x2080},	/* subscript */
	{0x20a0, 0x27ff, 1},		/* all kinds of symbols */
	{0x2800, 0x28ff, 0x2800},	/* braille */
	{0x2900, 0x2998, 1},		/* arrows, brackets, etc. */
	{0x29d8, 0x29db, 1},
	{0x29fc, 0x29fd, 1},
	{0x2e00, 0x2e7f, 1},		/* supplemental punctuation */
	{0x3000, 0x3000, 0},		/* ideographic space */
	{0x3001, 0x3020, 1},		/* ideographic punctuation */
	{0x3030, 0x3030, 1},
	{0x303d, 0x303d, 1},
	{0x3040, 0x309f, 0x3040},	/* Hiragana */
	{0x30a0, 0x30ff, 0x30a0},	/* Katakana */
	{0x3300, 0x9fff, 0x4e00},	/* CJK Ideographs */
	{0xac00, 0xd7a3, 0xac00},	/* Hangul Syllables */
	{0xf900, 0xfaff, 0x4e00},	/* CJK Ideographs */
	{0xfd3e, 0xfd3f, 1},
	{0xfe30, 0xfe6b, 1},		/* punctuation forms */
	{0xff00, 0xff0f, 1},		/* half/fullwidth ASCII */
	{0xff1a, 0xff20, 1},		/* half/fullwidth ASCII */
	{0xff3b, 0xff40, 1},		/* half/fullwidth ASCII */
	{0xff5b, 0xff65, 1},		/* half/fullwidth ASCII */
	{0x20000, 0x2a6df, 0x4e00},	/* CJK Ideographs */
	{0x2a700, 0x2b73f, 0x4e00},	/* CJK Ideographs */
	{0x2b740, 0x2b81f, 0x4e00},	/* CJK Ideographs */
	{0x2f800, 0x2fa1f, 0x4e00},	/* CJK Ideographs */
    };

    int bot = 0;
    int top = sizeof(classes) / sizeof(struct clinterval) - 1;
    int mid;

    /* First quick check for Latin1 characters, use 'iskeyword'. */
    if (c < 0x100)
    {
	if (c == ' ' || c == '\t' || c == NUL || c == 0xa0)
	    return 0;	    /* blank */
	if (vim_iswordc_buf(c, buf))
	    return 2;	    /* word character */
	return 1;	    /* punctuation */
    }

    /* binary search in table */
    while (top >= bot)
    {
	mid = (bot + top) / 2;
	if (classes[mid].last < (unsigned int)c)
	    bot = mid + 1;
	else if (classes[mid].first > (unsigned int)c)
	    top = mid - 1;
	else
	    return (int)classes[mid].class;
    }

    /* emoji */
    if (intable(emoji_all, sizeof(emoji_all), c))
	return 3;

    /* most other characters are "word" characters */
    return 2;
}

    int
utf_ambiguous_width(int c)
{
    return c >= 0x80 && (intable(ambiguous, sizeof(ambiguous), c)
	    || intable(emoji_all, sizeof(emoji_all), c));
}

/*
 * Code for Unicode case-dependent operations.  Based on notes in
 * http://www.unicode.org/Public/UNIDATA/CaseFolding.txt
 * This code uses simple case folding, not full case folding.
 * Last updated for Unicode 5.2.
 */

/*
 * The following tables are built by ../runtime/tools/unicode.vim.
 * They must be in numeric order, because we use binary search.
 * An entry such as {0x41,0x5a,1,32} means that Unicode characters in the
 * range from 0x41 to 0x5a inclusive, stepping by 1, are changed to
 * folded/upper/lower by adding 32.
 */
typedef struct
{
    int rangeStart;
    int rangeEnd;
    int step;
    int offset;
} convertStruct;

static convertStruct foldCase[] =
{
	{0x41,0x5a,1,32},
	{0xb5,0xb5,-1,775},
	{0xc0,0xd6,1,32},
	{0xd8,0xde,1,32},
	{0x100,0x12e,2,1},
	{0x132,0x136,2,1},
	{0x139,0x147,2,1},
	{0x14a,0x176,2,1},
	{0x178,0x178,-1,-121},
	{0x179,0x17d,2,1},
	{0x17f,0x17f,-1,-268},
	{0x181,0x181,-1,210},
	{0x182,0x184,2,1},
	{0x186,0x186,-1,206},
	{0x187,0x187,-1,1},
	{0x189,0x18a,1,205},
	{0x18b,0x18b,-1,1},
	{0x18e,0x18e,-1,79},
	{0x18f,0x18f,-1,202},
	{0x190,0x190,-1,203},
	{0x191,0x191,-1,1},
	{0x193,0x193,-1,205},
	{0x194,0x194,-1,207},
	{0x196,0x196,-1,211},
	{0x197,0x197,-1,209},
	{0x198,0x198,-1,1},
	{0x19c,0x19c,-1,211},
	{0x19d,0x19d,-1,213},
	{0x19f,0x19f,-1,214},
	{0x1a0,0x1a4,2,1},
	{0x1a6,0x1a6,-1,218},
	{0x1a7,0x1a7,-1,1},
	{0x1a9,0x1a9,-1,218},
	{0x1ac,0x1ac,-1,1},
	{0x1ae,0x1ae,-1,218},
	{0x1af,0x1af,-1,1},
	{0x1b1,0x1b2,1,217},
	{0x1b3,0x1b5,2,1},
	{0x1b7,0x1b7,-1,219},
	{0x1b8,0x1bc,4,1},
	{0x1c4,0x1c4,-1,2},
	{0x1c5,0x1c5,-1,1},
	{0x1c7,0x1c7,-1,2},
	{0x1c8,0x1c8,-1,1},
	{0x1ca,0x1ca,-1,2},
	{0x1cb,0x1db,2,1},
	{0x1de,0x1ee,2,1},
	{0x1f1,0x1f1,-1,2},
	{0x1f2,0x1f4,2,1},
	{0x1f6,0x1f6,-1,-97},
	{0x1f7,0x1f7,-1,-56},
	{0x1f8,0x21e,2,1},
	{0x220,0x220,-1,-130},
	{0x222,0x232,2,1},
	{0x23a,0x23a,-1,10795},
	{0x23b,0x23b,-1,1},
	{0x23d,0x23d,-1,-163},
	{0x23e,0x23e,-1,10792},
	{0x241,0x241,-1,1},
	{0x243,0x243,-1,-195},
	{0x244,0x244,-1,69},
	{0x245,0x245,-1,71},
	{0x246,0x24e,2,1},
	{0x345,0x345,-1,116},
	{0x370,0x372,2,1},
	{0x376,0x376,-1,1},
	{0x37f,0x37f,-1,116},
	{0x386,0x386,-1,38},
	{0x388,0x38a,1,37},
	{0x38c,0x38c,-1,64},
	{0x38e,0x38f,1,63},
	{0x391,0x3a1,1,32},
	{0x3a3,0x3ab,1,32},
	{0x3c2,0x3c2,-1,1},
	{0x3cf,0x3cf,-1,8},
	{0x3d0,0x3d0,-1,-30},
	{0x3d1,0x3d1,-1,-25},
	{0x3d5,0x3d5,-1,-15},
	{0x3d6,0x3d6,-1,-22},
	{0x3d8,0x3ee,2,1},
	{0x3f0,0x3f0,-1,-54},
	{0x3f1,0x3f1,-1,-48},
	{0x3f4,0x3f4,-1,-60},
	{0x3f5,0x3f5,-1,-64},
	{0x3f7,0x3f7,-1,1},
	{0x3f9,0x3f9,-1,-7},
	{0x3fa,0x3fa,-1,1},
	{0x3fd,0x3ff,1,-130},
	{0x400,0x40f,1,80},
	{0x410,0x42f,1,32},
	{0x460,0x480,2,1},
	{0x48a,0x4be,2,1},
	{0x4c0,0x4c0,-1,15},
	{0x4c1,0x4cd,2,1},
	{0x4d0,0x52e,2,1},
	{0x531,0x556,1,48},
	{0x10a0,0x10c5,1,7264},
	{0x10c7,0x10cd,6,7264},
	{0x13f8,0x13fd,1,-8},
	{0x1c80,0x1c80,-1,-6222},
	{0x1c81,0x1c81,-1,-6221},
	{0x1c82,0x1c82,-1,-6212},
	{0x1c83,0x1c84,1,-6210},
	{0x1c85,0x1c85,-1,-6211},
	{0x1c86,0x1c86,-1,-6204},
	{0x1c87,0x1c87,-1,-6180},
	{0x1c88,0x1c88,-1,35267},
	{0x1e00,0x1e94,2,1},
	{0x1e9b,0x1e9b,-1,-58},
	{0x1e9e,0x1e9e,-1,-7615},
	{0x1ea0,0x1efe,2,1},
	{0x1f08,0x1f0f,1,-8},
	{0x1f18,0x1f1d,1,-8},
	{0x1f28,0x1f2f,1,-8},
	{0x1f38,0x1f3f,1,-8},
	{0x1f48,0x1f4d,1,-8},
	{0x1f59,0x1f5f,2,-8},
	{0x1f68,0x1f6f,1,-8},
	{0x1f88,0x1f8f,1,-8},
	{0x1f98,0x1f9f,1,-8},
	{0x1fa8,0x1faf,1,-8},
	{0x1fb8,0x1fb9,1,-8},
	{0x1fba,0x1fbb,1,-74},
	{0x1fbc,0x1fbc,-1,-9},
	{0x1fbe,0x1fbe,-1,-7173},
	{0x1fc8,0x1fcb,1,-86},
	{0x1fcc,0x1fcc,-1,-9},
	{0x1fd8,0x1fd9,1,-8},
	{0x1fda,0x1fdb,1,-100},
	{0x1fe8,0x1fe9,1,-8},
	{0x1fea,0x1feb,1,-112},
	{0x1fec,0x1fec,-1,-7},
	{0x1ff8,0x1ff9,1,-128},
	{0x1ffa,0x1ffb,1,-126},
	{0x1ffc,0x1ffc,-1,-9},
	{0x2126,0x2126,-1,-7517},
	{0x212a,0x212a,-1,-8383},
	{0x212b,0x212b,-1,-8262},
	{0x2132,0x2132,-1,28},
	{0x2160,0x216f,1,16},
	{0x2183,0x2183,-1,1},
	{0x24b6,0x24cf,1,26},
	{0x2c00,0x2c2e,1,48},
	{0x2c60,0x2c60,-1,1},
	{0x2c62,0x2c62,-1,-10743},
	{0x2c63,0x2c63,-1,-3814},
	{0x2c64,0x2c64,-1,-10727},
	{0x2c67,0x2c6b,2,1},
	{0x2c6d,0x2c6d,-1,-10780},
	{0x2c6e,0x2c6e,-1,-10749},
	{0x2c6f,0x2c6f,-1,-10783},
	{0x2c70,0x2c70,-1,-10782},
	{0x2c72,0x2c75,3,1},
	{0x2c7e,0x2c7f,1,-10815},
	{0x2c80,0x2ce2,2,1},
	{0x2ceb,0x2ced,2,1},
	{0x2cf2,0xa640,31054,1},
	{0xa642,0xa66c,2,1},
	{0xa680,0xa69a,2,1},
	{0xa722,0xa72e,2,1},
	{0xa732,0xa76e,2,1},
	{0xa779,0xa77b,2,1},
	{0xa77d,0xa77d,-1,-35332},
	{0xa77e,0xa786,2,1},
	{0xa78b,0xa78b,-1,1},
	{0xa78d,0xa78d,-1,-42280},
	{0xa790,0xa792,2,1},
	{0xa796,0xa7a8,2,1},
	{0xa7aa,0xa7aa,-1,-42308},
	{0xa7ab,0xa7ab,-1,-42319},
	{0xa7ac,0xa7ac,-1,-42315},
	{0xa7ad,0xa7ad,-1,-42305},
	{0xa7ae,0xa7ae,-1,-42308},
	{0xa7b0,0xa7b0,-1,-42258},
	{0xa7b1,0xa7b1,-1,-42282},
	{0xa7b2,0xa7b2,-1,-42261},
	{0xa7b3,0xa7b3,-1,928},
	{0xa7b4,0xa7b6,2,1},
	{0xab70,0xabbf,1,-38864},
	{0xff21,0xff3a,1,32},
	{0x10400,0x10427,1,40},
	{0x104b0,0x104d3,1,40},
	{0x10c80,0x10cb2,1,64},
	{0x118a0,0x118bf,1,32},
	{0x1e900,0x1e921,1,34}
};

static int utf_convert(int a, convertStruct table[], int tableSize);
static int utf_strnicmp(char_u *s1, char_u *s2, size_t n1, size_t n2);

/*
 * Generic conversion function for case operations.
 * Return the converted equivalent of "a", which is a UCS-4 character.  Use
 * the given conversion "table".  Uses binary search on "table".
 */
    static int
utf_convert(
    int			a,
    convertStruct	table[],
    int			tableSize)
{
    int start, mid, end; /* indices into table */
    int entries = tableSize / sizeof(convertStruct);

    start = 0;
    end = entries;
    while (start < end)
    {
	/* need to search further */
	mid = (end + start) / 2;
	if (table[mid].rangeEnd < a)
	    start = mid + 1;
	else
	    end = mid;
    }
    if (start < entries
	    && table[start].rangeStart <= a
	    && a <= table[start].rangeEnd
	    && (a - table[start].rangeStart) % table[start].step == 0)
	return (a + table[start].offset);
    else
	return a;
}

/*
 * Return the folded-case equivalent of "a", which is a UCS-4 character.  Uses
 * simple case folding.
 */
    int
utf_fold(int a)
{
    if (a < 0x80)
	/* be fast for ASCII */
	return a >= 0x41 && a <= 0x5a ? a + 32 : a;
    return utf_convert(a, foldCase, (int)sizeof(foldCase));
}

static convertStruct toLower[] =
{
	{0x41,0x5a,1,32},
	{0xc0,0xd6,1,32},
	{0xd8,0xde,1,32},
	{0x100,0x12e,2,1},
	{0x130,0x130,-1,-199},
	{0x132,0x136,2,1},
	{0x139,0x147,2,1},
	{0x14a,0x176,2,1},
	{0x178,0x178,-1,-121},
	{0x179,0x17d,2,1},
	{0x181,0x181,-1,210},
	{0x182,0x184,2,1},
	{0x186,0x186,-1,206},
	{0x187,0x187,-1,1},
	{0x189,0x18a,1,205},
	{0x18b,0x18b,-1,1},
	{0x18e,0x18e,-1,79},
	{0x18f,0x18f,-1,202},
	{0x190,0x190,-1,203},
	{0x191,0x191,-1,1},
	{0x193,0x193,-1,205},
	{0x194,0x194,-1,207},
	{0x196,0x196,-1,211},
	{0x197,0x197,-1,209},
	{0x198,0x198,-1,1},
	{0x19c,0x19c,-1,211},
	{0x19d,0x19d,-1,213},
	{0x19f,0x19f,-1,214},
	{0x1a0,0x1a4,2,1},
	{0x1a6,0x1a6,-1,218},
	{0x1a7,0x1a7,-1,1},
	{0x1a9,0x1a9,-1,218},
	{0x1ac,0x1ac,-1,1},
	{0x1ae,0x1ae,-1,218},
	{0x1af,0x1af,-1,1},
	{0x1b1,0x1b2,1,217},
	{0x1b3,0x1b5,2,1},
	{0x1b7,0x1b7,-1,219},
	{0x1b8,0x1bc,4,1},
	{0x1c4,0x1c4,-1,2},
	{0x1c5,0x1c5,-1,1},
	{0x1c7,0x1c7,-1,2},
	{0x1c8,0x1c8,-1,1},
	{0x1ca,0x1ca,-1,2},
	{0x1cb,0x1db,2,1},
	{0x1de,0x1ee,2,1},
	{0x1f1,0x1f1,-1,2},
	{0x1f2,0x1f4,2,1},
	{0x1f6,0x1f6,-1,-97},
	{0x1f7,0x1f7,-1,-56},
	{0x1f8,0x21e,2,1},
	{0x220,0x220,-1,-130},
	{0x222,0x232,2,1},
	{0x23a,0x23a,-1,10795},
	{0x23b,0x23b,-1,1},
	{0x23d,0x23d,-1,-163},
	{0x23e,0x23e,-1,10792},
	{0x241,0x241,-1,1},
	{0x243,0x243,-1,-195},
	{0x244,0x244,-1,69},
	{0x245,0x245,-1,71},
	{0x246,0x24e,2,1},
	{0x370,0x372,2,1},
	{0x376,0x376,-1,1},
	{0x37f,0x37f,-1,116},
	{0x386,0x386,-1,38},
	{0x388,0x38a,1,37},
	{0x38c,0x38c,-1,64},
	{0x38e,0x38f,1,63},
	{0x391,0x3a1,1,32},
	{0x3a3,0x3ab,1,32},
	{0x3cf,0x3cf,-1,8},
	{0x3d8,0x3ee,2,1},
	{0x3f4,0x3f4,-1,-60},
	{0x3f7,0x3f7,-1,1},
	{0x3f9,0x3f9,-1,-7},
	{0x3fa,0x3fa,-1,1},
	{0x3fd,0x3ff,1,-130},
	{0x400,0x40f,1,80},
	{0x410,0x42f,1,32},
	{0x460,0x480,2,1},
	{0x48a,0x4be,2,1},
	{0x4c0,0x4c0,-1,15},
	{0x4c1,0x4cd,2,1},
	{0x4d0,0x52e,2,1},
	{0x531,0x556,1,48},
	{0x10a0,0x10c5,1,7264},
	{0x10c7,0x10cd,6,7264},
	{0x13a0,0x13ef,1,38864},
	{0x13f0,0x13f5,1,8},
	{0x1e00,0x1e94,2,1},
	{0x1e9e,0x1e9e,-1,-7615},
	{0x1ea0,0x1efe,2,1},
	{0x1f08,0x1f0f,1,-8},
	{0x1f18,0x1f1d,1,-8},
	{0x1f28,0x1f2f,1,-8},
	{0x1f38,0x1f3f,1,-8},
	{0x1f48,0x1f4d,1,-8},
	{0x1f59,0x1f5f,2,-8},
	{0x1f68,0x1f6f,1,-8},
	{0x1f88,0x1f8f,1,-8},
	{0x1f98,0x1f9f,1,-8},
	{0x1fa8,0x1faf,1,-8},
	{0x1fb8,0x1fb9,1,-8},
	{0x1fba,0x1fbb,1,-74},
	{0x1fbc,0x1fbc,-1,-9},
	{0x1fc8,0x1fcb,1,-86},
	{0x1fcc,0x1fcc,-1,-9},
	{0x1fd8,0x1fd9,1,-8},
	{0x1fda,0x1fdb,1,-100},
	{0x1fe8,0x1fe9,1,-8},
	{0x1fea,0x1feb,1,-112},
	{0x1fec,0x1fec,-1,-7},
	{0x1ff8,0x1ff9,1,-128},
	{0x1ffa,0x1ffb,1,-126},
	{0x1ffc,0x1ffc,-1,-9},
	{0x2126,0x2126,-1,-7517},
	{0x212a,0x212a,-1,-8383},
	{0x212b,0x212b,-1,-8262},
	{0x2132,0x2132,-1,28},
	{0x2160,0x216f,1,16},
	{0x2183,0x2183,-1,1},
	{0x24b6,0x24cf,1,26},
	{0x2c00,0x2c2e,1,48},
	{0x2c60,0x2c60,-1,1},
	{0x2c62,0x2c62,-1,-10743},
	{0x2c63,0x2c63,-1,-3814},
	{0x2c64,0x2c64,-1,-10727},
	{0x2c67,0x2c6b,2,1},
	{0x2c6d,0x2c6d,-1,-10780},
	{0x2c6e,0x2c6e,-1,-10749},
	{0x2c6f,0x2c6f,-1,-10783},
	{0x2c70,0x2c70,-1,-10782},
	{0x2c72,0x2c75,3,1},
	{0x2c7e,0x2c7f,1,-10815},
	{0x2c80,0x2ce2,2,1},
	{0x2ceb,0x2ced,2,1},
	{0x2cf2,0xa640,31054,1},
	{0xa642,0xa66c,2,1},
	{0xa680,0xa69a,2,1},
	{0xa722,0xa72e,2,1},
	{0xa732,0xa76e,2,1},
	{0xa779,0xa77b,2,1},
	{0xa77d,0xa77d,-1,-35332},
	{0xa77e,0xa786,2,1},
	{0xa78b,0xa78b,-1,1},
	{0xa78d,0xa78d,-1,-42280},
	{0xa790,0xa792,2,1},
	{0xa796,0xa7a8,2,1},
	{0xa7aa,0xa7aa,-1,-42308},
	{0xa7ab,0xa7ab,-1,-42319},
	{0xa7ac,0xa7ac,-1,-42315},
	{0xa7ad,0xa7ad,-1,-42305},
	{0xa7ae,0xa7ae,-1,-42308},
	{0xa7b0,0xa7b0,-1,-42258},
	{0xa7b1,0xa7b1,-1,-42282},
	{0xa7b2,0xa7b2,-1,-42261},
	{0xa7b3,0xa7b3,-1,928},
	{0xa7b4,0xa7b6,2,1},
	{0xff21,0xff3a,1,32},
	{0x10400,0x10427,1,40},
	{0x104b0,0x104d3,1,40},
	{0x10c80,0x10cb2,1,64},
	{0x118a0,0x118bf,1,32},
	{0x1e900,0x1e921,1,34}
};

static convertStruct toUpper[] =
{
	{0x61,0x7a,1,-32},
	{0xb5,0xb5,-1,743},
	{0xe0,0xf6,1,-32},
	{0xf8,0xfe,1,-32},
	{0xff,0xff,-1,121},
	{0x101,0x12f,2,-1},
	{0x131,0x131,-1,-232},
	{0x133,0x137,2,-1},
	{0x13a,0x148,2,-1},
	{0x14b,0x177,2,-1},
	{0x17a,0x17e,2,-1},
	{0x17f,0x17f,-1,-300},
	{0x180,0x180,-1,195},
	{0x183,0x185,2,-1},
	{0x188,0x18c,4,-1},
	{0x192,0x192,-1,-1},
	{0x195,0x195,-1,97},
	{0x199,0x199,-1,-1},
	{0x19a,0x19a,-1,163},
	{0x19e,0x19e,-1,130},
	{0x1a1,0x1a5,2,-1},
	{0x1a8,0x1ad,5,-1},
	{0x1b0,0x1b4,4,-1},
	{0x1b6,0x1b9,3,-1},
	{0x1bd,0x1bd,-1,-1},
	{0x1bf,0x1bf,-1,56},
	{0x1c5,0x1c5,-1,-1},
	{0x1c6,0x1c6,-1,-2},
	{0x1c8,0x1c8,-1,-1},
	{0x1c9,0x1c9,-1,-2},
	{0x1cb,0x1cb,-1,-1},
	{0x1cc,0x1cc,-1,-2},
	{0x1ce,0x1dc,2,-1},
	{0x1dd,0x1dd,-1,-79},
	{0x1df,0x1ef,2,-1},
	{0x1f2,0x1f2,-1,-1},
	{0x1f3,0x1f3,-1,-2},
	{0x1f5,0x1f9,4,-1},
	{0x1fb,0x21f,2,-1},
	{0x223,0x233,2,-1},
	{0x23c,0x23c,-1,-1},
	{0x23f,0x240,1,10815},
	{0x242,0x247,5,-1},
	{0x249,0x24f,2,-1},
	{0x250,0x250,-1,10783},
	{0x251,0x251,-1,10780},
	{0x252,0x252,-1,10782},
	{0x253,0x253,-1,-210},
	{0x254,0x254,-1,-206},
	{0x256,0x257,1,-205},
	{0x259,0x259,-1,-202},
	{0x25b,0x25b,-1,-203},
	{0x25c,0x25c,-1,42319},
	{0x260,0x260,-1,-205},
	{0x261,0x261,-1,42315},
	{0x263,0x263,-1,-207},
	{0x265,0x265,-1,42280},
	{0x266,0x266,-1,42308},
	{0x268,0x268,-1,-209},
	{0x269,0x269,-1,-211},
	{0x26a,0x26a,-1,42308},
	{0x26b,0x26b,-1,10743},
	{0x26c,0x26c,-1,42305},
	{0x26f,0x26f,-1,-211},
	{0x271,0x271,-1,10749},
	{0x272,0x272,-1,-213},
	{0x275,0x275,-1,-214},
	{0x27d,0x27d,-1,10727},
	{0x280,0x283,3,-218},
	{0x287,0x287,-1,42282},
	{0x288,0x288,-1,-218},
	{0x289,0x289,-1,-69},
	{0x28a,0x28b,1,-217},
	{0x28c,0x28c,-1,-71},
	{0x292,0x292,-1,-219},
	{0x29d,0x29d,-1,42261},
	{0x29e,0x29e,-1,42258},
	{0x345,0x345,-1,84},
	{0x371,0x373,2,-1},
	{0x377,0x377,-1,-1},
	{0x37b,0x37d,1,130},
	{0x3ac,0x3ac,-1,-38},
	{0x3ad,0x3af,1,-37},
	{0x3b1,0x3c1,1,-32},
	{0x3c2,0x3c2,-1,-31},
	{0x3c3,0x3cb,1,-32},
	{0x3cc,0x3cc,-1,-64},
	{0x3cd,0x3ce,1,-63},
	{0x3d0,0x3d0,-1,-62},
	{0x3d1,0x3d1,-1,-57},
	{0x3d5,0x3d5,-1,-47},
	{0x3d6,0x3d6,-1,-54},
	{0x3d7,0x3d7,-1,-8},
	{0x3d9,0x3ef,2,-1},
	{0x3f0,0x3f0,-1,-86},
	{0x3f1,0x3f1,-1,-80},
	{0x3f2,0x3f2,-1,7},
	{0x3f3,0x3f3,-1,-116},
	{0x3f5,0x3f5,-1,-96},
	{0x3f8,0x3fb,3,-1},
	{0x430,0x44f,1,-32},
	{0x450,0x45f,1,-80},
	{0x461,0x481,2,-1},
	{0x48b,0x4bf,2,-1},
	{0x4c2,0x4ce,2,-1},
	{0x4cf,0x4cf,-1,-15},
	{0x4d1,0x52f,2,-1},
	{0x561,0x586,1,-48},
	{0x13f8,0x13fd,1,-8},
	{0x1c80,0x1c80,-1,-6254},
	{0x1c81,0x1c81,-1,-6253},
	{0x1c82,0x1c82,-1,-6244},
	{0x1c83,0x1c84,1,-6242},
	{0x1c85,0x1c85,-1,-6243},
	{0x1c86,0x1c86,-1,-6236},
	{0x1c87,0x1c87,-1,-6181},
	{0x1c88,0x1c88,-1,35266},
	{0x1d79,0x1d79,-1,35332},
	{0x1d7d,0x1d7d,-1,3814},
	{0x1e01,0x1e95,2,-1},
	{0x1e9b,0x1e9b,-1,-59},
	{0x1ea1,0x1eff,2,-1},
	{0x1f00,0x1f07,1,8},
	{0x1f10,0x1f15,1,8},
	{0x1f20,0x1f27,1,8},
	{0x1f30,0x1f37,1,8},
	{0x1f40,0x1f45,1,8},
	{0x1f51,0x1f57,2,8},
	{0x1f60,0x1f67,1,8},
	{0x1f70,0x1f71,1,74},
	{0x1f72,0x1f75,1,86},
	{0x1f76,0x1f77,1,100},
	{0x1f78,0x1f79,1,128},
	{0x1f7a,0x1f7b,1,112},
	{0x1f7c,0x1f7d,1,126},
	{0x1f80,0x1f87,1,8},
	{0x1f90,0x1f97,1,8},
	{0x1fa0,0x1fa7,1,8},
	{0x1fb0,0x1fb1,1,8},
	{0x1fb3,0x1fb3,-1,9},
	{0x1fbe,0x1fbe,-1,-7205},
	{0x1fc3,0x1fc3,-1,9},
	{0x1fd0,0x1fd1,1,8},
	{0x1fe0,0x1fe1,1,8},
	{0x1fe5,0x1fe5,-1,7},
	{0x1ff3,0x1ff3,-1,9},
	{0x214e,0x214e,-1,-28},
	{0x2170,0x217f,1,-16},
	{0x2184,0x2184,-1,-1},
	{0x24d0,0x24e9,1,-26},
	{0x2c30,0x2c5e,1,-48},
	{0x2c61,0x2c61,-1,-1},
	{0x2c65,0x2c65,-1,-10795},
	{0x2c66,0x2c66,-1,-10792},
	{0x2c68,0x2c6c,2,-1},
	{0x2c73,0x2c76,3,-1},
	{0x2c81,0x2ce3,2,-1},
	{0x2cec,0x2cee,2,-1},
	{0x2cf3,0x2cf3,-1,-1},
	{0x2d00,0x2d25,1,-7264},
	{0x2d27,0x2d2d,6,-7264},
	{0xa641,0xa66d,2,-1},
	{0xa681,0xa69b,2,-1},
	{0xa723,0xa72f,2,-1},
	{0xa733,0xa76f,2,-1},
	{0xa77a,0xa77c,2,-1},
	{0xa77f,0xa787,2,-1},
	{0xa78c,0xa791,5,-1},
	{0xa793,0xa797,4,-1},
	{0xa799,0xa7a9,2,-1},
	{0xa7b5,0xa7b7,2,-1},
	{0xab53,0xab53,-1,-928},
	{0xab70,0xabbf,1,-38864},
	{0xff41,0xff5a,1,-32},
	{0x10428,0x1044f,1,-40},
	{0x104d8,0x104fb,1,-40},
	{0x10cc0,0x10cf2,1,-64},
	{0x118c0,0x118df,1,-32},
	{0x1e922,0x1e943,1,-34}
};

/*
 * Return the upper-case equivalent of "a", which is a UCS-4 character.  Use
 * simple case folding.
 */
    int
utf_toupper(int a)
{
    /* If 'casemap' contains "keepascii" use ASCII style toupper(). */
    if (a < 128 && (cmp_flags & CMP_KEEPASCII))
	return TOUPPER_ASC(a);

#if defined(HAVE_TOWUPPER) && defined(__STDC_ISO_10646__)
    /* If towupper() is available and handles Unicode, use it. */
    if (!(cmp_flags & CMP_INTERNAL))
	return towupper(a);
#endif

    /* For characters below 128 use locale sensitive toupper(). */
    if (a < 128)
	return TOUPPER_LOC(a);

    /* For any other characters use the above mapping table. */
    return utf_convert(a, toUpper, (int)sizeof(toUpper));
}

    int
utf_islower(int a)
{
    /* German sharp s is lower case but has no upper case equivalent. */
    return (utf_toupper(a) != a) || a == 0xdf;
}

/*
 * Return the lower-case equivalent of "a", which is a UCS-4 character.  Use
 * simple case folding.
 */
    int
utf_tolower(int a)
{
    /* If 'casemap' contains "keepascii" use ASCII style tolower(). */
    if (a < 128 && (cmp_flags & CMP_KEEPASCII))
	return TOLOWER_ASC(a);

#if defined(HAVE_TOWLOWER) && defined(__STDC_ISO_10646__)
    /* If towlower() is available and handles Unicode, use it. */
    if (!(cmp_flags & CMP_INTERNAL))
	return towlower(a);
#endif

    /* For characters below 128 use locale sensitive tolower(). */
    if (a < 128)
	return TOLOWER_LOC(a);

    /* For any other characters use the above mapping table. */
    return utf_convert(a, toLower, (int)sizeof(toLower));
}

    int
utf_isupper(int a)
{
    return (utf_tolower(a) != a);
}

    static int
utf_strnicmp(
    char_u      *s1,
    char_u      *s2,
    size_t      n1,
    size_t      n2)
{
    int		c1, c2, cdiff;
    char_u	buffer[6];

    for (;;)
    {
	c1 = utf_safe_read_char_adv(&s1, &n1);
	c2 = utf_safe_read_char_adv(&s2, &n2);

	if (c1 <= 0 || c2 <= 0)
	    break;

	if (c1 == c2)
	    continue;

	cdiff = utf_fold(c1) - utf_fold(c2);
	if (cdiff != 0)
	    return cdiff;
    }

    /* some string ended or has an incomplete/illegal character sequence */

    if (c1 == 0 || c2 == 0)
    {
	/* some string ended. shorter string is smaller */
	if (c1 == 0 && c2 == 0)
	    return 0;
	return c1 == 0 ? -1 : 1;
    }

    /* Continue with bytewise comparison to produce some result that
     * would make comparison operations involving this function transitive.
     *
     * If only one string had an error, comparison should be made with
     * folded version of the other string. In this case it is enough
     * to fold just one character to determine the result of comparison. */

    if (c1 != -1 && c2 == -1)
    {
	n1 = utf_char2bytes(utf_fold(c1), buffer);
	s1 = buffer;
    }
    else if (c2 != -1 && c1 == -1)
    {
	n2 = utf_char2bytes(utf_fold(c2), buffer);
	s2 = buffer;
    }

    while (n1 > 0 && n2 > 0 && *s1 != NUL && *s2 != NUL)
    {
	cdiff = (int)(*s1) - (int)(*s2);
	if (cdiff != 0)
	    return cdiff;

	s1++;
	s2++;
	n1--;
	n2--;
    }

    if (n1 > 0 && *s1 == NUL)
	n1 = 0;
    if (n2 > 0 && *s2 == NUL)
	n2 = 0;

    if (n1 == 0 && n2 == 0)
	return 0;
    return n1 == 0 ? -1 : 1;
}

/*
 * Version of strnicmp() that handles multi-byte characters.
 * Needed for Big5, Shift-JIS and UTF-8 encoding.  Other DBCS encodings can
 * probably use strnicmp(), because there are no ASCII characters in the
 * second byte.
 * Returns zero if s1 and s2 are equal (ignoring case), the difference between
 * two characters otherwise.
 */
    int
mb_strnicmp(char_u *s1, char_u *s2, size_t nn)
{
    int		i, l;
    int		cdiff;
    int		n = (int)nn;

    if (enc_utf8)
    {
	return utf_strnicmp(s1, s2, nn, nn);
    }
    else
    {
	for (i = 0; i < n; i += l)
	{
	    if (s1[i] == NUL && s2[i] == NUL)	/* both strings end */
		return 0;

	    l = (*mb_ptr2len)(s1 + i);
	    if (l <= 1)
	    {
		/* Single byte: first check normally, then with ignore case. */
		if (s1[i] != s2[i])
		{
		    cdiff = MB_TOLOWER(s1[i]) - MB_TOLOWER(s2[i]);
		    if (cdiff != 0)
			return cdiff;
		}
	    }
	    else
	    {
		/* For non-Unicode multi-byte don't ignore case. */
		if (l > n - i)
		    l = n - i;
		cdiff = STRNCMP(s1 + i, s2 + i, l);
		if (cdiff != 0)
		    return cdiff;
	    }
	}
    }
    return 0;
}

/*
 * "g8": show bytes of the UTF-8 char under the cursor.  Doesn't matter what
 * 'encoding' has been set to.
 */
    void
show_utf8(void)
{
    int		len;
    int		rlen = 0;
    char_u	*line;
    int		clen;
    int		i;

    /* Get the byte length of the char under the cursor, including composing
     * characters. */
    line = ml_get_cursor();
    len = utfc_ptr2len(line);
    if (len == 0)
    {
	MSG("NUL");
	return;
    }

    clen = 0;
    for (i = 0; i < len; ++i)
    {
	if (clen == 0)
	{
	    /* start of (composing) character, get its length */
	    if (i > 0)
	    {
		STRCPY(IObuff + rlen, "+ ");
		rlen += 2;
	    }
	    clen = utf_ptr2len(line + i);
	}
	sprintf((char *)IObuff + rlen, "%02x ",
		(line[i] == NL) ? NUL : line[i]);  /* NUL is stored as NL */
	--clen;
	rlen += (int)STRLEN(IObuff + rlen);
	if (rlen > IOSIZE - 20)
	    break;
    }

    msg(IObuff);
}

/*
 * mb_head_off() function pointer.
 * Return offset from "p" to the first byte of the character it points into.
 * If "p" points to the NUL at the end of the string return 0.
 * Returns 0 when already at the first byte of a character.
 */
    int
latin_head_off(char_u *base UNUSED, char_u *p UNUSED)
{
    return 0;
}

    int
dbcs_head_off(char_u *base, char_u *p)
{
    char_u	*q;

    /* It can't be a trailing byte when not using DBCS, at the start of the
     * string or the previous byte can't start a double-byte. */
    if (p <= base || MB_BYTE2LEN(p[-1]) == 1 || *p == NUL)
	return 0;

    /* This is slow: need to start at the base and go forward until the
     * byte we are looking for.  Return 1 when we went past it, 0 otherwise. */
    q = base;
    while (q < p)
	q += dbcs_ptr2len(q);
    return (q == p) ? 0 : 1;
}

/*
 * Special version of dbcs_head_off() that works for ScreenLines[], where
 * single-width DBCS_JPNU characters are stored separately.
 */
    int
dbcs_screen_head_off(char_u *base, char_u *p)
{
    char_u	*q;

    /* It can't be a trailing byte when not using DBCS, at the start of the
     * string or the previous byte can't start a double-byte.
     * For euc-jp an 0x8e byte in the previous cell always means we have a
     * lead byte in the current cell. */
    if (p <= base
	    || (enc_dbcs == DBCS_JPNU && p[-1] == 0x8e)
	    || MB_BYTE2LEN(p[-1]) == 1
	    || *p == NUL)
	return 0;

    /* This is slow: need to start at the base and go forward until the
     * byte we are looking for.  Return 1 when we went past it, 0 otherwise.
     * For DBCS_JPNU look out for 0x8e, which means the second byte is not
     * stored as the next byte. */
    q = base;
    while (q < p)
    {
	if (enc_dbcs == DBCS_JPNU && *q == 0x8e)
	    ++q;
	else
	    q += dbcs_ptr2len(q);
    }
    return (q == p) ? 0 : 1;
}

    int
utf_head_off(char_u *base, char_u *p)
{
    char_u	*q;
    char_u	*s;
    int		c;
    int		len;
#ifdef FEAT_ARABIC
    char_u	*j;
#endif

    if (*p < 0x80)		/* be quick for ASCII */
	return 0;

    /* Skip backwards over trailing bytes: 10xx.xxxx
     * Skip backwards again if on a composing char. */
    for (q = p; ; --q)
    {
	/* Move s to the last byte of this char. */
	for (s = q; (s[1] & 0xc0) == 0x80; ++s)
	    ;
	/* Move q to the first byte of this char. */
	while (q > base && (*q & 0xc0) == 0x80)
	    --q;
	/* Check for illegal sequence. Do allow an illegal byte after where we
	 * started. */
	len = utf8len_tab[*q];
	if (len != (int)(s - q + 1) && len != (int)(p - q + 1))
	    return 0;

	if (q <= base)
	    break;

	c = utf_ptr2char(q);
	if (utf_iscomposing(c))
	    continue;

#ifdef FEAT_ARABIC
	if (arabic_maycombine(c))
	{
	    /* Advance to get a sneak-peak at the next char */
	    j = q;
	    --j;
	    /* Move j to the first byte of this char. */
	    while (j > base && (*j & 0xc0) == 0x80)
		--j;
	    if (arabic_combine(utf_ptr2char(j), c))
		continue;
	}
#endif
	break;
    }

    return (int)(p - q);
}

/*
 * Copy a character from "*fp" to "*tp" and advance the pointers.
 */
    void
mb_copy_char(char_u **fp, char_u **tp)
{
    int	    l = (*mb_ptr2len)(*fp);

    mch_memmove(*tp, *fp, (size_t)l);
    *tp += l;
    *fp += l;
}

/*
 * Return the offset from "p" to the first byte of a character.  When "p" is
 * at the start of a character 0 is returned, otherwise the offset to the next
 * character.  Can start anywhere in a stream of bytes.
 */
    int
mb_off_next(char_u *base, char_u *p)
{
    int		i;
    int		j;

    if (enc_utf8)
    {
	if (*p < 0x80)		/* be quick for ASCII */
	    return 0;

	/* Find the next character that isn't 10xx.xxxx */
	for (i = 0; (p[i] & 0xc0) == 0x80; ++i)
	    ;
	if (i > 0)
	{
	    /* Check for illegal sequence. */
	    for (j = 0; p - j > base; ++j)
		if ((p[-j] & 0xc0) != 0x80)
		    break;
	    if (utf8len_tab[p[-j]] != i + j)
		return 0;
	}
	return i;
    }

    /* Only need to check if we're on a trail byte, it doesn't matter if we
     * want the offset to the next or current character. */
    return (*mb_head_off)(base, p);
}

/*
 * Return the offset from "p" to the last byte of the character it points
 * into.  Can start anywhere in a stream of bytes.
 */
    int
mb_tail_off(char_u *base, char_u *p)
{
    int		i;
    int		j;

    if (*p == NUL)
	return 0;

    if (enc_utf8)
    {
	/* Find the last character that is 10xx.xxxx */
	for (i = 0; (p[i + 1] & 0xc0) == 0x80; ++i)
	    ;
	/* Check for illegal sequence. */
	for (j = 0; p - j > base; ++j)
	    if ((p[-j] & 0xc0) != 0x80)
		break;
	if (utf8len_tab[p[-j]] != i + j + 1)
	    return 0;
	return i;
    }

    /* It can't be the first byte if a double-byte when not using DBCS, at the
     * end of the string or the byte can't start a double-byte. */
    if (enc_dbcs == 0 || p[1] == NUL || MB_BYTE2LEN(*p) == 1)
	return 0;

    /* Return 1 when on the lead byte, 0 when on the tail byte. */
    return 1 - dbcs_head_off(base, p);
}

/*
 * Find the next illegal byte sequence.
 */
    void
utf_find_illegal(void)
{
    pos_T	pos = curwin->w_cursor;
    char_u	*p;
    int		len;
    vimconv_T	vimconv;
    char_u	*tofree = NULL;

    vimconv.vc_type = CONV_NONE;
    if (enc_utf8 && (enc_canon_props(curbuf->b_p_fenc) & ENC_8BIT))
    {
	/* 'encoding' is "utf-8" but we are editing a 8-bit encoded file,
	 * possibly a utf-8 file with illegal bytes.  Setup for conversion
	 * from utf-8 to 'fileencoding'. */
	convert_setup(&vimconv, p_enc, curbuf->b_p_fenc);
    }

#ifdef FEAT_VIRTUALEDIT
    curwin->w_cursor.coladd = 0;
#endif
    for (;;)
    {
	p = ml_get_cursor();
	if (vimconv.vc_type != CONV_NONE)
	{
	    vim_free(tofree);
	    tofree = string_convert(&vimconv, p, NULL);
	    if (tofree == NULL)
		break;
	    p = tofree;
	}

	while (*p != NUL)
	{
	    /* Illegal means that there are not enough trail bytes (checked by
	     * utf_ptr2len()) or too many of them (overlong sequence). */
	    len = utf_ptr2len(p);
	    if (*p >= 0x80 && (len == 1
				     || utf_char2len(utf_ptr2char(p)) != len))
	    {
		if (vimconv.vc_type == CONV_NONE)
		    curwin->w_cursor.col += (colnr_T)(p - ml_get_cursor());
		else
		{
		    int	    l;

		    len = (int)(p - tofree);
		    for (p = ml_get_cursor(); *p != NUL && len-- > 0; p += l)
		    {
			l = utf_ptr2len(p);
			curwin->w_cursor.col += l;
		    }
		}
		goto theend;
	    }
	    p += len;
	}
	if (curwin->w_cursor.lnum == curbuf->b_ml.ml_line_count)
	    break;
	++curwin->w_cursor.lnum;
	curwin->w_cursor.col = 0;
    }

    /* didn't find it: don't move and beep */
    curwin->w_cursor = pos;
    beep_flush();

theend:
    vim_free(tofree);
    convert_setup(&vimconv, NULL, NULL);
}

#if defined(FEAT_GUI_GTK) || defined(PROTO)
/*
 * Return TRUE if string "s" is a valid utf-8 string.
 * When "end" is NULL stop at the first NUL.
 * When "end" is positive stop there.
 */
    int
utf_valid_string(char_u *s, char_u *end)
{
    int		l;
    char_u	*p = s;

    while (end == NULL ? *p != NUL : p < end)
    {
	l = utf8len_tab_zero[*p];
	if (l == 0)
	    return FALSE;	/* invalid lead byte */
	if (end != NULL && p + l > end)
	    return FALSE;	/* incomplete byte sequence */
	++p;
	while (--l > 0)
	    if ((*p++ & 0xc0) != 0x80)
		return FALSE;	/* invalid trail byte */
    }
    return TRUE;
}
#endif

#if defined(FEAT_GUI) || defined(PROTO)
/*
 * Special version of mb_tail_off() for use in ScreenLines[].
 */
    int
dbcs_screen_tail_off(char_u *base, char_u *p)
{
    /* It can't be the first byte if a double-byte when not using DBCS, at the
     * end of the string or the byte can't start a double-byte.
     * For euc-jp an 0x8e byte always means we have a lead byte in the current
     * cell. */
    if (*p == NUL || p[1] == NUL
	    || (enc_dbcs == DBCS_JPNU && *p == 0x8e)
	    || MB_BYTE2LEN(*p) == 1)
	return 0;

    /* Return 1 when on the lead byte, 0 when on the tail byte. */
    return 1 - dbcs_screen_head_off(base, p);
}
#endif

/*
 * If the cursor moves on an trail byte, set the cursor on the lead byte.
 * Thus it moves left if necessary.
 * Return TRUE when the cursor was adjusted.
 */
    void
mb_adjust_cursor(void)
{
    mb_adjustpos(curbuf, &curwin->w_cursor);
}

/*
 * Adjust position "*lp" to point to the first byte of a multi-byte character.
 * If it points to a tail byte it's moved backwards to the head byte.
 */
    void
mb_adjustpos(buf_T *buf, pos_T *lp)
{
    char_u	*p;

    if (lp->col > 0
#ifdef FEAT_VIRTUALEDIT
	    || lp->coladd > 1
#endif
	    )
    {
	p = ml_get_buf(buf, lp->lnum, FALSE);
	if (*p == NUL || (int)STRLEN(p) < lp->col)
	    lp->col = 0;
	else
	    lp->col -= (*mb_head_off)(p, p + lp->col);
#ifdef FEAT_VIRTUALEDIT
	/* Reset "coladd" when the cursor would be on the right half of a
	 * double-wide character. */
	if (lp->coladd == 1
		&& p[lp->col] != TAB
		&& vim_isprintc((*mb_ptr2char)(p + lp->col))
		&& ptr2cells(p + lp->col) > 1)
	    lp->coladd = 0;
#endif
    }
}

/*
 * Return a pointer to the character before "*p", if there is one.
 */
    char_u *
mb_prevptr(
    char_u *line,	/* start of the string */
    char_u *p)
{
    if (p > line)
	MB_PTR_BACK(line, p);
    return p;
}

/*
 * Return the character length of "str".  Each multi-byte character (with
 * following composing characters) counts as one.
 */
    int
mb_charlen(char_u *str)
{
    char_u	*p = str;
    int		count;

    if (p == NULL)
	return 0;

    for (count = 0; *p != NUL; count++)
	p += (*mb_ptr2len)(p);

    return count;
}

#if defined(FEAT_SPELL) || defined(PROTO)
/*
 * Like mb_charlen() but for a string with specified length.
 */
    int
mb_charlen_len(char_u *str, int len)
{
    char_u	*p = str;
    int		count;

    for (count = 0; *p != NUL && p < str + len; count++)
	p += (*mb_ptr2len)(p);

    return count;
}
#endif

/*
 * Try to un-escape a multi-byte character.
 * Used for the "to" and "from" part of a mapping.
 * Return the un-escaped string if it is a multi-byte character, and advance
 * "pp" to just after the bytes that formed it.
 * Return NULL if no multi-byte char was found.
 */
    char_u *
mb_unescape(char_u **pp)
{
    static char_u	buf[6];
    int			n;
    int			m = 0;
    char_u		*str = *pp;

    /* Must translate K_SPECIAL KS_SPECIAL KE_FILLER to K_SPECIAL and CSI
     * KS_EXTRA KE_CSI to CSI.
     * Maximum length of a utf-8 character is 4 bytes. */
    for (n = 0; str[n] != NUL && m < 4; ++n)
    {
	if (str[n] == K_SPECIAL
		&& str[n + 1] == KS_SPECIAL
		&& str[n + 2] == KE_FILLER)
	{
	    buf[m++] = K_SPECIAL;
	    n += 2;
	}
	else if ((str[n] == K_SPECIAL
# ifdef FEAT_GUI
		    || str[n] == CSI
# endif
		 )
		&& str[n + 1] == KS_EXTRA
		&& str[n + 2] == (int)KE_CSI)
	{
	    buf[m++] = CSI;
	    n += 2;
	}
	else if (str[n] == K_SPECIAL
# ifdef FEAT_GUI
		|| str[n] == CSI
# endif
		)
	    break;		/* a special key can't be a multibyte char */
	else
	    buf[m++] = str[n];
	buf[m] = NUL;

	/* Return a multi-byte character if it's found.  An illegal sequence
	 * will result in a 1 here. */
	if ((*mb_ptr2len)(buf) > 1)
	{
	    *pp = str + n + 1;
	    return buf;
	}

	/* Bail out quickly for ASCII. */
	if (buf[0] < 128)
	    break;
    }
    return NULL;
}

/*
 * Return TRUE if the character at "row"/"col" on the screen is the left side
 * of a double-width character.
 * Caller must make sure "row" and "col" are not invalid!
 */
    int
mb_lefthalve(int row, int col)
{
#ifdef FEAT_HANGULIN
    if (composing_hangul)
	return TRUE;
#endif
    return (*mb_off2cells)(LineOffset[row] + col,
					LineOffset[row] + screen_Columns) > 1;
}

/*
 * Correct a position on the screen, if it's the right half of a double-wide
 * char move it to the left half.  Returns the corrected column.
 */
    int
mb_fix_col(int col, int row)
{
    col = check_col(col);
    row = check_row(row);
    if (has_mbyte && ScreenLines != NULL && col > 0
	    && ((enc_dbcs
		    && ScreenLines[LineOffset[row] + col] != NUL
		    && dbcs_screen_head_off(ScreenLines + LineOffset[row],
					 ScreenLines + LineOffset[row] + col))
		|| (enc_utf8 && ScreenLines[LineOffset[row] + col] == 0)))
	return col - 1;
    return col;
}
#endif

#if defined(FEAT_MBYTE) || defined(FEAT_POSTSCRIPT) || defined(PROTO)
static int enc_alias_search(char_u *name);

/*
 * Skip the Vim specific head of a 'encoding' name.
 */
    char_u *
enc_skip(char_u *p)
{
    if (STRNCMP(p, "2byte-", 6) == 0)
	return p + 6;
    if (STRNCMP(p, "8bit-", 5) == 0)
	return p + 5;
    return p;
}

/*
 * Find the canonical name for encoding "enc".
 * When the name isn't recognized, returns "enc" itself, but with all lower
 * case characters and '_' replaced with '-'.
 * Returns an allocated string.  NULL for out-of-memory.
 */
    char_u *
enc_canonize(char_u *enc)
{
    char_u	*r;
    char_u	*p, *s;
    int		i;

# ifdef FEAT_MBYTE
    if (STRCMP(enc, "default") == 0)
    {
	/* Use the default encoding as it's found by set_init_1(). */
	r = get_encoding_default();
	if (r == NULL)
	    r = (char_u *)"latin1";
	return vim_strsave(r);
    }
# endif

    /* copy "enc" to allocated memory, with room for two '-' */
    r = alloc((unsigned)(STRLEN(enc) + 3));
    if (r != NULL)
    {
	/* Make it all lower case and replace '_' with '-'. */
	p = r;
	for (s = enc; *s != NUL; ++s)
	{
	    if (*s == '_')
		*p++ = '-';
	    else
		*p++ = TOLOWER_ASC(*s);
	}
	*p = NUL;

	/* Skip "2byte-" and "8bit-". */
	p = enc_skip(r);

	/* Change "microsoft-cp" to "cp".  Used in some spell files. */
	if (STRNCMP(p, "microsoft-cp", 12) == 0)
	    STRMOVE(p, p + 10);

	/* "iso8859" -> "iso-8859" */
	if (STRNCMP(p, "iso8859", 7) == 0)
	{
	    STRMOVE(p + 4, p + 3);
	    p[3] = '-';
	}

	/* "iso-8859n" -> "iso-8859-n" */
	if (STRNCMP(p, "iso-8859", 8) == 0 && p[8] != '-')
	{
	    STRMOVE(p + 9, p + 8);
	    p[8] = '-';
	}

	/* "latin-N" -> "latinN" */
	if (STRNCMP(p, "latin-", 6) == 0)
	    STRMOVE(p + 5, p + 6);

	if (enc_canon_search(p) >= 0)
	{
	    /* canonical name can be used unmodified */
	    if (p != r)
		STRMOVE(r, p);
	}
	else if ((i = enc_alias_search(p)) >= 0)
	{
	    /* alias recognized, get canonical name */
	    vim_free(r);
	    r = vim_strsave((char_u *)enc_canon_table[i].name);
	}
    }
    return r;
}

/*
 * Search for an encoding alias of "name".
 * Returns -1 when not found.
 */
    static int
enc_alias_search(char_u *name)
{
    int		i;

    for (i = 0; enc_alias_table[i].name != NULL; ++i)
	if (STRCMP(name, enc_alias_table[i].name) == 0)
	    return enc_alias_table[i].canon;
    return -1;
}
#endif

#if defined(FEAT_MBYTE) || defined(PROTO)

# ifdef HAVE_LANGINFO_H
#  include <langinfo.h>
# endif

# ifndef FEAT_GUI_W32
/*
 * Get the canonicalized encoding from the specified locale string "locale"
 * or from the environment variables LC_ALL, LC_CTYPE and LANG.
 * Returns an allocated string when successful, NULL when not.
 */
    char_u *
enc_locale_env(char *locale)
{
    char	*s = locale;
    char	*p;
    int		i;
    char	buf[50];

    if (s == NULL || *s == NUL)
	if ((s = getenv("LC_ALL")) == NULL || *s == NUL)
	    if ((s = getenv("LC_CTYPE")) == NULL || *s == NUL)
		s = getenv("LANG");

    if (s == NULL || *s == NUL)
	return NULL;

    /* The most generic locale format is:
     * language[_territory][.codeset][@modifier][+special][,[sponsor][_revision]]
     * If there is a '.' remove the part before it.
     * if there is something after the codeset, remove it.
     * Make the name lowercase and replace '_' with '-'.
     * Exception: "ja_JP.EUC" == "euc-jp", "zh_CN.EUC" = "euc-cn",
     * "ko_KR.EUC" == "euc-kr"
     */
    if ((p = (char *)vim_strchr((char_u *)s, '.')) != NULL)
    {
	if (p > s + 2 && STRNICMP(p + 1, "EUC", 3) == 0
			&& !isalnum((int)p[4]) && p[4] != '-' && p[-3] == '_')
	{
	    /* copy "XY.EUC" to "euc-XY" to buf[10] */
	    STRCPY(buf + 10, "euc-");
	    buf[14] = p[-2];
	    buf[15] = p[-1];
	    buf[16] = 0;
	    s = buf + 10;
	}
	else
	    s = p + 1;
    }
    for (i = 0; i < (int)sizeof(buf) - 1 && s[i] != NUL; ++i)
    {
	if (s[i] == '_' || s[i] == '-')
	    buf[i] = '-';
	else if (isalnum((int)s[i]))
	    buf[i] = TOLOWER_ASC(s[i]);
	else
	    break;
    }
    buf[i] = NUL;

    return enc_canonize((char_u *)buf);
}
# endif

/*
 * Get the canonicalized encoding of the current locale.
 * Returns an allocated string when successful, NULL when not.
 */
    char_u *
enc_locale(void)
{
# ifdef WIN3264
    char	buf[50];
    long	acp = GetACP();

    if (acp == 1200)
	STRCPY(buf, "ucs-2le");
    else if (acp == 1252)	    /* cp1252 is used as latin1 */
	STRCPY(buf, "latin1");
    else
	sprintf(buf, "cp%ld", acp);

    return enc_canonize((char_u *)buf);
# else
    char	*s;

#  ifdef HAVE_NL_LANGINFO_CODESET
    if ((s = nl_langinfo(CODESET)) == NULL || *s == NUL)
#  endif
#  if defined(HAVE_LOCALE_H) || defined(X_LOCALE)
	if ((s = setlocale(LC_CTYPE, NULL)) == NULL || *s == NUL)
#  endif
	    s = NULL;

    return enc_locale_env(s);
# endif
}

# if defined(WIN3264) || defined(PROTO) || defined(FEAT_CYGWIN_WIN32_CLIPBOARD)
/*
 * Convert an encoding name to an MS-Windows codepage.
 * Returns zero if no codepage can be figured out.
 */
    int
encname2codepage(char_u *name)
{
    int		cp;
    char_u	*p = name;
    int		idx;

    if (STRNCMP(p, "8bit-", 5) == 0)
	p += 5;
    else if (STRNCMP(p_enc, "2byte-", 6) == 0)
	p += 6;

    if (p[0] == 'c' && p[1] == 'p')
	cp = atoi((char *)p + 2);
    else if ((idx = enc_canon_search(p)) >= 0)
	cp = enc_canon_table[idx].codepage;
    else
	return 0;
    if (IsValidCodePage(cp))
	return cp;
    return 0;
}
# endif

# if defined(USE_ICONV) || defined(PROTO)

static char_u *iconv_string(vimconv_T *vcp, char_u *str, int slen, int *unconvlenp, int *resultlenp);

/*
 * Call iconv_open() with a check if iconv() works properly (there are broken
 * versions).
 * Returns (void *)-1 if failed.
 * (should return iconv_t, but that causes problems with prototypes).
 */
    void *
my_iconv_open(char_u *to, char_u *from)
{
    iconv_t	fd;
#define ICONV_TESTLEN 400
    char_u	tobuf[ICONV_TESTLEN];
    char	*p;
    size_t	tolen;
    static int	iconv_ok = -1;

    if (iconv_ok == FALSE)
	return (void *)-1;	/* detected a broken iconv() previously */

#ifdef DYNAMIC_ICONV
    /* Check if the iconv.dll can be found. */
    if (!iconv_enabled(TRUE))
	return (void *)-1;
#endif

    fd = iconv_open((char *)enc_skip(to), (char *)enc_skip(from));

    if (fd != (iconv_t)-1 && iconv_ok == -1)
    {
	/*
	 * Do a dummy iconv() call to check if it actually works.  There is a
	 * version of iconv() on Linux that is broken.  We can't ignore it,
	 * because it's wide-spread.  The symptoms are that after outputting
	 * the initial shift state the "to" pointer is NULL and conversion
	 * stops for no apparent reason after about 8160 characters.
	 */
	p = (char *)tobuf;
	tolen = ICONV_TESTLEN;
	(void)iconv(fd, NULL, NULL, &p, &tolen);
	if (p == NULL)
	{
	    iconv_ok = FALSE;
	    iconv_close(fd);
	    fd = (iconv_t)-1;
	}
	else
	    iconv_ok = TRUE;
    }

    return (void *)fd;
}

/*
 * Convert the string "str[slen]" with iconv().
 * If "unconvlenp" is not NULL handle the string ending in an incomplete
 * sequence and set "*unconvlenp" to the length of it.
 * Returns the converted string in allocated memory.  NULL for an error.
 * If resultlenp is not NULL, sets it to the result length in bytes.
 */
    static char_u *
iconv_string(
    vimconv_T	*vcp,
    char_u	*str,
    int		slen,
    int		*unconvlenp,
    int		*resultlenp)
{
    const char	*from;
    size_t	fromlen;
    char	*to;
    size_t	tolen;
    size_t	len = 0;
    size_t	done = 0;
    char_u	*result = NULL;
    char_u	*p;
    int		l;

    from = (char *)str;
    fromlen = slen;
    for (;;)
    {
	if (len == 0 || ICONV_ERRNO == ICONV_E2BIG)
	{
	    /* Allocate enough room for most conversions.  When re-allocating
	     * increase the buffer size. */
	    len = len + fromlen * 2 + 40;
	    p = alloc((unsigned)len);
	    if (p != NULL && done > 0)
		mch_memmove(p, result, done);
	    vim_free(result);
	    result = p;
	    if (result == NULL)	/* out of memory */
		break;
	}

	to = (char *)result + done;
	tolen = len - done - 2;
	/* Avoid a warning for systems with a wrong iconv() prototype by
	 * casting the second argument to void *. */
	if (iconv(vcp->vc_fd, (void *)&from, &fromlen, &to, &tolen)
								!= (size_t)-1)
	{
	    /* Finished, append a NUL. */
	    *to = NUL;
	    break;
	}

	/* Check both ICONV_EINVAL and EINVAL, because the dynamically loaded
	 * iconv library may use one of them. */
	if (!vcp->vc_fail && unconvlenp != NULL
		&& (ICONV_ERRNO == ICONV_EINVAL || ICONV_ERRNO == EINVAL))
	{
	    /* Handle an incomplete sequence at the end. */
	    *to = NUL;
	    *unconvlenp = (int)fromlen;
	    break;
	}

	/* Check both ICONV_EILSEQ and EILSEQ, because the dynamically loaded
	 * iconv library may use one of them. */
	else if (!vcp->vc_fail
		&& (ICONV_ERRNO == ICONV_EILSEQ || ICONV_ERRNO == EILSEQ
		    || ICONV_ERRNO == ICONV_EINVAL || ICONV_ERRNO == EINVAL))
	{
	    /* Can't convert: insert a '?' and skip a character.  This assumes
	     * conversion from 'encoding' to something else.  In other
	     * situations we don't know what to skip anyway. */
	    *to++ = '?';
	    if ((*mb_ptr2cells)((char_u *)from) > 1)
		*to++ = '?';
	    if (enc_utf8)
		l = utfc_ptr2len_len((char_u *)from, (int)fromlen);
	    else
	    {
		l = (*mb_ptr2len)((char_u *)from);
		if (l > (int)fromlen)
		    l = (int)fromlen;
	    }
	    from += l;
	    fromlen -= l;
	}
	else if (ICONV_ERRNO != ICONV_E2BIG)
	{
	    /* conversion failed */
	    VIM_CLEAR(result);
	    break;
	}
	/* Not enough room or skipping illegal sequence. */
	done = to - (char *)result;
    }

    if (resultlenp != NULL && result != NULL)
	*resultlenp = (int)(to - (char *)result);
    return result;
}

#  if defined(DYNAMIC_ICONV) || defined(PROTO)
/*
 * Dynamically load the "iconv.dll" on Win32.
 */

#   ifndef DYNAMIC_ICONV	    /* must be generating prototypes */
#    define HINSTANCE int
#   endif
static HINSTANCE hIconvDLL = 0;
static HINSTANCE hMsvcrtDLL = 0;

#   ifndef DYNAMIC_ICONV_DLL
#    define DYNAMIC_ICONV_DLL "iconv.dll"
#    define DYNAMIC_ICONV_DLL_ALT1 "libiconv.dll"
#    define DYNAMIC_ICONV_DLL_ALT2 "libiconv2.dll"
#    define DYNAMIC_ICONV_DLL_ALT3 "libiconv-2.dll"
#   endif
#   ifndef DYNAMIC_MSVCRT_DLL
#    define DYNAMIC_MSVCRT_DLL "msvcrt.dll"
#   endif

/*
 * Try opening the iconv.dll and return TRUE if iconv() can be used.
 */
    int
iconv_enabled(int verbose)
{
    if (hIconvDLL != 0 && hMsvcrtDLL != 0)
	return TRUE;

    /* The iconv DLL file goes under different names, try them all.
     * Do the "2" version first, it's newer. */
#ifdef DYNAMIC_ICONV_DLL_ALT2
    if (hIconvDLL == 0)
	hIconvDLL = vimLoadLib(DYNAMIC_ICONV_DLL_ALT2);
#endif
#ifdef DYNAMIC_ICONV_DLL_ALT3
    if (hIconvDLL == 0)
	hIconvDLL = vimLoadLib(DYNAMIC_ICONV_DLL_ALT3);
#endif
    if (hIconvDLL == 0)
	hIconvDLL = vimLoadLib(DYNAMIC_ICONV_DLL);
#ifdef DYNAMIC_ICONV_DLL_ALT1
    if (hIconvDLL == 0)
	hIconvDLL = vimLoadLib(DYNAMIC_ICONV_DLL_ALT1);
#endif

    if (hIconvDLL != 0)
	hMsvcrtDLL = vimLoadLib(DYNAMIC_MSVCRT_DLL);
    if (hIconvDLL == 0 || hMsvcrtDLL == 0)
    {
	/* Only give the message when 'verbose' is set, otherwise it might be
	 * done whenever a conversion is attempted. */
	if (verbose && p_verbose > 0)
	{
	    verbose_enter();
	    EMSG2(_(e_loadlib),
		    hIconvDLL == 0 ? DYNAMIC_ICONV_DLL : DYNAMIC_MSVCRT_DLL);
	    verbose_leave();
	}
	iconv_end();
	return FALSE;
    }

    iconv	= (void *)GetProcAddress(hIconvDLL, "libiconv");
    iconv_open	= (void *)GetProcAddress(hIconvDLL, "libiconv_open");
    iconv_close	= (void *)GetProcAddress(hIconvDLL, "libiconv_close");
    iconvctl	= (void *)GetProcAddress(hIconvDLL, "libiconvctl");
    iconv_errno	= get_dll_import_func(hIconvDLL, "_errno");
    if (iconv_errno == NULL)
	iconv_errno = (void *)GetProcAddress(hMsvcrtDLL, "_errno");
    if (iconv == NULL || iconv_open == NULL || iconv_close == NULL
	    || iconvctl == NULL || iconv_errno == NULL)
    {
	iconv_end();
	if (verbose && p_verbose > 0)
	{
	    verbose_enter();
	    EMSG2(_(e_loadfunc), "for libiconv");
	    verbose_leave();
	}
	return FALSE;
    }
    return TRUE;
}

    void
iconv_end(void)
{
    /* Don't use iconv() when inputting or outputting characters. */
    if (input_conv.vc_type == CONV_ICONV)
	convert_setup(&input_conv, NULL, NULL);
    if (output_conv.vc_type == CONV_ICONV)
	convert_setup(&output_conv, NULL, NULL);

    if (hIconvDLL != 0)
	FreeLibrary(hIconvDLL);
    if (hMsvcrtDLL != 0)
	FreeLibrary(hMsvcrtDLL);
    hIconvDLL = 0;
    hMsvcrtDLL = 0;
}
#  endif /* DYNAMIC_ICONV */
# endif /* USE_ICONV */

#endif /* FEAT_MBYTE */

#ifdef FEAT_GUI
# define USE_IMACTIVATEFUNC (!gui.in_use && *p_imaf != NUL)
# define USE_IMSTATUSFUNC (!gui.in_use && *p_imsf != NUL)
#else
# define USE_IMACTIVATEFUNC (*p_imaf != NUL)
# define USE_IMSTATUSFUNC (*p_imsf != NUL)
#endif

<<<<<<< HEAD
#if defined(FEAT_EVAL) && defined(FEAT_MBYTE)
# ifdef FEAT_GUI_MACVIM
    void
# else
=======
#if defined(FEAT_EVAL) && defined(FEAT_MBYTE) \
	&& (defined(FEAT_XIM) || defined(IME_WITHOUT_XIM))
>>>>>>> 6e35a114
    static void
# endif
call_imactivatefunc(int active)
{
    char_u *argv[1];

    if (active)
	argv[0] = (char_u *)"1";
    else
	argv[0] = (char_u *)"0";
    (void)call_func_retnr(p_imaf, 1, argv, FALSE);
}

# ifdef FEAT_GUI_MACVIM
    int
# else
    static int
# endif
call_imstatusfunc(void)
{
    int is_active;

    /* FIXME: Don't execute user function in unsafe situation. */
    if (exiting || is_autocmd_blocked())
	return FALSE;
    /* FIXME: :py print 'xxx' is shown duplicate result.
     * Use silent to avoid it. */
    ++msg_silent;
    is_active = call_func_retnr(p_imsf, 0, NULL, FALSE);
    --msg_silent;
    return (is_active > 0);
}
#endif

#if defined(FEAT_XIM) || defined(PROTO)

# ifdef FEAT_GUI_MACVIM
   typedef int	 GtkIMContext;
   typedef int * gpointer;
   typedef char  gchar;
#  define g_return_if_fail(x) if (!(x)) return;
# endif

# if defined(FEAT_GUI_GTK) || defined(FEAT_GUI_MACVIM) || defined(PROTO)
static int xim_has_preediting INIT(= FALSE);  /* IM current status */

/*
 * Set preedit_start_col to the current cursor position.
 */
    static void
init_preedit_start_col(void)
{
    if (State & CMDLINE)
	preedit_start_col = cmdline_getvcol_cursor();
    else if (curwin != NULL && curwin->w_buffer != NULL)
	getvcol(curwin, &curwin->w_cursor, &preedit_start_col, NULL, NULL);
    /* Prevent that preediting marks the buffer as changed. */
    xim_changed_while_preediting = curbuf->b_changed;
}

static int im_is_active	       = FALSE;	/* IM is enabled for current mode    */
static int preedit_is_active   = FALSE;
static int im_preedit_cursor   = 0;	/* cursor offset in characters       */
static int im_preedit_trailing = 0;	/* number of characters after cursor */

static unsigned long im_commit_handler_id  = 0;
# ifndef FEAT_GUI_MACVIM
static unsigned int  im_activatekey_keyval = GDK_VoidSymbol;
static unsigned int  im_activatekey_state  = 0;

static GtkWidget *preedit_window = NULL;
static GtkWidget *preedit_label = NULL;

static void im_preedit_window_set_position(void);

    void
im_set_active(int active)
{
    int was_active;

    was_active = !!im_get_status();
    im_is_active = (active && !p_imdisable);

    if (im_is_active != was_active)
	xim_reset();
}
# endif

    void
xim_set_focus(int focus)
{
# ifndef FEAT_GUI_MACVIM
    if (xic != NULL)
    {
	if (focus)
	    gtk_im_context_focus_in(xic);
	else
	    gtk_im_context_focus_out(xic);
    }
# endif
}

# ifndef FEAT_GUI_MACVIM
    void
im_set_position(int row, int col)
{
    if (xic != NULL)
    {
	GdkRectangle area;

	area.x = FILL_X(col);
	area.y = FILL_Y(row);
	area.width  = gui.char_width * (mb_lefthalve(row, col) ? 2 : 1);
	area.height = gui.char_height;

	gtk_im_context_set_cursor_location(xic, &area);

	if (p_imst == IM_OVER_THE_SPOT)
	    im_preedit_window_set_position();
    }
}
# endif

#  if 0 || defined(PROTO) /* apparently only used in gui_x11.c */
    void
xim_set_preedit(void)
{
    im_set_position(gui.row, gui.col);
}
#  endif

    static void
im_add_to_input(char_u *str, int len)
{
    /* Convert from 'termencoding' (always "utf-8") to 'encoding' */
    if (input_conv.vc_type != CONV_NONE)
    {
	str = string_convert(&input_conv, str, &len);
	g_return_if_fail(str != NULL);
    }

    add_to_input_buf_csi(str, len);

    if (input_conv.vc_type != CONV_NONE)
	vim_free(str);

# ifndef FEAT_GUI_MACVIM
    if (p_mh) /* blank out the pointer if necessary */
	gui_mch_mousehide(TRUE);
# endif
}

# ifndef FEAT_GUI_MACVIM
     static void
im_preedit_window_set_position(void)
{
    int x, y, w, h, sw, sh;

    if (preedit_window == NULL)
	return;

    gui_gtk_get_screen_size_of_win(preedit_window, &sw, &sh);
#if GTK_CHECK_VERSION(3,0,0)
    gdk_window_get_origin(gtk_widget_get_window(gui.drawarea), &x, &y);
#else
    gdk_window_get_origin(gui.drawarea->window, &x, &y);
#endif
    gtk_window_get_size(GTK_WINDOW(preedit_window), &w, &h);
    x = x + FILL_X(gui.col);
    y = y + FILL_Y(gui.row);
    if (x + w > sw)
	x = sw - w;
    if (y + h > sh)
	y = sh - h;
    gtk_window_move(GTK_WINDOW(preedit_window), x, y);
}

    static void
im_preedit_window_open()
{
    char *preedit_string;
#if !GTK_CHECK_VERSION(3,16,0)
    char buf[8];
#endif
    PangoAttrList *attr_list;
    PangoLayout *layout;
#if GTK_CHECK_VERSION(3,0,0)
# if !GTK_CHECK_VERSION(3,16,0)
    GdkRGBA color;
# endif
#else
    GdkColor color;
#endif
    gint w, h;

    if (preedit_window == NULL)
    {
	preedit_window = gtk_window_new(GTK_WINDOW_POPUP);
	gtk_window_set_transient_for(GTK_WINDOW(preedit_window),
						     GTK_WINDOW(gui.mainwin));
	preedit_label = gtk_label_new("");
	gtk_widget_set_name(preedit_label, "vim-gui-preedit-area");
	gtk_container_add(GTK_CONTAINER(preedit_window), preedit_label);
    }

#if GTK_CHECK_VERSION(3,16,0)
    {
	GtkStyleContext * const context
				  = gtk_widget_get_style_context(gui.drawarea);
	GtkCssProvider * const provider = gtk_css_provider_new();
	gchar		   *css = NULL;
	const char * const fontname
			   = pango_font_description_get_family(gui.norm_font);
	gint	fontsize
		= pango_font_description_get_size(gui.norm_font) / PANGO_SCALE;
	gchar	*fontsize_propval = NULL;

	if (!pango_font_description_get_size_is_absolute(gui.norm_font))
	{
	    /* fontsize was given in points.  Convert it into that in pixels
	     * to use with CSS. */
	    GdkScreen * const screen
		  = gdk_window_get_screen(gtk_widget_get_window(gui.mainwin));
	    const gdouble dpi = gdk_screen_get_resolution(screen);
	    fontsize = dpi * fontsize / 72;
	}
	if (fontsize > 0)
	    fontsize_propval = g_strdup_printf("%dpx", fontsize);
	else
	    fontsize_propval = g_strdup_printf("inherit");

	css = g_strdup_printf(
		"widget#vim-gui-preedit-area {\n"
		"  font-family: %s,monospace;\n"
		"  font-size: %s;\n"
		"  color: #%.2lx%.2lx%.2lx;\n"
		"  background-color: #%.2lx%.2lx%.2lx;\n"
		"}\n",
		fontname != NULL ? fontname : "inherit",
		fontsize_propval,
		(gui.norm_pixel >> 16) & 0xff,
		(gui.norm_pixel >> 8) & 0xff,
		gui.norm_pixel & 0xff,
		(gui.back_pixel >> 16) & 0xff,
		(gui.back_pixel >> 8) & 0xff,
		gui.back_pixel & 0xff);

	gtk_css_provider_load_from_data(provider, css, -1, NULL);
	gtk_style_context_add_provider(context,
				     GTK_STYLE_PROVIDER(provider), G_MAXUINT);

	g_free(css);
	g_free(fontsize_propval);
	g_object_unref(provider);
    }
#elif GTK_CHECK_VERSION(3,0,0)
    gtk_widget_override_font(preedit_label, gui.norm_font);

    vim_snprintf(buf, sizeof(buf), "#%06X", gui.norm_pixel);
    gdk_rgba_parse(&color, buf);
    gtk_widget_override_color(preedit_label, GTK_STATE_FLAG_NORMAL, &color);

    vim_snprintf(buf, sizeof(buf), "#%06X", gui.back_pixel);
    gdk_rgba_parse(&color, buf);
    gtk_widget_override_background_color(preedit_label, GTK_STATE_FLAG_NORMAL,
								      &color);
#else
    gtk_widget_modify_font(preedit_label, gui.norm_font);

    vim_snprintf(buf, sizeof(buf), "#%06X", gui.norm_pixel);
    gdk_color_parse(buf, &color);
    gtk_widget_modify_fg(preedit_label, GTK_STATE_NORMAL, &color);

    vim_snprintf(buf, sizeof(buf), "#%06X", gui.back_pixel);
    gdk_color_parse(buf, &color);
    gtk_widget_modify_bg(preedit_window, GTK_STATE_NORMAL, &color);
#endif

    gtk_im_context_get_preedit_string(xic, &preedit_string, &attr_list, NULL);

    if (preedit_string[0] != NUL)
    {
	gtk_label_set_text(GTK_LABEL(preedit_label), preedit_string);
	gtk_label_set_attributes(GTK_LABEL(preedit_label), attr_list);

	layout = gtk_label_get_layout(GTK_LABEL(preedit_label));
	pango_layout_get_pixel_size(layout, &w, &h);
	h = MAX(h, gui.char_height);
	gtk_window_resize(GTK_WINDOW(preedit_window), w, h);

	gtk_widget_show_all(preedit_window);

	im_preedit_window_set_position();
    }

    g_free(preedit_string);
    pango_attr_list_unref(attr_list);
}

    static void
im_preedit_window_close()
{
    if (preedit_window != NULL)
	gtk_widget_hide(preedit_window);
}

    static void
im_show_preedit()
{
    im_preedit_window_open();

    if (p_mh) /* blank out the pointer if necessary */
	gui_mch_mousehide(TRUE);
}
# endif

    static void
im_delete_preedit(void)
{
    char_u bskey[]  = {CSI, 'k', 'b'};
    char_u delkey[] = {CSI, 'k', 'D'};

# ifndef FEAT_GUI_MACVIM
    if (p_imst == IM_OVER_THE_SPOT)
    {
	im_preedit_window_close();
	return;
    }
# endif

    if (State & NORMAL
#ifdef FEAT_TERMINAL
	    && !term_use_loop()
#endif
       )
    {
	im_preedit_cursor = 0;
	return;
    }
    for (; im_preedit_cursor > 0; --im_preedit_cursor)
	add_to_input_buf(bskey, (int)sizeof(bskey));

    for (; im_preedit_trailing > 0; --im_preedit_trailing)
	add_to_input_buf(delkey, (int)sizeof(delkey));
}

/*
 * Move the cursor left by "num_move_back" characters.
 * Note that ins_left() checks im_is_preediting() to avoid breaking undo for
 * these K_LEFT keys.
 */
    static void
im_correct_cursor(int num_move_back)
{
    char_u backkey[] = {CSI, 'k', 'l'};

    if (State & NORMAL)
	return;
#  ifdef FEAT_RIGHTLEFT
    if ((State & CMDLINE) == 0 && curwin != NULL && curwin->w_p_rl)
	backkey[2] = 'r';
#  endif
    for (; num_move_back > 0; --num_move_back)
	add_to_input_buf(backkey, (int)sizeof(backkey));
}

# ifndef FEAT_GUI_MACVIM
static int xim_expected_char = NUL;
static int xim_ignored_char = FALSE;
# endif

/*
 * Update the mode and cursor while in an IM callback.
 */
    static void
im_show_info(void)
{
    int	    old_vgetc_busy;

    old_vgetc_busy = vgetc_busy;
    vgetc_busy = TRUE;
    showmode();
    vgetc_busy = old_vgetc_busy;
    if ((State & NORMAL) || (State & INSERT))
	setcursor();
    out_flush();
}

# ifndef FEAT_GUI_MACVIM
/*
 * Callback invoked when the user finished preediting.
 * Put the final string into the input buffer.
 */
    static void
im_commit_cb(GtkIMContext *context UNUSED,
	     const gchar *str,
	     gpointer data UNUSED)
{
    int		slen = (int)STRLEN(str);
    int		add_to_input = TRUE;
    int		clen;
    int		len = slen;
    int		commit_with_preedit = TRUE;
    char_u	*im_str;

#ifdef XIM_DEBUG
    xim_log("im_commit_cb(): %s\n", str);
#endif

    if (p_imst == IM_ON_THE_SPOT)
    {
	/* The imhangul module doesn't reset the preedit string before
	 * committing.  Call im_delete_preedit() to work around that. */
	im_delete_preedit();

	/* Indicate that preediting has finished. */
	if (preedit_start_col == MAXCOL)
	{
	    init_preedit_start_col();
	    commit_with_preedit = FALSE;
	}

	/* The thing which setting "preedit_start_col" to MAXCOL means that
	 * "preedit_start_col" will be set forcedly when calling
	 * preedit_changed_cb() next time.
	 * "preedit_start_col" should not reset with MAXCOL on this part. Vim
	 * is simulating the preediting by using add_to_input_str(). when
	 * preedit begin immediately before committed, the typebuf is not
	 * flushed to screen, then it can't get correct "preedit_start_col".
	 * Thus, it should calculate the cells by adding cells of the committed
	 * string. */
	if (input_conv.vc_type != CONV_NONE)
	{
	    im_str = string_convert(&input_conv, (char_u *)str, &len);
	    g_return_if_fail(im_str != NULL);
	}
	else
	    im_str = (char_u *)str;

	clen = mb_string2cells(im_str, len);

	if (input_conv.vc_type != CONV_NONE)
	    vim_free(im_str);
	preedit_start_col += clen;
    }

    /* Is this a single character that matches a keypad key that's just
     * been pressed?  If so, we don't want it to be entered as such - let
     * us carry on processing the raw keycode so that it may be used in
     * mappings as <kSomething>. */
    if (xim_expected_char != NUL)
    {
	/* We're currently processing a keypad or other special key */
	if (slen == 1 && str[0] == xim_expected_char)
	{
	    /* It's a match - don't do it here */
	    xim_ignored_char = TRUE;
	    add_to_input = FALSE;
	}
	else
	{
	    /* Not a match */
	    xim_ignored_char = FALSE;
	}
    }

    if (add_to_input)
	im_add_to_input((char_u *)str, slen);

    if (p_imst == IM_ON_THE_SPOT)
    {
	/* Inserting chars while "im_is_active" is set does not cause a
	 * change of buffer.  When the chars are committed the buffer must be
	 * marked as changed. */
	if (!commit_with_preedit)
	    preedit_start_col = MAXCOL;

	/* This flag is used in changed() at next call. */
	xim_changed_while_preediting = TRUE;
    }

    if (gtk_main_level() > 0)
	gtk_main_quit();
}
# endif

/*
 * Callback invoked after start to the preedit.
 */
# ifndef FEAT_GUI_MACVIM
    static void
im_preedit_start_cb(GtkIMContext *context UNUSED, gpointer data UNUSED)
# else
    void
im_preedit_start_macvim()
# endif
{
#ifdef XIM_DEBUG
    xim_log("im_preedit_start_cb()\n");
#endif

    im_is_active = TRUE;
    preedit_is_active = TRUE;
    gui_update_cursor(TRUE, FALSE);
    im_show_info();
}

/*
 * Callback invoked after end to the preedit.
 */
# ifndef FEAT_GUI_MACVIM
    static void
im_preedit_end_cb(GtkIMContext *context UNUSED, gpointer data UNUSED)
# else
    void
im_preedit_end_macvim()
# endif
{
#ifdef XIM_DEBUG
    xim_log("im_preedit_end_cb()\n");
#endif
    im_delete_preedit();

    /* Indicate that preediting has finished */
    if (p_imst == IM_ON_THE_SPOT)
	preedit_start_col = MAXCOL;
    xim_has_preediting = FALSE;

#if 0
    /* Removal of this line suggested by Takuhiro Nishioka.  Fixes that IM was
     * switched off unintentionally.  We now use preedit_is_active (added by
     * SungHyun Nam). */
    im_is_active = FALSE;
#endif
    preedit_is_active = FALSE;
    gui_update_cursor(TRUE, FALSE);
    im_show_info();
}

#ifdef FEAT_GUI_MACVIM
    void
im_preedit_abandon_macvim()
{
    /* Abandon preedit text, don't send any backspace sequences. */
    im_preedit_cursor = 0;
    im_preedit_trailing = 0;

    im_preedit_end_macvim();
}
#endif

/*
 * Callback invoked after changes to the preedit string.  If the preedit
 * string was empty before, remember the preedit start column so we know
 * where to apply feedback attributes.  Delete the previous preedit string
 * if there was one, save the new preedit cursor offset, and put the new
 * string into the input buffer.
 *
 * TODO: The pragmatic "put into input buffer" approach used here has
 *       several fundamental problems:
 *
 * - The characters in the preedit string are subject to remapping.
 *   That's broken, only the finally committed string should be remapped.
 *
 * - There is a race condition involved:  The retrieved value for the
 *   current cursor position will be wrong if any unprocessed characters
 *   are still queued in the input buffer.
 *
 * - Due to the lack of synchronization between the file buffer in memory
 *   and any typed characters, it's practically impossible to implement the
 *   "retrieve_surrounding" and "delete_surrounding" signals reliably.  IM
 *   modules for languages such as Thai are likely to rely on this feature
 *   for proper operation.
 *
 * Conclusions:  I think support for preediting needs to be moved to the
 * core parts of Vim.  Ideally, until it has been committed, the preediting
 * string should only be displayed and not affect the buffer content at all.
 * The question how to deal with the synchronization issue still remains.
 * Circumventing the input buffer is probably not desirable.  Anyway, I think
 * implementing "retrieve_surrounding" is the only hard problem.
 *
 * One way to solve all of this in a clean manner would be to queue all key
 * press/release events "as is" in the input buffer, and apply the IM filtering
 * at the receiving end of the queue.  This, however, would have a rather large
 * impact on the code base.  If there is an easy way to force processing of all
 * remaining input from within the "retrieve_surrounding" signal handler, this
 * might not be necessary.  Gotta ask on vim-dev for opinions.
 */
# ifndef FEAT_GUI_MACVIM
    static void
im_preedit_changed_cb(GtkIMContext *context, gpointer data UNUSED)
# else
    void
im_preedit_changed_macvim(char *preedit_string, int cursor_index)
# endif
{
# ifndef FEAT_GUI_MACVIM
    char    *preedit_string = NULL;
    int	    cursor_index    = 0;
# endif
    int	    num_move_back   = 0;
    char_u  *str;
    char_u  *p;
    int	    i;

# ifndef FEAT_GUI_MACVIM
    if (p_imst == IM_ON_THE_SPOT)
	gtk_im_context_get_preedit_string(context,
					  &preedit_string, NULL,
					  &cursor_index);
    else
	gtk_im_context_get_preedit_string(context,
					  &preedit_string, NULL,
					  NULL);
# endif

#ifdef XIM_DEBUG
    xim_log("im_preedit_changed_cb(): %s\n", preedit_string);
#endif

    g_return_if_fail(preedit_string != NULL); /* just in case */

# ifndef FEAT_GUI_MACVIM
    if (p_imst == IM_OVER_THE_SPOT)
    {
	if (preedit_string[0] == NUL)
	{
	    xim_has_preediting = FALSE;
	    im_delete_preedit();
	}
	else
	{
	    xim_has_preediting = TRUE;
	    im_show_preedit();
	}
    }
    else
# endif
    {
	/* If preedit_start_col is MAXCOL set it to the current cursor position. */
	if (preedit_start_col == MAXCOL && preedit_string[0] != '\0')
	{
	    xim_has_preediting = TRUE;

	    /* Urgh, this breaks if the input buffer isn't empty now */
	    init_preedit_start_col();
	}
	else if (cursor_index == 0 && preedit_string[0] == '\0')
	{
	    xim_has_preediting = FALSE;

	    /* If at the start position (after typing backspace)
	     * preedit_start_col must be reset. */
	    preedit_start_col = MAXCOL;
	}

	im_delete_preedit();

	/*
	 * Compute the end of the preediting area: "preedit_end_col".
	 * According to the documentation of gtk_im_context_get_preedit_string(),
	 * the cursor_pos output argument returns the offset in bytes.  This is
	 * unfortunately not true -- real life shows the offset is in characters,
	 * and the GTK+ source code agrees with me.  Will file a bug later.
	 */
	if (preedit_start_col != MAXCOL)
	    preedit_end_col = preedit_start_col;
	str = (char_u *)preedit_string;
	for (p = str, i = 0; *p != NUL; p += utf_byte2len(*p), ++i)
	{
	    int is_composing;

	    is_composing = ((*p & 0x80) != 0 && utf_iscomposing(utf_ptr2char(p)));
	    /*
	     * These offsets are used as counters when generating <BS> and <Del>
	     * to delete the preedit string.  So don't count composing characters
	     * unless 'delcombine' is enabled.
	     */
	    if (!is_composing || p_deco)
	    {
		if (i < cursor_index)
		    ++im_preedit_cursor;
		else
		    ++im_preedit_trailing;
	    }
	    if (!is_composing && i >= cursor_index)
	    {
		/* This is essentially the same as im_preedit_trailing, except
		 * composing characters are not counted even if p_deco is set. */
		++num_move_back;
	    }
	    if (preedit_start_col != MAXCOL)
		preedit_end_col += utf_ptr2cells(p);
	}

	if (p > str)
	{
	    im_add_to_input(str, (int)(p - str));
	    im_correct_cursor(num_move_back);
	}
    }

# ifndef FEAT_GUI_MACVIM
    g_free(preedit_string);

    if (gtk_main_level() > 0)
	gtk_main_quit();
# endif
}

# ifndef FEAT_GUI_MACVIM
/*
 * Translate the Pango attributes at iter to Vim highlighting attributes.
 * Ignore attributes not supported by Vim highlighting.  This shouldn't have
 * too much impact -- right now we handle even more attributes than necessary
 * for the IM modules I tested with.
 */
    static int
translate_pango_attributes(PangoAttrIterator *iter)
{
    PangoAttribute  *attr;
    int		    char_attr = HL_NORMAL;

    attr = pango_attr_iterator_get(iter, PANGO_ATTR_UNDERLINE);
    if (attr != NULL && ((PangoAttrInt *)attr)->value
						 != (int)PANGO_UNDERLINE_NONE)
	char_attr |= HL_UNDERLINE;

    attr = pango_attr_iterator_get(iter, PANGO_ATTR_WEIGHT);
    if (attr != NULL && ((PangoAttrInt *)attr)->value >= (int)PANGO_WEIGHT_BOLD)
	char_attr |= HL_BOLD;

    attr = pango_attr_iterator_get(iter, PANGO_ATTR_STYLE);
    if (attr != NULL && ((PangoAttrInt *)attr)->value
						   != (int)PANGO_STYLE_NORMAL)
	char_attr |= HL_ITALIC;

    attr = pango_attr_iterator_get(iter, PANGO_ATTR_BACKGROUND);
    if (attr != NULL)
    {
	const PangoColor *color = &((PangoAttrColor *)attr)->color;

	/* Assume inverse if black background is requested */
	if ((color->red | color->green | color->blue) == 0)
	    char_attr |= HL_INVERSE;
    }

    return char_attr;
}
# endif

/*
 * Retrieve the highlighting attributes at column col in the preedit string.
 * Return -1 if not in preediting mode or if col is out of range.
 */
    int
im_get_feedback_attr(int col)
{
# ifndef FEAT_GUI_MACVIM
    char	    *preedit_string = NULL;
    PangoAttrList   *attr_list	    = NULL;
    int		    char_attr	    = -1;

    if (xic == NULL)
	return char_attr;

    gtk_im_context_get_preedit_string(xic, &preedit_string, &attr_list, NULL);

    if (preedit_string != NULL && attr_list != NULL)
    {
	int idx;

	/* Get the byte index as used by PangoAttrIterator */
	for (idx = 0; col > 0 && preedit_string[idx] != '\0'; --col)
	    idx += utfc_ptr2len((char_u *)preedit_string + idx);

	if (preedit_string[idx] != '\0')
	{
	    PangoAttrIterator	*iter;
	    int			start, end;

	    char_attr = HL_NORMAL;
	    iter = pango_attr_list_get_iterator(attr_list);

	    /* Extract all relevant attributes from the list. */
	    do
	    {
		pango_attr_iterator_range(iter, &start, &end);

		if (idx >= start && idx < end)
		    char_attr |= translate_pango_attributes(iter);
	    }
	    while (pango_attr_iterator_next(iter));

	    pango_attr_iterator_destroy(iter);
	}
    }

    if (attr_list != NULL)
	pango_attr_list_unref(attr_list);
    g_free(preedit_string);

    return char_attr;
# else
    return HL_UNDERLINE;
# endif
}

    void
xim_init(void)
{
#ifdef XIM_DEBUG
    xim_log("xim_init()\n");
#endif

# ifndef FEAT_GUI_MACVIM
    g_return_if_fail(gui.drawarea != NULL);
#if GTK_CHECK_VERSION(3,0,0)
    g_return_if_fail(gtk_widget_get_window(gui.drawarea) != NULL);
#else
    g_return_if_fail(gui.drawarea->window != NULL);
#endif

    xic = gtk_im_multicontext_new();
    g_object_ref(xic);

    im_commit_handler_id = g_signal_connect(G_OBJECT(xic), "commit",
					    G_CALLBACK(&im_commit_cb), NULL);
    g_signal_connect(G_OBJECT(xic), "preedit_changed",
		     G_CALLBACK(&im_preedit_changed_cb), NULL);
    g_signal_connect(G_OBJECT(xic), "preedit_start",
		     G_CALLBACK(&im_preedit_start_cb), NULL);
    g_signal_connect(G_OBJECT(xic), "preedit_end",
		     G_CALLBACK(&im_preedit_end_cb), NULL);

#if GTK_CHECK_VERSION(3,0,0)
    gtk_im_context_set_client_window(xic, gtk_widget_get_window(gui.drawarea));
#else
    gtk_im_context_set_client_window(xic, gui.drawarea->window);
#endif
# endif
}

    void
im_shutdown(void)
{
#ifdef XIM_DEBUG
    xim_log("im_shutdown()\n");
#endif

# ifndef FEAT_GUI_MACVIM
    if (xic != NULL)
    {
	gtk_im_context_focus_out(xic);
	g_object_unref(xic);
	xic = NULL;
    }
# endif
    im_is_active = FALSE;
    im_commit_handler_id = 0;
    if (p_imst == IM_ON_THE_SPOT)
	preedit_start_col = MAXCOL;
    xim_has_preediting = FALSE;
}

# ifndef FEAT_GUI_MACVIM
/*
 * Convert the string argument to keyval and state for GdkEventKey.
 * If str is valid return TRUE, otherwise FALSE.
 *
 * See 'imactivatekey' for documentation of the format.
 */
    static int
im_string_to_keyval(const char *str, unsigned int *keyval, unsigned int *state)
{
    const char	    *mods_end;
    unsigned	    tmp_keyval;
    unsigned	    tmp_state = 0;

    mods_end = strrchr(str, '-');
    mods_end = (mods_end != NULL) ? mods_end + 1 : str;

    /* Parse modifier keys */
    while (str < mods_end)
	switch (*str++)
	{
	    case '-':							break;
	    case 'S': case 's': tmp_state |= (unsigned)GDK_SHIFT_MASK;	break;
	    case 'L': case 'l': tmp_state |= (unsigned)GDK_LOCK_MASK;	break;
	    case 'C': case 'c': tmp_state |= (unsigned)GDK_CONTROL_MASK;break;
	    case '1':		tmp_state |= (unsigned)GDK_MOD1_MASK;	break;
	    case '2':		tmp_state |= (unsigned)GDK_MOD2_MASK;	break;
	    case '3':		tmp_state |= (unsigned)GDK_MOD3_MASK;	break;
	    case '4':		tmp_state |= (unsigned)GDK_MOD4_MASK;	break;
	    case '5':		tmp_state |= (unsigned)GDK_MOD5_MASK;	break;
	    default:
		return FALSE;
	}

    tmp_keyval = gdk_keyval_from_name(str);

    if (tmp_keyval == 0 || tmp_keyval == GDK_VoidSymbol)
	return FALSE;

    if (keyval != NULL)
	*keyval = tmp_keyval;
    if (state != NULL)
	*state = tmp_state;

    return TRUE;
}

/*
 * Return TRUE if p_imak is valid, otherwise FALSE.  As a special case, an
 * empty string is also regarded as valid.
 *
 * Note: The numerical key value of p_imak is cached if it was valid; thus
 * boldly assuming im_xim_isvalid_imactivate() will always be called whenever
 * 'imak' changes.  This is currently the case but not obvious -- should
 * probably rename the function for clarity.
 */
    int
im_xim_isvalid_imactivate(void)
{
    if (p_imak[0] == NUL)
    {
	im_activatekey_keyval = GDK_VoidSymbol;
	im_activatekey_state  = 0;
	return TRUE;
    }

    return im_string_to_keyval((const char *)p_imak,
			       &im_activatekey_keyval,
			       &im_activatekey_state);
}

    static void
im_synthesize_keypress(unsigned int keyval, unsigned int state)
{
    GdkEventKey *event;

    event = (GdkEventKey *)gdk_event_new(GDK_KEY_PRESS);
#  if GTK_CHECK_VERSION(3,0,0)
    g_object_ref(gtk_widget_get_window(gui.drawarea));
					/* unreffed by gdk_event_free() */
#  else
    g_object_ref(gui.drawarea->window); /* unreffed by gdk_event_free() */
#  endif
#  if GTK_CHECK_VERSION(3,0,0)
    event->window = gtk_widget_get_window(gui.drawarea);
#  else
    event->window = gui.drawarea->window;
#  endif
    event->send_event = TRUE;
    event->time = GDK_CURRENT_TIME;
    event->state  = state;
    event->keyval = keyval;
    event->hardware_keycode = /* needed for XIM */
	XKeysymToKeycode(GDK_WINDOW_XDISPLAY(event->window), (KeySym)keyval);
    event->length = 0;
    event->string = NULL;

    gtk_im_context_filter_keypress(xic, event);

    /* For consistency, also send the corresponding release event. */
    event->type = GDK_KEY_RELEASE;
    event->send_event = FALSE;
    gtk_im_context_filter_keypress(xic, event);

    gdk_event_free((GdkEvent *)event);
}
# endif // FEAT_GUI_MACVIM

    void
xim_reset(void)
{
<<<<<<< HEAD
# ifndef FEAT_GUI_MACVIM
#ifdef FEAT_EVAL
=======
# ifdef FEAT_EVAL
>>>>>>> 6e35a114
    if (USE_IMACTIVATEFUNC)
	call_imactivatefunc(im_is_active);
    else
# endif
    if (xic != NULL)
    {
	gtk_im_context_reset(xic);

	if (p_imdisable)
	    im_shutdown();
	else
	{
	    xim_set_focus(gui.in_focus);

	    if (im_activatekey_keyval != GDK_VoidSymbol)
	    {
		if (im_is_active)
		{
		    g_signal_handler_block(xic, im_commit_handler_id);
		    im_synthesize_keypress(im_activatekey_keyval,
						    im_activatekey_state);
		    g_signal_handler_unblock(xic, im_commit_handler_id);
		}
	    }
	    else
	    {
		im_shutdown();
		xim_init();
		xim_set_focus(gui.in_focus);
	    }
	}
    }
# endif

    if (p_imst == IM_ON_THE_SPOT)
	preedit_start_col = MAXCOL;
    xim_has_preediting = FALSE;
}

# ifndef FEAT_GUI_MACVIM
    int
xim_queue_key_press_event(GdkEventKey *event, int down)
{
    if (down)
    {
	/*
	 * Workaround GTK2 XIM 'feature' that always converts keypad keys to
	 * chars., even when not part of an IM sequence (ref. feature of
	 * gdk/gdkkeyuni.c).
	 * Flag any keypad keys that might represent a single char.
	 * If this (on its own - i.e., not part of an IM sequence) is
	 * committed while we're processing one of these keys, we can ignore
	 * that commit and go ahead & process it ourselves.  That way we can
	 * still distinguish keypad keys for use in mappings.
	 * Also add GDK_space to make <S-Space> work.
	 */
	switch (event->keyval)
	{
	    case GDK_KP_Add:      xim_expected_char = '+';  break;
	    case GDK_KP_Subtract: xim_expected_char = '-';  break;
	    case GDK_KP_Divide:   xim_expected_char = '/';  break;
	    case GDK_KP_Multiply: xim_expected_char = '*';  break;
	    case GDK_KP_Decimal:  xim_expected_char = '.';  break;
	    case GDK_KP_Equal:    xim_expected_char = '=';  break;
	    case GDK_KP_0:	  xim_expected_char = '0';  break;
	    case GDK_KP_1:	  xim_expected_char = '1';  break;
	    case GDK_KP_2:	  xim_expected_char = '2';  break;
	    case GDK_KP_3:	  xim_expected_char = '3';  break;
	    case GDK_KP_4:	  xim_expected_char = '4';  break;
	    case GDK_KP_5:	  xim_expected_char = '5';  break;
	    case GDK_KP_6:	  xim_expected_char = '6';  break;
	    case GDK_KP_7:	  xim_expected_char = '7';  break;
	    case GDK_KP_8:	  xim_expected_char = '8';  break;
	    case GDK_KP_9:	  xim_expected_char = '9';  break;
	    case GDK_space:	  xim_expected_char = ' ';  break;
	    default:		  xim_expected_char = NUL;
	}
	xim_ignored_char = FALSE;
    }

    /*
     * When typing fFtT, XIM may be activated. Thus it must pass
     * gtk_im_context_filter_keypress() in Normal mode.
     * And while doing :sh too.
     */
    if (xic != NULL && !p_imdisable
		    && (State & (INSERT | CMDLINE | NORMAL | EXTERNCMD)) != 0)
    {
	/*
	 * Filter 'imactivatekey' and map it to CTRL-^.  This way, Vim is
	 * always aware of the current status of IM, and can even emulate
	 * the activation key for modules that don't support one.
	 */
	if (event->keyval == im_activatekey_keyval
	     && (event->state & im_activatekey_state) == im_activatekey_state)
	{
	    unsigned int state_mask;

	    /* Require the state of the 3 most used modifiers to match exactly.
	     * Otherwise e.g. <S-C-space> would be unusable for other purposes
	     * if the IM activate key is <S-space>. */
	    state_mask  = im_activatekey_state;
	    state_mask |= ((int)GDK_SHIFT_MASK | (int)GDK_CONTROL_MASK
							| (int)GDK_MOD1_MASK);

	    if ((event->state & state_mask) != im_activatekey_state)
		return FALSE;

	    /* Don't send it a second time on GDK_KEY_RELEASE. */
	    if (event->type != GDK_KEY_PRESS)
		return TRUE;

	    if (map_to_exists_mode((char_u *)"", LANGMAP, FALSE))
	    {
		im_set_active(FALSE);

		/* ":lmap" mappings exists, toggle use of mappings. */
		State ^= LANGMAP;
		if (State & LANGMAP)
		{
		    curbuf->b_p_iminsert = B_IMODE_NONE;
		    State &= ~LANGMAP;
		}
		else
		{
		    curbuf->b_p_iminsert = B_IMODE_LMAP;
		    State |= LANGMAP;
		}
		return TRUE;
	    }

	    return gtk_im_context_filter_keypress(xic, event);
	}

	/* Don't filter events through the IM context if IM isn't active
	 * right now.  Unlike with GTK+ 1.2 we cannot rely on the IM module
	 * not doing anything before the activation key was sent. */
	if (im_activatekey_keyval == GDK_VoidSymbol || im_is_active)
	{
	    int imresult = gtk_im_context_filter_keypress(xic, event);

	    if (p_imst == IM_ON_THE_SPOT)
	    {
		/* Some XIM send following sequence:
		 * 1. preedited string.
		 * 2. committed string.
		 * 3. line changed key.
		 * 4. preedited string.
		 * 5. remove preedited string.
		 * if 3, Vim can't move back the above line for 5.
		 * thus, this part should not parse the key. */
		if (!imresult && preedit_start_col != MAXCOL
					    && event->keyval == GDK_Return)
		{
		    im_synthesize_keypress(GDK_Return, 0U);
		    return FALSE;
		}
	    }

	    /* If XIM tried to commit a keypad key as a single char.,
	     * ignore it so we can use the keypad key 'raw', for mappings. */
	    if (xim_expected_char != NUL && xim_ignored_char)
		/* We had a keypad key, and XIM tried to thieve it */
		return FALSE;

	    /* This is supposed to fix a problem with iBus, that space
	     * characters don't work in input mode. */
	    xim_expected_char = NUL;

	    /* Normal processing */
	    return imresult;
	}
    }

    return FALSE;
}
# endif

# ifndef FEAT_GUI_MACVIM
    int
im_get_status(void)
{
#  ifdef FEAT_EVAL
    if (USE_IMSTATUSFUNC)
	return call_imstatusfunc();
#  endif
    return im_is_active;
}
# endif

    int
preedit_get_status(void)
{
    return preedit_is_active;
}

    int
im_is_preediting(void)
{
    return xim_has_preediting;
}

# else /* !FEAT_GUI_GTK */

static int	xim_is_active = FALSE;  /* XIM should be active in the current
					   mode */
static int	xim_has_focus = FALSE;	/* XIM is really being used for Vim */
#  ifdef FEAT_GUI_X11
static XIMStyle	input_style;
static int	status_area_enabled = TRUE;
#  endif

/*
 * Switch using XIM on/off.  This is used by the code that changes "State".
 * When 'imactivatefunc' is defined use that function instead.
 */
    void
im_set_active(int active_arg)
{
    int active = active_arg;

    /* If 'imdisable' is set, XIM is never active. */
    if (p_imdisable)
	active = FALSE;
    else if (input_style & XIMPreeditPosition)
	/* There is a problem in switching XIM off when preediting is used,
	 * and it is not clear how this can be solved.  For now, keep XIM on
	 * all the time, like it was done in Vim 5.8. */
	active = TRUE;

#  if defined(FEAT_EVAL)
    if (USE_IMACTIVATEFUNC)
    {
	if (active != im_get_status())
	{
	    call_imactivatefunc(active);
	    xim_has_focus = active;
	}
	return;
    }
#  endif

    if (xic == NULL)
	return;

    /* Remember the active state, it is needed when Vim gets keyboard focus. */
    xim_is_active = active;
    xim_set_preedit();
}

/*
 * Adjust using XIM for gaining or losing keyboard focus.  Also called when
 * "xim_is_active" changes.
 */
    void
xim_set_focus(int focus)
{
    if (xic == NULL)
	return;

    /*
     * XIM only gets focus when the Vim window has keyboard focus and XIM has
     * been set active for the current mode.
     */
    if (focus && xim_is_active)
    {
	if (!xim_has_focus)
	{
	    xim_has_focus = TRUE;
	    XSetICFocus(xic);
	}
    }
    else
    {
	if (xim_has_focus)
	{
	    xim_has_focus = FALSE;
	    XUnsetICFocus(xic);
	}
    }
}

    void
im_set_position(int row UNUSED, int col UNUSED)
{
    xim_set_preedit();
}

/*
 * Set the XIM to the current cursor position.
 */
    void
xim_set_preedit(void)
{
    XVaNestedList attr_list;
    XRectangle spot_area;
    XPoint over_spot;
    int line_space;

    if (xic == NULL)
	return;

    xim_set_focus(TRUE);

    if (!xim_has_focus)
    {
	/* hide XIM cursor */
	over_spot.x = 0;
	over_spot.y = -100; /* arbitrary invisible position */
	attr_list = (XVaNestedList) XVaCreateNestedList(0,
							XNSpotLocation,
							&over_spot,
							NULL);
	XSetICValues(xic, XNPreeditAttributes, attr_list, NULL);
	XFree(attr_list);
	return;
    }

    if (input_style & XIMPreeditPosition)
    {
	if (xim_fg_color == INVALCOLOR)
	{
	    xim_fg_color = gui.def_norm_pixel;
	    xim_bg_color = gui.def_back_pixel;
	}
	over_spot.x = TEXT_X(gui.col);
	over_spot.y = TEXT_Y(gui.row);
	spot_area.x = 0;
	spot_area.y = 0;
	spot_area.height = gui.char_height * Rows;
	spot_area.width  = gui.char_width * Columns;
	line_space = gui.char_height;
	attr_list = (XVaNestedList) XVaCreateNestedList(0,
					XNSpotLocation, &over_spot,
					XNForeground, (Pixel) xim_fg_color,
					XNBackground, (Pixel) xim_bg_color,
					XNArea, &spot_area,
					XNLineSpace, line_space,
					NULL);
	if (XSetICValues(xic, XNPreeditAttributes, attr_list, NULL))
	    EMSG(_("E284: Cannot set IC values"));
	XFree(attr_list);
    }
}

#  if defined(FEAT_GUI_X11)
static char e_xim[] = N_("E285: Failed to create input context");
#  endif

#  if defined(FEAT_GUI_X11) || defined(PROTO)
#   if defined(XtSpecificationRelease) && XtSpecificationRelease >= 6 && !defined(SUN_SYSTEM)
#    define USE_X11R6_XIM
#   endif

static int xim_real_init(Window x11_window, Display *x11_display);


#  ifdef USE_X11R6_XIM
static void xim_destroy_cb(XIM im, XPointer client_data, XPointer call_data);

    static void
xim_instantiate_cb(
    Display	*display,
    XPointer	client_data UNUSED,
    XPointer	call_data UNUSED)
{
    Window	x11_window;
    Display	*x11_display;

#   ifdef XIM_DEBUG
    xim_log("xim_instantiate_cb()\n");
#   endif

    gui_get_x11_windis(&x11_window, &x11_display);
    if (display != x11_display)
	return;

    xim_real_init(x11_window, x11_display);
    gui_set_shellsize(FALSE, FALSE, RESIZE_BOTH);
    if (xic != NULL)
	XUnregisterIMInstantiateCallback(x11_display, NULL, NULL, NULL,
					 xim_instantiate_cb, NULL);
}

    static void
xim_destroy_cb(
    XIM		im UNUSED,
    XPointer	client_data UNUSED,
    XPointer	call_data UNUSED)
{
    Window	x11_window;
    Display	*x11_display;

#   ifdef XIM_DEBUG
    xim_log("xim_destroy_cb()\n");
   #endif
    gui_get_x11_windis(&x11_window, &x11_display);

    xic = NULL;
    status_area_enabled = FALSE;

    gui_set_shellsize(FALSE, FALSE, RESIZE_BOTH);

    XRegisterIMInstantiateCallback(x11_display, NULL, NULL, NULL,
				   xim_instantiate_cb, NULL);
}
#  endif

    void
xim_init(void)
{
    Window	x11_window;
    Display	*x11_display;

#  ifdef XIM_DEBUG
    xim_log("xim_init()\n");
#  endif

    gui_get_x11_windis(&x11_window, &x11_display);

    xic = NULL;

    if (xim_real_init(x11_window, x11_display))
	return;

    gui_set_shellsize(FALSE, FALSE, RESIZE_BOTH);

#  ifdef USE_X11R6_XIM
    XRegisterIMInstantiateCallback(x11_display, NULL, NULL, NULL,
				   xim_instantiate_cb, NULL);
#  endif
}

    static int
xim_real_init(Window x11_window, Display *x11_display)
{
    int		i;
    char	*p,
		*s,
		*ns,
		*end,
		tmp[1024];
#  define IMLEN_MAX 40
    char	buf[IMLEN_MAX + 7];
    XIM		xim = NULL;
    XIMStyles	*xim_styles;
    XIMStyle	this_input_style = 0;
    Boolean	found;
    XPoint	over_spot;
    XVaNestedList preedit_list, status_list;

    input_style = 0;
    status_area_enabled = FALSE;

    if (xic != NULL)
	return FALSE;

    if (gui.rsrc_input_method != NULL && *gui.rsrc_input_method != NUL)
    {
	strcpy(tmp, gui.rsrc_input_method);
	for (ns = s = tmp; ns != NULL && *s != NUL;)
	{
	    s = (char *)skipwhite((char_u *)s);
	    if (*s == NUL)
		break;
	    if ((ns = end = strchr(s, ',')) == NULL)
		end = s + strlen(s);
	    while (isspace(((char_u *)end)[-1]))
		end--;
	    *end = NUL;

	    if (strlen(s) <= IMLEN_MAX)
	    {
		strcpy(buf, "@im=");
		strcat(buf, s);
		if ((p = XSetLocaleModifiers(buf)) != NULL && *p != NUL
			&& (xim = XOpenIM(x11_display, NULL, NULL, NULL))
								      != NULL)
		    break;
	    }

	    s = ns + 1;
	}
    }

    if (xim == NULL && (p = XSetLocaleModifiers("")) != NULL && *p != NUL)
	xim = XOpenIM(x11_display, NULL, NULL, NULL);

    /* This is supposed to be useful to obtain characters through
     * XmbLookupString() without really using a XIM. */
    if (xim == NULL && (p = XSetLocaleModifiers("@im=none")) != NULL
								 && *p != NUL)
	xim = XOpenIM(x11_display, NULL, NULL, NULL);

    if (xim == NULL)
    {
	/* Only give this message when verbose is set, because too many people
	 * got this message when they didn't want to use a XIM. */
	if (p_verbose > 0)
	{
	    verbose_enter();
	    EMSG(_("E286: Failed to open input method"));
	    verbose_leave();
	}
	return FALSE;
    }

#  ifdef USE_X11R6_XIM
    {
	XIMCallback destroy_cb;

	destroy_cb.callback = xim_destroy_cb;
	destroy_cb.client_data = NULL;
	if (XSetIMValues(xim, XNDestroyCallback, &destroy_cb, NULL))
	    EMSG(_("E287: Warning: Could not set destroy callback to IM"));
    }
#  endif

    if (XGetIMValues(xim, XNQueryInputStyle, &xim_styles, NULL) || !xim_styles)
    {
	EMSG(_("E288: input method doesn't support any style"));
	XCloseIM(xim);
	return FALSE;
    }

    found = False;
    strcpy(tmp, gui.rsrc_preedit_type_name);
    for (s = tmp; s && !found; )
    {
	while (*s && isspace((unsigned char)*s))
	    s++;
	if (!*s)
	    break;
	if ((ns = end = strchr(s, ',')) != 0)
	    ns++;
	else
	    end = s + strlen(s);
	while (isspace((unsigned char)*end))
	    end--;
	*end = '\0';

	if (!strcmp(s, "OverTheSpot"))
	    this_input_style = (XIMPreeditPosition | XIMStatusArea);
	else if (!strcmp(s, "OffTheSpot"))
	    this_input_style = (XIMPreeditArea | XIMStatusArea);
	else if (!strcmp(s, "Root"))
	    this_input_style = (XIMPreeditNothing | XIMStatusNothing);

	for (i = 0; (unsigned short)i < xim_styles->count_styles; i++)
	{
	    if (this_input_style == xim_styles->supported_styles[i])
	    {
		found = True;
		break;
	    }
	}
	if (!found)
	    for (i = 0; (unsigned short)i < xim_styles->count_styles; i++)
	    {
		if ((xim_styles->supported_styles[i] & this_input_style)
			== (this_input_style & ~XIMStatusArea))
		{
		    this_input_style &= ~XIMStatusArea;
		    found = True;
		    break;
		}
	    }

	s = ns;
    }
    XFree(xim_styles);

    if (!found)
    {
	/* Only give this message when verbose is set, because too many people
	 * got this message when they didn't want to use a XIM. */
	if (p_verbose > 0)
	{
	    verbose_enter();
	    EMSG(_("E289: input method doesn't support my preedit type"));
	    verbose_leave();
	}
	XCloseIM(xim);
	return FALSE;
    }

    over_spot.x = TEXT_X(gui.col);
    over_spot.y = TEXT_Y(gui.row);
    input_style = this_input_style;

    /* A crash was reported when trying to pass gui.norm_font as XNFontSet,
     * thus that has been removed.  Hopefully the default works... */
#  ifdef FEAT_XFONTSET
    if (gui.fontset != NOFONTSET)
    {
	preedit_list = XVaCreateNestedList(0,
				XNSpotLocation, &over_spot,
				XNForeground, (Pixel)gui.def_norm_pixel,
				XNBackground, (Pixel)gui.def_back_pixel,
				XNFontSet, (XFontSet)gui.fontset,
				NULL);
	status_list = XVaCreateNestedList(0,
				XNForeground, (Pixel)gui.def_norm_pixel,
				XNBackground, (Pixel)gui.def_back_pixel,
				XNFontSet, (XFontSet)gui.fontset,
				NULL);
    }
    else
#  endif
    {
	preedit_list = XVaCreateNestedList(0,
				XNSpotLocation, &over_spot,
				XNForeground, (Pixel)gui.def_norm_pixel,
				XNBackground, (Pixel)gui.def_back_pixel,
				NULL);
	status_list = XVaCreateNestedList(0,
				XNForeground, (Pixel)gui.def_norm_pixel,
				XNBackground, (Pixel)gui.def_back_pixel,
				NULL);
    }

    xic = XCreateIC(xim,
		    XNInputStyle, input_style,
		    XNClientWindow, x11_window,
		    XNFocusWindow, gui.wid,
		    XNPreeditAttributes, preedit_list,
		    XNStatusAttributes, status_list,
		    NULL);
    XFree(status_list);
    XFree(preedit_list);
    if (xic != NULL)
    {
	if (input_style & XIMStatusArea)
	{
	    xim_set_status_area();
	    status_area_enabled = TRUE;
	}
	else
	    gui_set_shellsize(FALSE, FALSE, RESIZE_BOTH);
    }
    else
    {
	if (!is_not_a_term())
	    EMSG(_(e_xim));
	XCloseIM(xim);
	return FALSE;
    }

    return TRUE;
}

#  endif /* FEAT_GUI_X11 */

/*
 * Get IM status.  When IM is on, return TRUE.  Else return FALSE.
 * FIXME: This doesn't work correctly: Having focus doesn't always mean XIM is
 * active, when not having focus XIM may still be active (e.g., when using a
 * tear-off menu item).
 */
    int
im_get_status(void)
{
#  ifdef FEAT_EVAL
    if (USE_IMSTATUSFUNC)
	return call_imstatusfunc();
#  endif
    return xim_has_focus;
}

# endif /* !FEAT_GUI_GTK */

# if !(defined(FEAT_GUI_GTK) || defined(FEAT_GUI_MACVIM)) || defined(PROTO)
/*
 * Set up the status area.
 *
 * This should use a separate Widget, but that seems not possible, because
 * preedit_area and status_area should be set to the same window as for the
 * text input.  Unfortunately this means the status area pollutes the text
 * window...
 */
    void
xim_set_status_area(void)
{
    XVaNestedList preedit_list = 0, status_list = 0, list = 0;
    XRectangle pre_area, status_area;

    if (xic == NULL)
	return;

    if (input_style & XIMStatusArea)
    {
	if (input_style & XIMPreeditArea)
	{
	    XRectangle *needed_rect;

	    /* to get status_area width */
	    status_list = XVaCreateNestedList(0, XNAreaNeeded,
					      &needed_rect, NULL);
	    XGetICValues(xic, XNStatusAttributes, status_list, NULL);
	    XFree(status_list);

	    status_area.width = needed_rect->width;
	}
	else
	    status_area.width = gui.char_width * Columns;

	status_area.x = 0;
	status_area.y = gui.char_height * Rows + gui.border_offset;
	if (gui.which_scrollbars[SBAR_BOTTOM])
	    status_area.y += gui.scrollbar_height;
#ifdef FEAT_MENU
	if (gui.menu_is_active)
	    status_area.y += gui.menu_height;
#endif
	status_area.height = gui.char_height;
	status_list = XVaCreateNestedList(0, XNArea, &status_area, NULL);
    }
    else
    {
	status_area.x = 0;
	status_area.y = gui.char_height * Rows + gui.border_offset;
	if (gui.which_scrollbars[SBAR_BOTTOM])
	    status_area.y += gui.scrollbar_height;
#ifdef FEAT_MENU
	if (gui.menu_is_active)
	    status_area.y += gui.menu_height;
#endif
	status_area.width = 0;
	status_area.height = gui.char_height;
    }

    if (input_style & XIMPreeditArea)   /* off-the-spot */
    {
	pre_area.x = status_area.x + status_area.width;
	pre_area.y = gui.char_height * Rows + gui.border_offset;
	pre_area.width = gui.char_width * Columns - pre_area.x;
	if (gui.which_scrollbars[SBAR_BOTTOM])
	    pre_area.y += gui.scrollbar_height;
#ifdef FEAT_MENU
	if (gui.menu_is_active)
	    pre_area.y += gui.menu_height;
#endif
	pre_area.height = gui.char_height;
	preedit_list = XVaCreateNestedList(0, XNArea, &pre_area, NULL);
    }
    else if (input_style & XIMPreeditPosition)   /* over-the-spot */
    {
	pre_area.x = 0;
	pre_area.y = 0;
	pre_area.height = gui.char_height * Rows;
	pre_area.width = gui.char_width * Columns;
	preedit_list = XVaCreateNestedList(0, XNArea, &pre_area, NULL);
    }

    if (preedit_list && status_list)
	list = XVaCreateNestedList(0, XNPreeditAttributes, preedit_list,
				   XNStatusAttributes, status_list, NULL);
    else if (preedit_list)
	list = XVaCreateNestedList(0, XNPreeditAttributes, preedit_list,
				   NULL);
    else if (status_list)
	list = XVaCreateNestedList(0, XNStatusAttributes, status_list,
				   NULL);
    else
	list = NULL;

    if (list)
    {
	XSetICValues(xic, XNVaNestedList, list, NULL);
	XFree(list);
    }
    if (status_list)
	XFree(status_list);
    if (preedit_list)
	XFree(preedit_list);
}

    int
xim_get_status_area_height(void)
{
    if (status_area_enabled)
	return gui.char_height;
    return 0;
}
# endif

#else /* !defined(FEAT_XIM) */

# ifdef IME_WITHOUT_XIM
static int im_was_set_active = FALSE;

    int
im_get_status(void)
{
#  if defined(FEAT_MBYTE) && defined(FEAT_EVAL)
    if (USE_IMSTATUSFUNC)
	return call_imstatusfunc();
#  endif
    return im_was_set_active;
}

    void
im_set_active(int active_arg)
{
#  if defined(FEAT_MBYTE) && defined(FEAT_EVAL)
    int	    active = !p_imdisable && active_arg;

    if (USE_IMACTIVATEFUNC && active != im_get_status())
    {
	call_imactivatefunc(active);
	im_was_set_active = active;
    }
#  endif
}

#  ifdef FEAT_GUI
    void
im_set_position(int row, int col)
{
}
#  endif
# endif

#endif /* FEAT_XIM */

#if defined(FEAT_MBYTE) || defined(PROTO)

/*
 * Setup "vcp" for conversion from "from" to "to".
 * The names must have been made canonical with enc_canonize().
 * vcp->vc_type must have been initialized to CONV_NONE.
 * Note: cannot be used for conversion from/to ucs-2 and ucs-4 (will use utf-8
 * instead).
 * Afterwards invoke with "from" and "to" equal to NULL to cleanup.
 * Return FAIL when conversion is not supported, OK otherwise.
 */
    int
convert_setup(vimconv_T *vcp, char_u *from, char_u *to)
{
    return convert_setup_ext(vcp, from, TRUE, to, TRUE);
}

/*
 * As convert_setup(), but only when from_unicode_is_utf8 is TRUE will all
 * "from" unicode charsets be considered utf-8.  Same for "to".
 */
    int
convert_setup_ext(
    vimconv_T	*vcp,
    char_u	*from,
    int		from_unicode_is_utf8,
    char_u	*to,
    int		to_unicode_is_utf8)
{
    int		from_prop;
    int		to_prop;
    int		from_is_utf8;
    int		to_is_utf8;

    /* Reset to no conversion. */
# ifdef USE_ICONV
    if (vcp->vc_type == CONV_ICONV && vcp->vc_fd != (iconv_t)-1)
	iconv_close(vcp->vc_fd);
# endif
    vcp->vc_type = CONV_NONE;
    vcp->vc_factor = 1;
    vcp->vc_fail = FALSE;

    /* No conversion when one of the names is empty or they are equal. */
    if (from == NULL || *from == NUL || to == NULL || *to == NUL
						     || STRCMP(from, to) == 0)
	return OK;

    from_prop = enc_canon_props(from);
    to_prop = enc_canon_props(to);
    if (from_unicode_is_utf8)
	from_is_utf8 = from_prop & ENC_UNICODE;
    else
	from_is_utf8 = from_prop == ENC_UNICODE;
    if (to_unicode_is_utf8)
	to_is_utf8 = to_prop & ENC_UNICODE;
    else
	to_is_utf8 = to_prop == ENC_UNICODE;

    if ((from_prop & ENC_LATIN1) && to_is_utf8)
    {
	/* Internal latin1 -> utf-8 conversion. */
	vcp->vc_type = CONV_TO_UTF8;
	vcp->vc_factor = 2;	/* up to twice as long */
    }
    else if ((from_prop & ENC_LATIN9) && to_is_utf8)
    {
	/* Internal latin9 -> utf-8 conversion. */
	vcp->vc_type = CONV_9_TO_UTF8;
	vcp->vc_factor = 3;	/* up to three as long (euro sign) */
    }
    else if (from_is_utf8 && (to_prop & ENC_LATIN1))
    {
	/* Internal utf-8 -> latin1 conversion. */
	vcp->vc_type = CONV_TO_LATIN1;
    }
    else if (from_is_utf8 && (to_prop & ENC_LATIN9))
    {
	/* Internal utf-8 -> latin9 conversion. */
	vcp->vc_type = CONV_TO_LATIN9;
    }
#ifdef WIN3264
    /* Win32-specific codepage <-> codepage conversion without iconv. */
    else if ((from_is_utf8 || encname2codepage(from) > 0)
	    && (to_is_utf8 || encname2codepage(to) > 0))
    {
	vcp->vc_type = CONV_CODEPAGE;
	vcp->vc_factor = 2;	/* up to twice as long */
	vcp->vc_cpfrom = from_is_utf8 ? 0 : encname2codepage(from);
	vcp->vc_cpto = to_is_utf8 ? 0 : encname2codepage(to);
    }
#endif
#ifdef MACOS_CONVERT
    else if ((from_prop & ENC_MACROMAN) && (to_prop & ENC_LATIN1))
    {
	vcp->vc_type = CONV_MAC_LATIN1;
    }
    else if ((from_prop & ENC_MACROMAN) && to_is_utf8)
    {
	vcp->vc_type = CONV_MAC_UTF8;
	vcp->vc_factor = 2;	/* up to twice as long */
    }
    else if ((from_prop & ENC_LATIN1) && (to_prop & ENC_MACROMAN))
    {
	vcp->vc_type = CONV_LATIN1_MAC;
    }
    else if (from_is_utf8 && (to_prop & ENC_MACROMAN))
    {
	vcp->vc_type = CONV_UTF8_MAC;
    }
#endif
# ifdef USE_ICONV
    else
    {
	/* Use iconv() for conversion. */
	vcp->vc_fd = (iconv_t)my_iconv_open(
		to_is_utf8 ? (char_u *)"utf-8" : to,
		from_is_utf8 ? (char_u *)"utf-8" : from);
	if (vcp->vc_fd != (iconv_t)-1)
	{
	    vcp->vc_type = CONV_ICONV;
	    vcp->vc_factor = 4;	/* could be longer too... */
	}
    }
# endif
    if (vcp->vc_type == CONV_NONE)
	return FAIL;

    return OK;
}

#if defined(FEAT_GUI) || defined(AMIGA) || defined(WIN3264) \
	|| defined(PROTO)
/*
 * Do conversion on typed input characters in-place.
 * The input and output are not NUL terminated!
 * Returns the length after conversion.
 */
    int
convert_input(char_u *ptr, int len, int maxlen)
{
    return convert_input_safe(ptr, len, maxlen, NULL, NULL);
}
#endif

/*
 * Like convert_input(), but when there is an incomplete byte sequence at the
 * end return that as an allocated string in "restp" and set "*restlenp" to
 * the length.  If "restp" is NULL it is not used.
 */
    int
convert_input_safe(
    char_u	*ptr,
    int		len,
    int		maxlen,
    char_u	**restp,
    int		*restlenp)
{
    char_u	*d;
    int		dlen = len;
    int		unconvertlen = 0;

    d = string_convert_ext(&input_conv, ptr, &dlen,
					restp == NULL ? NULL : &unconvertlen);
    if (d != NULL)
    {
	if (dlen <= maxlen)
	{
	    if (unconvertlen > 0)
	    {
		/* Move the unconverted characters to allocated memory. */
		*restp = alloc(unconvertlen);
		if (*restp != NULL)
		    mch_memmove(*restp, ptr + len - unconvertlen, unconvertlen);
		*restlenp = unconvertlen;
	    }
	    mch_memmove(ptr, d, dlen);
	}
	else
	    /* result is too long, keep the unconverted text (the caller must
	     * have done something wrong!) */
	    dlen = len;
	vim_free(d);
    }
    return dlen;
}

/*
 * Convert text "ptr[*lenp]" according to "vcp".
 * Returns the result in allocated memory and sets "*lenp".
 * When "lenp" is NULL, use NUL terminated strings.
 * Illegal chars are often changed to "?", unless vcp->vc_fail is set.
 * When something goes wrong, NULL is returned and "*lenp" is unchanged.
 */
    char_u *
string_convert(
    vimconv_T	*vcp,
    char_u	*ptr,
    int		*lenp)
{
    return string_convert_ext(vcp, ptr, lenp, NULL);
}

/*
 * Like string_convert(), but when "unconvlenp" is not NULL and there are is
 * an incomplete sequence at the end it is not converted and "*unconvlenp" is
 * set to the number of remaining bytes.
 */
    char_u *
string_convert_ext(
    vimconv_T	*vcp,
    char_u	*ptr,
    int		*lenp,
    int		*unconvlenp)
{
    char_u	*retval = NULL;
    char_u	*d;
    int		len;
    int		i;
    int		l;
    int		c;

    if (lenp == NULL)
	len = (int)STRLEN(ptr);
    else
	len = *lenp;
    if (len == 0)
	return vim_strsave((char_u *)"");

    switch (vcp->vc_type)
    {
	case CONV_TO_UTF8:	/* latin1 to utf-8 conversion */
	    retval = alloc(len * 2 + 1);
	    if (retval == NULL)
		break;
	    d = retval;
	    for (i = 0; i < len; ++i)
	    {
		c = ptr[i];
		if (c < 0x80)
		    *d++ = c;
		else
		{
		    *d++ = 0xc0 + ((unsigned)c >> 6);
		    *d++ = 0x80 + (c & 0x3f);
		}
	    }
	    *d = NUL;
	    if (lenp != NULL)
		*lenp = (int)(d - retval);
	    break;

	case CONV_9_TO_UTF8:	/* latin9 to utf-8 conversion */
	    retval = alloc(len * 3 + 1);
	    if (retval == NULL)
		break;
	    d = retval;
	    for (i = 0; i < len; ++i)
	    {
		c = ptr[i];
		switch (c)
		{
		    case 0xa4: c = 0x20ac; break;   /* euro */
		    case 0xa6: c = 0x0160; break;   /* S hat */
		    case 0xa8: c = 0x0161; break;   /* S -hat */
		    case 0xb4: c = 0x017d; break;   /* Z hat */
		    case 0xb8: c = 0x017e; break;   /* Z -hat */
		    case 0xbc: c = 0x0152; break;   /* OE */
		    case 0xbd: c = 0x0153; break;   /* oe */
		    case 0xbe: c = 0x0178; break;   /* Y */
		}
		d += utf_char2bytes(c, d);
	    }
	    *d = NUL;
	    if (lenp != NULL)
		*lenp = (int)(d - retval);
	    break;

	case CONV_TO_LATIN1:	/* utf-8 to latin1 conversion */
	case CONV_TO_LATIN9:	/* utf-8 to latin9 conversion */
	    retval = alloc(len + 1);
	    if (retval == NULL)
		break;
	    d = retval;
	    for (i = 0; i < len; ++i)
	    {
		l = utf_ptr2len_len(ptr + i, len - i);
		if (l == 0)
		    *d++ = NUL;
		else if (l == 1)
		{
		    int l_w = utf8len_tab_zero[ptr[i]];

		    if (l_w == 0)
		    {
			/* Illegal utf-8 byte cannot be converted */
			vim_free(retval);
			return NULL;
		    }
		    if (unconvlenp != NULL && l_w > len - i)
		    {
			/* Incomplete sequence at the end. */
			*unconvlenp = len - i;
			break;
		    }
		    *d++ = ptr[i];
		}
		else
		{
		    c = utf_ptr2char(ptr + i);
		    if (vcp->vc_type == CONV_TO_LATIN9)
			switch (c)
			{
			    case 0x20ac: c = 0xa4; break;   /* euro */
			    case 0x0160: c = 0xa6; break;   /* S hat */
			    case 0x0161: c = 0xa8; break;   /* S -hat */
			    case 0x017d: c = 0xb4; break;   /* Z hat */
			    case 0x017e: c = 0xb8; break;   /* Z -hat */
			    case 0x0152: c = 0xbc; break;   /* OE */
			    case 0x0153: c = 0xbd; break;   /* oe */
			    case 0x0178: c = 0xbe; break;   /* Y */
			    case 0xa4:
			    case 0xa6:
			    case 0xa8:
			    case 0xb4:
			    case 0xb8:
			    case 0xbc:
			    case 0xbd:
			    case 0xbe: c = 0x100; break; /* not in latin9 */
			}
		    if (!utf_iscomposing(c))	/* skip composing chars */
		    {
			if (c < 0x100)
			    *d++ = c;
			else if (vcp->vc_fail)
			{
			    vim_free(retval);
			    return NULL;
			}
			else
			{
			    *d++ = 0xbf;
			    if (utf_char2cells(c) > 1)
				*d++ = '?';
			}
		    }
		    i += l - 1;
		}
	    }
	    *d = NUL;
	    if (lenp != NULL)
		*lenp = (int)(d - retval);
	    break;

# ifdef MACOS_CONVERT
	case CONV_MAC_LATIN1:
	    retval = mac_string_convert(ptr, len, lenp, vcp->vc_fail,
					'm', 'l', unconvlenp);
	    break;

	case CONV_LATIN1_MAC:
	    retval = mac_string_convert(ptr, len, lenp, vcp->vc_fail,
					'l', 'm', unconvlenp);
	    break;

	case CONV_MAC_UTF8:
	    retval = mac_string_convert(ptr, len, lenp, vcp->vc_fail,
					'm', 'u', unconvlenp);
	    break;

	case CONV_UTF8_MAC:
	    retval = mac_string_convert(ptr, len, lenp, vcp->vc_fail,
					'u', 'm', unconvlenp);
	    break;
# endif

# ifdef USE_ICONV
	case CONV_ICONV:	/* conversion with output_conv.vc_fd */
	    retval = iconv_string(vcp, ptr, len, unconvlenp, lenp);
	    break;
# endif
# ifdef WIN3264
	case CONV_CODEPAGE:		/* codepage -> codepage */
	{
	    int		retlen;
	    int		tmp_len;
	    short_u	*tmp;

	    /* 1. codepage/UTF-8  ->  ucs-2. */
	    if (vcp->vc_cpfrom == 0)
		tmp_len = utf8_to_utf16(ptr, len, NULL, NULL);
	    else
	    {
		tmp_len = MultiByteToWideChar(vcp->vc_cpfrom,
					unconvlenp ? MB_ERR_INVALID_CHARS : 0,
					(char *)ptr, len, 0, 0);
		if (tmp_len == 0
			&& GetLastError() == ERROR_NO_UNICODE_TRANSLATION)
		{
		    if (lenp != NULL)
			*lenp = 0;
		    if (unconvlenp != NULL)
			*unconvlenp = len;
		    retval = alloc(1);
		    if (retval)
			retval[0] = NUL;
		    return retval;
		}
	    }
	    tmp = (short_u *)alloc(sizeof(short_u) * tmp_len);
	    if (tmp == NULL)
		break;
	    if (vcp->vc_cpfrom == 0)
		utf8_to_utf16(ptr, len, tmp, unconvlenp);
	    else
		MultiByteToWideChar(vcp->vc_cpfrom, 0,
			(char *)ptr, len, tmp, tmp_len);

	    /* 2. ucs-2  ->  codepage/UTF-8. */
	    if (vcp->vc_cpto == 0)
		retlen = utf16_to_utf8(tmp, tmp_len, NULL);
	    else
		retlen = WideCharToMultiByte(vcp->vc_cpto, 0,
						    tmp, tmp_len, 0, 0, 0, 0);
	    retval = alloc(retlen + 1);
	    if (retval != NULL)
	    {
		if (vcp->vc_cpto == 0)
		    utf16_to_utf8(tmp, tmp_len, retval);
		else
		    WideCharToMultiByte(vcp->vc_cpto, 0,
					  tmp, tmp_len,
					  (char *)retval, retlen, 0, 0);
		retval[retlen] = NUL;
		if (lenp != NULL)
		    *lenp = retlen;
	    }
	    vim_free(tmp);
	    break;
	}
# endif
    }

    return retval;
}
#endif<|MERGE_RESOLUTION|>--- conflicted
+++ resolved
@@ -4790,15 +4790,11 @@
 # define USE_IMSTATUSFUNC (*p_imsf != NUL)
 #endif
 
-<<<<<<< HEAD
-#if defined(FEAT_EVAL) && defined(FEAT_MBYTE)
+#if defined(FEAT_EVAL) && defined(FEAT_MBYTE) \
+	&& (defined(FEAT_XIM) || defined(IME_WITHOUT_XIM))
 # ifdef FEAT_GUI_MACVIM
     void
 # else
-=======
-#if defined(FEAT_EVAL) && defined(FEAT_MBYTE) \
-	&& (defined(FEAT_XIM) || defined(IME_WITHOUT_XIM))
->>>>>>> 6e35a114
     static void
 # endif
 call_imactivatefunc(int active)
@@ -5775,12 +5771,8 @@
     void
 xim_reset(void)
 {
-<<<<<<< HEAD
 # ifndef FEAT_GUI_MACVIM
-#ifdef FEAT_EVAL
-=======
 # ifdef FEAT_EVAL
->>>>>>> 6e35a114
     if (USE_IMACTIVATEFUNC)
 	call_imactivatefunc(im_is_active);
     else

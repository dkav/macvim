/* vi:set ts=8 sts=4 sw=4 noet:
 *
 * VIM - Vi IMproved	by Bram Moolenaar
 * Multibyte extensions partly by Sung-Hoon Baek
 *
 * Do ":help uganda"  in Vim to read copying and usage conditions.
 * Do ":help credits" in Vim to see a list of people who contributed.
 * See README.txt for an overview of the Vim source code.
 */
/*
 * mbyte.c: Code specifically for handling multi-byte characters.
 *
 * The encoding used in the core is set with 'encoding'.  When 'encoding' is
 * changed, the following four variables are set (for speed).
 * Currently these types of character encodings are supported:
 *
 * "enc_dbcs"	    When non-zero it tells the type of double byte character
 *		    encoding (Chinese, Korean, Japanese, etc.).
 *		    The cell width on the display is equal to the number of
 *		    bytes.  (exception: DBCS_JPNU with first byte 0x8e)
 *		    Recognizing the first or second byte is difficult, it
 *		    requires checking a byte sequence from the start.
 * "enc_utf8"	    When TRUE use Unicode characters in UTF-8 encoding.
 *		    The cell width on the display needs to be determined from
 *		    the character value.
 *		    Recognizing bytes is easy: 0xxx.xxxx is a single-byte
 *		    char, 10xx.xxxx is a trailing byte, 11xx.xxxx is a leading
 *		    byte of a multi-byte character.
 *		    To make things complicated, up to six composing characters
 *		    are allowed.  These are drawn on top of the first char.
 *		    For most editing the sequence of bytes with composing
 *		    characters included is considered to be one character.
 * "enc_unicode"    When 2 use 16-bit Unicode characters (or UTF-16).
 *		    When 4 use 32-but Unicode characters.
 *		    Internally characters are stored in UTF-8 encoding to
 *		    avoid NUL bytes.  Conversion happens when doing I/O.
 *		    "enc_utf8" will also be TRUE.
 *
 * "has_mbyte" is set when "enc_dbcs" or "enc_utf8" is non-zero.
 *
 * If none of these is TRUE, 8-bit bytes are used for a character.  The
 * encoding isn't currently specified (TODO).
 *
 * 'encoding' specifies the encoding used in the core.  This is in registers,
 * text manipulation, buffers, etc.  Conversion has to be done when characters
 * in another encoding are received or send:
 *
 *		       clipboard
 *			   ^
 *			   | (2)
 *			   V
 *		   +---------------+
 *	      (1)  |		   | (3)
 *  keyboard ----->|	 core	   |-----> display
 *		   |		   |
 *		   +---------------+
 *			   ^
 *			   | (4)
 *			   V
 *			 file
 *
 * (1) Typed characters arrive in the current locale.  Conversion is to be
 *     done when 'encoding' is different from 'termencoding'.
 * (2) Text will be made available with the encoding specified with
 *     'encoding'.  If this is not sufficient, system-specific conversion
 *     might be required.
 * (3) For the GUI the correct font must be selected, no conversion done.
 *     Otherwise, conversion is to be done when 'encoding' differs from
 *     'termencoding'.  (Different in the GTK+ 2 port -- 'termencoding'
 *     is always used for both input and output and must always be set to
 *     "utf-8".  gui_mch_init() does this automatically.)
 * (4) The encoding of the file is specified with 'fileencoding'.  Conversion
 *     is to be done when it's different from 'encoding'.
 *
 * The viminfo file is a special case: Only text is converted, not file names.
 * Vim scripts may contain an ":encoding" command.  This has an effect for
 * some commands, like ":menutrans"
 */

#include "vim.h"

#ifdef WIN32UNIX
# ifndef WIN32_LEAN_AND_MEAN
#  define WIN32_LEAN_AND_MEAN
# endif
# if defined(FEAT_GUI) || defined(FEAT_XCLIPBOARD)
#  include <X11/Xwindows.h>
#  define WINBYTE wBYTE
# else
#  include <windows.h>
#  define WINBYTE BYTE
# endif
# ifdef WIN32
#  undef WIN32	    /* Some windows.h define WIN32, we don't want that here. */
# endif
#else
# define WINBYTE BYTE
#endif

#if (defined(WIN3264) || defined(WIN32UNIX)) && !defined(__MINGW32__)
# include <winnls.h>
#endif

#ifdef FEAT_GUI_X11
# include <X11/Intrinsic.h>
#endif
#ifdef X_LOCALE
# include <X11/Xlocale.h>
# if !defined(HAVE_MBLEN) && !defined(mblen)
#  define mblen _Xmblen
# endif
#endif

#if defined(FEAT_GUI_GTK) && defined(FEAT_XIM)
# if GTK_CHECK_VERSION(3,0,0)
#  include <gdk/gdkkeysyms-compat.h>
# else
#  include <gdk/gdkkeysyms.h>
# endif
# ifdef WIN3264
#  include <gdk/gdkwin32.h>
# else
#  include <gdk/gdkx.h>
# endif
#endif

#ifdef HAVE_WCHAR_H
# include <wchar.h>
#endif

#if 0
/* This has been disabled, because several people reported problems with the
 * wcwidth() and iswprint() library functions, esp. for Hebrew. */
# ifdef __STDC_ISO_10646__
#  define USE_WCHAR_FUNCTIONS
# endif
#endif

#if defined(FEAT_MBYTE) || defined(PROTO)

static int enc_canon_search(char_u *name);
static int dbcs_char2len(int c);
static int dbcs_char2bytes(int c, char_u *buf);
static int dbcs_ptr2len(char_u *p);
static int dbcs_ptr2len_len(char_u *p, int size);
static int utf_ptr2cells_len(char_u *p, int size);
static int dbcs_char2cells(int c);
static int dbcs_ptr2cells_len(char_u *p, int size);
static int dbcs_ptr2char(char_u *p);
static int utf_safe_read_char_adv(char_u **s, size_t *n);

/*
 * Lookup table to quickly get the length in bytes of a UTF-8 character from
 * the first byte of a UTF-8 string.
 * Bytes which are illegal when used as the first byte have a 1.
 * The NUL byte has length 1.
 */
static char utf8len_tab[256] =
{
    1,1,1,1,1,1,1,1,1,1,1,1,1,1,1,1,1,1,1,1,1,1,1,1,1,1,1,1,1,1,1,1,
    1,1,1,1,1,1,1,1,1,1,1,1,1,1,1,1,1,1,1,1,1,1,1,1,1,1,1,1,1,1,1,1,
    1,1,1,1,1,1,1,1,1,1,1,1,1,1,1,1,1,1,1,1,1,1,1,1,1,1,1,1,1,1,1,1,
    1,1,1,1,1,1,1,1,1,1,1,1,1,1,1,1,1,1,1,1,1,1,1,1,1,1,1,1,1,1,1,1,
    1,1,1,1,1,1,1,1,1,1,1,1,1,1,1,1,1,1,1,1,1,1,1,1,1,1,1,1,1,1,1,1,
    1,1,1,1,1,1,1,1,1,1,1,1,1,1,1,1,1,1,1,1,1,1,1,1,1,1,1,1,1,1,1,1,
    2,2,2,2,2,2,2,2,2,2,2,2,2,2,2,2,2,2,2,2,2,2,2,2,2,2,2,2,2,2,2,2,
    3,3,3,3,3,3,3,3,3,3,3,3,3,3,3,3,4,4,4,4,4,4,4,4,5,5,5,5,6,6,1,1,
};

/*
 * Like utf8len_tab above, but using a zero for illegal lead bytes.
 */
static char utf8len_tab_zero[256] =
{
    1,1,1,1,1,1,1,1,1,1,1,1,1,1,1,1,1,1,1,1,1,1,1,1,1,1,1,1,1,1,1,1,
    1,1,1,1,1,1,1,1,1,1,1,1,1,1,1,1,1,1,1,1,1,1,1,1,1,1,1,1,1,1,1,1,
    1,1,1,1,1,1,1,1,1,1,1,1,1,1,1,1,1,1,1,1,1,1,1,1,1,1,1,1,1,1,1,1,
    1,1,1,1,1,1,1,1,1,1,1,1,1,1,1,1,1,1,1,1,1,1,1,1,1,1,1,1,1,1,1,1,
    0,0,0,0,0,0,0,0,0,0,0,0,0,0,0,0,0,0,0,0,0,0,0,0,0,0,0,0,0,0,0,0,
    0,0,0,0,0,0,0,0,0,0,0,0,0,0,0,0,0,0,0,0,0,0,0,0,0,0,0,0,0,0,0,0,
    2,2,2,2,2,2,2,2,2,2,2,2,2,2,2,2,2,2,2,2,2,2,2,2,2,2,2,2,2,2,2,2,
    3,3,3,3,3,3,3,3,3,3,3,3,3,3,3,3,4,4,4,4,4,4,4,4,5,5,5,5,6,6,0,0,
};

/*
 * XIM often causes trouble.  Define XIM_DEBUG to get a log of XIM callbacks
 * in the "xim.log" file.
 */
/* #define XIM_DEBUG */
#ifdef XIM_DEBUG
    static void
xim_log(char *s, ...)
{
    va_list arglist;
    static FILE *fd = NULL;

    if (fd == (FILE *)-1)
	return;
    if (fd == NULL)
    {
	fd = mch_fopen("xim.log", "w");
	if (fd == NULL)
	{
	    EMSG("Cannot open xim.log");
	    fd = (FILE *)-1;
	    return;
	}
    }

    va_start(arglist, s);
    vfprintf(fd, s, arglist);
    va_end(arglist);
}
#endif

#endif

#if defined(FEAT_MBYTE) || defined(FEAT_POSTSCRIPT) || defined(PROTO)
/*
 * Canonical encoding names and their properties.
 * "iso-8859-n" is handled by enc_canonize() directly.
 */
static struct
{   char *name;		int prop;		int codepage;}
enc_canon_table[] =
{
#define IDX_LATIN_1	0
    {"latin1",		ENC_8BIT + ENC_LATIN1,	1252},
#define IDX_ISO_2	1
    {"iso-8859-2",	ENC_8BIT,		0},
#define IDX_ISO_3	2
    {"iso-8859-3",	ENC_8BIT,		0},
#define IDX_ISO_4	3
    {"iso-8859-4",	ENC_8BIT,		0},
#define IDX_ISO_5	4
    {"iso-8859-5",	ENC_8BIT,		0},
#define IDX_ISO_6	5
    {"iso-8859-6",	ENC_8BIT,		0},
#define IDX_ISO_7	6
    {"iso-8859-7",	ENC_8BIT,		0},
#define IDX_ISO_8	7
    {"iso-8859-8",	ENC_8BIT,		0},
#define IDX_ISO_9	8
    {"iso-8859-9",	ENC_8BIT,		0},
#define IDX_ISO_10	9
    {"iso-8859-10",	ENC_8BIT,		0},
#define IDX_ISO_11	10
    {"iso-8859-11",	ENC_8BIT,		0},
#define IDX_ISO_13	11
    {"iso-8859-13",	ENC_8BIT,		0},
#define IDX_ISO_14	12
    {"iso-8859-14",	ENC_8BIT,		0},
#define IDX_ISO_15	13
    {"iso-8859-15",	ENC_8BIT + ENC_LATIN9,	0},
#define IDX_KOI8_R	14
    {"koi8-r",		ENC_8BIT,		0},
#define IDX_KOI8_U	15
    {"koi8-u",		ENC_8BIT,		0},
#define IDX_UTF8	16
    {"utf-8",		ENC_UNICODE,		0},
#define IDX_UCS2	17
    {"ucs-2",		ENC_UNICODE + ENC_ENDIAN_B + ENC_2BYTE, 0},
#define IDX_UCS2LE	18
    {"ucs-2le",		ENC_UNICODE + ENC_ENDIAN_L + ENC_2BYTE, 0},
#define IDX_UTF16	19
    {"utf-16",		ENC_UNICODE + ENC_ENDIAN_B + ENC_2WORD, 0},
#define IDX_UTF16LE	20
    {"utf-16le",	ENC_UNICODE + ENC_ENDIAN_L + ENC_2WORD, 0},
#define IDX_UCS4	21
    {"ucs-4",		ENC_UNICODE + ENC_ENDIAN_B + ENC_4BYTE, 0},
#define IDX_UCS4LE	22
    {"ucs-4le",		ENC_UNICODE + ENC_ENDIAN_L + ENC_4BYTE, 0},

    /* For debugging DBCS encoding on Unix. */
#define IDX_DEBUG	23
    {"debug",		ENC_DBCS,		DBCS_DEBUG},
#define IDX_EUC_JP	24
    {"euc-jp",		ENC_DBCS,		DBCS_JPNU},
#define IDX_SJIS	25
    {"sjis",		ENC_DBCS,		DBCS_JPN},
#define IDX_EUC_KR	26
    {"euc-kr",		ENC_DBCS,		DBCS_KORU},
#define IDX_EUC_CN	27
    {"euc-cn",		ENC_DBCS,		DBCS_CHSU},
#define IDX_EUC_TW	28
    {"euc-tw",		ENC_DBCS,		DBCS_CHTU},
#define IDX_BIG5	29
    {"big5",		ENC_DBCS,		DBCS_CHT},

    /* MS-DOS and MS-Windows codepages are included here, so that they can be
     * used on Unix too.  Most of them are similar to ISO-8859 encodings, but
     * not exactly the same. */
#define IDX_CP437	30
    {"cp437",		ENC_8BIT,		437}, /* like iso-8859-1 */
#define IDX_CP737	31
    {"cp737",		ENC_8BIT,		737}, /* like iso-8859-7 */
#define IDX_CP775	32
    {"cp775",		ENC_8BIT,		775}, /* Baltic */
#define IDX_CP850	33
    {"cp850",		ENC_8BIT,		850}, /* like iso-8859-4 */
#define IDX_CP852	34
    {"cp852",		ENC_8BIT,		852}, /* like iso-8859-1 */
#define IDX_CP855	35
    {"cp855",		ENC_8BIT,		855}, /* like iso-8859-2 */
#define IDX_CP857	36
    {"cp857",		ENC_8BIT,		857}, /* like iso-8859-5 */
#define IDX_CP860	37
    {"cp860",		ENC_8BIT,		860}, /* like iso-8859-9 */
#define IDX_CP861	38
    {"cp861",		ENC_8BIT,		861}, /* like iso-8859-1 */
#define IDX_CP862	39
    {"cp862",		ENC_8BIT,		862}, /* like iso-8859-1 */
#define IDX_CP863	40
    {"cp863",		ENC_8BIT,		863}, /* like iso-8859-8 */
#define IDX_CP865	41
    {"cp865",		ENC_8BIT,		865}, /* like iso-8859-1 */
#define IDX_CP866	42
    {"cp866",		ENC_8BIT,		866}, /* like iso-8859-5 */
#define IDX_CP869	43
    {"cp869",		ENC_8BIT,		869}, /* like iso-8859-7 */
#define IDX_CP874	44
    {"cp874",		ENC_8BIT,		874}, /* Thai */
#define IDX_CP932	45
    {"cp932",		ENC_DBCS,		DBCS_JPN},
#define IDX_CP936	46
    {"cp936",		ENC_DBCS,		DBCS_CHS},
#define IDX_CP949	47
    {"cp949",		ENC_DBCS,		DBCS_KOR},
#define IDX_CP950	48
    {"cp950",		ENC_DBCS,		DBCS_CHT},
#define IDX_CP1250	49
    {"cp1250",		ENC_8BIT,		1250}, /* Czech, Polish, etc. */
#define IDX_CP1251	50
    {"cp1251",		ENC_8BIT,		1251}, /* Cyrillic */
    /* cp1252 is considered to be equal to latin1 */
#define IDX_CP1253	51
    {"cp1253",		ENC_8BIT,		1253}, /* Greek */
#define IDX_CP1254	52
    {"cp1254",		ENC_8BIT,		1254}, /* Turkish */
#define IDX_CP1255	53
    {"cp1255",		ENC_8BIT,		1255}, /* Hebrew */
#define IDX_CP1256	54
    {"cp1256",		ENC_8BIT,		1256}, /* Arabic */
#define IDX_CP1257	55
    {"cp1257",		ENC_8BIT,		1257}, /* Baltic */
#define IDX_CP1258	56
    {"cp1258",		ENC_8BIT,		1258}, /* Vietnamese */

#define IDX_MACROMAN	57
    {"macroman",	ENC_8BIT + ENC_MACROMAN, 0},	/* Mac OS */
#define IDX_DECMCS	58
    {"dec-mcs",		ENC_8BIT,		0},	/* DEC MCS */
#define IDX_HPROMAN8	59
    {"hp-roman8",	ENC_8BIT,		0},	/* HP Roman8 */
#define IDX_COUNT	60
};

/*
 * Aliases for encoding names.
 */
static struct
{   char *name;		int canon;}
enc_alias_table[] =
{
    {"ansi",		IDX_LATIN_1},
    {"iso-8859-1",	IDX_LATIN_1},
    {"latin2",		IDX_ISO_2},
    {"latin3",		IDX_ISO_3},
    {"latin4",		IDX_ISO_4},
    {"cyrillic",	IDX_ISO_5},
    {"arabic",		IDX_ISO_6},
    {"greek",		IDX_ISO_7},
#ifdef WIN3264
    {"hebrew",		IDX_CP1255},
#else
    {"hebrew",		IDX_ISO_8},
#endif
    {"latin5",		IDX_ISO_9},
    {"turkish",		IDX_ISO_9}, /* ? */
    {"latin6",		IDX_ISO_10},
    {"nordic",		IDX_ISO_10}, /* ? */
    {"thai",		IDX_ISO_11}, /* ? */
    {"latin7",		IDX_ISO_13},
    {"latin8",		IDX_ISO_14},
    {"latin9",		IDX_ISO_15},
    {"utf8",		IDX_UTF8},
    {"unicode",		IDX_UCS2},
    {"ucs2",		IDX_UCS2},
    {"ucs2be",		IDX_UCS2},
    {"ucs-2be",		IDX_UCS2},
    {"ucs2le",		IDX_UCS2LE},
    {"utf16",		IDX_UTF16},
    {"utf16be",		IDX_UTF16},
    {"utf-16be",	IDX_UTF16},
    {"utf16le",		IDX_UTF16LE},
    {"ucs4",		IDX_UCS4},
    {"ucs4be",		IDX_UCS4},
    {"ucs-4be",		IDX_UCS4},
    {"ucs4le",		IDX_UCS4LE},
    {"utf32",		IDX_UCS4},
    {"utf-32",		IDX_UCS4},
    {"utf32be",		IDX_UCS4},
    {"utf-32be",	IDX_UCS4},
    {"utf32le",		IDX_UCS4LE},
    {"utf-32le",	IDX_UCS4LE},
    {"932",		IDX_CP932},
    {"949",		IDX_CP949},
    {"936",		IDX_CP936},
    {"gbk",		IDX_CP936},
    {"950",		IDX_CP950},
    {"eucjp",		IDX_EUC_JP},
    {"unix-jis",	IDX_EUC_JP},
    {"ujis",		IDX_EUC_JP},
    {"shift-jis",	IDX_SJIS},
    {"pck",		IDX_SJIS},	/* Sun: PCK */
    {"euckr",		IDX_EUC_KR},
    {"5601",		IDX_EUC_KR},	/* Sun: KS C 5601 */
    {"euccn",		IDX_EUC_CN},
    {"gb2312",		IDX_EUC_CN},
    {"euctw",		IDX_EUC_TW},
#if defined(WIN3264) || defined(WIN32UNIX) || defined(MACOS_X)
    {"japan",		IDX_CP932},
    {"korea",		IDX_CP949},
    {"prc",		IDX_CP936},
    {"chinese",		IDX_CP936},
    {"taiwan",		IDX_CP950},
    {"big5",		IDX_CP950},
#else
    {"japan",		IDX_EUC_JP},
    {"korea",		IDX_EUC_KR},
    {"prc",		IDX_EUC_CN},
    {"chinese",		IDX_EUC_CN},
    {"taiwan",		IDX_EUC_TW},
    {"cp950",		IDX_BIG5},
    {"950",		IDX_BIG5},
#endif
    {"mac",		IDX_MACROMAN},
    {"mac-roman",	IDX_MACROMAN},
    {NULL,		0}
};

#ifndef CP_UTF8
# define CP_UTF8 65001	/* magic number from winnls.h */
#endif

/*
 * Find encoding "name" in the list of canonical encoding names.
 * Returns -1 if not found.
 */
    static int
enc_canon_search(char_u *name)
{
    int		i;

    for (i = 0; i < IDX_COUNT; ++i)
	if (STRCMP(name, enc_canon_table[i].name) == 0)
	    return i;
    return -1;
}

#endif

#if defined(FEAT_MBYTE) || defined(PROTO)

/*
 * Find canonical encoding "name" in the list and return its properties.
 * Returns 0 if not found.
 */
    int
enc_canon_props(char_u *name)
{
    int		i;

    i = enc_canon_search(name);
    if (i >= 0)
	return enc_canon_table[i].prop;
#ifdef WIN3264
    if (name[0] == 'c' && name[1] == 'p' && VIM_ISDIGIT(name[2]))
    {
	CPINFO	cpinfo;

	/* Get info on this codepage to find out what it is. */
	if (GetCPInfo(atoi((char *)name + 2), &cpinfo) != 0)
	{
	    if (cpinfo.MaxCharSize == 1) /* some single-byte encoding */
		return ENC_8BIT;
	    if (cpinfo.MaxCharSize == 2
		    && (cpinfo.LeadByte[0] != 0 || cpinfo.LeadByte[1] != 0))
		/* must be a DBCS encoding */
		return ENC_DBCS;
	}
	return 0;
    }
#endif
    if (STRNCMP(name, "2byte-", 6) == 0)
	return ENC_DBCS;
    if (STRNCMP(name, "8bit-", 5) == 0 || STRNCMP(name, "iso-8859-", 9) == 0)
	return ENC_8BIT;
    return 0;
}

/*
 * Set up for using multi-byte characters.
 * Called in three cases:
 * - by main() to initialize (p_enc == NULL)
 * - by set_init_1() after 'encoding' was set to its default.
 * - by do_set() when 'encoding' has been set.
 * p_enc must have been passed through enc_canonize() already.
 * Sets the "enc_unicode", "enc_utf8", "enc_dbcs" and "has_mbyte" flags.
 * Fills mb_bytelen_tab[] and returns NULL when there are no problems.
 * When there is something wrong: Returns an error message and doesn't change
 * anything.
 */
    char_u *
mb_init(void)
{
    int		i;
    int		idx;
    int		n;
    int		enc_dbcs_new = 0;
#if defined(USE_ICONV) && !defined(WIN3264) && !defined(WIN32UNIX) \
	&& !defined(MACOS_CONVERT)
# define LEN_FROM_CONV
    vimconv_T	vimconv;
    char_u	*p;
#endif

    if (p_enc == NULL)
    {
	/* Just starting up: set the whole table to one's. */
	for (i = 0; i < 256; ++i)
	    mb_bytelen_tab[i] = 1;
	input_conv.vc_type = CONV_NONE;
	input_conv.vc_factor = 1;
	output_conv.vc_type = CONV_NONE;
	return NULL;
    }

#ifdef WIN3264
    if (p_enc[0] == 'c' && p_enc[1] == 'p' && VIM_ISDIGIT(p_enc[2]))
    {
	CPINFO	cpinfo;

	/* Get info on this codepage to find out what it is. */
	if (GetCPInfo(atoi((char *)p_enc + 2), &cpinfo) != 0)
	{
	    if (cpinfo.MaxCharSize == 1)
	    {
		/* some single-byte encoding */
		enc_unicode = 0;
		enc_utf8 = FALSE;
	    }
	    else if (cpinfo.MaxCharSize == 2
		    && (cpinfo.LeadByte[0] != 0 || cpinfo.LeadByte[1] != 0))
	    {
		/* must be a DBCS encoding, check below */
		enc_dbcs_new = atoi((char *)p_enc + 2);
	    }
	    else
		goto codepage_invalid;
	}
	else if (GetLastError() == ERROR_INVALID_PARAMETER)
	{
codepage_invalid:
	    return (char_u *)N_("E543: Not a valid codepage");
	}
    }
#endif
    else if (STRNCMP(p_enc, "8bit-", 5) == 0
	    || STRNCMP(p_enc, "iso-8859-", 9) == 0)
    {
	/* Accept any "8bit-" or "iso-8859-" name. */
	enc_unicode = 0;
	enc_utf8 = FALSE;
    }
    else if (STRNCMP(p_enc, "2byte-", 6) == 0)
    {
#ifdef WIN3264
	/* Windows: accept only valid codepage numbers, check below. */
	if (p_enc[6] != 'c' || p_enc[7] != 'p'
			      || (enc_dbcs_new = atoi((char *)p_enc + 8)) == 0)
	    return e_invarg;
#else
	/* Unix: accept any "2byte-" name, assume current locale. */
	enc_dbcs_new = DBCS_2BYTE;
#endif
    }
    else if ((idx = enc_canon_search(p_enc)) >= 0)
    {
	i = enc_canon_table[idx].prop;
	if (i & ENC_UNICODE)
	{
	    /* Unicode */
	    enc_utf8 = TRUE;
	    if (i & (ENC_2BYTE | ENC_2WORD))
		enc_unicode = 2;
	    else if (i & ENC_4BYTE)
		enc_unicode = 4;
	    else
		enc_unicode = 0;
	}
	else if (i & ENC_DBCS)
	{
	    /* 2byte, handle below */
	    enc_dbcs_new = enc_canon_table[idx].codepage;
	}
	else
	{
	    /* Must be 8-bit. */
	    enc_unicode = 0;
	    enc_utf8 = FALSE;
	}
    }
    else    /* Don't know what encoding this is, reject it. */
	return e_invarg;

    if (enc_dbcs_new != 0)
    {
#ifdef WIN3264
	/* Check if the DBCS code page is OK. */
	if (!IsValidCodePage(enc_dbcs_new))
	    goto codepage_invalid;
#endif
	enc_unicode = 0;
	enc_utf8 = FALSE;
    }
    enc_dbcs = enc_dbcs_new;
    has_mbyte = (enc_dbcs != 0 || enc_utf8);

#if defined(WIN3264) || defined(FEAT_CYGWIN_WIN32_CLIPBOARD)
    enc_codepage = encname2codepage(p_enc);
    enc_latin9 = (STRCMP(p_enc, "iso-8859-15") == 0);
#endif

    /* Detect an encoding that uses latin1 characters. */
    enc_latin1like = (enc_utf8 || STRCMP(p_enc, "latin1") == 0
					|| STRCMP(p_enc, "iso-8859-15") == 0);

    /*
     * Set the function pointers.
     */
    if (enc_utf8)
    {
	mb_ptr2len = utfc_ptr2len;
	mb_ptr2len_len = utfc_ptr2len_len;
	mb_char2len = utf_char2len;
	mb_char2bytes = utf_char2bytes;
	mb_ptr2cells = utf_ptr2cells;
	mb_ptr2cells_len = utf_ptr2cells_len;
	mb_char2cells = utf_char2cells;
	mb_off2cells = utf_off2cells;
	mb_ptr2char = utf_ptr2char;
	mb_head_off = utf_head_off;
    }
    else if (enc_dbcs != 0)
    {
	mb_ptr2len = dbcs_ptr2len;
	mb_ptr2len_len = dbcs_ptr2len_len;
	mb_char2len = dbcs_char2len;
	mb_char2bytes = dbcs_char2bytes;
	mb_ptr2cells = dbcs_ptr2cells;
	mb_ptr2cells_len = dbcs_ptr2cells_len;
	mb_char2cells = dbcs_char2cells;
	mb_off2cells = dbcs_off2cells;
	mb_ptr2char = dbcs_ptr2char;
	mb_head_off = dbcs_head_off;
    }
    else
    {
	mb_ptr2len = latin_ptr2len;
	mb_ptr2len_len = latin_ptr2len_len;
	mb_char2len = latin_char2len;
	mb_char2bytes = latin_char2bytes;
	mb_ptr2cells = latin_ptr2cells;
	mb_ptr2cells_len = latin_ptr2cells_len;
	mb_char2cells = latin_char2cells;
	mb_off2cells = latin_off2cells;
	mb_ptr2char = latin_ptr2char;
	mb_head_off = latin_head_off;
    }

    /*
     * Fill the mb_bytelen_tab[] for MB_BYTE2LEN().
     */
#ifdef LEN_FROM_CONV
    /* When 'encoding' is different from the current locale mblen() won't
     * work.  Use conversion to "utf-8" instead. */
    vimconv.vc_type = CONV_NONE;
    if (enc_dbcs)
    {
	p = enc_locale();
	if (p == NULL || STRCMP(p, p_enc) != 0)
	{
	    convert_setup(&vimconv, p_enc, (char_u *)"utf-8");
	    vimconv.vc_fail = TRUE;
	}
	vim_free(p);
    }
#endif

    for (i = 0; i < 256; ++i)
    {
	/* Our own function to reliably check the length of UTF-8 characters,
	 * independent of mblen(). */
	if (enc_utf8)
	    n = utf8len_tab[i];
	else if (enc_dbcs == 0)
	    n = 1;
	else
	{
#if defined(WIN3264) || defined(WIN32UNIX)
	    /* enc_dbcs is set by setting 'fileencoding'.  It becomes a Windows
	     * CodePage identifier, which we can pass directly in to Windows
	     * API */
	    n = IsDBCSLeadByteEx(enc_dbcs, (WINBYTE)i) ? 2 : 1;
#else
# if defined(__amigaos4__) || defined(__ANDROID__) || \
				   !(defined(HAVE_MBLEN) || defined(X_LOCALE))
	    /*
	     * if mblen() is not available, character which MSB is turned on
	     * are treated as leading byte character. (note : This assumption
	     * is not always true.)
	     */
	    n = (i & 0x80) ? 2 : 1;
# else
	    char buf[MB_MAXBYTES + 1];

	    if (i == NUL)	/* just in case mblen() can't handle "" */
		n = 1;
	    else
	    {
		buf[0] = i;
		buf[1] = 0;
#  ifdef LEN_FROM_CONV
		if (vimconv.vc_type != CONV_NONE)
		{
		    /*
		     * string_convert() should fail when converting the first
		     * byte of a double-byte character.
		     */
		    p = string_convert(&vimconv, (char_u *)buf, NULL);
		    if (p != NULL)
		    {
			vim_free(p);
			n = 1;
		    }
		    else
			n = 2;
		}
		else
#  endif
		{
		    /*
		     * mblen() should return -1 for invalid (means the leading
		     * multibyte) character.  However there are some platforms
		     * where mblen() returns 0 for invalid character.
		     * Therefore, following condition includes 0.
		     */
		    ignored = mblen(NULL, 0);	/* First reset the state. */
		    if (mblen(buf, (size_t)1) <= 0)
			n = 2;
		    else
			n = 1;
		}
	    }
# endif
#endif
	}

	mb_bytelen_tab[i] = n;
    }

#ifdef LEN_FROM_CONV
    convert_setup(&vimconv, NULL, NULL);
#endif

    /* The cell width depends on the type of multi-byte characters. */
    (void)init_chartab();

    /* When enc_utf8 is set or reset, (de)allocate ScreenLinesUC[] */
    screenalloc(FALSE);

    /* When using Unicode, set default for 'fileencodings'. */
    if (enc_utf8 && !option_was_set((char_u *)"fencs"))
	set_string_option_direct((char_u *)"fencs", -1,
		       (char_u *)"ucs-bom,utf-8,default,latin1", OPT_FREE, 0);

#if defined(HAVE_BIND_TEXTDOMAIN_CODESET) && defined(FEAT_GETTEXT)
    /* GNU gettext 0.10.37 supports this feature: set the codeset used for
     * translated messages independently from the current locale. */
    (void)bind_textdomain_codeset(VIMPACKAGE,
					  enc_utf8 ? "utf-8" : (char *)p_enc);
#endif

#ifdef WIN32
    /* When changing 'encoding' while starting up, then convert the command
     * line arguments from the active codepage to 'encoding'. */
    if (starting != 0)
	fix_arg_enc();
#endif

    /* Fire an autocommand to let people do custom font setup. This must be
     * after Vim has been setup for the new encoding. */
    apply_autocmds(EVENT_ENCODINGCHANGED, NULL, (char_u *)"", FALSE, curbuf);

#ifdef FEAT_SPELL
    /* Need to reload spell dictionaries */
    spell_reload();
#endif

    return NULL;
}

/*
 * Return the size of the BOM for the current buffer:
 * 0 - no BOM
 * 2 - UCS-2 or UTF-16 BOM
 * 4 - UCS-4 BOM
 * 3 - UTF-8 BOM
 */
    int
bomb_size(void)
{
    int n = 0;

    if (curbuf->b_p_bomb && !curbuf->b_p_bin)
    {
	if (*curbuf->b_p_fenc == NUL)
	{
	    if (enc_utf8)
	    {
		if (enc_unicode != 0)
		    n = enc_unicode;
		else
		    n = 3;
	    }
	}
	else if (STRCMP(curbuf->b_p_fenc, "utf-8") == 0)
	    n = 3;
	else if (STRNCMP(curbuf->b_p_fenc, "ucs-2", 5) == 0
		|| STRNCMP(curbuf->b_p_fenc, "utf-16", 6) == 0)
	    n = 2;
	else if (STRNCMP(curbuf->b_p_fenc, "ucs-4", 5) == 0)
	    n = 4;
    }
    return n;
}

/*
 * Remove all BOM from "s" by moving remaining text.
 */
    void
remove_bom(char_u *s)
{
    if (enc_utf8)
    {
	char_u *p = s;

	while ((p = vim_strbyte(p, 0xef)) != NULL)
	{
	    if (p[1] == 0xbb && p[2] == 0xbf)
		STRMOVE(p, p + 3);
	    else
		++p;
	}
    }
}

/*
 * Get class of pointer:
 * 0 for blank or NUL
 * 1 for punctuation
 * 2 for an (ASCII) word character
 * >2 for other word characters
 */
    int
mb_get_class(char_u *p)
{
    return mb_get_class_buf(p, curbuf);
}

    int
mb_get_class_buf(char_u *p, buf_T *buf)
{
    if (MB_BYTE2LEN(p[0]) == 1)
    {
	if (p[0] == NUL || VIM_ISWHITE(p[0]))
	    return 0;
	if (vim_iswordc_buf(p[0], buf))
	    return 2;
	return 1;
    }
    if (enc_dbcs != 0 && p[0] != NUL && p[1] != NUL)
	return dbcs_class(p[0], p[1]);
    if (enc_utf8)
	return utf_class_buf(utf_ptr2char(p), buf);
    return 0;
}

/*
 * Get class of a double-byte character.  This always returns 3 or bigger.
 * TODO: Should return 1 for punctuation.
 */
    int
dbcs_class(unsigned lead, unsigned trail)
{
    switch (enc_dbcs)
    {
	/* please add classify routine for your language in here */

	case DBCS_JPNU:	/* ? */
	case DBCS_JPN:
	    {
		/* JIS code classification */
		unsigned char lb = lead;
		unsigned char tb = trail;

		/* convert process code to JIS */
# if defined(WIN3264) || defined(WIN32UNIX) || defined(MACOS_X)
		/* process code is SJIS */
		if (lb <= 0x9f)
		    lb = (lb - 0x81) * 2 + 0x21;
		else
		    lb = (lb - 0xc1) * 2 + 0x21;
		if (tb <= 0x7e)
		    tb -= 0x1f;
		else if (tb <= 0x9e)
		    tb -= 0x20;
		else
		{
		    tb -= 0x7e;
		    lb += 1;
		}
# else
		/*
		 * XXX: Code page identification can not use with all
		 *	    system! So, some other encoding information
		 *	    will be needed.
		 *	    In japanese: SJIS,EUC,UNICODE,(JIS)
		 *	    Note that JIS-code system don't use as
		 *	    process code in most system because it uses
		 *	    escape sequences(JIS is context depend encoding).
		 */
		/* assume process code is JAPANESE-EUC */
		lb &= 0x7f;
		tb &= 0x7f;
# endif
		/* exceptions */
		switch (lb << 8 | tb)
		{
		    case 0x2121: /* ZENKAKU space */
			return 0;
		    case 0x2122: /* TOU-TEN (Japanese comma) */
		    case 0x2123: /* KU-TEN (Japanese period) */
		    case 0x2124: /* ZENKAKU comma */
		    case 0x2125: /* ZENKAKU period */
			return 1;
		    case 0x213c: /* prolongedsound handled as KATAKANA */
			return 13;
		}
		/* sieved by KU code */
		switch (lb)
		{
		    case 0x21:
		    case 0x22:
			/* special symbols */
			return 10;
		    case 0x23:
			/* alpha-numeric */
			return 11;
		    case 0x24:
			/* hiragana */
			return 12;
		    case 0x25:
			/* katakana */
			return 13;
		    case 0x26:
			/* greek */
			return 14;
		    case 0x27:
			/* russian */
			return 15;
		    case 0x28:
			/* lines */
			return 16;
		    default:
			/* kanji */
			return 17;
		}
	    }

	case DBCS_KORU:	/* ? */
	case DBCS_KOR:
	    {
		/* KS code classification */
		unsigned char c1 = lead;
		unsigned char c2 = trail;

		/*
		 * 20 : Hangul
		 * 21 : Hanja
		 * 22 : Symbols
		 * 23 : Alpha-numeric/Roman Letter (Full width)
		 * 24 : Hangul Letter(Alphabet)
		 * 25 : Roman Numeral/Greek Letter
		 * 26 : Box Drawings
		 * 27 : Unit Symbols
		 * 28 : Circled/Parenthesized Letter
		 * 29 : Hiragana/Katakana
		 * 30 : Cyrillic Letter
		 */

		if (c1 >= 0xB0 && c1 <= 0xC8)
		    /* Hangul */
		    return 20;
#if defined(WIN3264) || defined(WIN32UNIX)
		else if (c1 <= 0xA0 || c2 <= 0xA0)
		    /* Extended Hangul Region : MS UHC(Unified Hangul Code) */
		    /* c1: 0x81-0xA0 with c2: 0x41-0x5A, 0x61-0x7A, 0x81-0xFE
		     * c1: 0xA1-0xC6 with c2: 0x41-0x5A, 0x61-0x7A, 0x81-0xA0
		     */
		    return 20;
#endif

		else if (c1 >= 0xCA && c1 <= 0xFD)
		    /* Hanja */
		    return 21;
		else switch (c1)
		{
		    case 0xA1:
		    case 0xA2:
			/* Symbols */
			return 22;
		    case 0xA3:
			/* Alpha-numeric */
			return 23;
		    case 0xA4:
			/* Hangul Letter(Alphabet) */
			return 24;
		    case 0xA5:
			/* Roman Numeral/Greek Letter */
			return 25;
		    case 0xA6:
			/* Box Drawings */
			return 26;
		    case 0xA7:
			/* Unit Symbols */
			return 27;
		    case 0xA8:
		    case 0xA9:
			if (c2 <= 0xAF)
			    return 25;  /* Roman Letter */
			else if (c2 >= 0xF6)
			    return 22;  /* Symbols */
			else
			    /* Circled/Parenthesized Letter */
			    return 28;
		    case 0xAA:
		    case 0xAB:
			/* Hiragana/Katakana */
			return 29;
		    case 0xAC:
			/* Cyrillic Letter */
			return 30;
		}
	    }
	default:
	    break;
    }
    return 3;
}

/*
 * mb_char2len() function pointer.
 * Return length in bytes of character "c".
 * Returns 1 for a single-byte character.
 */
    int
latin_char2len(int c UNUSED)
{
    return 1;
}

    static int
dbcs_char2len(
    int		c)
{
    if (c >= 0x100)
	return 2;
    return 1;
}

/*
 * mb_char2bytes() function pointer.
 * Convert a character to its bytes.
 * Returns the length in bytes.
 */
    int
latin_char2bytes(int c, char_u *buf)
{
    buf[0] = c;
    return 1;
}

    static int
dbcs_char2bytes(int c, char_u *buf)
{
    if (c >= 0x100)
    {
	buf[0] = (unsigned)c >> 8;
	buf[1] = c;
	/* Never use a NUL byte, it causes lots of trouble.  It's an invalid
	 * character anyway. */
	if (buf[1] == NUL)
	    buf[1] = '\n';
	return 2;
    }
    buf[0] = c;
    return 1;
}

/*
 * mb_ptr2len() function pointer.
 * Get byte length of character at "*p" but stop at a NUL.
 * For UTF-8 this includes following composing characters.
 * Returns 0 when *p is NUL.
 */
    int
latin_ptr2len(char_u *p)
{
 return MB_BYTE2LEN(*p);
}

    static int
dbcs_ptr2len(
    char_u	*p)
{
    int		len;

    /* Check if second byte is not missing. */
    len = MB_BYTE2LEN(*p);
    if (len == 2 && p[1] == NUL)
	len = 1;
    return len;
}

/*
 * mb_ptr2len_len() function pointer.
 * Like mb_ptr2len(), but limit to read "size" bytes.
 * Returns 0 for an empty string.
 * Returns 1 for an illegal char or an incomplete byte sequence.
 */
    int
latin_ptr2len_len(char_u *p, int size)
{
    if (size < 1 || *p == NUL)
	return 0;
    return 1;
}

    static int
dbcs_ptr2len_len(char_u *p, int size)
{
    int		len;

    if (size < 1 || *p == NUL)
	return 0;
    if (size == 1)
	return 1;
    /* Check that second byte is not missing. */
    len = MB_BYTE2LEN(*p);
    if (len == 2 && p[1] == NUL)
	len = 1;
    return len;
}

struct interval
{
    long first;
    long last;
};

/*
 * Return TRUE if "c" is in "table[size / sizeof(struct interval)]".
 */
    static int
intable(struct interval *table, size_t size, int c)
{
    int mid, bot, top;

    /* first quick check for Latin1 etc. characters */
    if (c < table[0].first)
	return FALSE;

    /* binary search in table */
    bot = 0;
    top = (int)(size / sizeof(struct interval) - 1);
    while (top >= bot)
    {
	mid = (bot + top) / 2;
	if (table[mid].last < c)
	    bot = mid + 1;
	else if (table[mid].first > c)
	    top = mid - 1;
	else
	    return TRUE;
    }
    return FALSE;
}

/* Sorted list of non-overlapping intervals of East Asian Ambiguous
 * characters, generated with ../runtime/tools/unicode.vim. */
static struct interval ambiguous[] =
{
    {0x00a1, 0x00a1},
    {0x00a4, 0x00a4},
    {0x00a7, 0x00a8},
    {0x00aa, 0x00aa},
    {0x00ad, 0x00ae},
    {0x00b0, 0x00b4},
    {0x00b6, 0x00ba},
    {0x00bc, 0x00bf},
    {0x00c6, 0x00c6},
    {0x00d0, 0x00d0},
    {0x00d7, 0x00d8},
    {0x00de, 0x00e1},
    {0x00e6, 0x00e6},
    {0x00e8, 0x00ea},
    {0x00ec, 0x00ed},
    {0x00f0, 0x00f0},
    {0x00f2, 0x00f3},
    {0x00f7, 0x00fa},
    {0x00fc, 0x00fc},
    {0x00fe, 0x00fe},
    {0x0101, 0x0101},
    {0x0111, 0x0111},
    {0x0113, 0x0113},
    {0x011b, 0x011b},
    {0x0126, 0x0127},
    {0x012b, 0x012b},
    {0x0131, 0x0133},
    {0x0138, 0x0138},
    {0x013f, 0x0142},
    {0x0144, 0x0144},
    {0x0148, 0x014b},
    {0x014d, 0x014d},
    {0x0152, 0x0153},
    {0x0166, 0x0167},
    {0x016b, 0x016b},
    {0x01ce, 0x01ce},
    {0x01d0, 0x01d0},
    {0x01d2, 0x01d2},
    {0x01d4, 0x01d4},
    {0x01d6, 0x01d6},
    {0x01d8, 0x01d8},
    {0x01da, 0x01da},
    {0x01dc, 0x01dc},
    {0x0251, 0x0251},
    {0x0261, 0x0261},
    {0x02c4, 0x02c4},
    {0x02c7, 0x02c7},
    {0x02c9, 0x02cb},
    {0x02cd, 0x02cd},
    {0x02d0, 0x02d0},
    {0x02d8, 0x02db},
    {0x02dd, 0x02dd},
    {0x02df, 0x02df},
    {0x0300, 0x036f},
    {0x0391, 0x03a1},
    {0x03a3, 0x03a9},
    {0x03b1, 0x03c1},
    {0x03c3, 0x03c9},
    {0x0401, 0x0401},
    {0x0410, 0x044f},
    {0x0451, 0x0451},
    {0x2010, 0x2010},
    {0x2013, 0x2016},
    {0x2018, 0x2019},
    {0x201c, 0x201d},
    {0x2020, 0x2022},
    {0x2024, 0x2027},
    {0x2030, 0x2030},
    {0x2032, 0x2033},
    {0x2035, 0x2035},
    {0x203b, 0x203b},
    {0x203e, 0x203e},
    {0x2074, 0x2074},
    {0x207f, 0x207f},
    {0x2081, 0x2084},
    {0x20ac, 0x20ac},
    {0x2103, 0x2103},
    {0x2105, 0x2105},
    {0x2109, 0x2109},
    {0x2113, 0x2113},
    {0x2116, 0x2116},
    {0x2121, 0x2122},
    {0x2126, 0x2126},
    {0x212b, 0x212b},
    {0x2153, 0x2154},
    {0x215b, 0x215e},
    {0x2160, 0x216b},
    {0x2170, 0x2179},
    {0x2189, 0x2189},
    {0x2190, 0x2199},
    {0x21b8, 0x21b9},
    {0x21d2, 0x21d2},
    {0x21d4, 0x21d4},
    {0x21e7, 0x21e7},
    {0x2200, 0x2200},
    {0x2202, 0x2203},
    {0x2207, 0x2208},
    {0x220b, 0x220b},
    {0x220f, 0x220f},
    {0x2211, 0x2211},
    {0x2215, 0x2215},
    {0x221a, 0x221a},
    {0x221d, 0x2220},
    {0x2223, 0x2223},
    {0x2225, 0x2225},
    {0x2227, 0x222c},
    {0x222e, 0x222e},
    {0x2234, 0x2237},
    {0x223c, 0x223d},
    {0x2248, 0x2248},
    {0x224c, 0x224c},
    {0x2252, 0x2252},
    {0x2260, 0x2261},
    {0x2264, 0x2267},
    {0x226a, 0x226b},
    {0x226e, 0x226f},
    {0x2282, 0x2283},
    {0x2286, 0x2287},
    {0x2295, 0x2295},
    {0x2299, 0x2299},
    {0x22a5, 0x22a5},
    {0x22bf, 0x22bf},
    {0x2312, 0x2312},
    {0x2460, 0x24e9},
    {0x24eb, 0x254b},
    {0x2550, 0x2573},
    {0x2580, 0x258f},
    {0x2592, 0x2595},
    {0x25a0, 0x25a1},
    {0x25a3, 0x25a9},
    {0x25b2, 0x25b3},
    {0x25b6, 0x25b7},
    {0x25bc, 0x25bd},
    {0x25c0, 0x25c1},
    {0x25c6, 0x25c8},
    {0x25cb, 0x25cb},
    {0x25ce, 0x25d1},
    {0x25e2, 0x25e5},
    {0x25ef, 0x25ef},
    {0x2605, 0x2606},
    {0x2609, 0x2609},
    {0x260e, 0x260f},
    {0x261c, 0x261c},
    {0x261e, 0x261e},
    {0x2640, 0x2640},
    {0x2642, 0x2642},
    {0x2660, 0x2661},
    {0x2663, 0x2665},
    {0x2667, 0x266a},
    {0x266c, 0x266d},
    {0x266f, 0x266f},
    {0x269e, 0x269f},
    {0x26bf, 0x26bf},
    {0x26c6, 0x26cd},
    {0x26cf, 0x26d3},
    {0x26d5, 0x26e1},
    {0x26e3, 0x26e3},
    {0x26e8, 0x26e9},
    {0x26eb, 0x26f1},
    {0x26f4, 0x26f4},
    {0x26f6, 0x26f9},
    {0x26fb, 0x26fc},
    {0x26fe, 0x26ff},
    {0x273d, 0x273d},
    {0x2776, 0x277f},
    {0x2b56, 0x2b59},
    {0x3248, 0x324f},
    {0xe000, 0xf8ff},
    {0xfe00, 0xfe0f},
    {0xfffd, 0xfffd},
    {0x1f100, 0x1f10a},
    {0x1f110, 0x1f12d},
    {0x1f130, 0x1f169},
    {0x1f170, 0x1f18d},
    {0x1f18f, 0x1f190},
    {0x1f19b, 0x1f1ac},
    {0xe0100, 0xe01ef},
    {0xf0000, 0xffffd},
    {0x100000, 0x10fffd}
};

#if defined(FEAT_TERMINAL) || defined(PROTO)
/*
 * utf_char2cells() with different argument type for libvterm.
 */
    int
utf_uint2cells(UINT32_T c)
{
    if (c >= 0x100 && utf_iscomposing((int)c))
	return 0;
    return utf_char2cells((int)c);
}
#endif

/*
 * For UTF-8 character "c" return 2 for a double-width character, 1 for others.
 * Returns 4 or 6 for an unprintable character.
 * Is only correct for characters >= 0x80.
 * When p_ambw is "double", return 2 for a character with East Asian Width
 * class 'A'(mbiguous).
 */
    int
utf_char2cells(int c)
{
    /* Sorted list of non-overlapping intervals of East Asian double width
     * characters, generated with ../runtime/tools/unicode.vim. */
    static struct interval doublewidth[] =
    {
	{0x1100, 0x115f},
	{0x231a, 0x231b},
	{0x2329, 0x232a},
	{0x23e9, 0x23ec},
	{0x23f0, 0x23f0},
	{0x23f3, 0x23f3},
	{0x25fd, 0x25fe},
	{0x2614, 0x2615},
	{0x2648, 0x2653},
	{0x267f, 0x267f},
	{0x2693, 0x2693},
	{0x26a1, 0x26a1},
	{0x26aa, 0x26ab},
	{0x26bd, 0x26be},
	{0x26c4, 0x26c5},
	{0x26ce, 0x26ce},
	{0x26d4, 0x26d4},
	{0x26ea, 0x26ea},
	{0x26f2, 0x26f3},
	{0x26f5, 0x26f5},
	{0x26fa, 0x26fa},
	{0x26fd, 0x26fd},
	{0x2705, 0x2705},
	{0x270a, 0x270b},
	{0x2728, 0x2728},
	{0x274c, 0x274c},
	{0x274e, 0x274e},
	{0x2753, 0x2755},
	{0x2757, 0x2757},
	{0x2795, 0x2797},
	{0x27b0, 0x27b0},
	{0x27bf, 0x27bf},
	{0x2b1b, 0x2b1c},
	{0x2b50, 0x2b50},
	{0x2b55, 0x2b55},
	{0x2e80, 0x2e99},
	{0x2e9b, 0x2ef3},
	{0x2f00, 0x2fd5},
	{0x2ff0, 0x2ffb},
	{0x3000, 0x303e},
	{0x3041, 0x3096},
	{0x3099, 0x30ff},
	{0x3105, 0x312f},
	{0x3131, 0x318e},
	{0x3190, 0x31ba},
	{0x31c0, 0x31e3},
	{0x31f0, 0x321e},
	{0x3220, 0x3247},
	{0x3250, 0x32fe},
	{0x3300, 0x4dbf},
	{0x4e00, 0xa48c},
	{0xa490, 0xa4c6},
	{0xa960, 0xa97c},
	{0xac00, 0xd7a3},
	{0xf900, 0xfaff},
	{0xfe10, 0xfe19},
	{0xfe30, 0xfe52},
	{0xfe54, 0xfe66},
	{0xfe68, 0xfe6b},
	{0xff01, 0xff60},
	{0xffe0, 0xffe6},
	{0x16fe0, 0x16fe1},
	{0x17000, 0x187f1},
	{0x18800, 0x18af2},
	{0x1b000, 0x1b11e},
	{0x1b170, 0x1b2fb},
	{0x1f004, 0x1f004},
	{0x1f0cf, 0x1f0cf},
	{0x1f18e, 0x1f18e},
	{0x1f191, 0x1f19a},
	{0x1f200, 0x1f202},
	{0x1f210, 0x1f23b},
	{0x1f240, 0x1f248},
	{0x1f250, 0x1f251},
	{0x1f260, 0x1f265},
	{0x1f300, 0x1f320},
	{0x1f32d, 0x1f335},
	{0x1f337, 0x1f37c},
	{0x1f37e, 0x1f393},
	{0x1f3a0, 0x1f3ca},
	{0x1f3cf, 0x1f3d3},
	{0x1f3e0, 0x1f3f0},
	{0x1f3f4, 0x1f3f4},
	{0x1f3f8, 0x1f43e},
	{0x1f440, 0x1f440},
	{0x1f442, 0x1f4fc},
	{0x1f4ff, 0x1f53d},
	{0x1f54b, 0x1f54e},
	{0x1f550, 0x1f567},
	{0x1f57a, 0x1f57a},
	{0x1f595, 0x1f596},
	{0x1f5a4, 0x1f5a4},
	{0x1f5fb, 0x1f64f},
	{0x1f680, 0x1f6c5},
	{0x1f6cc, 0x1f6cc},
	{0x1f6d0, 0x1f6d2},
	{0x1f6eb, 0x1f6ec},
	{0x1f6f4, 0x1f6f9},
	{0x1f910, 0x1f93e},
	{0x1f940, 0x1f970},
	{0x1f973, 0x1f976},
	{0x1f97a, 0x1f97a},
	{0x1f97c, 0x1f9a2},
	{0x1f9b0, 0x1f9b9},
	{0x1f9c0, 0x1f9c2},
	{0x1f9d0, 0x1f9ff},
	{0x20000, 0x2fffd},
	{0x30000, 0x3fffd}
    };

    /* Sorted list of non-overlapping intervals of Emoji characters that don't
     * have ambiguous or double width,
     * based on http://unicode.org/emoji/charts/emoji-list.html */
    static struct interval emoji_width[] =
    {
	{0x1f1e6, 0x1f1ff},
	{0x1f321, 0x1f321},
	{0x1f324, 0x1f32c},
	{0x1f336, 0x1f336},
	{0x1f37d, 0x1f37d},
	{0x1f396, 0x1f397},
	{0x1f399, 0x1f39b},
	{0x1f39e, 0x1f39f},
	{0x1f3cb, 0x1f3ce},
	{0x1f3d4, 0x1f3df},
	{0x1f3f3, 0x1f3f5},
	{0x1f3f7, 0x1f3f7},
	{0x1f43f, 0x1f43f},
	{0x1f441, 0x1f441},
	{0x1f4fd, 0x1f4fd},
	{0x1f549, 0x1f54a},
	{0x1f56f, 0x1f570},
	{0x1f573, 0x1f579},
	{0x1f587, 0x1f587},
	{0x1f58a, 0x1f58d},
	{0x1f590, 0x1f590},
	{0x1f5a5, 0x1f5a5},
	{0x1f5a8, 0x1f5a8},
	{0x1f5b1, 0x1f5b2},
	{0x1f5bc, 0x1f5bc},
	{0x1f5c2, 0x1f5c4},
	{0x1f5d1, 0x1f5d3},
	{0x1f5dc, 0x1f5de},
	{0x1f5e1, 0x1f5e1},
	{0x1f5e3, 0x1f5e3},
	{0x1f5e8, 0x1f5e8},
	{0x1f5ef, 0x1f5ef},
	{0x1f5f3, 0x1f5f3},
	{0x1f5fa, 0x1f5fa},
	{0x1f6cb, 0x1f6cf},
	{0x1f6e0, 0x1f6e5},
	{0x1f6e9, 0x1f6e9},
	{0x1f6f0, 0x1f6f0},
	{0x1f6f3, 0x1f6f3}
    };

    if (c >= 0x100)
    {
#ifdef USE_WCHAR_FUNCTIONS
	/*
	 * Assume the library function wcwidth() works better than our own
	 * stuff.  It should return 1 for ambiguous width chars!
	 */
	int	n = wcwidth(c);

	if (n < 0)
	    return 6;		/* unprintable, displays <xxxx> */
	if (n > 1)
	    return n;
#else
	if (!utf_printable(c))
	    return 6;		/* unprintable, displays <xxxx> */
	if (intable(doublewidth, sizeof(doublewidth), c))
	    return 2;
#endif
	if (p_emoji && intable(emoji_width, sizeof(emoji_width), c))
	    return 2;
    }

    /* Characters below 0x100 are influenced by 'isprint' option */
    else if (c >= 0x80 && !vim_isprintc(c))
	return 4;		/* unprintable, displays <xx> */

    if (c >= 0x80 && *p_ambw == 'd' && intable(ambiguous, sizeof(ambiguous), c))
	return 2;

    return 1;
}

/*
 * mb_ptr2cells() function pointer.
 * Return the number of display cells character at "*p" occupies.
 * This doesn't take care of unprintable characters, use ptr2cells() for that.
 */
    int
latin_ptr2cells(char_u *p UNUSED)
{
    return 1;
}

    int
utf_ptr2cells(
    char_u	*p)
{
    int		c;

    /* Need to convert to a wide character. */
    if (*p >= 0x80)
    {
	c = utf_ptr2char(p);
	/* An illegal byte is displayed as <xx>. */
	if (utf_ptr2len(p) == 1 || c == NUL)
	    return 4;
	/* If the char is ASCII it must be an overlong sequence. */
	if (c < 0x80)
	    return char2cells(c);
	return utf_char2cells(c);
    }
    return 1;
}

    int
dbcs_ptr2cells(char_u *p)
{
    /* Number of cells is equal to number of bytes, except for euc-jp when
     * the first byte is 0x8e. */
    if (enc_dbcs == DBCS_JPNU && *p == 0x8e)
	return 1;
    return MB_BYTE2LEN(*p);
}

/*
 * mb_ptr2cells_len() function pointer.
 * Like mb_ptr2cells(), but limit string length to "size".
 * For an empty string or truncated character returns 1.
 */
    int
latin_ptr2cells_len(char_u *p UNUSED, int size UNUSED)
{
    return 1;
}

    static int
utf_ptr2cells_len(char_u *p, int size)
{
    int		c;

    /* Need to convert to a wide character. */
    if (size > 0 && *p >= 0x80)
    {
	if (utf_ptr2len_len(p, size) < utf8len_tab[*p])
	    return 1;  /* truncated */
	c = utf_ptr2char(p);
	/* An illegal byte is displayed as <xx>. */
	if (utf_ptr2len(p) == 1 || c == NUL)
	    return 4;
	/* If the char is ASCII it must be an overlong sequence. */
	if (c < 0x80)
	    return char2cells(c);
	return utf_char2cells(c);
    }
    return 1;
}

    static int
dbcs_ptr2cells_len(char_u *p, int size)
{
    /* Number of cells is equal to number of bytes, except for euc-jp when
     * the first byte is 0x8e. */
    if (size <= 1 || (enc_dbcs == DBCS_JPNU && *p == 0x8e))
	return 1;
    return MB_BYTE2LEN(*p);
}

/*
 * mb_char2cells() function pointer.
 * Return the number of display cells character "c" occupies.
 * Only takes care of multi-byte chars, not "^C" and such.
 */
    int
latin_char2cells(int c UNUSED)
{
    return 1;
}

    static int
dbcs_char2cells(int c)
{
    /* Number of cells is equal to number of bytes, except for euc-jp when
     * the first byte is 0x8e. */
    if (enc_dbcs == DBCS_JPNU && ((unsigned)c >> 8) == 0x8e)
	return 1;
    /* use the first byte */
    return MB_BYTE2LEN((unsigned)c >> 8);
}

/*
 * Return the number of cells occupied by string "p".
 * Stop at a NUL character.  When "len" >= 0 stop at character "p[len]".
 */
    int
mb_string2cells(char_u *p, int len)
{
    int i;
    int clen = 0;

    for (i = 0; (len < 0 || i < len) && p[i] != NUL; i += (*mb_ptr2len)(p + i))
	clen += (*mb_ptr2cells)(p + i);
    return clen;
}

/*
 * mb_off2cells() function pointer.
 * Return number of display cells for char at ScreenLines[off].
 * We make sure that the offset used is less than "max_off".
 */
    int
latin_off2cells(unsigned off UNUSED, unsigned max_off UNUSED)
{
    return 1;
}

    int
dbcs_off2cells(unsigned off, unsigned max_off)
{
    /* never check beyond end of the line */
    if (off >= max_off)
	return 1;

    /* Number of cells is equal to number of bytes, except for euc-jp when
     * the first byte is 0x8e. */
    if (enc_dbcs == DBCS_JPNU && ScreenLines[off] == 0x8e)
	return 1;
    return MB_BYTE2LEN(ScreenLines[off]);
}

    int
utf_off2cells(unsigned off, unsigned max_off)
{
    return (off + 1 < max_off && ScreenLines[off + 1] == 0) ? 2 : 1;
}

/*
 * mb_ptr2char() function pointer.
 * Convert a byte sequence into a character.
 */
    int
latin_ptr2char(char_u *p)
{
    return *p;
}

    static int
dbcs_ptr2char(char_u *p)
{
    if (MB_BYTE2LEN(*p) > 1 && p[1] != NUL)
	return (p[0] << 8) + p[1];
    return *p;
}

/*
 * Convert a UTF-8 byte sequence to a wide character.
 * If the sequence is illegal or truncated by a NUL the first byte is
 * returned.
 * For an overlong sequence this may return zero.
 * Does not include composing characters, of course.
 */
    int
utf_ptr2char(char_u *p)
{
    int		len;

    if (p[0] < 0x80)	/* be quick for ASCII */
	return p[0];

    len = utf8len_tab_zero[p[0]];
    if (len > 1 && (p[1] & 0xc0) == 0x80)
    {
	if (len == 2)
	    return ((p[0] & 0x1f) << 6) + (p[1] & 0x3f);
	if ((p[2] & 0xc0) == 0x80)
	{
	    if (len == 3)
		return ((p[0] & 0x0f) << 12) + ((p[1] & 0x3f) << 6)
		    + (p[2] & 0x3f);
	    if ((p[3] & 0xc0) == 0x80)
	    {
		if (len == 4)
		    return ((p[0] & 0x07) << 18) + ((p[1] & 0x3f) << 12)
			+ ((p[2] & 0x3f) << 6) + (p[3] & 0x3f);
		if ((p[4] & 0xc0) == 0x80)
		{
		    if (len == 5)
			return ((p[0] & 0x03) << 24) + ((p[1] & 0x3f) << 18)
			    + ((p[2] & 0x3f) << 12) + ((p[3] & 0x3f) << 6)
			    + (p[4] & 0x3f);
		    if ((p[5] & 0xc0) == 0x80 && len == 6)
			return ((p[0] & 0x01) << 30) + ((p[1] & 0x3f) << 24)
			    + ((p[2] & 0x3f) << 18) + ((p[3] & 0x3f) << 12)
			    + ((p[4] & 0x3f) << 6) + (p[5] & 0x3f);
		}
	    }
	}
    }
    /* Illegal value, just return the first byte */
    return p[0];
}

/*
 * Convert a UTF-8 byte sequence to a wide character.
 * String is assumed to be terminated by NUL or after "n" bytes, whichever
 * comes first.
 * The function is safe in the sense that it never accesses memory beyond the
 * first "n" bytes of "s".
 *
 * On success, returns decoded codepoint, advances "s" to the beginning of
 * next character and decreases "n" accordingly.
 *
 * If end of string was reached, returns 0 and, if "n" > 0, advances "s" past
 * NUL byte.
 *
 * If byte sequence is illegal or incomplete, returns -1 and does not advance
 * "s".
 */
    static int
utf_safe_read_char_adv(char_u **s, size_t *n)
{
    int		c, k;

    if (*n == 0) /* end of buffer */
	return 0;

    k = utf8len_tab_zero[**s];

    if (k == 1)
    {
	/* ASCII character or NUL */
	(*n)--;
	return *(*s)++;
    }

    if ((size_t)k <= *n)
    {
	/* We have a multibyte sequence and it isn't truncated by buffer
	 * limits so utf_ptr2char() is safe to use. Or the first byte is
	 * illegal (k=0), and it's also safe to use utf_ptr2char(). */
	c = utf_ptr2char(*s);

	/* On failure, utf_ptr2char() returns the first byte, so here we
	 * check equality with the first byte. The only non-ASCII character
	 * which equals the first byte of its own UTF-8 representation is
	 * U+00C3 (UTF-8: 0xC3 0x83), so need to check that special case too.
	 * It's safe even if n=1, else we would have k=2 > n. */
	if (c != (int)(**s) || (c == 0xC3 && (*s)[1] == 0x83))
	{
	    /* byte sequence was successfully decoded */
	    *s += k;
	    *n -= k;
	    return c;
	}
    }

    /* byte sequence is incomplete or illegal */
    return -1;
}

/*
 * Get character at **pp and advance *pp to the next character.
 * Note: composing characters are skipped!
 */
    int
mb_ptr2char_adv(char_u **pp)
{
    int		c;

    c = (*mb_ptr2char)(*pp);
    *pp += (*mb_ptr2len)(*pp);
    return c;
}

/*
 * Get character at **pp and advance *pp to the next character.
 * Note: composing characters are returned as separate characters.
 */
    int
mb_cptr2char_adv(char_u **pp)
{
    int		c;

    c = (*mb_ptr2char)(*pp);
    if (enc_utf8)
	*pp += utf_ptr2len(*pp);
    else
	*pp += (*mb_ptr2len)(*pp);
    return c;
}

#if defined(FEAT_ARABIC) || defined(PROTO)
/*
 * Check whether we are dealing with Arabic combining characters.
 * Note: these are NOT really composing characters!
 */
    int
arabic_combine(
    int		one,	    /* first character */
    int		two)	    /* character just after "one" */
{
    if (one == a_LAM)
	return arabic_maycombine(two);
    return FALSE;
}

/*
 * Check whether we are dealing with a character that could be regarded as an
 * Arabic combining character, need to check the character before this.
 */
    int
arabic_maycombine(int two)
{
    if (p_arshape && !p_tbidi)
	return (two == a_ALEF_MADDA
		    || two == a_ALEF_HAMZA_ABOVE
		    || two == a_ALEF_HAMZA_BELOW
		    || two == a_ALEF);
    return FALSE;
}

/*
 * Check if the character pointed to by "p2" is a composing character when it
 * comes after "p1".  For Arabic sometimes "ab" is replaced with "c", which
 * behaves like a composing character.
 */
    int
utf_composinglike(char_u *p1, char_u *p2)
{
    int		c2;

    c2 = utf_ptr2char(p2);
    if (utf_iscomposing(c2))
	return TRUE;
    if (!arabic_maycombine(c2))
	return FALSE;
    return arabic_combine(utf_ptr2char(p1), c2);
}
#endif

/*
 * Convert a UTF-8 byte string to a wide character.  Also get up to MAX_MCO
 * composing characters.
 */
    int
utfc_ptr2char(
    char_u	*p,
    int		*pcc)	/* return: composing chars, last one is 0 */
{
    int		len;
    int		c;
    int		cc;
    int		i = 0;

    c = utf_ptr2char(p);
    len = utf_ptr2len(p);

    /* Only accept a composing char when the first char isn't illegal. */
    if ((len > 1 || *p < 0x80)
	    && p[len] >= 0x80
	    && UTF_COMPOSINGLIKE(p, p + len))
    {
	cc = utf_ptr2char(p + len);
	for (;;)
	{
	    pcc[i++] = cc;
	    if (i == MAX_MCO)
		break;
	    len += utf_ptr2len(p + len);
	    if (p[len] < 0x80 || !utf_iscomposing(cc = utf_ptr2char(p + len)))
		break;
	}
    }

    if (i < MAX_MCO)	/* last composing char must be 0 */
	pcc[i] = 0;

    return c;
}

/*
 * Convert a UTF-8 byte string to a wide character.  Also get up to MAX_MCO
 * composing characters.  Use no more than p[maxlen].
 */
    int
utfc_ptr2char_len(
    char_u	*p,
    int		*pcc,	/* return: composing chars, last one is 0 */
    int		maxlen)
{
    int		len;
    int		c;
    int		cc;
    int		i = 0;

    c = utf_ptr2char(p);
    len = utf_ptr2len_len(p, maxlen);
    /* Only accept a composing char when the first char isn't illegal. */
    if ((len > 1 || *p < 0x80)
	    && len < maxlen
	    && p[len] >= 0x80
	    && UTF_COMPOSINGLIKE(p, p + len))
    {
	cc = utf_ptr2char(p + len);
	for (;;)
	{
	    pcc[i++] = cc;
	    if (i == MAX_MCO)
		break;
	    len += utf_ptr2len_len(p + len, maxlen - len);
	    if (len >= maxlen
		    || p[len] < 0x80
		    || !utf_iscomposing(cc = utf_ptr2char(p + len)))
		break;
	}
    }

    if (i < MAX_MCO)	/* last composing char must be 0 */
	pcc[i] = 0;

    return c;
}

/*
 * Convert the character at screen position "off" to a sequence of bytes.
 * Includes the composing characters.
 * "buf" must at least have the length MB_MAXBYTES + 1.
 * Only to be used when ScreenLinesUC[off] != 0.
 * Returns the produced number of bytes.
 */
    int
utfc_char2bytes(int off, char_u *buf)
{
    int		len;
    int		i;

    len = utf_char2bytes(ScreenLinesUC[off], buf);
    for (i = 0; i < Screen_mco; ++i)
    {
	if (ScreenLinesC[i][off] == 0)
	    break;
	len += utf_char2bytes(ScreenLinesC[i][off], buf + len);
    }
    return len;
}

/*
 * Get the length of a UTF-8 byte sequence, not including any following
 * composing characters.
 * Returns 0 for "".
 * Returns 1 for an illegal byte sequence.
 */
    int
utf_ptr2len(char_u *p)
{
    int		len;
    int		i;

    if (*p == NUL)
	return 0;
    len = utf8len_tab[*p];
    for (i = 1; i < len; ++i)
	if ((p[i] & 0xc0) != 0x80)
	    return 1;
    return len;
}

/*
 * Return length of UTF-8 character, obtained from the first byte.
 * "b" must be between 0 and 255!
 * Returns 1 for an invalid first byte value.
 */
    int
utf_byte2len(int b)
{
    return utf8len_tab[b];
}

/*
 * Get the length of UTF-8 byte sequence "p[size]".  Does not include any
 * following composing characters.
 * Returns 1 for "".
 * Returns 1 for an illegal byte sequence (also in incomplete byte seq.).
 * Returns number > "size" for an incomplete byte sequence.
 * Never returns zero.
 */
    int
utf_ptr2len_len(char_u *p, int size)
{
    int		len;
    int		i;
    int		m;

    len = utf8len_tab[*p];
    if (len == 1)
	return 1;	/* NUL, ascii or illegal lead byte */
    if (len > size)
	m = size;	/* incomplete byte sequence. */
    else
	m = len;
    for (i = 1; i < m; ++i)
	if ((p[i] & 0xc0) != 0x80)
	    return 1;
    return len;
}

/*
 * Return the number of bytes the UTF-8 encoding of the character at "p" takes.
 * This includes following composing characters.
 */
    int
utfc_ptr2len(char_u *p)
{
    int		len;
    int		b0 = *p;
#ifdef FEAT_ARABIC
    int		prevlen;
#endif

    if (b0 == NUL)
	return 0;
    if (b0 < 0x80 && p[1] < 0x80)	/* be quick for ASCII */
	return 1;

    /* Skip over first UTF-8 char, stopping at a NUL byte. */
    len = utf_ptr2len(p);

    /* Check for illegal byte. */
    if (len == 1 && b0 >= 0x80)
	return 1;

    /*
     * Check for composing characters.  We can handle only the first six, but
     * skip all of them (otherwise the cursor would get stuck).
     */
#ifdef FEAT_ARABIC
    prevlen = 0;
#endif
    for (;;)
    {
	if (p[len] < 0x80 || !UTF_COMPOSINGLIKE(p + prevlen, p + len))
	    return len;

	/* Skip over composing char */
#ifdef FEAT_ARABIC
	prevlen = len;
#endif
	len += utf_ptr2len(p + len);
    }
}

/*
 * Return the number of bytes the UTF-8 encoding of the character at "p[size]"
 * takes.  This includes following composing characters.
 * Returns 0 for an empty string.
 * Returns 1 for an illegal char or an incomplete byte sequence.
 */
    int
utfc_ptr2len_len(char_u *p, int size)
{
    int		len;
#ifdef FEAT_ARABIC
    int		prevlen;
#endif

    if (size < 1 || *p == NUL)
	return 0;
    if (p[0] < 0x80 && (size == 1 || p[1] < 0x80)) /* be quick for ASCII */
	return 1;

    /* Skip over first UTF-8 char, stopping at a NUL byte. */
    len = utf_ptr2len_len(p, size);

    /* Check for illegal byte and incomplete byte sequence. */
    if ((len == 1 && p[0] >= 0x80) || len > size)
	return 1;

    /*
     * Check for composing characters.  We can handle only the first six, but
     * skip all of them (otherwise the cursor would get stuck).
     */
#ifdef FEAT_ARABIC
    prevlen = 0;
#endif
    while (len < size)
    {
	int	len_next_char;

	if (p[len] < 0x80)
	    break;

	/*
	 * Next character length should not go beyond size to ensure that
	 * UTF_COMPOSINGLIKE(...) does not read beyond size.
	 */
	len_next_char = utf_ptr2len_len(p + len, size - len);
	if (len_next_char > size - len)
	    break;

	if (!UTF_COMPOSINGLIKE(p + prevlen, p + len))
	    break;

	/* Skip over composing char */
#ifdef FEAT_ARABIC
	prevlen = len;
#endif
	len += len_next_char;
    }
    return len;
}

/*
 * Return the number of bytes the UTF-8 encoding of character "c" takes.
 * This does not include composing characters.
 */
    int
utf_char2len(int c)
{
    if (c < 0x80)
	return 1;
    if (c < 0x800)
	return 2;
    if (c < 0x10000)
	return 3;
    if (c < 0x200000)
	return 4;
    if (c < 0x4000000)
	return 5;
    return 6;
}

/*
 * Convert Unicode character "c" to UTF-8 string in "buf[]".
 * Returns the number of bytes.
 */
    int
utf_char2bytes(int c, char_u *buf)
{
    if (c < 0x80)		/* 7 bits */
    {
	buf[0] = c;
	return 1;
    }
    if (c < 0x800)		/* 11 bits */
    {
	buf[0] = 0xc0 + ((unsigned)c >> 6);
	buf[1] = 0x80 + (c & 0x3f);
	return 2;
    }
    if (c < 0x10000)		/* 16 bits */
    {
	buf[0] = 0xe0 + ((unsigned)c >> 12);
	buf[1] = 0x80 + (((unsigned)c >> 6) & 0x3f);
	buf[2] = 0x80 + (c & 0x3f);
	return 3;
    }
    if (c < 0x200000)		/* 21 bits */
    {
	buf[0] = 0xf0 + ((unsigned)c >> 18);
	buf[1] = 0x80 + (((unsigned)c >> 12) & 0x3f);
	buf[2] = 0x80 + (((unsigned)c >> 6) & 0x3f);
	buf[3] = 0x80 + (c & 0x3f);
	return 4;
    }
    if (c < 0x4000000)		/* 26 bits */
    {
	buf[0] = 0xf8 + ((unsigned)c >> 24);
	buf[1] = 0x80 + (((unsigned)c >> 18) & 0x3f);
	buf[2] = 0x80 + (((unsigned)c >> 12) & 0x3f);
	buf[3] = 0x80 + (((unsigned)c >> 6) & 0x3f);
	buf[4] = 0x80 + (c & 0x3f);
	return 5;
    }
				/* 31 bits */
    buf[0] = 0xfc + ((unsigned)c >> 30);
    buf[1] = 0x80 + (((unsigned)c >> 24) & 0x3f);
    buf[2] = 0x80 + (((unsigned)c >> 18) & 0x3f);
    buf[3] = 0x80 + (((unsigned)c >> 12) & 0x3f);
    buf[4] = 0x80 + (((unsigned)c >> 6) & 0x3f);
    buf[5] = 0x80 + (c & 0x3f);
    return 6;
}

#if defined(FEAT_TERMINAL) || defined(PROTO)
/*
 * utf_iscomposing() with different argument type for libvterm.
 */
    int
utf_iscomposing_uint(UINT32_T c)
{
    return utf_iscomposing((int)c);
}
#endif

/*
 * Return TRUE if "c" is a composing UTF-8 character.  This means it will be
 * drawn on top of the preceding character.
 * Based on code from Markus Kuhn.
 */
    int
utf_iscomposing(int c)
{
    /* Sorted list of non-overlapping intervals.
     * Generated by ../runtime/tools/unicode.vim. */
    static struct interval combining[] =
    {
	{0x0300, 0x036f},
	{0x0483, 0x0489},
	{0x0591, 0x05bd},
	{0x05bf, 0x05bf},
	{0x05c1, 0x05c2},
	{0x05c4, 0x05c5},
	{0x05c7, 0x05c7},
	{0x0610, 0x061a},
	{0x064b, 0x065f},
	{0x0670, 0x0670},
	{0x06d6, 0x06dc},
	{0x06df, 0x06e4},
	{0x06e7, 0x06e8},
	{0x06ea, 0x06ed},
	{0x0711, 0x0711},
	{0x0730, 0x074a},
	{0x07a6, 0x07b0},
	{0x07eb, 0x07f3},
	{0x07fd, 0x07fd},
	{0x0816, 0x0819},
	{0x081b, 0x0823},
	{0x0825, 0x0827},
	{0x0829, 0x082d},
	{0x0859, 0x085b},
	{0x08d3, 0x08e1},
	{0x08e3, 0x0903},
	{0x093a, 0x093c},
	{0x093e, 0x094f},
	{0x0951, 0x0957},
	{0x0962, 0x0963},
	{0x0981, 0x0983},
	{0x09bc, 0x09bc},
	{0x09be, 0x09c4},
	{0x09c7, 0x09c8},
	{0x09cb, 0x09cd},
	{0x09d7, 0x09d7},
	{0x09e2, 0x09e3},
	{0x09fe, 0x09fe},
	{0x0a01, 0x0a03},
	{0x0a3c, 0x0a3c},
	{0x0a3e, 0x0a42},
	{0x0a47, 0x0a48},
	{0x0a4b, 0x0a4d},
	{0x0a51, 0x0a51},
	{0x0a70, 0x0a71},
	{0x0a75, 0x0a75},
	{0x0a81, 0x0a83},
	{0x0abc, 0x0abc},
	{0x0abe, 0x0ac5},
	{0x0ac7, 0x0ac9},
	{0x0acb, 0x0acd},
	{0x0ae2, 0x0ae3},
	{0x0afa, 0x0aff},
	{0x0b01, 0x0b03},
	{0x0b3c, 0x0b3c},
	{0x0b3e, 0x0b44},
	{0x0b47, 0x0b48},
	{0x0b4b, 0x0b4d},
	{0x0b56, 0x0b57},
	{0x0b62, 0x0b63},
	{0x0b82, 0x0b82},
	{0x0bbe, 0x0bc2},
	{0x0bc6, 0x0bc8},
	{0x0bca, 0x0bcd},
	{0x0bd7, 0x0bd7},
	{0x0c00, 0x0c04},
	{0x0c3e, 0x0c44},
	{0x0c46, 0x0c48},
	{0x0c4a, 0x0c4d},
	{0x0c55, 0x0c56},
	{0x0c62, 0x0c63},
	{0x0c81, 0x0c83},
	{0x0cbc, 0x0cbc},
	{0x0cbe, 0x0cc4},
	{0x0cc6, 0x0cc8},
	{0x0cca, 0x0ccd},
	{0x0cd5, 0x0cd6},
	{0x0ce2, 0x0ce3},
	{0x0d00, 0x0d03},
	{0x0d3b, 0x0d3c},
	{0x0d3e, 0x0d44},
	{0x0d46, 0x0d48},
	{0x0d4a, 0x0d4d},
	{0x0d57, 0x0d57},
	{0x0d62, 0x0d63},
	{0x0d82, 0x0d83},
	{0x0dca, 0x0dca},
	{0x0dcf, 0x0dd4},
	{0x0dd6, 0x0dd6},
	{0x0dd8, 0x0ddf},
	{0x0df2, 0x0df3},
	{0x0e31, 0x0e31},
	{0x0e34, 0x0e3a},
	{0x0e47, 0x0e4e},
	{0x0eb1, 0x0eb1},
	{0x0eb4, 0x0eb9},
	{0x0ebb, 0x0ebc},
	{0x0ec8, 0x0ecd},
	{0x0f18, 0x0f19},
	{0x0f35, 0x0f35},
	{0x0f37, 0x0f37},
	{0x0f39, 0x0f39},
	{0x0f3e, 0x0f3f},
	{0x0f71, 0x0f84},
	{0x0f86, 0x0f87},
	{0x0f8d, 0x0f97},
	{0x0f99, 0x0fbc},
	{0x0fc6, 0x0fc6},
	{0x102b, 0x103e},
	{0x1056, 0x1059},
	{0x105e, 0x1060},
	{0x1062, 0x1064},
	{0x1067, 0x106d},
	{0x1071, 0x1074},
	{0x1082, 0x108d},
	{0x108f, 0x108f},
	{0x109a, 0x109d},
	{0x135d, 0x135f},
	{0x1712, 0x1714},
	{0x1732, 0x1734},
	{0x1752, 0x1753},
	{0x1772, 0x1773},
	{0x17b4, 0x17d3},
	{0x17dd, 0x17dd},
	{0x180b, 0x180d},
	{0x1885, 0x1886},
	{0x18a9, 0x18a9},
	{0x1920, 0x192b},
	{0x1930, 0x193b},
	{0x1a17, 0x1a1b},
	{0x1a55, 0x1a5e},
	{0x1a60, 0x1a7c},
	{0x1a7f, 0x1a7f},
	{0x1ab0, 0x1abe},
	{0x1b00, 0x1b04},
	{0x1b34, 0x1b44},
	{0x1b6b, 0x1b73},
	{0x1b80, 0x1b82},
	{0x1ba1, 0x1bad},
	{0x1be6, 0x1bf3},
	{0x1c24, 0x1c37},
	{0x1cd0, 0x1cd2},
	{0x1cd4, 0x1ce8},
	{0x1ced, 0x1ced},
	{0x1cf2, 0x1cf4},
	{0x1cf7, 0x1cf9},
	{0x1dc0, 0x1df9},
	{0x1dfb, 0x1dff},
	{0x20d0, 0x20f0},
	{0x2cef, 0x2cf1},
	{0x2d7f, 0x2d7f},
	{0x2de0, 0x2dff},
	{0x302a, 0x302f},
	{0x3099, 0x309a},
	{0xa66f, 0xa672},
	{0xa674, 0xa67d},
	{0xa69e, 0xa69f},
	{0xa6f0, 0xa6f1},
	{0xa802, 0xa802},
	{0xa806, 0xa806},
	{0xa80b, 0xa80b},
	{0xa823, 0xa827},
	{0xa880, 0xa881},
	{0xa8b4, 0xa8c5},
	{0xa8e0, 0xa8f1},
	{0xa8ff, 0xa8ff},
	{0xa926, 0xa92d},
	{0xa947, 0xa953},
	{0xa980, 0xa983},
	{0xa9b3, 0xa9c0},
	{0xa9e5, 0xa9e5},
	{0xaa29, 0xaa36},
	{0xaa43, 0xaa43},
	{0xaa4c, 0xaa4d},
	{0xaa7b, 0xaa7d},
	{0xaab0, 0xaab0},
	{0xaab2, 0xaab4},
	{0xaab7, 0xaab8},
	{0xaabe, 0xaabf},
	{0xaac1, 0xaac1},
	{0xaaeb, 0xaaef},
	{0xaaf5, 0xaaf6},
	{0xabe3, 0xabea},
	{0xabec, 0xabed},
	{0xfb1e, 0xfb1e},
	{0xfe00, 0xfe0f},
	{0xfe20, 0xfe2f},
	{0x101fd, 0x101fd},
	{0x102e0, 0x102e0},
	{0x10376, 0x1037a},
	{0x10a01, 0x10a03},
	{0x10a05, 0x10a06},
	{0x10a0c, 0x10a0f},
	{0x10a38, 0x10a3a},
	{0x10a3f, 0x10a3f},
	{0x10ae5, 0x10ae6},
	{0x10d24, 0x10d27},
	{0x10f46, 0x10f50},
	{0x11000, 0x11002},
	{0x11038, 0x11046},
	{0x1107f, 0x11082},
	{0x110b0, 0x110ba},
	{0x11100, 0x11102},
	{0x11127, 0x11134},
	{0x11145, 0x11146},
	{0x11173, 0x11173},
	{0x11180, 0x11182},
	{0x111b3, 0x111c0},
	{0x111c9, 0x111cc},
	{0x1122c, 0x11237},
	{0x1123e, 0x1123e},
	{0x112df, 0x112ea},
	{0x11300, 0x11303},
	{0x1133b, 0x1133c},
	{0x1133e, 0x11344},
	{0x11347, 0x11348},
	{0x1134b, 0x1134d},
	{0x11357, 0x11357},
	{0x11362, 0x11363},
	{0x11366, 0x1136c},
	{0x11370, 0x11374},
	{0x11435, 0x11446},
	{0x1145e, 0x1145e},
	{0x114b0, 0x114c3},
	{0x115af, 0x115b5},
	{0x115b8, 0x115c0},
	{0x115dc, 0x115dd},
	{0x11630, 0x11640},
	{0x116ab, 0x116b7},
	{0x1171d, 0x1172b},
	{0x1182c, 0x1183a},
	{0x11a01, 0x11a0a},
	{0x11a33, 0x11a39},
	{0x11a3b, 0x11a3e},
	{0x11a47, 0x11a47},
	{0x11a51, 0x11a5b},
	{0x11a8a, 0x11a99},
	{0x11c2f, 0x11c36},
	{0x11c38, 0x11c3f},
	{0x11c92, 0x11ca7},
	{0x11ca9, 0x11cb6},
	{0x11d31, 0x11d36},
	{0x11d3a, 0x11d3a},
	{0x11d3c, 0x11d3d},
	{0x11d3f, 0x11d45},
	{0x11d47, 0x11d47},
	{0x11d8a, 0x11d8e},
	{0x11d90, 0x11d91},
	{0x11d93, 0x11d97},
	{0x11ef3, 0x11ef6},
	{0x16af0, 0x16af4},
	{0x16b30, 0x16b36},
	{0x16f51, 0x16f7e},
	{0x16f8f, 0x16f92},
	{0x1bc9d, 0x1bc9e},
	{0x1d165, 0x1d169},
	{0x1d16d, 0x1d172},
	{0x1d17b, 0x1d182},
	{0x1d185, 0x1d18b},
	{0x1d1aa, 0x1d1ad},
	{0x1d242, 0x1d244},
	{0x1da00, 0x1da36},
	{0x1da3b, 0x1da6c},
	{0x1da75, 0x1da75},
	{0x1da84, 0x1da84},
	{0x1da9b, 0x1da9f},
	{0x1daa1, 0x1daaf},
	{0x1e000, 0x1e006},
	{0x1e008, 0x1e018},
	{0x1e01b, 0x1e021},
	{0x1e023, 0x1e024},
	{0x1e026, 0x1e02a},
	{0x1e8d0, 0x1e8d6},
	{0x1e944, 0x1e94a},
	{0xe0100, 0xe01ef}
    };

    return intable(combining, sizeof(combining), c);
}

/*
 * Return TRUE for characters that can be displayed in a normal way.
 * Only for characters of 0x100 and above!
 */
    int
utf_printable(int c)
{
#ifdef USE_WCHAR_FUNCTIONS
    /*
     * Assume the iswprint() library function works better than our own stuff.
     */
    return iswprint(c);
#else
    /* Sorted list of non-overlapping intervals.
     * 0xd800-0xdfff is reserved for UTF-16, actually illegal. */
    static struct interval nonprint[] =
    {
	{0x070f, 0x070f}, {0x180b, 0x180e}, {0x200b, 0x200f}, {0x202a, 0x202e},
	{0x206a, 0x206f}, {0xd800, 0xdfff}, {0xfeff, 0xfeff}, {0xfff9, 0xfffb},
	{0xfffe, 0xffff}
    };

    return !intable(nonprint, sizeof(nonprint), c);
#endif
}

/* Sorted list of non-overlapping intervals of all Emoji characters,
 * based on http://unicode.org/emoji/charts/emoji-list.html */
static struct interval emoji_all[] =
{
    {0x203c, 0x203c},
    {0x2049, 0x2049},
    {0x2122, 0x2122},
    {0x2139, 0x2139},
    {0x2194, 0x2199},
    {0x21a9, 0x21aa},
    {0x231a, 0x231b},
    {0x2328, 0x2328},
    {0x23cf, 0x23cf},
    {0x23e9, 0x23f3},
    {0x23f8, 0x23fa},
    {0x24c2, 0x24c2},
    {0x25aa, 0x25ab},
    {0x25b6, 0x25b6},
    {0x25c0, 0x25c0},
    {0x25fb, 0x25fe},
    {0x2600, 0x2604},
    {0x260e, 0x260e},
    {0x2611, 0x2611},
    {0x2614, 0x2615},
    {0x2618, 0x2618},
    {0x261d, 0x261d},
    {0x2620, 0x2620},
    {0x2622, 0x2623},
    {0x2626, 0x2626},
    {0x262a, 0x262a},
    {0x262e, 0x262f},
    {0x2638, 0x263a},
    {0x2640, 0x2640},
    {0x2642, 0x2642},
    {0x2648, 0x2653},
    {0x265f, 0x2660},
    {0x2663, 0x2663},
    {0x2665, 0x2666},
    {0x2668, 0x2668},
    {0x267b, 0x267b},
    {0x267e, 0x267f},
    {0x2692, 0x2697},
    {0x2699, 0x2699},
    {0x269b, 0x269c},
    {0x26a0, 0x26a1},
    {0x26aa, 0x26ab},
    {0x26b0, 0x26b1},
    {0x26bd, 0x26be},
    {0x26c4, 0x26c5},
    {0x26c8, 0x26c8},
    {0x26ce, 0x26cf},
    {0x26d1, 0x26d1},
    {0x26d3, 0x26d4},
    {0x26e9, 0x26ea},
    {0x26f0, 0x26f5},
    {0x26f7, 0x26fa},
    {0x26fd, 0x26fd},
    {0x2702, 0x2702},
    {0x2705, 0x2705},
    {0x2708, 0x270d},
    {0x270f, 0x270f},
    {0x2712, 0x2712},
    {0x2714, 0x2714},
    {0x2716, 0x2716},
    {0x271d, 0x271d},
    {0x2721, 0x2721},
    {0x2728, 0x2728},
    {0x2733, 0x2734},
    {0x2744, 0x2744},
    {0x2747, 0x2747},
    {0x274c, 0x274c},
    {0x274e, 0x274e},
    {0x2753, 0x2755},
    {0x2757, 0x2757},
    {0x2763, 0x2764},
    {0x2795, 0x2797},
    {0x27a1, 0x27a1},
    {0x27b0, 0x27b0},
    {0x27bf, 0x27bf},
    {0x2934, 0x2935},
    {0x2b05, 0x2b07},
    {0x2b1b, 0x2b1c},
    {0x2b50, 0x2b50},
    {0x2b55, 0x2b55},
    {0x3030, 0x3030},
    {0x303d, 0x303d},
    {0x3297, 0x3297},
    {0x3299, 0x3299},
    {0x1f004, 0x1f004},
    {0x1f0cf, 0x1f0cf},
    {0x1f170, 0x1f171},
    {0x1f17e, 0x1f17f},
    {0x1f18e, 0x1f18e},
    {0x1f191, 0x1f19a},
    {0x1f1e6, 0x1f1ff},
    {0x1f201, 0x1f202},
    {0x1f21a, 0x1f21a},
    {0x1f22f, 0x1f22f},
    {0x1f232, 0x1f23a},
    {0x1f250, 0x1f251},
    {0x1f300, 0x1f321},
    {0x1f324, 0x1f393},
    {0x1f396, 0x1f397},
    {0x1f399, 0x1f39b},
    {0x1f39e, 0x1f3f0},
    {0x1f3f3, 0x1f3f5},
    {0x1f3f7, 0x1f4fd},
    {0x1f4ff, 0x1f53d},
    {0x1f549, 0x1f54e},
    {0x1f550, 0x1f567},
    {0x1f56f, 0x1f570},
    {0x1f573, 0x1f57a},
    {0x1f587, 0x1f587},
    {0x1f58a, 0x1f58d},
    {0x1f590, 0x1f590},
    {0x1f595, 0x1f596},
    {0x1f5a4, 0x1f5a5},
    {0x1f5a8, 0x1f5a8},
    {0x1f5b1, 0x1f5b2},
    {0x1f5bc, 0x1f5bc},
    {0x1f5c2, 0x1f5c4},
    {0x1f5d1, 0x1f5d3},
    {0x1f5dc, 0x1f5de},
    {0x1f5e1, 0x1f5e1},
    {0x1f5e3, 0x1f5e3},
    {0x1f5e8, 0x1f5e8},
    {0x1f5ef, 0x1f5ef},
    {0x1f5f3, 0x1f5f3},
    {0x1f5fa, 0x1f64f},
    {0x1f680, 0x1f6c5},
    {0x1f6cb, 0x1f6d2},
    {0x1f6e0, 0x1f6e5},
    {0x1f6e9, 0x1f6e9},
    {0x1f6eb, 0x1f6ec},
    {0x1f6f0, 0x1f6f0},
    {0x1f6f3, 0x1f6f9},
    {0x1f910, 0x1f93a},
    {0x1f93c, 0x1f93e},
    {0x1f940, 0x1f945},
    {0x1f947, 0x1f970},
    {0x1f973, 0x1f976},
    {0x1f97a, 0x1f97a},
    {0x1f97c, 0x1f9a2},
    {0x1f9b0, 0x1f9b9},
    {0x1f9c0, 0x1f9c2},
    {0x1f9d0, 0x1f9ff}
};

/*
 * Get class of a Unicode character.
 * 0: white space
 * 1: punctuation
 * 2 or bigger: some class of word character.
 */
    int
utf_class(int c)
{
    return utf_class_buf(c, curbuf);
}

    int
utf_class_buf(int c, buf_T *buf)
{
    /* sorted list of non-overlapping intervals */
    static struct clinterval
    {
	unsigned int first;
	unsigned int last;
	unsigned int class;
    } classes[] =
    {
	{0x037e, 0x037e, 1},		/* Greek question mark */
	{0x0387, 0x0387, 1},		/* Greek ano teleia */
	{0x055a, 0x055f, 1},		/* Armenian punctuation */
	{0x0589, 0x0589, 1},		/* Armenian full stop */
	{0x05be, 0x05be, 1},
	{0x05c0, 0x05c0, 1},
	{0x05c3, 0x05c3, 1},
	{0x05f3, 0x05f4, 1},
	{0x060c, 0x060c, 1},
	{0x061b, 0x061b, 1},
	{0x061f, 0x061f, 1},
	{0x066a, 0x066d, 1},
	{0x06d4, 0x06d4, 1},
	{0x0700, 0x070d, 1},		/* Syriac punctuation */
	{0x0964, 0x0965, 1},
	{0x0970, 0x0970, 1},
	{0x0df4, 0x0df4, 1},
	{0x0e4f, 0x0e4f, 1},
	{0x0e5a, 0x0e5b, 1},
	{0x0f04, 0x0f12, 1},
	{0x0f3a, 0x0f3d, 1},
	{0x0f85, 0x0f85, 1},
	{0x104a, 0x104f, 1},		/* Myanmar punctuation */
	{0x10fb, 0x10fb, 1},		/* Georgian punctuation */
	{0x1361, 0x1368, 1},		/* Ethiopic punctuation */
	{0x166d, 0x166e, 1},		/* Canadian Syl. punctuation */
	{0x1680, 0x1680, 0},
	{0x169b, 0x169c, 1},
	{0x16eb, 0x16ed, 1},
	{0x1735, 0x1736, 1},
	{0x17d4, 0x17dc, 1},		/* Khmer punctuation */
	{0x1800, 0x180a, 1},		/* Mongolian punctuation */
	{0x2000, 0x200b, 0},		/* spaces */
	{0x200c, 0x2027, 1},		/* punctuation and symbols */
	{0x2028, 0x2029, 0},
	{0x202a, 0x202e, 1},		/* punctuation and symbols */
	{0x202f, 0x202f, 0},
	{0x2030, 0x205e, 1},		/* punctuation and symbols */
	{0x205f, 0x205f, 0},
	{0x2060, 0x27ff, 1},		/* punctuation and symbols */
	{0x2070, 0x207f, 0x2070},	/* superscript */
	{0x2080, 0x2094, 0x2080},	/* subscript */
	{0x20a0, 0x27ff, 1},		/* all kinds of symbols */
	{0x2800, 0x28ff, 0x2800},	/* braille */
	{0x2900, 0x2998, 1},		/* arrows, brackets, etc. */
	{0x29d8, 0x29db, 1},
	{0x29fc, 0x29fd, 1},
	{0x2e00, 0x2e7f, 1},		/* supplemental punctuation */
	{0x3000, 0x3000, 0},		/* ideographic space */
	{0x3001, 0x3020, 1},		/* ideographic punctuation */
	{0x3030, 0x3030, 1},
	{0x303d, 0x303d, 1},
	{0x3040, 0x309f, 0x3040},	/* Hiragana */
	{0x30a0, 0x30ff, 0x30a0},	/* Katakana */
	{0x3300, 0x9fff, 0x4e00},	/* CJK Ideographs */
	{0xac00, 0xd7a3, 0xac00},	/* Hangul Syllables */
	{0xf900, 0xfaff, 0x4e00},	/* CJK Ideographs */
	{0xfd3e, 0xfd3f, 1},
	{0xfe30, 0xfe6b, 1},		/* punctuation forms */
	{0xff00, 0xff0f, 1},		/* half/fullwidth ASCII */
	{0xff1a, 0xff20, 1},		/* half/fullwidth ASCII */
	{0xff3b, 0xff40, 1},		/* half/fullwidth ASCII */
	{0xff5b, 0xff65, 1},		/* half/fullwidth ASCII */
	{0x20000, 0x2a6df, 0x4e00},	/* CJK Ideographs */
	{0x2a700, 0x2b73f, 0x4e00},	/* CJK Ideographs */
	{0x2b740, 0x2b81f, 0x4e00},	/* CJK Ideographs */
	{0x2f800, 0x2fa1f, 0x4e00},	/* CJK Ideographs */
    };

    int bot = 0;
    int top = sizeof(classes) / sizeof(struct clinterval) - 1;
    int mid;

    /* First quick check for Latin1 characters, use 'iskeyword'. */
    if (c < 0x100)
    {
	if (c == ' ' || c == '\t' || c == NUL || c == 0xa0)
	    return 0;	    /* blank */
	if (vim_iswordc_buf(c, buf))
	    return 2;	    /* word character */
	return 1;	    /* punctuation */
    }

    /* binary search in table */
    while (top >= bot)
    {
	mid = (bot + top) / 2;
	if (classes[mid].last < (unsigned int)c)
	    bot = mid + 1;
	else if (classes[mid].first > (unsigned int)c)
	    top = mid - 1;
	else
	    return (int)classes[mid].class;
    }

    /* emoji */
    if (intable(emoji_all, sizeof(emoji_all), c))
	return 3;

    /* most other characters are "word" characters */
    return 2;
}

    int
utf_ambiguous_width(int c)
{
    return c >= 0x80 && (intable(ambiguous, sizeof(ambiguous), c)
	    || intable(emoji_all, sizeof(emoji_all), c));
}

/*
 * Code for Unicode case-dependent operations.  Based on notes in
 * http://www.unicode.org/Public/UNIDATA/CaseFolding.txt
 * This code uses simple case folding, not full case folding.
 * Last updated for Unicode 5.2.
 */

/*
 * The following tables are built by ../runtime/tools/unicode.vim.
 * They must be in numeric order, because we use binary search.
 * An entry such as {0x41,0x5a,1,32} means that Unicode characters in the
 * range from 0x41 to 0x5a inclusive, stepping by 1, are changed to
 * folded/upper/lower by adding 32.
 */
typedef struct
{
    int rangeStart;
    int rangeEnd;
    int step;
    int offset;
} convertStruct;

static convertStruct foldCase[] =
{
	{0x41,0x5a,1,32},
	{0xb5,0xb5,-1,775},
	{0xc0,0xd6,1,32},
	{0xd8,0xde,1,32},
	{0x100,0x12e,2,1},
	{0x132,0x136,2,1},
	{0x139,0x147,2,1},
	{0x14a,0x176,2,1},
	{0x178,0x178,-1,-121},
	{0x179,0x17d,2,1},
	{0x17f,0x17f,-1,-268},
	{0x181,0x181,-1,210},
	{0x182,0x184,2,1},
	{0x186,0x186,-1,206},
	{0x187,0x187,-1,1},
	{0x189,0x18a,1,205},
	{0x18b,0x18b,-1,1},
	{0x18e,0x18e,-1,79},
	{0x18f,0x18f,-1,202},
	{0x190,0x190,-1,203},
	{0x191,0x191,-1,1},
	{0x193,0x193,-1,205},
	{0x194,0x194,-1,207},
	{0x196,0x196,-1,211},
	{0x197,0x197,-1,209},
	{0x198,0x198,-1,1},
	{0x19c,0x19c,-1,211},
	{0x19d,0x19d,-1,213},
	{0x19f,0x19f,-1,214},
	{0x1a0,0x1a4,2,1},
	{0x1a6,0x1a6,-1,218},
	{0x1a7,0x1a7,-1,1},
	{0x1a9,0x1a9,-1,218},
	{0x1ac,0x1ac,-1,1},
	{0x1ae,0x1ae,-1,218},
	{0x1af,0x1af,-1,1},
	{0x1b1,0x1b2,1,217},
	{0x1b3,0x1b5,2,1},
	{0x1b7,0x1b7,-1,219},
	{0x1b8,0x1bc,4,1},
	{0x1c4,0x1c4,-1,2},
	{0x1c5,0x1c5,-1,1},
	{0x1c7,0x1c7,-1,2},
	{0x1c8,0x1c8,-1,1},
	{0x1ca,0x1ca,-1,2},
	{0x1cb,0x1db,2,1},
	{0x1de,0x1ee,2,1},
	{0x1f1,0x1f1,-1,2},
	{0x1f2,0x1f4,2,1},
	{0x1f6,0x1f6,-1,-97},
	{0x1f7,0x1f7,-1,-56},
	{0x1f8,0x21e,2,1},
	{0x220,0x220,-1,-130},
	{0x222,0x232,2,1},
	{0x23a,0x23a,-1,10795},
	{0x23b,0x23b,-1,1},
	{0x23d,0x23d,-1,-163},
	{0x23e,0x23e,-1,10792},
	{0x241,0x241,-1,1},
	{0x243,0x243,-1,-195},
	{0x244,0x244,-1,69},
	{0x245,0x245,-1,71},
	{0x246,0x24e,2,1},
	{0x345,0x345,-1,116},
	{0x370,0x372,2,1},
	{0x376,0x376,-1,1},
	{0x37f,0x37f,-1,116},
	{0x386,0x386,-1,38},
	{0x388,0x38a,1,37},
	{0x38c,0x38c,-1,64},
	{0x38e,0x38f,1,63},
	{0x391,0x3a1,1,32},
	{0x3a3,0x3ab,1,32},
	{0x3c2,0x3c2,-1,1},
	{0x3cf,0x3cf,-1,8},
	{0x3d0,0x3d0,-1,-30},
	{0x3d1,0x3d1,-1,-25},
	{0x3d5,0x3d5,-1,-15},
	{0x3d6,0x3d6,-1,-22},
	{0x3d8,0x3ee,2,1},
	{0x3f0,0x3f0,-1,-54},
	{0x3f1,0x3f1,-1,-48},
	{0x3f4,0x3f4,-1,-60},
	{0x3f5,0x3f5,-1,-64},
	{0x3f7,0x3f7,-1,1},
	{0x3f9,0x3f9,-1,-7},
	{0x3fa,0x3fa,-1,1},
	{0x3fd,0x3ff,1,-130},
	{0x400,0x40f,1,80},
	{0x410,0x42f,1,32},
	{0x460,0x480,2,1},
	{0x48a,0x4be,2,1},
	{0x4c0,0x4c0,-1,15},
	{0x4c1,0x4cd,2,1},
	{0x4d0,0x52e,2,1},
	{0x531,0x556,1,48},
	{0x10a0,0x10c5,1,7264},
	{0x10c7,0x10cd,6,7264},
	{0x13f8,0x13fd,1,-8},
	{0x1c80,0x1c80,-1,-6222},
	{0x1c81,0x1c81,-1,-6221},
	{0x1c82,0x1c82,-1,-6212},
	{0x1c83,0x1c84,1,-6210},
	{0x1c85,0x1c85,-1,-6211},
	{0x1c86,0x1c86,-1,-6204},
	{0x1c87,0x1c87,-1,-6180},
	{0x1c88,0x1c88,-1,35267},
	{0x1c90,0x1cba,1,-3008},
	{0x1cbd,0x1cbf,1,-3008},
	{0x1e00,0x1e94,2,1},
	{0x1e9b,0x1e9b,-1,-58},
	{0x1e9e,0x1e9e,-1,-7615},
	{0x1ea0,0x1efe,2,1},
	{0x1f08,0x1f0f,1,-8},
	{0x1f18,0x1f1d,1,-8},
	{0x1f28,0x1f2f,1,-8},
	{0x1f38,0x1f3f,1,-8},
	{0x1f48,0x1f4d,1,-8},
	{0x1f59,0x1f5f,2,-8},
	{0x1f68,0x1f6f,1,-8},
	{0x1f88,0x1f8f,1,-8},
	{0x1f98,0x1f9f,1,-8},
	{0x1fa8,0x1faf,1,-8},
	{0x1fb8,0x1fb9,1,-8},
	{0x1fba,0x1fbb,1,-74},
	{0x1fbc,0x1fbc,-1,-9},
	{0x1fbe,0x1fbe,-1,-7173},
	{0x1fc8,0x1fcb,1,-86},
	{0x1fcc,0x1fcc,-1,-9},
	{0x1fd8,0x1fd9,1,-8},
	{0x1fda,0x1fdb,1,-100},
	{0x1fe8,0x1fe9,1,-8},
	{0x1fea,0x1feb,1,-112},
	{0x1fec,0x1fec,-1,-7},
	{0x1ff8,0x1ff9,1,-128},
	{0x1ffa,0x1ffb,1,-126},
	{0x1ffc,0x1ffc,-1,-9},
	{0x2126,0x2126,-1,-7517},
	{0x212a,0x212a,-1,-8383},
	{0x212b,0x212b,-1,-8262},
	{0x2132,0x2132,-1,28},
	{0x2160,0x216f,1,16},
	{0x2183,0x2183,-1,1},
	{0x24b6,0x24cf,1,26},
	{0x2c00,0x2c2e,1,48},
	{0x2c60,0x2c60,-1,1},
	{0x2c62,0x2c62,-1,-10743},
	{0x2c63,0x2c63,-1,-3814},
	{0x2c64,0x2c64,-1,-10727},
	{0x2c67,0x2c6b,2,1},
	{0x2c6d,0x2c6d,-1,-10780},
	{0x2c6e,0x2c6e,-1,-10749},
	{0x2c6f,0x2c6f,-1,-10783},
	{0x2c70,0x2c70,-1,-10782},
	{0x2c72,0x2c75,3,1},
	{0x2c7e,0x2c7f,1,-10815},
	{0x2c80,0x2ce2,2,1},
	{0x2ceb,0x2ced,2,1},
	{0x2cf2,0xa640,31054,1},
	{0xa642,0xa66c,2,1},
	{0xa680,0xa69a,2,1},
	{0xa722,0xa72e,2,1},
	{0xa732,0xa76e,2,1},
	{0xa779,0xa77b,2,1},
	{0xa77d,0xa77d,-1,-35332},
	{0xa77e,0xa786,2,1},
	{0xa78b,0xa78b,-1,1},
	{0xa78d,0xa78d,-1,-42280},
	{0xa790,0xa792,2,1},
	{0xa796,0xa7a8,2,1},
	{0xa7aa,0xa7aa,-1,-42308},
	{0xa7ab,0xa7ab,-1,-42319},
	{0xa7ac,0xa7ac,-1,-42315},
	{0xa7ad,0xa7ad,-1,-42305},
	{0xa7ae,0xa7ae,-1,-42308},
	{0xa7b0,0xa7b0,-1,-42258},
	{0xa7b1,0xa7b1,-1,-42282},
	{0xa7b2,0xa7b2,-1,-42261},
	{0xa7b3,0xa7b3,-1,928},
	{0xa7b4,0xa7b8,2,1},
	{0xab70,0xabbf,1,-38864},
	{0xff21,0xff3a,1,32},
	{0x10400,0x10427,1,40},
	{0x104b0,0x104d3,1,40},
	{0x10c80,0x10cb2,1,64},
	{0x118a0,0x118bf,1,32},
	{0x16e40,0x16e5f,1,32},
	{0x1e900,0x1e921,1,34}
};

static int utf_convert(int a, convertStruct table[], int tableSize);
static int utf_strnicmp(char_u *s1, char_u *s2, size_t n1, size_t n2);

/*
 * Generic conversion function for case operations.
 * Return the converted equivalent of "a", which is a UCS-4 character.  Use
 * the given conversion "table".  Uses binary search on "table".
 */
    static int
utf_convert(
    int			a,
    convertStruct	table[],
    int			tableSize)
{
    int start, mid, end; /* indices into table */
    int entries = tableSize / sizeof(convertStruct);

    start = 0;
    end = entries;
    while (start < end)
    {
	/* need to search further */
	mid = (end + start) / 2;
	if (table[mid].rangeEnd < a)
	    start = mid + 1;
	else
	    end = mid;
    }
    if (start < entries
	    && table[start].rangeStart <= a
	    && a <= table[start].rangeEnd
	    && (a - table[start].rangeStart) % table[start].step == 0)
	return (a + table[start].offset);
    else
	return a;
}

/*
 * Return the folded-case equivalent of "a", which is a UCS-4 character.  Uses
 * simple case folding.
 */
    int
utf_fold(int a)
{
    if (a < 0x80)
	/* be fast for ASCII */
	return a >= 0x41 && a <= 0x5a ? a + 32 : a;
    return utf_convert(a, foldCase, (int)sizeof(foldCase));
}

static convertStruct toLower[] =
{
	{0x41,0x5a,1,32},
	{0xc0,0xd6,1,32},
	{0xd8,0xde,1,32},
	{0x100,0x12e,2,1},
	{0x130,0x130,-1,-199},
	{0x132,0x136,2,1},
	{0x139,0x147,2,1},
	{0x14a,0x176,2,1},
	{0x178,0x178,-1,-121},
	{0x179,0x17d,2,1},
	{0x181,0x181,-1,210},
	{0x182,0x184,2,1},
	{0x186,0x186,-1,206},
	{0x187,0x187,-1,1},
	{0x189,0x18a,1,205},
	{0x18b,0x18b,-1,1},
	{0x18e,0x18e,-1,79},
	{0x18f,0x18f,-1,202},
	{0x190,0x190,-1,203},
	{0x191,0x191,-1,1},
	{0x193,0x193,-1,205},
	{0x194,0x194,-1,207},
	{0x196,0x196,-1,211},
	{0x197,0x197,-1,209},
	{0x198,0x198,-1,1},
	{0x19c,0x19c,-1,211},
	{0x19d,0x19d,-1,213},
	{0x19f,0x19f,-1,214},
	{0x1a0,0x1a4,2,1},
	{0x1a6,0x1a6,-1,218},
	{0x1a7,0x1a7,-1,1},
	{0x1a9,0x1a9,-1,218},
	{0x1ac,0x1ac,-1,1},
	{0x1ae,0x1ae,-1,218},
	{0x1af,0x1af,-1,1},
	{0x1b1,0x1b2,1,217},
	{0x1b3,0x1b5,2,1},
	{0x1b7,0x1b7,-1,219},
	{0x1b8,0x1bc,4,1},
	{0x1c4,0x1c4,-1,2},
	{0x1c5,0x1c5,-1,1},
	{0x1c7,0x1c7,-1,2},
	{0x1c8,0x1c8,-1,1},
	{0x1ca,0x1ca,-1,2},
	{0x1cb,0x1db,2,1},
	{0x1de,0x1ee,2,1},
	{0x1f1,0x1f1,-1,2},
	{0x1f2,0x1f4,2,1},
	{0x1f6,0x1f6,-1,-97},
	{0x1f7,0x1f7,-1,-56},
	{0x1f8,0x21e,2,1},
	{0x220,0x220,-1,-130},
	{0x222,0x232,2,1},
	{0x23a,0x23a,-1,10795},
	{0x23b,0x23b,-1,1},
	{0x23d,0x23d,-1,-163},
	{0x23e,0x23e,-1,10792},
	{0x241,0x241,-1,1},
	{0x243,0x243,-1,-195},
	{0x244,0x244,-1,69},
	{0x245,0x245,-1,71},
	{0x246,0x24e,2,1},
	{0x370,0x372,2,1},
	{0x376,0x376,-1,1},
	{0x37f,0x37f,-1,116},
	{0x386,0x386,-1,38},
	{0x388,0x38a,1,37},
	{0x38c,0x38c,-1,64},
	{0x38e,0x38f,1,63},
	{0x391,0x3a1,1,32},
	{0x3a3,0x3ab,1,32},
	{0x3cf,0x3cf,-1,8},
	{0x3d8,0x3ee,2,1},
	{0x3f4,0x3f4,-1,-60},
	{0x3f7,0x3f7,-1,1},
	{0x3f9,0x3f9,-1,-7},
	{0x3fa,0x3fa,-1,1},
	{0x3fd,0x3ff,1,-130},
	{0x400,0x40f,1,80},
	{0x410,0x42f,1,32},
	{0x460,0x480,2,1},
	{0x48a,0x4be,2,1},
	{0x4c0,0x4c0,-1,15},
	{0x4c1,0x4cd,2,1},
	{0x4d0,0x52e,2,1},
	{0x531,0x556,1,48},
	{0x10a0,0x10c5,1,7264},
	{0x10c7,0x10cd,6,7264},
	{0x13a0,0x13ef,1,38864},
	{0x13f0,0x13f5,1,8},
	{0x1c90,0x1cba,1,-3008},
	{0x1cbd,0x1cbf,1,-3008},
	{0x1e00,0x1e94,2,1},
	{0x1e9e,0x1e9e,-1,-7615},
	{0x1ea0,0x1efe,2,1},
	{0x1f08,0x1f0f,1,-8},
	{0x1f18,0x1f1d,1,-8},
	{0x1f28,0x1f2f,1,-8},
	{0x1f38,0x1f3f,1,-8},
	{0x1f48,0x1f4d,1,-8},
	{0x1f59,0x1f5f,2,-8},
	{0x1f68,0x1f6f,1,-8},
	{0x1f88,0x1f8f,1,-8},
	{0x1f98,0x1f9f,1,-8},
	{0x1fa8,0x1faf,1,-8},
	{0x1fb8,0x1fb9,1,-8},
	{0x1fba,0x1fbb,1,-74},
	{0x1fbc,0x1fbc,-1,-9},
	{0x1fc8,0x1fcb,1,-86},
	{0x1fcc,0x1fcc,-1,-9},
	{0x1fd8,0x1fd9,1,-8},
	{0x1fda,0x1fdb,1,-100},
	{0x1fe8,0x1fe9,1,-8},
	{0x1fea,0x1feb,1,-112},
	{0x1fec,0x1fec,-1,-7},
	{0x1ff8,0x1ff9,1,-128},
	{0x1ffa,0x1ffb,1,-126},
	{0x1ffc,0x1ffc,-1,-9},
	{0x2126,0x2126,-1,-7517},
	{0x212a,0x212a,-1,-8383},
	{0x212b,0x212b,-1,-8262},
	{0x2132,0x2132,-1,28},
	{0x2160,0x216f,1,16},
	{0x2183,0x2183,-1,1},
	{0x24b6,0x24cf,1,26},
	{0x2c00,0x2c2e,1,48},
	{0x2c60,0x2c60,-1,1},
	{0x2c62,0x2c62,-1,-10743},
	{0x2c63,0x2c63,-1,-3814},
	{0x2c64,0x2c64,-1,-10727},
	{0x2c67,0x2c6b,2,1},
	{0x2c6d,0x2c6d,-1,-10780},
	{0x2c6e,0x2c6e,-1,-10749},
	{0x2c6f,0x2c6f,-1,-10783},
	{0x2c70,0x2c70,-1,-10782},
	{0x2c72,0x2c75,3,1},
	{0x2c7e,0x2c7f,1,-10815},
	{0x2c80,0x2ce2,2,1},
	{0x2ceb,0x2ced,2,1},
	{0x2cf2,0xa640,31054,1},
	{0xa642,0xa66c,2,1},
	{0xa680,0xa69a,2,1},
	{0xa722,0xa72e,2,1},
	{0xa732,0xa76e,2,1},
	{0xa779,0xa77b,2,1},
	{0xa77d,0xa77d,-1,-35332},
	{0xa77e,0xa786,2,1},
	{0xa78b,0xa78b,-1,1},
	{0xa78d,0xa78d,-1,-42280},
	{0xa790,0xa792,2,1},
	{0xa796,0xa7a8,2,1},
	{0xa7aa,0xa7aa,-1,-42308},
	{0xa7ab,0xa7ab,-1,-42319},
	{0xa7ac,0xa7ac,-1,-42315},
	{0xa7ad,0xa7ad,-1,-42305},
	{0xa7ae,0xa7ae,-1,-42308},
	{0xa7b0,0xa7b0,-1,-42258},
	{0xa7b1,0xa7b1,-1,-42282},
	{0xa7b2,0xa7b2,-1,-42261},
	{0xa7b3,0xa7b3,-1,928},
	{0xa7b4,0xa7b8,2,1},
	{0xff21,0xff3a,1,32},
	{0x10400,0x10427,1,40},
	{0x104b0,0x104d3,1,40},
	{0x10c80,0x10cb2,1,64},
	{0x118a0,0x118bf,1,32},
	{0x16e40,0x16e5f,1,32},
	{0x1e900,0x1e921,1,34}
};

static convertStruct toUpper[] =
{
	{0x61,0x7a,1,-32},
	{0xb5,0xb5,-1,743},
	{0xe0,0xf6,1,-32},
	{0xf8,0xfe,1,-32},
	{0xff,0xff,-1,121},
	{0x101,0x12f,2,-1},
	{0x131,0x131,-1,-232},
	{0x133,0x137,2,-1},
	{0x13a,0x148,2,-1},
	{0x14b,0x177,2,-1},
	{0x17a,0x17e,2,-1},
	{0x17f,0x17f,-1,-300},
	{0x180,0x180,-1,195},
	{0x183,0x185,2,-1},
	{0x188,0x18c,4,-1},
	{0x192,0x192,-1,-1},
	{0x195,0x195,-1,97},
	{0x199,0x199,-1,-1},
	{0x19a,0x19a,-1,163},
	{0x19e,0x19e,-1,130},
	{0x1a1,0x1a5,2,-1},
	{0x1a8,0x1ad,5,-1},
	{0x1b0,0x1b4,4,-1},
	{0x1b6,0x1b9,3,-1},
	{0x1bd,0x1bd,-1,-1},
	{0x1bf,0x1bf,-1,56},
	{0x1c5,0x1c5,-1,-1},
	{0x1c6,0x1c6,-1,-2},
	{0x1c8,0x1c8,-1,-1},
	{0x1c9,0x1c9,-1,-2},
	{0x1cb,0x1cb,-1,-1},
	{0x1cc,0x1cc,-1,-2},
	{0x1ce,0x1dc,2,-1},
	{0x1dd,0x1dd,-1,-79},
	{0x1df,0x1ef,2,-1},
	{0x1f2,0x1f2,-1,-1},
	{0x1f3,0x1f3,-1,-2},
	{0x1f5,0x1f9,4,-1},
	{0x1fb,0x21f,2,-1},
	{0x223,0x233,2,-1},
	{0x23c,0x23c,-1,-1},
	{0x23f,0x240,1,10815},
	{0x242,0x247,5,-1},
	{0x249,0x24f,2,-1},
	{0x250,0x250,-1,10783},
	{0x251,0x251,-1,10780},
	{0x252,0x252,-1,10782},
	{0x253,0x253,-1,-210},
	{0x254,0x254,-1,-206},
	{0x256,0x257,1,-205},
	{0x259,0x259,-1,-202},
	{0x25b,0x25b,-1,-203},
	{0x25c,0x25c,-1,42319},
	{0x260,0x260,-1,-205},
	{0x261,0x261,-1,42315},
	{0x263,0x263,-1,-207},
	{0x265,0x265,-1,42280},
	{0x266,0x266,-1,42308},
	{0x268,0x268,-1,-209},
	{0x269,0x269,-1,-211},
	{0x26a,0x26a,-1,42308},
	{0x26b,0x26b,-1,10743},
	{0x26c,0x26c,-1,42305},
	{0x26f,0x26f,-1,-211},
	{0x271,0x271,-1,10749},
	{0x272,0x272,-1,-213},
	{0x275,0x275,-1,-214},
	{0x27d,0x27d,-1,10727},
	{0x280,0x283,3,-218},
	{0x287,0x287,-1,42282},
	{0x288,0x288,-1,-218},
	{0x289,0x289,-1,-69},
	{0x28a,0x28b,1,-217},
	{0x28c,0x28c,-1,-71},
	{0x292,0x292,-1,-219},
	{0x29d,0x29d,-1,42261},
	{0x29e,0x29e,-1,42258},
	{0x345,0x345,-1,84},
	{0x371,0x373,2,-1},
	{0x377,0x377,-1,-1},
	{0x37b,0x37d,1,130},
	{0x3ac,0x3ac,-1,-38},
	{0x3ad,0x3af,1,-37},
	{0x3b1,0x3c1,1,-32},
	{0x3c2,0x3c2,-1,-31},
	{0x3c3,0x3cb,1,-32},
	{0x3cc,0x3cc,-1,-64},
	{0x3cd,0x3ce,1,-63},
	{0x3d0,0x3d0,-1,-62},
	{0x3d1,0x3d1,-1,-57},
	{0x3d5,0x3d5,-1,-47},
	{0x3d6,0x3d6,-1,-54},
	{0x3d7,0x3d7,-1,-8},
	{0x3d9,0x3ef,2,-1},
	{0x3f0,0x3f0,-1,-86},
	{0x3f1,0x3f1,-1,-80},
	{0x3f2,0x3f2,-1,7},
	{0x3f3,0x3f3,-1,-116},
	{0x3f5,0x3f5,-1,-96},
	{0x3f8,0x3fb,3,-1},
	{0x430,0x44f,1,-32},
	{0x450,0x45f,1,-80},
	{0x461,0x481,2,-1},
	{0x48b,0x4bf,2,-1},
	{0x4c2,0x4ce,2,-1},
	{0x4cf,0x4cf,-1,-15},
	{0x4d1,0x52f,2,-1},
	{0x561,0x586,1,-48},
	{0x10d0,0x10fa,1,3008},
	{0x10fd,0x10ff,1,3008},
	{0x13f8,0x13fd,1,-8},
	{0x1c80,0x1c80,-1,-6254},
	{0x1c81,0x1c81,-1,-6253},
	{0x1c82,0x1c82,-1,-6244},
	{0x1c83,0x1c84,1,-6242},
	{0x1c85,0x1c85,-1,-6243},
	{0x1c86,0x1c86,-1,-6236},
	{0x1c87,0x1c87,-1,-6181},
	{0x1c88,0x1c88,-1,35266},
	{0x1d79,0x1d79,-1,35332},
	{0x1d7d,0x1d7d,-1,3814},
	{0x1e01,0x1e95,2,-1},
	{0x1e9b,0x1e9b,-1,-59},
	{0x1ea1,0x1eff,2,-1},
	{0x1f00,0x1f07,1,8},
	{0x1f10,0x1f15,1,8},
	{0x1f20,0x1f27,1,8},
	{0x1f30,0x1f37,1,8},
	{0x1f40,0x1f45,1,8},
	{0x1f51,0x1f57,2,8},
	{0x1f60,0x1f67,1,8},
	{0x1f70,0x1f71,1,74},
	{0x1f72,0x1f75,1,86},
	{0x1f76,0x1f77,1,100},
	{0x1f78,0x1f79,1,128},
	{0x1f7a,0x1f7b,1,112},
	{0x1f7c,0x1f7d,1,126},
	{0x1f80,0x1f87,1,8},
	{0x1f90,0x1f97,1,8},
	{0x1fa0,0x1fa7,1,8},
	{0x1fb0,0x1fb1,1,8},
	{0x1fb3,0x1fb3,-1,9},
	{0x1fbe,0x1fbe,-1,-7205},
	{0x1fc3,0x1fc3,-1,9},
	{0x1fd0,0x1fd1,1,8},
	{0x1fe0,0x1fe1,1,8},
	{0x1fe5,0x1fe5,-1,7},
	{0x1ff3,0x1ff3,-1,9},
	{0x214e,0x214e,-1,-28},
	{0x2170,0x217f,1,-16},
	{0x2184,0x2184,-1,-1},
	{0x24d0,0x24e9,1,-26},
	{0x2c30,0x2c5e,1,-48},
	{0x2c61,0x2c61,-1,-1},
	{0x2c65,0x2c65,-1,-10795},
	{0x2c66,0x2c66,-1,-10792},
	{0x2c68,0x2c6c,2,-1},
	{0x2c73,0x2c76,3,-1},
	{0x2c81,0x2ce3,2,-1},
	{0x2cec,0x2cee,2,-1},
	{0x2cf3,0x2cf3,-1,-1},
	{0x2d00,0x2d25,1,-7264},
	{0x2d27,0x2d2d,6,-7264},
	{0xa641,0xa66d,2,-1},
	{0xa681,0xa69b,2,-1},
	{0xa723,0xa72f,2,-1},
	{0xa733,0xa76f,2,-1},
	{0xa77a,0xa77c,2,-1},
	{0xa77f,0xa787,2,-1},
	{0xa78c,0xa791,5,-1},
	{0xa793,0xa797,4,-1},
	{0xa799,0xa7a9,2,-1},
	{0xa7b5,0xa7b9,2,-1},
	{0xab53,0xab53,-1,-928},
	{0xab70,0xabbf,1,-38864},
	{0xff41,0xff5a,1,-32},
	{0x10428,0x1044f,1,-40},
	{0x104d8,0x104fb,1,-40},
	{0x10cc0,0x10cf2,1,-64},
	{0x118c0,0x118df,1,-32},
	{0x16e60,0x16e7f,1,-32},
	{0x1e922,0x1e943,1,-34}
};

/*
 * Return the upper-case equivalent of "a", which is a UCS-4 character.  Use
 * simple case folding.
 */
    int
utf_toupper(int a)
{
    /* If 'casemap' contains "keepascii" use ASCII style toupper(). */
    if (a < 128 && (cmp_flags & CMP_KEEPASCII))
	return TOUPPER_ASC(a);

#if defined(HAVE_TOWUPPER) && defined(__STDC_ISO_10646__)
    /* If towupper() is available and handles Unicode, use it. */
    if (!(cmp_flags & CMP_INTERNAL))
	return towupper(a);
#endif

    /* For characters below 128 use locale sensitive toupper(). */
    if (a < 128)
	return TOUPPER_LOC(a);

    /* For any other characters use the above mapping table. */
    return utf_convert(a, toUpper, (int)sizeof(toUpper));
}

    int
utf_islower(int a)
{
    /* German sharp s is lower case but has no upper case equivalent. */
    return (utf_toupper(a) != a) || a == 0xdf;
}

/*
 * Return the lower-case equivalent of "a", which is a UCS-4 character.  Use
 * simple case folding.
 */
    int
utf_tolower(int a)
{
    /* If 'casemap' contains "keepascii" use ASCII style tolower(). */
    if (a < 128 && (cmp_flags & CMP_KEEPASCII))
	return TOLOWER_ASC(a);

#if defined(HAVE_TOWLOWER) && defined(__STDC_ISO_10646__)
    /* If towlower() is available and handles Unicode, use it. */
    if (!(cmp_flags & CMP_INTERNAL))
	return towlower(a);
#endif

    /* For characters below 128 use locale sensitive tolower(). */
    if (a < 128)
	return TOLOWER_LOC(a);

    /* For any other characters use the above mapping table. */
    return utf_convert(a, toLower, (int)sizeof(toLower));
}

    int
utf_isupper(int a)
{
    return (utf_tolower(a) != a);
}

    static int
utf_strnicmp(
    char_u      *s1,
    char_u      *s2,
    size_t      n1,
    size_t      n2)
{
    int		c1, c2, cdiff;
    char_u	buffer[6];

    for (;;)
    {
	c1 = utf_safe_read_char_adv(&s1, &n1);
	c2 = utf_safe_read_char_adv(&s2, &n2);

	if (c1 <= 0 || c2 <= 0)
	    break;

	if (c1 == c2)
	    continue;

	cdiff = utf_fold(c1) - utf_fold(c2);
	if (cdiff != 0)
	    return cdiff;
    }

    /* some string ended or has an incomplete/illegal character sequence */

    if (c1 == 0 || c2 == 0)
    {
	/* some string ended. shorter string is smaller */
	if (c1 == 0 && c2 == 0)
	    return 0;
	return c1 == 0 ? -1 : 1;
    }

    /* Continue with bytewise comparison to produce some result that
     * would make comparison operations involving this function transitive.
     *
     * If only one string had an error, comparison should be made with
     * folded version of the other string. In this case it is enough
     * to fold just one character to determine the result of comparison. */

    if (c1 != -1 && c2 == -1)
    {
	n1 = utf_char2bytes(utf_fold(c1), buffer);
	s1 = buffer;
    }
    else if (c2 != -1 && c1 == -1)
    {
	n2 = utf_char2bytes(utf_fold(c2), buffer);
	s2 = buffer;
    }

    while (n1 > 0 && n2 > 0 && *s1 != NUL && *s2 != NUL)
    {
	cdiff = (int)(*s1) - (int)(*s2);
	if (cdiff != 0)
	    return cdiff;

	s1++;
	s2++;
	n1--;
	n2--;
    }

    if (n1 > 0 && *s1 == NUL)
	n1 = 0;
    if (n2 > 0 && *s2 == NUL)
	n2 = 0;

    if (n1 == 0 && n2 == 0)
	return 0;
    return n1 == 0 ? -1 : 1;
}

/*
 * Version of strnicmp() that handles multi-byte characters.
 * Needed for Big5, Shift-JIS and UTF-8 encoding.  Other DBCS encodings can
 * probably use strnicmp(), because there are no ASCII characters in the
 * second byte.
 * Returns zero if s1 and s2 are equal (ignoring case), the difference between
 * two characters otherwise.
 */
    int
mb_strnicmp(char_u *s1, char_u *s2, size_t nn)
{
    int		i, l;
    int		cdiff;
    int		n = (int)nn;

    if (enc_utf8)
    {
	return utf_strnicmp(s1, s2, nn, nn);
    }
    else
    {
	for (i = 0; i < n; i += l)
	{
	    if (s1[i] == NUL && s2[i] == NUL)	/* both strings end */
		return 0;

	    l = (*mb_ptr2len)(s1 + i);
	    if (l <= 1)
	    {
		/* Single byte: first check normally, then with ignore case. */
		if (s1[i] != s2[i])
		{
		    cdiff = MB_TOLOWER(s1[i]) - MB_TOLOWER(s2[i]);
		    if (cdiff != 0)
			return cdiff;
		}
	    }
	    else
	    {
		/* For non-Unicode multi-byte don't ignore case. */
		if (l > n - i)
		    l = n - i;
		cdiff = STRNCMP(s1 + i, s2 + i, l);
		if (cdiff != 0)
		    return cdiff;
	    }
	}
    }
    return 0;
}

/*
 * "g8": show bytes of the UTF-8 char under the cursor.  Doesn't matter what
 * 'encoding' has been set to.
 */
    void
show_utf8(void)
{
    int		len;
    int		rlen = 0;
    char_u	*line;
    int		clen;
    int		i;

    /* Get the byte length of the char under the cursor, including composing
     * characters. */
    line = ml_get_cursor();
    len = utfc_ptr2len(line);
    if (len == 0)
    {
	MSG("NUL");
	return;
    }

    clen = 0;
    for (i = 0; i < len; ++i)
    {
	if (clen == 0)
	{
	    /* start of (composing) character, get its length */
	    if (i > 0)
	    {
		STRCPY(IObuff + rlen, "+ ");
		rlen += 2;
	    }
	    clen = utf_ptr2len(line + i);
	}
	sprintf((char *)IObuff + rlen, "%02x ",
		(line[i] == NL) ? NUL : line[i]);  /* NUL is stored as NL */
	--clen;
	rlen += (int)STRLEN(IObuff + rlen);
	if (rlen > IOSIZE - 20)
	    break;
    }

    msg(IObuff);
}

/*
 * mb_head_off() function pointer.
 * Return offset from "p" to the first byte of the character it points into.
 * If "p" points to the NUL at the end of the string return 0.
 * Returns 0 when already at the first byte of a character.
 */
    int
latin_head_off(char_u *base UNUSED, char_u *p UNUSED)
{
    return 0;
}

    int
dbcs_head_off(char_u *base, char_u *p)
{
    char_u	*q;

    /* It can't be a trailing byte when not using DBCS, at the start of the
     * string or the previous byte can't start a double-byte. */
    if (p <= base || MB_BYTE2LEN(p[-1]) == 1 || *p == NUL)
	return 0;

    /* This is slow: need to start at the base and go forward until the
     * byte we are looking for.  Return 1 when we went past it, 0 otherwise. */
    q = base;
    while (q < p)
	q += dbcs_ptr2len(q);
    return (q == p) ? 0 : 1;
}

/*
 * Special version of dbcs_head_off() that works for ScreenLines[], where
 * single-width DBCS_JPNU characters are stored separately.
 */
    int
dbcs_screen_head_off(char_u *base, char_u *p)
{
    char_u	*q;

    /* It can't be a trailing byte when not using DBCS, at the start of the
     * string or the previous byte can't start a double-byte.
     * For euc-jp an 0x8e byte in the previous cell always means we have a
     * lead byte in the current cell. */
    if (p <= base
	    || (enc_dbcs == DBCS_JPNU && p[-1] == 0x8e)
	    || MB_BYTE2LEN(p[-1]) == 1
	    || *p == NUL)
	return 0;

    /* This is slow: need to start at the base and go forward until the
     * byte we are looking for.  Return 1 when we went past it, 0 otherwise.
     * For DBCS_JPNU look out for 0x8e, which means the second byte is not
     * stored as the next byte. */
    q = base;
    while (q < p)
    {
	if (enc_dbcs == DBCS_JPNU && *q == 0x8e)
	    ++q;
	else
	    q += dbcs_ptr2len(q);
    }
    return (q == p) ? 0 : 1;
}

    int
utf_head_off(char_u *base, char_u *p)
{
    char_u	*q;
    char_u	*s;
    int		c;
    int		len;
#ifdef FEAT_ARABIC
    char_u	*j;
#endif

    if (*p < 0x80)		/* be quick for ASCII */
	return 0;

    /* Skip backwards over trailing bytes: 10xx.xxxx
     * Skip backwards again if on a composing char. */
    for (q = p; ; --q)
    {
	/* Move s to the last byte of this char. */
	for (s = q; (s[1] & 0xc0) == 0x80; ++s)
	    ;
	/* Move q to the first byte of this char. */
	while (q > base && (*q & 0xc0) == 0x80)
	    --q;
	/* Check for illegal sequence. Do allow an illegal byte after where we
	 * started. */
	len = utf8len_tab[*q];
	if (len != (int)(s - q + 1) && len != (int)(p - q + 1))
	    return 0;

	if (q <= base)
	    break;

	c = utf_ptr2char(q);
	if (utf_iscomposing(c))
	    continue;

#ifdef FEAT_ARABIC
	if (arabic_maycombine(c))
	{
	    /* Advance to get a sneak-peak at the next char */
	    j = q;
	    --j;
	    /* Move j to the first byte of this char. */
	    while (j > base && (*j & 0xc0) == 0x80)
		--j;
	    if (arabic_combine(utf_ptr2char(j), c))
		continue;
	}
#endif
	break;
    }

    return (int)(p - q);
}

/*
 * Copy a character from "*fp" to "*tp" and advance the pointers.
 */
    void
mb_copy_char(char_u **fp, char_u **tp)
{
    int	    l = (*mb_ptr2len)(*fp);

    mch_memmove(*tp, *fp, (size_t)l);
    *tp += l;
    *fp += l;
}

/*
 * Return the offset from "p" to the first byte of a character.  When "p" is
 * at the start of a character 0 is returned, otherwise the offset to the next
 * character.  Can start anywhere in a stream of bytes.
 */
    int
mb_off_next(char_u *base, char_u *p)
{
    int		i;
    int		j;

    if (enc_utf8)
    {
	if (*p < 0x80)		/* be quick for ASCII */
	    return 0;

	/* Find the next character that isn't 10xx.xxxx */
	for (i = 0; (p[i] & 0xc0) == 0x80; ++i)
	    ;
	if (i > 0)
	{
	    /* Check for illegal sequence. */
	    for (j = 0; p - j > base; ++j)
		if ((p[-j] & 0xc0) != 0x80)
		    break;
	    if (utf8len_tab[p[-j]] != i + j)
		return 0;
	}
	return i;
    }

    /* Only need to check if we're on a trail byte, it doesn't matter if we
     * want the offset to the next or current character. */
    return (*mb_head_off)(base, p);
}

/*
 * Return the offset from "p" to the last byte of the character it points
 * into.  Can start anywhere in a stream of bytes.
 */
    int
mb_tail_off(char_u *base, char_u *p)
{
    int		i;
    int		j;

    if (*p == NUL)
	return 0;

    if (enc_utf8)
    {
	/* Find the last character that is 10xx.xxxx */
	for (i = 0; (p[i + 1] & 0xc0) == 0x80; ++i)
	    ;
	/* Check for illegal sequence. */
	for (j = 0; p - j > base; ++j)
	    if ((p[-j] & 0xc0) != 0x80)
		break;
	if (utf8len_tab[p[-j]] != i + j + 1)
	    return 0;
	return i;
    }

    /* It can't be the first byte if a double-byte when not using DBCS, at the
     * end of the string or the byte can't start a double-byte. */
    if (enc_dbcs == 0 || p[1] == NUL || MB_BYTE2LEN(*p) == 1)
	return 0;

    /* Return 1 when on the lead byte, 0 when on the tail byte. */
    return 1 - dbcs_head_off(base, p);
}

/*
 * Find the next illegal byte sequence.
 */
    void
utf_find_illegal(void)
{
    pos_T	pos = curwin->w_cursor;
    char_u	*p;
    int		len;
    vimconv_T	vimconv;
    char_u	*tofree = NULL;

    vimconv.vc_type = CONV_NONE;
    if (enc_utf8 && (enc_canon_props(curbuf->b_p_fenc) & ENC_8BIT))
    {
	/* 'encoding' is "utf-8" but we are editing a 8-bit encoded file,
	 * possibly a utf-8 file with illegal bytes.  Setup for conversion
	 * from utf-8 to 'fileencoding'. */
	convert_setup(&vimconv, p_enc, curbuf->b_p_fenc);
    }

#ifdef FEAT_VIRTUALEDIT
    curwin->w_cursor.coladd = 0;
#endif
    for (;;)
    {
	p = ml_get_cursor();
	if (vimconv.vc_type != CONV_NONE)
	{
	    vim_free(tofree);
	    tofree = string_convert(&vimconv, p, NULL);
	    if (tofree == NULL)
		break;
	    p = tofree;
	}

	while (*p != NUL)
	{
	    /* Illegal means that there are not enough trail bytes (checked by
	     * utf_ptr2len()) or too many of them (overlong sequence). */
	    len = utf_ptr2len(p);
	    if (*p >= 0x80 && (len == 1
				     || utf_char2len(utf_ptr2char(p)) != len))
	    {
		if (vimconv.vc_type == CONV_NONE)
		    curwin->w_cursor.col += (colnr_T)(p - ml_get_cursor());
		else
		{
		    int	    l;

		    len = (int)(p - tofree);
		    for (p = ml_get_cursor(); *p != NUL && len-- > 0; p += l)
		    {
			l = utf_ptr2len(p);
			curwin->w_cursor.col += l;
		    }
		}
		goto theend;
	    }
	    p += len;
	}
	if (curwin->w_cursor.lnum == curbuf->b_ml.ml_line_count)
	    break;
	++curwin->w_cursor.lnum;
	curwin->w_cursor.col = 0;
    }

    /* didn't find it: don't move and beep */
    curwin->w_cursor = pos;
    beep_flush();

theend:
    vim_free(tofree);
    convert_setup(&vimconv, NULL, NULL);
}

#if defined(FEAT_GUI_GTK) || defined(PROTO)
/*
 * Return TRUE if string "s" is a valid utf-8 string.
 * When "end" is NULL stop at the first NUL.
 * When "end" is positive stop there.
 */
    int
utf_valid_string(char_u *s, char_u *end)
{
    int		l;
    char_u	*p = s;

    while (end == NULL ? *p != NUL : p < end)
    {
	l = utf8len_tab_zero[*p];
	if (l == 0)
	    return FALSE;	/* invalid lead byte */
	if (end != NULL && p + l > end)
	    return FALSE;	/* incomplete byte sequence */
	++p;
	while (--l > 0)
	    if ((*p++ & 0xc0) != 0x80)
		return FALSE;	/* invalid trail byte */
    }
    return TRUE;
}
#endif

#if defined(FEAT_GUI) || defined(PROTO)
/*
 * Special version of mb_tail_off() for use in ScreenLines[].
 */
    int
dbcs_screen_tail_off(char_u *base, char_u *p)
{
    /* It can't be the first byte if a double-byte when not using DBCS, at the
     * end of the string or the byte can't start a double-byte.
     * For euc-jp an 0x8e byte always means we have a lead byte in the current
     * cell. */
    if (*p == NUL || p[1] == NUL
	    || (enc_dbcs == DBCS_JPNU && *p == 0x8e)
	    || MB_BYTE2LEN(*p) == 1)
	return 0;

    /* Return 1 when on the lead byte, 0 when on the tail byte. */
    return 1 - dbcs_screen_head_off(base, p);
}
#endif

/*
 * If the cursor moves on an trail byte, set the cursor on the lead byte.
 * Thus it moves left if necessary.
 * Return TRUE when the cursor was adjusted.
 */
    void
mb_adjust_cursor(void)
{
    mb_adjustpos(curbuf, &curwin->w_cursor);
}

/*
 * Adjust position "*lp" to point to the first byte of a multi-byte character.
 * If it points to a tail byte it's moved backwards to the head byte.
 */
    void
mb_adjustpos(buf_T *buf, pos_T *lp)
{
    char_u	*p;

    if (lp->col > 0
#ifdef FEAT_VIRTUALEDIT
	    || lp->coladd > 1
#endif
	    )
    {
	p = ml_get_buf(buf, lp->lnum, FALSE);
	if (*p == NUL || (int)STRLEN(p) < lp->col)
	    lp->col = 0;
	else
	    lp->col -= (*mb_head_off)(p, p + lp->col);
#ifdef FEAT_VIRTUALEDIT
	/* Reset "coladd" when the cursor would be on the right half of a
	 * double-wide character. */
	if (lp->coladd == 1
		&& p[lp->col] != TAB
		&& vim_isprintc((*mb_ptr2char)(p + lp->col))
		&& ptr2cells(p + lp->col) > 1)
	    lp->coladd = 0;
#endif
    }
}

/*
 * Return a pointer to the character before "*p", if there is one.
 */
    char_u *
mb_prevptr(
    char_u *line,	/* start of the string */
    char_u *p)
{
    if (p > line)
	MB_PTR_BACK(line, p);
    return p;
}

/*
 * Return the character length of "str".  Each multi-byte character (with
 * following composing characters) counts as one.
 */
    int
mb_charlen(char_u *str)
{
    char_u	*p = str;
    int		count;

    if (p == NULL)
	return 0;

    for (count = 0; *p != NUL; count++)
	p += (*mb_ptr2len)(p);

    return count;
}

#if defined(FEAT_SPELL) || defined(PROTO)
/*
 * Like mb_charlen() but for a string with specified length.
 */
    int
mb_charlen_len(char_u *str, int len)
{
    char_u	*p = str;
    int		count;

    for (count = 0; *p != NUL && p < str + len; count++)
	p += (*mb_ptr2len)(p);

    return count;
}
#endif

/*
 * Try to un-escape a multi-byte character.
 * Used for the "to" and "from" part of a mapping.
 * Return the un-escaped string if it is a multi-byte character, and advance
 * "pp" to just after the bytes that formed it.
 * Return NULL if no multi-byte char was found.
 */
    char_u *
mb_unescape(char_u **pp)
{
    static char_u	buf[6];
    int			n;
    int			m = 0;
    char_u		*str = *pp;

    /* Must translate K_SPECIAL KS_SPECIAL KE_FILLER to K_SPECIAL and CSI
     * KS_EXTRA KE_CSI to CSI.
     * Maximum length of a utf-8 character is 4 bytes. */
    for (n = 0; str[n] != NUL && m < 4; ++n)
    {
	if (str[n] == K_SPECIAL
		&& str[n + 1] == KS_SPECIAL
		&& str[n + 2] == KE_FILLER)
	{
	    buf[m++] = K_SPECIAL;
	    n += 2;
	}
	else if ((str[n] == K_SPECIAL
# ifdef FEAT_GUI
		    || str[n] == CSI
# endif
		 )
		&& str[n + 1] == KS_EXTRA
		&& str[n + 2] == (int)KE_CSI)
	{
	    buf[m++] = CSI;
	    n += 2;
	}
	else if (str[n] == K_SPECIAL
# ifdef FEAT_GUI
		|| str[n] == CSI
# endif
		)
	    break;		/* a special key can't be a multibyte char */
	else
	    buf[m++] = str[n];
	buf[m] = NUL;

	/* Return a multi-byte character if it's found.  An illegal sequence
	 * will result in a 1 here. */
	if ((*mb_ptr2len)(buf) > 1)
	{
	    *pp = str + n + 1;
	    return buf;
	}

	/* Bail out quickly for ASCII. */
	if (buf[0] < 128)
	    break;
    }
    return NULL;
}

/*
 * Return TRUE if the character at "row"/"col" on the screen is the left side
 * of a double-width character.
 * Caller must make sure "row" and "col" are not invalid!
 */
    int
mb_lefthalve(int row, int col)
{
#ifdef FEAT_HANGULIN
    if (composing_hangul)
	return TRUE;
#endif
    return (*mb_off2cells)(LineOffset[row] + col,
					LineOffset[row] + screen_Columns) > 1;
}

/*
 * Correct a position on the screen, if it's the right half of a double-wide
 * char move it to the left half.  Returns the corrected column.
 */
    int
mb_fix_col(int col, int row)
{
    col = check_col(col);
    row = check_row(row);
    if (has_mbyte && ScreenLines != NULL && col > 0
	    && ((enc_dbcs
		    && ScreenLines[LineOffset[row] + col] != NUL
		    && dbcs_screen_head_off(ScreenLines + LineOffset[row],
					 ScreenLines + LineOffset[row] + col))
		|| (enc_utf8 && ScreenLines[LineOffset[row] + col] == 0)))
	return col - 1;
    return col;
}
#endif

#if defined(FEAT_MBYTE) || defined(FEAT_POSTSCRIPT) || defined(PROTO)
static int enc_alias_search(char_u *name);

/*
 * Skip the Vim specific head of a 'encoding' name.
 */
    char_u *
enc_skip(char_u *p)
{
    if (STRNCMP(p, "2byte-", 6) == 0)
	return p + 6;
    if (STRNCMP(p, "8bit-", 5) == 0)
	return p + 5;
    return p;
}

/*
 * Find the canonical name for encoding "enc".
 * When the name isn't recognized, returns "enc" itself, but with all lower
 * case characters and '_' replaced with '-'.
 * Returns an allocated string.  NULL for out-of-memory.
 */
    char_u *
enc_canonize(char_u *enc)
{
    char_u	*r;
    char_u	*p, *s;
    int		i;

# ifdef FEAT_MBYTE
    if (STRCMP(enc, "default") == 0)
    {
	/* Use the default encoding as it's found by set_init_1(). */
	r = get_encoding_default();
	if (r == NULL)
	    r = (char_u *)"latin1";
	return vim_strsave(r);
    }
# endif

    /* copy "enc" to allocated memory, with room for two '-' */
    r = alloc((unsigned)(STRLEN(enc) + 3));
    if (r != NULL)
    {
	/* Make it all lower case and replace '_' with '-'. */
	p = r;
	for (s = enc; *s != NUL; ++s)
	{
	    if (*s == '_')
		*p++ = '-';
	    else
		*p++ = TOLOWER_ASC(*s);
	}
	*p = NUL;

	/* Skip "2byte-" and "8bit-". */
	p = enc_skip(r);

	/* Change "microsoft-cp" to "cp".  Used in some spell files. */
	if (STRNCMP(p, "microsoft-cp", 12) == 0)
	    STRMOVE(p, p + 10);

	/* "iso8859" -> "iso-8859" */
	if (STRNCMP(p, "iso8859", 7) == 0)
	{
	    STRMOVE(p + 4, p + 3);
	    p[3] = '-';
	}

	/* "iso-8859n" -> "iso-8859-n" */
	if (STRNCMP(p, "iso-8859", 8) == 0 && p[8] != '-')
	{
	    STRMOVE(p + 9, p + 8);
	    p[8] = '-';
	}

	/* "latin-N" -> "latinN" */
	if (STRNCMP(p, "latin-", 6) == 0)
	    STRMOVE(p + 5, p + 6);

	if (enc_canon_search(p) >= 0)
	{
	    /* canonical name can be used unmodified */
	    if (p != r)
		STRMOVE(r, p);
	}
	else if ((i = enc_alias_search(p)) >= 0)
	{
	    /* alias recognized, get canonical name */
	    vim_free(r);
	    r = vim_strsave((char_u *)enc_canon_table[i].name);
	}
    }
    return r;
}

/*
 * Search for an encoding alias of "name".
 * Returns -1 when not found.
 */
    static int
enc_alias_search(char_u *name)
{
    int		i;

    for (i = 0; enc_alias_table[i].name != NULL; ++i)
	if (STRCMP(name, enc_alias_table[i].name) == 0)
	    return enc_alias_table[i].canon;
    return -1;
}
#endif

#if defined(FEAT_MBYTE) || defined(PROTO)

# ifdef HAVE_LANGINFO_H
#  include <langinfo.h>
# endif

# ifndef FEAT_GUI_W32
/*
 * Get the canonicalized encoding from the specified locale string "locale"
 * or from the environment variables LC_ALL, LC_CTYPE and LANG.
 * Returns an allocated string when successful, NULL when not.
 */
    char_u *
enc_locale_env(char *locale)
{
    char	*s = locale;
    char	*p;
    int		i;
    char	buf[50];

    if (s == NULL || *s == NUL)
	if ((s = getenv("LC_ALL")) == NULL || *s == NUL)
	    if ((s = getenv("LC_CTYPE")) == NULL || *s == NUL)
		s = getenv("LANG");

    if (s == NULL || *s == NUL)
	return NULL;

    /* The most generic locale format is:
     * language[_territory][.codeset][@modifier][+special][,[sponsor][_revision]]
     * If there is a '.' remove the part before it.
     * if there is something after the codeset, remove it.
     * Make the name lowercase and replace '_' with '-'.
     * Exception: "ja_JP.EUC" == "euc-jp", "zh_CN.EUC" = "euc-cn",
     * "ko_KR.EUC" == "euc-kr"
     */
    if ((p = (char *)vim_strchr((char_u *)s, '.')) != NULL)
    {
	if (p > s + 2 && STRNICMP(p + 1, "EUC", 3) == 0
			&& !isalnum((int)p[4]) && p[4] != '-' && p[-3] == '_')
	{
	    /* copy "XY.EUC" to "euc-XY" to buf[10] */
	    STRCPY(buf + 10, "euc-");
	    buf[14] = p[-2];
	    buf[15] = p[-1];
	    buf[16] = 0;
	    s = buf + 10;
	}
	else
	    s = p + 1;
    }
    for (i = 0; i < (int)sizeof(buf) - 1 && s[i] != NUL; ++i)
    {
	if (s[i] == '_' || s[i] == '-')
	    buf[i] = '-';
	else if (isalnum((int)s[i]))
	    buf[i] = TOLOWER_ASC(s[i]);
	else
	    break;
    }
    buf[i] = NUL;

    return enc_canonize((char_u *)buf);
}
# endif

/*
 * Get the canonicalized encoding of the current locale.
 * Returns an allocated string when successful, NULL when not.
 */
    char_u *
enc_locale(void)
{
# ifdef WIN3264
    char	buf[50];
    long	acp = GetACP();

    if (acp == 1200)
	STRCPY(buf, "ucs-2le");
    else if (acp == 1252)	    /* cp1252 is used as latin1 */
	STRCPY(buf, "latin1");
    else
	sprintf(buf, "cp%ld", acp);

    return enc_canonize((char_u *)buf);
# else
    char	*s;

#  ifdef HAVE_NL_LANGINFO_CODESET
    if ((s = nl_langinfo(CODESET)) == NULL || *s == NUL)
#  endif
#  if defined(HAVE_LOCALE_H) || defined(X_LOCALE)
	if ((s = setlocale(LC_CTYPE, NULL)) == NULL || *s == NUL)
#  endif
	    s = NULL;

    return enc_locale_env(s);
# endif
}

# if defined(WIN3264) || defined(PROTO) || defined(FEAT_CYGWIN_WIN32_CLIPBOARD)
/*
 * Convert an encoding name to an MS-Windows codepage.
 * Returns zero if no codepage can be figured out.
 */
    int
encname2codepage(char_u *name)
{
    int		cp;
    char_u	*p = name;
    int		idx;

    if (STRNCMP(p, "8bit-", 5) == 0)
	p += 5;
    else if (STRNCMP(p_enc, "2byte-", 6) == 0)
	p += 6;

    if (p[0] == 'c' && p[1] == 'p')
	cp = atoi((char *)p + 2);
    else if ((idx = enc_canon_search(p)) >= 0)
	cp = enc_canon_table[idx].codepage;
    else
	return 0;
    if (IsValidCodePage(cp))
	return cp;
    return 0;
}
# endif

# if defined(USE_ICONV) || defined(PROTO)

static char_u *iconv_string(vimconv_T *vcp, char_u *str, int slen, int *unconvlenp, int *resultlenp);

/*
 * Call iconv_open() with a check if iconv() works properly (there are broken
 * versions).
 * Returns (void *)-1 if failed.
 * (should return iconv_t, but that causes problems with prototypes).
 */
    void *
my_iconv_open(char_u *to, char_u *from)
{
    iconv_t	fd;
#define ICONV_TESTLEN 400
    char_u	tobuf[ICONV_TESTLEN];
    char	*p;
    size_t	tolen;
    static int	iconv_ok = -1;

    if (iconv_ok == FALSE)
	return (void *)-1;	/* detected a broken iconv() previously */

#ifdef DYNAMIC_ICONV
    /* Check if the iconv.dll can be found. */
    if (!iconv_enabled(TRUE))
	return (void *)-1;
#endif

    fd = iconv_open((char *)enc_skip(to), (char *)enc_skip(from));

    if (fd != (iconv_t)-1 && iconv_ok == -1)
    {
	/*
	 * Do a dummy iconv() call to check if it actually works.  There is a
	 * version of iconv() on Linux that is broken.  We can't ignore it,
	 * because it's wide-spread.  The symptoms are that after outputting
	 * the initial shift state the "to" pointer is NULL and conversion
	 * stops for no apparent reason after about 8160 characters.
	 */
	p = (char *)tobuf;
	tolen = ICONV_TESTLEN;
	(void)iconv(fd, NULL, NULL, &p, &tolen);
	if (p == NULL)
	{
	    iconv_ok = FALSE;
	    iconv_close(fd);
	    fd = (iconv_t)-1;
	}
	else
	    iconv_ok = TRUE;
    }

    return (void *)fd;
}

/*
 * Convert the string "str[slen]" with iconv().
 * If "unconvlenp" is not NULL handle the string ending in an incomplete
 * sequence and set "*unconvlenp" to the length of it.
 * Returns the converted string in allocated memory.  NULL for an error.
 * If resultlenp is not NULL, sets it to the result length in bytes.
 */
    static char_u *
iconv_string(
    vimconv_T	*vcp,
    char_u	*str,
    int		slen,
    int		*unconvlenp,
    int		*resultlenp)
{
    const char	*from;
    size_t	fromlen;
    char	*to;
    size_t	tolen;
    size_t	len = 0;
    size_t	done = 0;
    char_u	*result = NULL;
    char_u	*p;
    int		l;

    from = (char *)str;
    fromlen = slen;
    for (;;)
    {
	if (len == 0 || ICONV_ERRNO == ICONV_E2BIG)
	{
	    /* Allocate enough room for most conversions.  When re-allocating
	     * increase the buffer size. */
	    len = len + fromlen * 2 + 40;
	    p = alloc((unsigned)len);
	    if (p != NULL && done > 0)
		mch_memmove(p, result, done);
	    vim_free(result);
	    result = p;
	    if (result == NULL)	/* out of memory */
		break;
	}

	to = (char *)result + done;
	tolen = len - done - 2;
	/* Avoid a warning for systems with a wrong iconv() prototype by
	 * casting the second argument to void *. */
	if (iconv(vcp->vc_fd, (void *)&from, &fromlen, &to, &tolen)
								!= (size_t)-1)
	{
	    /* Finished, append a NUL. */
	    *to = NUL;
	    break;
	}

	/* Check both ICONV_EINVAL and EINVAL, because the dynamically loaded
	 * iconv library may use one of them. */
	if (!vcp->vc_fail && unconvlenp != NULL
		&& (ICONV_ERRNO == ICONV_EINVAL || ICONV_ERRNO == EINVAL))
	{
	    /* Handle an incomplete sequence at the end. */
	    *to = NUL;
	    *unconvlenp = (int)fromlen;
	    break;
	}

	/* Check both ICONV_EILSEQ and EILSEQ, because the dynamically loaded
	 * iconv library may use one of them. */
	else if (!vcp->vc_fail
		&& (ICONV_ERRNO == ICONV_EILSEQ || ICONV_ERRNO == EILSEQ
		    || ICONV_ERRNO == ICONV_EINVAL || ICONV_ERRNO == EINVAL))
	{
	    /* Can't convert: insert a '?' and skip a character.  This assumes
	     * conversion from 'encoding' to something else.  In other
	     * situations we don't know what to skip anyway. */
	    *to++ = '?';
	    if ((*mb_ptr2cells)((char_u *)from) > 1)
		*to++ = '?';
	    if (enc_utf8)
		l = utfc_ptr2len_len((char_u *)from, (int)fromlen);
	    else
	    {
		l = (*mb_ptr2len)((char_u *)from);
		if (l > (int)fromlen)
		    l = (int)fromlen;
	    }
	    from += l;
	    fromlen -= l;
	}
	else if (ICONV_ERRNO != ICONV_E2BIG)
	{
	    /* conversion failed */
	    VIM_CLEAR(result);
	    break;
	}
	/* Not enough room or skipping illegal sequence. */
	done = to - (char *)result;
    }

    if (resultlenp != NULL && result != NULL)
	*resultlenp = (int)(to - (char *)result);
    return result;
}

#  if defined(DYNAMIC_ICONV) || defined(PROTO)
/*
 * Dynamically load the "iconv.dll" on Win32.
 */

#   ifndef DYNAMIC_ICONV	    /* must be generating prototypes */
#    define HINSTANCE int
#   endif
static HINSTANCE hIconvDLL = 0;
static HINSTANCE hMsvcrtDLL = 0;

#   ifndef DYNAMIC_ICONV_DLL
#    define DYNAMIC_ICONV_DLL "iconv.dll"
#    define DYNAMIC_ICONV_DLL_ALT1 "libiconv.dll"
#    define DYNAMIC_ICONV_DLL_ALT2 "libiconv2.dll"
#    define DYNAMIC_ICONV_DLL_ALT3 "libiconv-2.dll"
#   endif
#   ifndef DYNAMIC_MSVCRT_DLL
#    define DYNAMIC_MSVCRT_DLL "msvcrt.dll"
#   endif

/*
 * Try opening the iconv.dll and return TRUE if iconv() can be used.
 */
    int
iconv_enabled(int verbose)
{
    if (hIconvDLL != 0 && hMsvcrtDLL != 0)
	return TRUE;

    /* The iconv DLL file goes under different names, try them all.
     * Do the "2" version first, it's newer. */
#ifdef DYNAMIC_ICONV_DLL_ALT2
    if (hIconvDLL == 0)
	hIconvDLL = vimLoadLib(DYNAMIC_ICONV_DLL_ALT2);
#endif
#ifdef DYNAMIC_ICONV_DLL_ALT3
    if (hIconvDLL == 0)
	hIconvDLL = vimLoadLib(DYNAMIC_ICONV_DLL_ALT3);
#endif
    if (hIconvDLL == 0)
	hIconvDLL = vimLoadLib(DYNAMIC_ICONV_DLL);
#ifdef DYNAMIC_ICONV_DLL_ALT1
    if (hIconvDLL == 0)
	hIconvDLL = vimLoadLib(DYNAMIC_ICONV_DLL_ALT1);
#endif

    if (hIconvDLL != 0)
	hMsvcrtDLL = vimLoadLib(DYNAMIC_MSVCRT_DLL);
    if (hIconvDLL == 0 || hMsvcrtDLL == 0)
    {
	/* Only give the message when 'verbose' is set, otherwise it might be
	 * done whenever a conversion is attempted. */
	if (verbose && p_verbose > 0)
	{
	    verbose_enter();
	    EMSG2(_(e_loadlib),
		    hIconvDLL == 0 ? DYNAMIC_ICONV_DLL : DYNAMIC_MSVCRT_DLL);
	    verbose_leave();
	}
	iconv_end();
	return FALSE;
    }

    iconv	= (void *)GetProcAddress(hIconvDLL, "libiconv");
    iconv_open	= (void *)GetProcAddress(hIconvDLL, "libiconv_open");
    iconv_close	= (void *)GetProcAddress(hIconvDLL, "libiconv_close");
    iconvctl	= (void *)GetProcAddress(hIconvDLL, "libiconvctl");
    iconv_errno	= get_dll_import_func(hIconvDLL, "_errno");
    if (iconv_errno == NULL)
	iconv_errno = (void *)GetProcAddress(hMsvcrtDLL, "_errno");
    if (iconv == NULL || iconv_open == NULL || iconv_close == NULL
	    || iconvctl == NULL || iconv_errno == NULL)
    {
	iconv_end();
	if (verbose && p_verbose > 0)
	{
	    verbose_enter();
	    EMSG2(_(e_loadfunc), "for libiconv");
	    verbose_leave();
	}
	return FALSE;
    }
    return TRUE;
}

    void
iconv_end(void)
{
    /* Don't use iconv() when inputting or outputting characters. */
    if (input_conv.vc_type == CONV_ICONV)
	convert_setup(&input_conv, NULL, NULL);
    if (output_conv.vc_type == CONV_ICONV)
	convert_setup(&output_conv, NULL, NULL);

    if (hIconvDLL != 0)
	FreeLibrary(hIconvDLL);
    if (hMsvcrtDLL != 0)
	FreeLibrary(hMsvcrtDLL);
    hIconvDLL = 0;
    hMsvcrtDLL = 0;
}
#  endif /* DYNAMIC_ICONV */
# endif /* USE_ICONV */

#endif /* FEAT_MBYTE */

#ifdef FEAT_GUI
# define USE_IMACTIVATEFUNC (!gui.in_use && *p_imaf != NUL)
# define USE_IMSTATUSFUNC (!gui.in_use && *p_imsf != NUL)
#else
# define USE_IMACTIVATEFUNC (*p_imaf != NUL)
# define USE_IMSTATUSFUNC (*p_imsf != NUL)
#endif

#if defined(FEAT_EVAL) && defined(FEAT_MBYTE) \
	&& (defined(FEAT_XIM) || defined(IME_WITHOUT_XIM))
# ifdef FEAT_GUI_MACVIM
    void
# else
    static void
# endif
call_imactivatefunc(int active)
{
    typval_T argv[2];

    argv[0].v_type = VAR_NUMBER;
    argv[0].vval.v_number = active ? 1 : 0;
    argv[1].v_type = VAR_UNKNOWN;
    (void)call_func_retnr(p_imaf, 1, argv);
}

# ifdef FEAT_GUI_MACVIM
    int
# else
    static int
# endif
call_imstatusfunc(void)
{
    int is_active;

    /* FIXME: Don't execute user function in unsafe situation. */
    if (exiting || is_autocmd_blocked())
	return FALSE;
    /* FIXME: :py print 'xxx' is shown duplicate result.
     * Use silent to avoid it. */
    ++msg_silent;
    is_active = call_func_retnr(p_imsf, 0, NULL);
    --msg_silent;
    return (is_active > 0);
}
#endif

#if defined(FEAT_XIM) || defined(PROTO)

# ifdef FEAT_GUI_MACVIM
   typedef int	 GtkIMContext;
   typedef int * gpointer;
   typedef char  gchar;
#  define g_return_if_fail(x) if (!(x)) return;
# endif

# if defined(FEAT_GUI_GTK) || defined(FEAT_GUI_MACVIM) || defined(PROTO)
static int xim_has_preediting INIT(= FALSE);  /* IM current status */

/*
 * Set preedit_start_col to the current cursor position.
 */
    static void
init_preedit_start_col(void)
{
    if (State & CMDLINE)
	preedit_start_col = cmdline_getvcol_cursor();
    else if (curwin != NULL && curwin->w_buffer != NULL)
	getvcol(curwin, &curwin->w_cursor, &preedit_start_col, NULL, NULL);
    /* Prevent that preediting marks the buffer as changed. */
    xim_changed_while_preediting = curbuf->b_changed;
}

static int im_is_active	       = FALSE;	/* IM is enabled for current mode    */
static int preedit_is_active   = FALSE;
static int im_preedit_cursor   = 0;	/* cursor offset in characters       */
static int im_preedit_trailing = 0;	/* number of characters after cursor */

static unsigned long im_commit_handler_id  = 0;
# ifndef FEAT_GUI_MACVIM
static unsigned int  im_activatekey_keyval = GDK_VoidSymbol;
static unsigned int  im_activatekey_state  = 0;

static GtkWidget *preedit_window = NULL;
static GtkWidget *preedit_label = NULL;

static void im_preedit_window_set_position(void);

    void
im_set_active(int active)
{
    int was_active;

    was_active = !!im_get_status();
    im_is_active = (active && !p_imdisable);

    if (im_is_active != was_active)
	xim_reset();
}
# endif

    void
xim_set_focus(int focus)
{
# ifndef FEAT_GUI_MACVIM
    if (xic != NULL)
    {
	if (focus)
	    gtk_im_context_focus_in(xic);
	else
	    gtk_im_context_focus_out(xic);
    }
# endif
}

# ifndef FEAT_GUI_MACVIM
    void
im_set_position(int row, int col)
{
    if (xic != NULL)
    {
	GdkRectangle area;

	area.x = FILL_X(col);
	area.y = FILL_Y(row);
	area.width  = gui.char_width * (mb_lefthalve(row, col) ? 2 : 1);
	area.height = gui.char_height;

	gtk_im_context_set_cursor_location(xic, &area);

	if (p_imst == IM_OVER_THE_SPOT)
	    im_preedit_window_set_position();
    }
}
# endif

#  if 0 || defined(PROTO) /* apparently only used in gui_x11.c */
    void
xim_set_preedit(void)
{
    im_set_position(gui.row, gui.col);
}
#  endif

    static void
im_add_to_input(char_u *str, int len)
{
    /* Convert from 'termencoding' (always "utf-8") to 'encoding' */
    if (input_conv.vc_type != CONV_NONE)
    {
	str = string_convert(&input_conv, str, &len);
	g_return_if_fail(str != NULL);
    }

    add_to_input_buf_csi(str, len);

    if (input_conv.vc_type != CONV_NONE)
	vim_free(str);

# ifndef FEAT_GUI_MACVIM
    if (p_mh) /* blank out the pointer if necessary */
	gui_mch_mousehide(TRUE);
# endif
}

# ifndef FEAT_GUI_MACVIM
     static void
im_preedit_window_set_position(void)
{
    int x, y, width, height;
    int screen_x, screen_y, screen_width, screen_height;

    if (preedit_window == NULL)
	return;

    gui_gtk_get_screen_geom_of_win(gui.drawarea,
			  &screen_x, &screen_y, &screen_width, &screen_height);
    gdk_window_get_origin(gtk_widget_get_window(gui.drawarea), &x, &y);
    gtk_window_get_size(GTK_WINDOW(preedit_window), &width, &height);
    x = x + FILL_X(gui.col);
    y = y + FILL_Y(gui.row);
    if (x + width > screen_x + screen_width)
	x = screen_x + screen_width - width;
    if (y + height > screen_y + screen_height)
	y = screen_y + screen_height - height;
    gtk_window_move(GTK_WINDOW(preedit_window), x, y);
}

    static void
im_preedit_window_open()
{
    char *preedit_string;
#if !GTK_CHECK_VERSION(3,16,0)
    char buf[8];
#endif
    PangoAttrList *attr_list;
    PangoLayout *layout;
#if GTK_CHECK_VERSION(3,0,0)
# if !GTK_CHECK_VERSION(3,16,0)
    GdkRGBA color;
# endif
#else
    GdkColor color;
#endif
    gint w, h;

    if (preedit_window == NULL)
    {
	preedit_window = gtk_window_new(GTK_WINDOW_POPUP);
	gtk_window_set_transient_for(GTK_WINDOW(preedit_window),
						     GTK_WINDOW(gui.mainwin));
	preedit_label = gtk_label_new("");
	gtk_widget_set_name(preedit_label, "vim-gui-preedit-area");
	gtk_container_add(GTK_CONTAINER(preedit_window), preedit_label);
    }

#if GTK_CHECK_VERSION(3,16,0)
    {
	GtkStyleContext * const context
				  = gtk_widget_get_style_context(gui.drawarea);
	GtkCssProvider * const provider = gtk_css_provider_new();
	gchar		   *css = NULL;
	const char * const fontname
			   = pango_font_description_get_family(gui.norm_font);
	gint	fontsize
		= pango_font_description_get_size(gui.norm_font) / PANGO_SCALE;
	gchar	*fontsize_propval = NULL;

	if (!pango_font_description_get_size_is_absolute(gui.norm_font))
	{
	    /* fontsize was given in points.  Convert it into that in pixels
	     * to use with CSS. */
	    GdkScreen * const screen
		  = gdk_window_get_screen(gtk_widget_get_window(gui.mainwin));
	    const gdouble dpi = gdk_screen_get_resolution(screen);
	    fontsize = dpi * fontsize / 72;
	}
	if (fontsize > 0)
	    fontsize_propval = g_strdup_printf("%dpx", fontsize);
	else
	    fontsize_propval = g_strdup_printf("inherit");

	css = g_strdup_printf(
		"widget#vim-gui-preedit-area {\n"
		"  font-family: %s,monospace;\n"
		"  font-size: %s;\n"
		"  color: #%.2lx%.2lx%.2lx;\n"
		"  background-color: #%.2lx%.2lx%.2lx;\n"
		"}\n",
		fontname != NULL ? fontname : "inherit",
		fontsize_propval,
		(gui.norm_pixel >> 16) & 0xff,
		(gui.norm_pixel >> 8) & 0xff,
		gui.norm_pixel & 0xff,
		(gui.back_pixel >> 16) & 0xff,
		(gui.back_pixel >> 8) & 0xff,
		gui.back_pixel & 0xff);

	gtk_css_provider_load_from_data(provider, css, -1, NULL);
	gtk_style_context_add_provider(context,
				     GTK_STYLE_PROVIDER(provider), G_MAXUINT);

	g_free(css);
	g_free(fontsize_propval);
	g_object_unref(provider);
    }
#elif GTK_CHECK_VERSION(3,0,0)
    gtk_widget_override_font(preedit_label, gui.norm_font);

    vim_snprintf(buf, sizeof(buf), "#%06X", gui.norm_pixel);
    gdk_rgba_parse(&color, buf);
    gtk_widget_override_color(preedit_label, GTK_STATE_FLAG_NORMAL, &color);

    vim_snprintf(buf, sizeof(buf), "#%06X", gui.back_pixel);
    gdk_rgba_parse(&color, buf);
    gtk_widget_override_background_color(preedit_label, GTK_STATE_FLAG_NORMAL,
								      &color);
#else
    gtk_widget_modify_font(preedit_label, gui.norm_font);

    vim_snprintf(buf, sizeof(buf), "#%06X", (unsigned)gui.norm_pixel);
    gdk_color_parse(buf, &color);
    gtk_widget_modify_fg(preedit_label, GTK_STATE_NORMAL, &color);

    vim_snprintf(buf, sizeof(buf), "#%06X", (unsigned)gui.back_pixel);
    gdk_color_parse(buf, &color);
    gtk_widget_modify_bg(preedit_window, GTK_STATE_NORMAL, &color);
#endif

    gtk_im_context_get_preedit_string(xic, &preedit_string, &attr_list, NULL);

    if (preedit_string[0] != NUL)
    {
	gtk_label_set_text(GTK_LABEL(preedit_label), preedit_string);
	gtk_label_set_attributes(GTK_LABEL(preedit_label), attr_list);

	layout = gtk_label_get_layout(GTK_LABEL(preedit_label));
	pango_layout_get_pixel_size(layout, &w, &h);
	h = MAX(h, gui.char_height);
	gtk_window_resize(GTK_WINDOW(preedit_window), w, h);

	gtk_widget_show_all(preedit_window);

	im_preedit_window_set_position();
    }

    g_free(preedit_string);
    pango_attr_list_unref(attr_list);
}

    static void
im_preedit_window_close()
{
    if (preedit_window != NULL)
	gtk_widget_hide(preedit_window);
}

    static void
im_show_preedit()
{
    im_preedit_window_open();

    if (p_mh) /* blank out the pointer if necessary */
	gui_mch_mousehide(TRUE);
}
# endif

    static void
im_delete_preedit(void)
{
    char_u bskey[]  = {CSI, 'k', 'b'};
    char_u delkey[] = {CSI, 'k', 'D'};

# ifndef FEAT_GUI_MACVIM
    if (p_imst == IM_OVER_THE_SPOT)
    {
	im_preedit_window_close();
	return;
    }
# endif

    if (State & NORMAL
#ifdef FEAT_TERMINAL
	    && !term_use_loop()
#endif
       )
    {
	im_preedit_cursor = 0;
	return;
    }
    for (; im_preedit_cursor > 0; --im_preedit_cursor)
	add_to_input_buf(bskey, (int)sizeof(bskey));

    for (; im_preedit_trailing > 0; --im_preedit_trailing)
	add_to_input_buf(delkey, (int)sizeof(delkey));
}

/*
 * Move the cursor left by "num_move_back" characters.
 * Note that ins_left() checks im_is_preediting() to avoid breaking undo for
 * these K_LEFT keys.
 */
    static void
im_correct_cursor(int num_move_back)
{
    char_u backkey[] = {CSI, 'k', 'l'};

    if (State & NORMAL)
	return;
#  ifdef FEAT_RIGHTLEFT
    if ((State & CMDLINE) == 0 && curwin != NULL && curwin->w_p_rl)
	backkey[2] = 'r';
#  endif
    for (; num_move_back > 0; --num_move_back)
	add_to_input_buf(backkey, (int)sizeof(backkey));
}

# ifndef FEAT_GUI_MACVIM
static int xim_expected_char = NUL;
static int xim_ignored_char = FALSE;
# endif

/*
 * Update the mode and cursor while in an IM callback.
 */
    static void
im_show_info(void)
{
    int	    old_vgetc_busy;

    old_vgetc_busy = vgetc_busy;
    vgetc_busy = TRUE;
    showmode();
    vgetc_busy = old_vgetc_busy;
    if ((State & NORMAL) || (State & INSERT))
	setcursor();
    out_flush();
}

# ifndef FEAT_GUI_MACVIM
/*
 * Callback invoked when the user finished preediting.
 * Put the final string into the input buffer.
 */
    static void
im_commit_cb(GtkIMContext *context UNUSED,
	     const gchar *str,
	     gpointer data UNUSED)
{
    int		slen = (int)STRLEN(str);
    int		add_to_input = TRUE;
    int		clen;
    int		len = slen;
    int		commit_with_preedit = TRUE;
    char_u	*im_str;

#ifdef XIM_DEBUG
    xim_log("im_commit_cb(): %s\n", str);
#endif

    if (p_imst == IM_ON_THE_SPOT)
    {
	/* The imhangul module doesn't reset the preedit string before
	 * committing.  Call im_delete_preedit() to work around that. */
	im_delete_preedit();

	/* Indicate that preediting has finished. */
	if (preedit_start_col == MAXCOL)
	{
	    init_preedit_start_col();
	    commit_with_preedit = FALSE;
	}

	/* The thing which setting "preedit_start_col" to MAXCOL means that
	 * "preedit_start_col" will be set forcedly when calling
	 * preedit_changed_cb() next time.
	 * "preedit_start_col" should not reset with MAXCOL on this part. Vim
	 * is simulating the preediting by using add_to_input_str(). when
	 * preedit begin immediately before committed, the typebuf is not
	 * flushed to screen, then it can't get correct "preedit_start_col".
	 * Thus, it should calculate the cells by adding cells of the committed
	 * string. */
	if (input_conv.vc_type != CONV_NONE)
	{
	    im_str = string_convert(&input_conv, (char_u *)str, &len);
	    g_return_if_fail(im_str != NULL);
	}
	else
	    im_str = (char_u *)str;

	clen = mb_string2cells(im_str, len);

	if (input_conv.vc_type != CONV_NONE)
	    vim_free(im_str);
	preedit_start_col += clen;
    }

    /* Is this a single character that matches a keypad key that's just
     * been pressed?  If so, we don't want it to be entered as such - let
     * us carry on processing the raw keycode so that it may be used in
     * mappings as <kSomething>. */
    if (xim_expected_char != NUL)
    {
	/* We're currently processing a keypad or other special key */
	if (slen == 1 && str[0] == xim_expected_char)
	{
	    /* It's a match - don't do it here */
	    xim_ignored_char = TRUE;
	    add_to_input = FALSE;
	}
	else
	{
	    /* Not a match */
	    xim_ignored_char = FALSE;
	}
    }

    if (add_to_input)
	im_add_to_input((char_u *)str, slen);

    if (p_imst == IM_ON_THE_SPOT)
    {
	/* Inserting chars while "im_is_active" is set does not cause a
	 * change of buffer.  When the chars are committed the buffer must be
	 * marked as changed. */
	if (!commit_with_preedit)
	    preedit_start_col = MAXCOL;

	/* This flag is used in changed() at next call. */
	xim_changed_while_preediting = TRUE;
    }

    if (gtk_main_level() > 0)
	gtk_main_quit();
}
# endif

/*
 * Callback invoked after start to the preedit.
 */
# ifndef FEAT_GUI_MACVIM
    static void
im_preedit_start_cb(GtkIMContext *context UNUSED, gpointer data UNUSED)
# else
    void
im_preedit_start_macvim()
# endif
{
#ifdef XIM_DEBUG
    xim_log("im_preedit_start_cb()\n");
#endif

    im_is_active = TRUE;
    preedit_is_active = TRUE;
    gui_update_cursor(TRUE, FALSE);
    im_show_info();
}

/*
 * Callback invoked after end to the preedit.
 */
# ifndef FEAT_GUI_MACVIM
    static void
im_preedit_end_cb(GtkIMContext *context UNUSED, gpointer data UNUSED)
# else
    void
im_preedit_end_macvim()
# endif
{
#ifdef XIM_DEBUG
    xim_log("im_preedit_end_cb()\n");
#endif
    im_delete_preedit();

    /* Indicate that preediting has finished */
    if (p_imst == IM_ON_THE_SPOT)
	preedit_start_col = MAXCOL;
    xim_has_preediting = FALSE;

#if 0
    /* Removal of this line suggested by Takuhiro Nishioka.  Fixes that IM was
     * switched off unintentionally.  We now use preedit_is_active (added by
     * SungHyun Nam). */
    im_is_active = FALSE;
#endif
    preedit_is_active = FALSE;
    gui_update_cursor(TRUE, FALSE);
    im_show_info();
}

#ifdef FEAT_GUI_MACVIM
    void
im_preedit_abandon_macvim()
{
    /* Abandon preedit text, don't send any backspace sequences. */
    im_preedit_cursor = 0;
    im_preedit_trailing = 0;

    im_preedit_end_macvim();
}
#endif

/*
 * Callback invoked after changes to the preedit string.  If the preedit
 * string was empty before, remember the preedit start column so we know
 * where to apply feedback attributes.  Delete the previous preedit string
 * if there was one, save the new preedit cursor offset, and put the new
 * string into the input buffer.
 *
 * TODO: The pragmatic "put into input buffer" approach used here has
 *       several fundamental problems:
 *
 * - The characters in the preedit string are subject to remapping.
 *   That's broken, only the finally committed string should be remapped.
 *
 * - There is a race condition involved:  The retrieved value for the
 *   current cursor position will be wrong if any unprocessed characters
 *   are still queued in the input buffer.
 *
 * - Due to the lack of synchronization between the file buffer in memory
 *   and any typed characters, it's practically impossible to implement the
 *   "retrieve_surrounding" and "delete_surrounding" signals reliably.  IM
 *   modules for languages such as Thai are likely to rely on this feature
 *   for proper operation.
 *
 * Conclusions:  I think support for preediting needs to be moved to the
 * core parts of Vim.  Ideally, until it has been committed, the preediting
 * string should only be displayed and not affect the buffer content at all.
 * The question how to deal with the synchronization issue still remains.
 * Circumventing the input buffer is probably not desirable.  Anyway, I think
 * implementing "retrieve_surrounding" is the only hard problem.
 *
 * One way to solve all of this in a clean manner would be to queue all key
 * press/release events "as is" in the input buffer, and apply the IM filtering
 * at the receiving end of the queue.  This, however, would have a rather large
 * impact on the code base.  If there is an easy way to force processing of all
 * remaining input from within the "retrieve_surrounding" signal handler, this
 * might not be necessary.  Gotta ask on vim-dev for opinions.
 */
# ifndef FEAT_GUI_MACVIM
    static void
im_preedit_changed_cb(GtkIMContext *context, gpointer data UNUSED)
# else
    void
im_preedit_changed_macvim(char *preedit_string, int cursor_index)
# endif
{
# ifndef FEAT_GUI_MACVIM
    char    *preedit_string = NULL;
    int	    cursor_index    = 0;
# endif
    int	    num_move_back   = 0;
    char_u  *str;
    char_u  *p;
    int	    i;

# ifndef FEAT_GUI_MACVIM
    if (p_imst == IM_ON_THE_SPOT)
	gtk_im_context_get_preedit_string(context,
					  &preedit_string, NULL,
					  &cursor_index);
    else
	gtk_im_context_get_preedit_string(context,
					  &preedit_string, NULL,
					  NULL);
# endif

#ifdef XIM_DEBUG
    xim_log("im_preedit_changed_cb(): %s\n", preedit_string);
#endif

    g_return_if_fail(preedit_string != NULL); /* just in case */

# ifndef FEAT_GUI_MACVIM
    if (p_imst == IM_OVER_THE_SPOT)
    {
	if (preedit_string[0] == NUL)
	{
	    xim_has_preediting = FALSE;
	    im_delete_preedit();
	}
	else
	{
	    xim_has_preediting = TRUE;
	    im_show_preedit();
	}
    }
    else
# endif
    {
	/* If preedit_start_col is MAXCOL set it to the current cursor position. */
	if (preedit_start_col == MAXCOL && preedit_string[0] != '\0')
	{
	    xim_has_preediting = TRUE;

	    /* Urgh, this breaks if the input buffer isn't empty now */
	    init_preedit_start_col();
	}
	else if (cursor_index == 0 && preedit_string[0] == '\0')
	{
	    xim_has_preediting = FALSE;

	    /* If at the start position (after typing backspace)
	     * preedit_start_col must be reset. */
	    preedit_start_col = MAXCOL;
	}

	im_delete_preedit();

	/*
	 * Compute the end of the preediting area: "preedit_end_col".
	 * According to the documentation of gtk_im_context_get_preedit_string(),
	 * the cursor_pos output argument returns the offset in bytes.  This is
	 * unfortunately not true -- real life shows the offset is in characters,
	 * and the GTK+ source code agrees with me.  Will file a bug later.
	 */
	if (preedit_start_col != MAXCOL)
	    preedit_end_col = preedit_start_col;
	str = (char_u *)preedit_string;
	for (p = str, i = 0; *p != NUL; p += utf_byte2len(*p), ++i)
	{
	    int is_composing;

	    is_composing = ((*p & 0x80) != 0 && utf_iscomposing(utf_ptr2char(p)));
	    /*
	     * These offsets are used as counters when generating <BS> and <Del>
	     * to delete the preedit string.  So don't count composing characters
	     * unless 'delcombine' is enabled.
	     */
	    if (!is_composing || p_deco)
	    {
		if (i < cursor_index)
		    ++im_preedit_cursor;
		else
		    ++im_preedit_trailing;
	    }
	    if (!is_composing && i >= cursor_index)
	    {
		/* This is essentially the same as im_preedit_trailing, except
		 * composing characters are not counted even if p_deco is set. */
		++num_move_back;
	    }
	    if (preedit_start_col != MAXCOL)
		preedit_end_col += utf_ptr2cells(p);
	}

	if (p > str)
	{
	    im_add_to_input(str, (int)(p - str));
	    im_correct_cursor(num_move_back);
	}
    }

# ifndef FEAT_GUI_MACVIM
    g_free(preedit_string);

    if (gtk_main_level() > 0)
	gtk_main_quit();
# endif
}

# ifndef FEAT_GUI_MACVIM
/*
 * Translate the Pango attributes at iter to Vim highlighting attributes.
 * Ignore attributes not supported by Vim highlighting.  This shouldn't have
 * too much impact -- right now we handle even more attributes than necessary
 * for the IM modules I tested with.
 */
    static int
translate_pango_attributes(PangoAttrIterator *iter)
{
    PangoAttribute  *attr;
    int		    char_attr = HL_NORMAL;

    attr = pango_attr_iterator_get(iter, PANGO_ATTR_UNDERLINE);
    if (attr != NULL && ((PangoAttrInt *)attr)->value
						 != (int)PANGO_UNDERLINE_NONE)
	char_attr |= HL_UNDERLINE;

    attr = pango_attr_iterator_get(iter, PANGO_ATTR_WEIGHT);
    if (attr != NULL && ((PangoAttrInt *)attr)->value >= (int)PANGO_WEIGHT_BOLD)
	char_attr |= HL_BOLD;

    attr = pango_attr_iterator_get(iter, PANGO_ATTR_STYLE);
    if (attr != NULL && ((PangoAttrInt *)attr)->value
						   != (int)PANGO_STYLE_NORMAL)
	char_attr |= HL_ITALIC;

    attr = pango_attr_iterator_get(iter, PANGO_ATTR_BACKGROUND);
    if (attr != NULL)
    {
	const PangoColor *color = &((PangoAttrColor *)attr)->color;

	/* Assume inverse if black background is requested */
	if ((color->red | color->green | color->blue) == 0)
	    char_attr |= HL_INVERSE;
    }

    return char_attr;
}
# endif

/*
 * Retrieve the highlighting attributes at column col in the preedit string.
 * Return -1 if not in preediting mode or if col is out of range.
 */
    int
im_get_feedback_attr(int col)
{
# ifndef FEAT_GUI_MACVIM
    char	    *preedit_string = NULL;
    PangoAttrList   *attr_list	    = NULL;
    int		    char_attr	    = -1;

    if (xic == NULL)
	return char_attr;

    gtk_im_context_get_preedit_string(xic, &preedit_string, &attr_list, NULL);

    if (preedit_string != NULL && attr_list != NULL)
    {
	int idx;

	/* Get the byte index as used by PangoAttrIterator */
	for (idx = 0; col > 0 && preedit_string[idx] != '\0'; --col)
	    idx += utfc_ptr2len((char_u *)preedit_string + idx);

	if (preedit_string[idx] != '\0')
	{
	    PangoAttrIterator	*iter;
	    int			start, end;

	    char_attr = HL_NORMAL;
	    iter = pango_attr_list_get_iterator(attr_list);

	    /* Extract all relevant attributes from the list. */
	    do
	    {
		pango_attr_iterator_range(iter, &start, &end);

		if (idx >= start && idx < end)
		    char_attr |= translate_pango_attributes(iter);
	    }
	    while (pango_attr_iterator_next(iter));

	    pango_attr_iterator_destroy(iter);
	}
    }

    if (attr_list != NULL)
	pango_attr_list_unref(attr_list);
    g_free(preedit_string);

    return char_attr;
# else
    return HL_UNDERLINE;
# endif
}

    void
xim_init(void)
{
#ifdef XIM_DEBUG
    xim_log("xim_init()\n");
#endif

# ifndef FEAT_GUI_MACVIM
    g_return_if_fail(gui.drawarea != NULL);
    g_return_if_fail(gtk_widget_get_window(gui.drawarea) != NULL);

    xic = gtk_im_multicontext_new();
    g_object_ref(xic);

    im_commit_handler_id = g_signal_connect(G_OBJECT(xic), "commit",
					    G_CALLBACK(&im_commit_cb), NULL);
    g_signal_connect(G_OBJECT(xic), "preedit_changed",
		     G_CALLBACK(&im_preedit_changed_cb), NULL);
    g_signal_connect(G_OBJECT(xic), "preedit_start",
		     G_CALLBACK(&im_preedit_start_cb), NULL);
    g_signal_connect(G_OBJECT(xic), "preedit_end",
		     G_CALLBACK(&im_preedit_end_cb), NULL);

    gtk_im_context_set_client_window(xic, gtk_widget_get_window(gui.drawarea));
<<<<<<< HEAD
#else
    gtk_im_context_set_client_window(xic, gui.drawarea->window);
#endif
# endif
=======
>>>>>>> 67f8ab82
}

    void
im_shutdown(void)
{
#ifdef XIM_DEBUG
    xim_log("im_shutdown()\n");
#endif

# ifndef FEAT_GUI_MACVIM
    if (xic != NULL)
    {
	gtk_im_context_focus_out(xic);
	g_object_unref(xic);
	xic = NULL;
    }
# endif
    im_is_active = FALSE;
    im_commit_handler_id = 0;
    if (p_imst == IM_ON_THE_SPOT)
	preedit_start_col = MAXCOL;
    xim_has_preediting = FALSE;
}

# ifndef FEAT_GUI_MACVIM
/*
 * Convert the string argument to keyval and state for GdkEventKey.
 * If str is valid return TRUE, otherwise FALSE.
 *
 * See 'imactivatekey' for documentation of the format.
 */
    static int
im_string_to_keyval(const char *str, unsigned int *keyval, unsigned int *state)
{
    const char	    *mods_end;
    unsigned	    tmp_keyval;
    unsigned	    tmp_state = 0;

    mods_end = strrchr(str, '-');
    mods_end = (mods_end != NULL) ? mods_end + 1 : str;

    /* Parse modifier keys */
    while (str < mods_end)
	switch (*str++)
	{
	    case '-':							break;
	    case 'S': case 's': tmp_state |= (unsigned)GDK_SHIFT_MASK;	break;
	    case 'L': case 'l': tmp_state |= (unsigned)GDK_LOCK_MASK;	break;
	    case 'C': case 'c': tmp_state |= (unsigned)GDK_CONTROL_MASK;break;
	    case '1':		tmp_state |= (unsigned)GDK_MOD1_MASK;	break;
	    case '2':		tmp_state |= (unsigned)GDK_MOD2_MASK;	break;
	    case '3':		tmp_state |= (unsigned)GDK_MOD3_MASK;	break;
	    case '4':		tmp_state |= (unsigned)GDK_MOD4_MASK;	break;
	    case '5':		tmp_state |= (unsigned)GDK_MOD5_MASK;	break;
	    default:
		return FALSE;
	}

    tmp_keyval = gdk_keyval_from_name(str);

    if (tmp_keyval == 0 || tmp_keyval == GDK_VoidSymbol)
	return FALSE;

    if (keyval != NULL)
	*keyval = tmp_keyval;
    if (state != NULL)
	*state = tmp_state;

    return TRUE;
}

/*
 * Return TRUE if p_imak is valid, otherwise FALSE.  As a special case, an
 * empty string is also regarded as valid.
 *
 * Note: The numerical key value of p_imak is cached if it was valid; thus
 * boldly assuming im_xim_isvalid_imactivate() will always be called whenever
 * 'imak' changes.  This is currently the case but not obvious -- should
 * probably rename the function for clarity.
 */
    int
im_xim_isvalid_imactivate(void)
{
    if (p_imak[0] == NUL)
    {
	im_activatekey_keyval = GDK_VoidSymbol;
	im_activatekey_state  = 0;
	return TRUE;
    }

    return im_string_to_keyval((const char *)p_imak,
			       &im_activatekey_keyval,
			       &im_activatekey_state);
}

    static void
im_synthesize_keypress(unsigned int keyval, unsigned int state)
{
    GdkEventKey *event;

    event = (GdkEventKey *)gdk_event_new(GDK_KEY_PRESS);
    g_object_ref(gtk_widget_get_window(gui.drawarea));
					/* unreffed by gdk_event_free() */
    event->window = gtk_widget_get_window(gui.drawarea);
    event->send_event = TRUE;
    event->time = GDK_CURRENT_TIME;
    event->state  = state;
    event->keyval = keyval;
    event->hardware_keycode = /* needed for XIM */
	XKeysymToKeycode(GDK_WINDOW_XDISPLAY(event->window), (KeySym)keyval);
    event->length = 0;
    event->string = NULL;

    gtk_im_context_filter_keypress(xic, event);

    /* For consistency, also send the corresponding release event. */
    event->type = GDK_KEY_RELEASE;
    event->send_event = FALSE;
    gtk_im_context_filter_keypress(xic, event);

    gdk_event_free((GdkEvent *)event);
}
# endif // FEAT_GUI_MACVIM

    void
xim_reset(void)
{
# ifndef FEAT_GUI_MACVIM
# ifdef FEAT_EVAL
    if (USE_IMACTIVATEFUNC)
	call_imactivatefunc(im_is_active);
    else
# endif
    if (xic != NULL)
    {
	gtk_im_context_reset(xic);

	if (p_imdisable)
	    im_shutdown();
	else
	{
	    xim_set_focus(gui.in_focus);

	    if (im_activatekey_keyval != GDK_VoidSymbol)
	    {
		if (im_is_active)
		{
		    g_signal_handler_block(xic, im_commit_handler_id);
		    im_synthesize_keypress(im_activatekey_keyval,
						    im_activatekey_state);
		    g_signal_handler_unblock(xic, im_commit_handler_id);
		}
	    }
	    else
	    {
		im_shutdown();
		xim_init();
		xim_set_focus(gui.in_focus);
	    }
	}
    }
# endif

    if (p_imst == IM_ON_THE_SPOT)
	preedit_start_col = MAXCOL;
    xim_has_preediting = FALSE;
}

# ifndef FEAT_GUI_MACVIM
    int
xim_queue_key_press_event(GdkEventKey *event, int down)
{
    if (down)
    {
	/*
	 * Workaround GTK2 XIM 'feature' that always converts keypad keys to
	 * chars., even when not part of an IM sequence (ref. feature of
	 * gdk/gdkkeyuni.c).
	 * Flag any keypad keys that might represent a single char.
	 * If this (on its own - i.e., not part of an IM sequence) is
	 * committed while we're processing one of these keys, we can ignore
	 * that commit and go ahead & process it ourselves.  That way we can
	 * still distinguish keypad keys for use in mappings.
	 * Also add GDK_space to make <S-Space> work.
	 */
	switch (event->keyval)
	{
	    case GDK_KP_Add:      xim_expected_char = '+';  break;
	    case GDK_KP_Subtract: xim_expected_char = '-';  break;
	    case GDK_KP_Divide:   xim_expected_char = '/';  break;
	    case GDK_KP_Multiply: xim_expected_char = '*';  break;
	    case GDK_KP_Decimal:  xim_expected_char = '.';  break;
	    case GDK_KP_Equal:    xim_expected_char = '=';  break;
	    case GDK_KP_0:	  xim_expected_char = '0';  break;
	    case GDK_KP_1:	  xim_expected_char = '1';  break;
	    case GDK_KP_2:	  xim_expected_char = '2';  break;
	    case GDK_KP_3:	  xim_expected_char = '3';  break;
	    case GDK_KP_4:	  xim_expected_char = '4';  break;
	    case GDK_KP_5:	  xim_expected_char = '5';  break;
	    case GDK_KP_6:	  xim_expected_char = '6';  break;
	    case GDK_KP_7:	  xim_expected_char = '7';  break;
	    case GDK_KP_8:	  xim_expected_char = '8';  break;
	    case GDK_KP_9:	  xim_expected_char = '9';  break;
	    case GDK_space:	  xim_expected_char = ' ';  break;
	    default:		  xim_expected_char = NUL;
	}
	xim_ignored_char = FALSE;
    }

    /*
     * When typing fFtT, XIM may be activated. Thus it must pass
     * gtk_im_context_filter_keypress() in Normal mode.
     * And while doing :sh too.
     */
    if (xic != NULL && !p_imdisable
		    && (State & (INSERT | CMDLINE | NORMAL | EXTERNCMD)) != 0)
    {
	/*
	 * Filter 'imactivatekey' and map it to CTRL-^.  This way, Vim is
	 * always aware of the current status of IM, and can even emulate
	 * the activation key for modules that don't support one.
	 */
	if (event->keyval == im_activatekey_keyval
	     && (event->state & im_activatekey_state) == im_activatekey_state)
	{
	    unsigned int state_mask;

	    /* Require the state of the 3 most used modifiers to match exactly.
	     * Otherwise e.g. <S-C-space> would be unusable for other purposes
	     * if the IM activate key is <S-space>. */
	    state_mask  = im_activatekey_state;
	    state_mask |= ((int)GDK_SHIFT_MASK | (int)GDK_CONTROL_MASK
							| (int)GDK_MOD1_MASK);

	    if ((event->state & state_mask) != im_activatekey_state)
		return FALSE;

	    /* Don't send it a second time on GDK_KEY_RELEASE. */
	    if (event->type != GDK_KEY_PRESS)
		return TRUE;

	    if (map_to_exists_mode((char_u *)"", LANGMAP, FALSE))
	    {
		im_set_active(FALSE);

		/* ":lmap" mappings exists, toggle use of mappings. */
		State ^= LANGMAP;
		if (State & LANGMAP)
		{
		    curbuf->b_p_iminsert = B_IMODE_NONE;
		    State &= ~LANGMAP;
		}
		else
		{
		    curbuf->b_p_iminsert = B_IMODE_LMAP;
		    State |= LANGMAP;
		}
		return TRUE;
	    }

	    return gtk_im_context_filter_keypress(xic, event);
	}

	/* Don't filter events through the IM context if IM isn't active
	 * right now.  Unlike with GTK+ 1.2 we cannot rely on the IM module
	 * not doing anything before the activation key was sent. */
	if (im_activatekey_keyval == GDK_VoidSymbol || im_is_active)
	{
	    int imresult = gtk_im_context_filter_keypress(xic, event);

	    if (p_imst == IM_ON_THE_SPOT)
	    {
		/* Some XIM send following sequence:
		 * 1. preedited string.
		 * 2. committed string.
		 * 3. line changed key.
		 * 4. preedited string.
		 * 5. remove preedited string.
		 * if 3, Vim can't move back the above line for 5.
		 * thus, this part should not parse the key. */
		if (!imresult && preedit_start_col != MAXCOL
					    && event->keyval == GDK_Return)
		{
		    im_synthesize_keypress(GDK_Return, 0U);
		    return FALSE;
		}
	    }

	    /* If XIM tried to commit a keypad key as a single char.,
	     * ignore it so we can use the keypad key 'raw', for mappings. */
	    if (xim_expected_char != NUL && xim_ignored_char)
		/* We had a keypad key, and XIM tried to thieve it */
		return FALSE;

	    /* This is supposed to fix a problem with iBus, that space
	     * characters don't work in input mode. */
	    xim_expected_char = NUL;

	    /* Normal processing */
	    return imresult;
	}
    }

    return FALSE;
}
# endif

# ifndef FEAT_GUI_MACVIM
    int
im_get_status(void)
{
#  ifdef FEAT_EVAL
    if (USE_IMSTATUSFUNC)
	return call_imstatusfunc();
#  endif
    return im_is_active;
}
# endif

    int
preedit_get_status(void)
{
    return preedit_is_active;
}

    int
im_is_preediting(void)
{
    return xim_has_preediting;
}

# else /* !FEAT_GUI_GTK */

static int	xim_is_active = FALSE;  /* XIM should be active in the current
					   mode */
static int	xim_has_focus = FALSE;	/* XIM is really being used for Vim */
#  ifdef FEAT_GUI_X11
static XIMStyle	input_style;
static int	status_area_enabled = TRUE;
#  endif

/*
 * Switch using XIM on/off.  This is used by the code that changes "State".
 * When 'imactivatefunc' is defined use that function instead.
 */
    void
im_set_active(int active_arg)
{
    int active = active_arg;

    /* If 'imdisable' is set, XIM is never active. */
    if (p_imdisable)
	active = FALSE;
    else if (input_style & XIMPreeditPosition)
	/* There is a problem in switching XIM off when preediting is used,
	 * and it is not clear how this can be solved.  For now, keep XIM on
	 * all the time, like it was done in Vim 5.8. */
	active = TRUE;

#  if defined(FEAT_EVAL)
    if (USE_IMACTIVATEFUNC)
    {
	if (active != im_get_status())
	{
	    call_imactivatefunc(active);
	    xim_has_focus = active;
	}
	return;
    }
#  endif

    if (xic == NULL)
	return;

    /* Remember the active state, it is needed when Vim gets keyboard focus. */
    xim_is_active = active;
    xim_set_preedit();
}

/*
 * Adjust using XIM for gaining or losing keyboard focus.  Also called when
 * "xim_is_active" changes.
 */
    void
xim_set_focus(int focus)
{
    if (xic == NULL)
	return;

    /*
     * XIM only gets focus when the Vim window has keyboard focus and XIM has
     * been set active for the current mode.
     */
    if (focus && xim_is_active)
    {
	if (!xim_has_focus)
	{
	    xim_has_focus = TRUE;
	    XSetICFocus(xic);
	}
    }
    else
    {
	if (xim_has_focus)
	{
	    xim_has_focus = FALSE;
	    XUnsetICFocus(xic);
	}
    }
}

    void
im_set_position(int row UNUSED, int col UNUSED)
{
    xim_set_preedit();
}

/*
 * Set the XIM to the current cursor position.
 */
    void
xim_set_preedit(void)
{
    XVaNestedList attr_list;
    XRectangle spot_area;
    XPoint over_spot;
    int line_space;

    if (xic == NULL)
	return;

    xim_set_focus(TRUE);

    if (!xim_has_focus)
    {
	/* hide XIM cursor */
	over_spot.x = 0;
	over_spot.y = -100; /* arbitrary invisible position */
	attr_list = (XVaNestedList) XVaCreateNestedList(0,
							XNSpotLocation,
							&over_spot,
							NULL);
	XSetICValues(xic, XNPreeditAttributes, attr_list, NULL);
	XFree(attr_list);
	return;
    }

    if (input_style & XIMPreeditPosition)
    {
	if (xim_fg_color == INVALCOLOR)
	{
	    xim_fg_color = gui.def_norm_pixel;
	    xim_bg_color = gui.def_back_pixel;
	}
	over_spot.x = TEXT_X(gui.col);
	over_spot.y = TEXT_Y(gui.row);
	spot_area.x = 0;
	spot_area.y = 0;
	spot_area.height = gui.char_height * Rows;
	spot_area.width  = gui.char_width * Columns;
	line_space = gui.char_height;
	attr_list = (XVaNestedList) XVaCreateNestedList(0,
					XNSpotLocation, &over_spot,
					XNForeground, (Pixel) xim_fg_color,
					XNBackground, (Pixel) xim_bg_color,
					XNArea, &spot_area,
					XNLineSpace, line_space,
					NULL);
	if (XSetICValues(xic, XNPreeditAttributes, attr_list, NULL))
	    EMSG(_("E284: Cannot set IC values"));
	XFree(attr_list);
    }
}

#  if defined(FEAT_GUI_X11)
static char e_xim[] = N_("E285: Failed to create input context");
#  endif

#  if defined(FEAT_GUI_X11) || defined(PROTO)
#   if defined(XtSpecificationRelease) && XtSpecificationRelease >= 6 && !defined(SUN_SYSTEM)
#    define USE_X11R6_XIM
#   endif

static int xim_real_init(Window x11_window, Display *x11_display);


#  ifdef USE_X11R6_XIM
static void xim_destroy_cb(XIM im, XPointer client_data, XPointer call_data);

    static void
xim_instantiate_cb(
    Display	*display,
    XPointer	client_data UNUSED,
    XPointer	call_data UNUSED)
{
    Window	x11_window;
    Display	*x11_display;

#   ifdef XIM_DEBUG
    xim_log("xim_instantiate_cb()\n");
#   endif

    gui_get_x11_windis(&x11_window, &x11_display);
    if (display != x11_display)
	return;

    xim_real_init(x11_window, x11_display);
    gui_set_shellsize(FALSE, FALSE, RESIZE_BOTH);
    if (xic != NULL)
	XUnregisterIMInstantiateCallback(x11_display, NULL, NULL, NULL,
					 xim_instantiate_cb, NULL);
}

    static void
xim_destroy_cb(
    XIM		im UNUSED,
    XPointer	client_data UNUSED,
    XPointer	call_data UNUSED)
{
    Window	x11_window;
    Display	*x11_display;

#   ifdef XIM_DEBUG
    xim_log("xim_destroy_cb()\n");
   #endif
    gui_get_x11_windis(&x11_window, &x11_display);

    xic = NULL;
    status_area_enabled = FALSE;

    gui_set_shellsize(FALSE, FALSE, RESIZE_BOTH);

    XRegisterIMInstantiateCallback(x11_display, NULL, NULL, NULL,
				   xim_instantiate_cb, NULL);
}
#  endif

    void
xim_init(void)
{
    Window	x11_window;
    Display	*x11_display;

#  ifdef XIM_DEBUG
    xim_log("xim_init()\n");
#  endif

    gui_get_x11_windis(&x11_window, &x11_display);

    xic = NULL;

    if (xim_real_init(x11_window, x11_display))
	return;

    gui_set_shellsize(FALSE, FALSE, RESIZE_BOTH);

#  ifdef USE_X11R6_XIM
    XRegisterIMInstantiateCallback(x11_display, NULL, NULL, NULL,
				   xim_instantiate_cb, NULL);
#  endif
}

    static int
xim_real_init(Window x11_window, Display *x11_display)
{
    int		i;
    char	*p,
		*s,
		*ns,
		*end,
		tmp[1024];
#  define IMLEN_MAX 40
    char	buf[IMLEN_MAX + 7];
    XIM		xim = NULL;
    XIMStyles	*xim_styles;
    XIMStyle	this_input_style = 0;
    Boolean	found;
    XPoint	over_spot;
    XVaNestedList preedit_list, status_list;

    input_style = 0;
    status_area_enabled = FALSE;

    if (xic != NULL)
	return FALSE;

    if (gui.rsrc_input_method != NULL && *gui.rsrc_input_method != NUL)
    {
	strcpy(tmp, gui.rsrc_input_method);
	for (ns = s = tmp; ns != NULL && *s != NUL;)
	{
	    s = (char *)skipwhite((char_u *)s);
	    if (*s == NUL)
		break;
	    if ((ns = end = strchr(s, ',')) == NULL)
		end = s + strlen(s);
	    while (isspace(((char_u *)end)[-1]))
		end--;
	    *end = NUL;

	    if (strlen(s) <= IMLEN_MAX)
	    {
		strcpy(buf, "@im=");
		strcat(buf, s);
		if ((p = XSetLocaleModifiers(buf)) != NULL && *p != NUL
			&& (xim = XOpenIM(x11_display, NULL, NULL, NULL))
								      != NULL)
		    break;
	    }

	    s = ns + 1;
	}
    }

    if (xim == NULL && (p = XSetLocaleModifiers("")) != NULL && *p != NUL)
	xim = XOpenIM(x11_display, NULL, NULL, NULL);

    /* This is supposed to be useful to obtain characters through
     * XmbLookupString() without really using a XIM. */
    if (xim == NULL && (p = XSetLocaleModifiers("@im=none")) != NULL
								 && *p != NUL)
	xim = XOpenIM(x11_display, NULL, NULL, NULL);

    if (xim == NULL)
    {
	/* Only give this message when verbose is set, because too many people
	 * got this message when they didn't want to use a XIM. */
	if (p_verbose > 0)
	{
	    verbose_enter();
	    EMSG(_("E286: Failed to open input method"));
	    verbose_leave();
	}
	return FALSE;
    }

#  ifdef USE_X11R6_XIM
    {
	XIMCallback destroy_cb;

	destroy_cb.callback = xim_destroy_cb;
	destroy_cb.client_data = NULL;
	if (XSetIMValues(xim, XNDestroyCallback, &destroy_cb, NULL))
	    EMSG(_("E287: Warning: Could not set destroy callback to IM"));
    }
#  endif

    if (XGetIMValues(xim, XNQueryInputStyle, &xim_styles, NULL) || !xim_styles)
    {
	EMSG(_("E288: input method doesn't support any style"));
	XCloseIM(xim);
	return FALSE;
    }

    found = False;
    strcpy(tmp, gui.rsrc_preedit_type_name);
    for (s = tmp; s && !found; )
    {
	while (*s && isspace((unsigned char)*s))
	    s++;
	if (!*s)
	    break;
	if ((ns = end = strchr(s, ',')) != 0)
	    ns++;
	else
	    end = s + strlen(s);
	while (isspace((unsigned char)*end))
	    end--;
	*end = '\0';

	if (!strcmp(s, "OverTheSpot"))
	    this_input_style = (XIMPreeditPosition | XIMStatusArea);
	else if (!strcmp(s, "OffTheSpot"))
	    this_input_style = (XIMPreeditArea | XIMStatusArea);
	else if (!strcmp(s, "Root"))
	    this_input_style = (XIMPreeditNothing | XIMStatusNothing);

	for (i = 0; (unsigned short)i < xim_styles->count_styles; i++)
	{
	    if (this_input_style == xim_styles->supported_styles[i])
	    {
		found = True;
		break;
	    }
	}
	if (!found)
	    for (i = 0; (unsigned short)i < xim_styles->count_styles; i++)
	    {
		if ((xim_styles->supported_styles[i] & this_input_style)
			== (this_input_style & ~XIMStatusArea))
		{
		    this_input_style &= ~XIMStatusArea;
		    found = True;
		    break;
		}
	    }

	s = ns;
    }
    XFree(xim_styles);

    if (!found)
    {
	/* Only give this message when verbose is set, because too many people
	 * got this message when they didn't want to use a XIM. */
	if (p_verbose > 0)
	{
	    verbose_enter();
	    EMSG(_("E289: input method doesn't support my preedit type"));
	    verbose_leave();
	}
	XCloseIM(xim);
	return FALSE;
    }

    over_spot.x = TEXT_X(gui.col);
    over_spot.y = TEXT_Y(gui.row);
    input_style = this_input_style;

    /* A crash was reported when trying to pass gui.norm_font as XNFontSet,
     * thus that has been removed.  Hopefully the default works... */
#  ifdef FEAT_XFONTSET
    if (gui.fontset != NOFONTSET)
    {
	preedit_list = XVaCreateNestedList(0,
				XNSpotLocation, &over_spot,
				XNForeground, (Pixel)gui.def_norm_pixel,
				XNBackground, (Pixel)gui.def_back_pixel,
				XNFontSet, (XFontSet)gui.fontset,
				NULL);
	status_list = XVaCreateNestedList(0,
				XNForeground, (Pixel)gui.def_norm_pixel,
				XNBackground, (Pixel)gui.def_back_pixel,
				XNFontSet, (XFontSet)gui.fontset,
				NULL);
    }
    else
#  endif
    {
	preedit_list = XVaCreateNestedList(0,
				XNSpotLocation, &over_spot,
				XNForeground, (Pixel)gui.def_norm_pixel,
				XNBackground, (Pixel)gui.def_back_pixel,
				NULL);
	status_list = XVaCreateNestedList(0,
				XNForeground, (Pixel)gui.def_norm_pixel,
				XNBackground, (Pixel)gui.def_back_pixel,
				NULL);
    }

    xic = XCreateIC(xim,
		    XNInputStyle, input_style,
		    XNClientWindow, x11_window,
		    XNFocusWindow, gui.wid,
		    XNPreeditAttributes, preedit_list,
		    XNStatusAttributes, status_list,
		    NULL);
    XFree(status_list);
    XFree(preedit_list);
    if (xic != NULL)
    {
	if (input_style & XIMStatusArea)
	{
	    xim_set_status_area();
	    status_area_enabled = TRUE;
	}
	else
	    gui_set_shellsize(FALSE, FALSE, RESIZE_BOTH);
    }
    else
    {
	if (!is_not_a_term())
	    EMSG(_(e_xim));
	XCloseIM(xim);
	return FALSE;
    }

    return TRUE;
}

#  endif /* FEAT_GUI_X11 */

/*
 * Get IM status.  When IM is on, return TRUE.  Else return FALSE.
 * FIXME: This doesn't work correctly: Having focus doesn't always mean XIM is
 * active, when not having focus XIM may still be active (e.g., when using a
 * tear-off menu item).
 */
    int
im_get_status(void)
{
#  ifdef FEAT_EVAL
    if (USE_IMSTATUSFUNC)
	return call_imstatusfunc();
#  endif
    return xim_has_focus;
}

# endif /* !FEAT_GUI_GTK */

# if !(defined(FEAT_GUI_GTK) || defined(FEAT_GUI_MACVIM)) || defined(PROTO)
/*
 * Set up the status area.
 *
 * This should use a separate Widget, but that seems not possible, because
 * preedit_area and status_area should be set to the same window as for the
 * text input.  Unfortunately this means the status area pollutes the text
 * window...
 */
    void
xim_set_status_area(void)
{
    XVaNestedList preedit_list = 0, status_list = 0, list = 0;
    XRectangle pre_area, status_area;

    if (xic == NULL)
	return;

    if (input_style & XIMStatusArea)
    {
	if (input_style & XIMPreeditArea)
	{
	    XRectangle *needed_rect;

	    /* to get status_area width */
	    status_list = XVaCreateNestedList(0, XNAreaNeeded,
					      &needed_rect, NULL);
	    XGetICValues(xic, XNStatusAttributes, status_list, NULL);
	    XFree(status_list);

	    status_area.width = needed_rect->width;
	}
	else
	    status_area.width = gui.char_width * Columns;

	status_area.x = 0;
	status_area.y = gui.char_height * Rows + gui.border_offset;
	if (gui.which_scrollbars[SBAR_BOTTOM])
	    status_area.y += gui.scrollbar_height;
#ifdef FEAT_MENU
	if (gui.menu_is_active)
	    status_area.y += gui.menu_height;
#endif
	status_area.height = gui.char_height;
	status_list = XVaCreateNestedList(0, XNArea, &status_area, NULL);
    }
    else
    {
	status_area.x = 0;
	status_area.y = gui.char_height * Rows + gui.border_offset;
	if (gui.which_scrollbars[SBAR_BOTTOM])
	    status_area.y += gui.scrollbar_height;
#ifdef FEAT_MENU
	if (gui.menu_is_active)
	    status_area.y += gui.menu_height;
#endif
	status_area.width = 0;
	status_area.height = gui.char_height;
    }

    if (input_style & XIMPreeditArea)   /* off-the-spot */
    {
	pre_area.x = status_area.x + status_area.width;
	pre_area.y = gui.char_height * Rows + gui.border_offset;
	pre_area.width = gui.char_width * Columns - pre_area.x;
	if (gui.which_scrollbars[SBAR_BOTTOM])
	    pre_area.y += gui.scrollbar_height;
#ifdef FEAT_MENU
	if (gui.menu_is_active)
	    pre_area.y += gui.menu_height;
#endif
	pre_area.height = gui.char_height;
	preedit_list = XVaCreateNestedList(0, XNArea, &pre_area, NULL);
    }
    else if (input_style & XIMPreeditPosition)   /* over-the-spot */
    {
	pre_area.x = 0;
	pre_area.y = 0;
	pre_area.height = gui.char_height * Rows;
	pre_area.width = gui.char_width * Columns;
	preedit_list = XVaCreateNestedList(0, XNArea, &pre_area, NULL);
    }

    if (preedit_list && status_list)
	list = XVaCreateNestedList(0, XNPreeditAttributes, preedit_list,
				   XNStatusAttributes, status_list, NULL);
    else if (preedit_list)
	list = XVaCreateNestedList(0, XNPreeditAttributes, preedit_list,
				   NULL);
    else if (status_list)
	list = XVaCreateNestedList(0, XNStatusAttributes, status_list,
				   NULL);
    else
	list = NULL;

    if (list)
    {
	XSetICValues(xic, XNVaNestedList, list, NULL);
	XFree(list);
    }
    if (status_list)
	XFree(status_list);
    if (preedit_list)
	XFree(preedit_list);
}

    int
xim_get_status_area_height(void)
{
    if (status_area_enabled)
	return gui.char_height;
    return 0;
}
# endif

#else /* !defined(FEAT_XIM) */

# ifdef IME_WITHOUT_XIM
static int im_was_set_active = FALSE;

    int
im_get_status(void)
{
#  if defined(FEAT_MBYTE) && defined(FEAT_EVAL)
    if (USE_IMSTATUSFUNC)
	return call_imstatusfunc();
#  endif
    return im_was_set_active;
}

    void
im_set_active(int active_arg)
{
#  if defined(FEAT_MBYTE) && defined(FEAT_EVAL)
    int	    active = !p_imdisable && active_arg;

    if (USE_IMACTIVATEFUNC && active != im_get_status())
    {
	call_imactivatefunc(active);
	im_was_set_active = active;
    }
#  endif
}

#  ifdef FEAT_GUI
    void
im_set_position(int row UNUSED, int col UNUSED)
{
}
#  endif
# endif

#endif /* FEAT_XIM */

#if defined(FEAT_MBYTE) || defined(PROTO)

/*
 * Setup "vcp" for conversion from "from" to "to".
 * The names must have been made canonical with enc_canonize().
 * vcp->vc_type must have been initialized to CONV_NONE.
 * Note: cannot be used for conversion from/to ucs-2 and ucs-4 (will use utf-8
 * instead).
 * Afterwards invoke with "from" and "to" equal to NULL to cleanup.
 * Return FAIL when conversion is not supported, OK otherwise.
 */
    int
convert_setup(vimconv_T *vcp, char_u *from, char_u *to)
{
    return convert_setup_ext(vcp, from, TRUE, to, TRUE);
}

/*
 * As convert_setup(), but only when from_unicode_is_utf8 is TRUE will all
 * "from" unicode charsets be considered utf-8.  Same for "to".
 */
    int
convert_setup_ext(
    vimconv_T	*vcp,
    char_u	*from,
    int		from_unicode_is_utf8,
    char_u	*to,
    int		to_unicode_is_utf8)
{
    int		from_prop;
    int		to_prop;
    int		from_is_utf8;
    int		to_is_utf8;

    /* Reset to no conversion. */
# ifdef USE_ICONV
    if (vcp->vc_type == CONV_ICONV && vcp->vc_fd != (iconv_t)-1)
	iconv_close(vcp->vc_fd);
# endif
    vcp->vc_type = CONV_NONE;
    vcp->vc_factor = 1;
    vcp->vc_fail = FALSE;

    /* No conversion when one of the names is empty or they are equal. */
    if (from == NULL || *from == NUL || to == NULL || *to == NUL
						     || STRCMP(from, to) == 0)
	return OK;

    from_prop = enc_canon_props(from);
    to_prop = enc_canon_props(to);
    if (from_unicode_is_utf8)
	from_is_utf8 = from_prop & ENC_UNICODE;
    else
	from_is_utf8 = from_prop == ENC_UNICODE;
    if (to_unicode_is_utf8)
	to_is_utf8 = to_prop & ENC_UNICODE;
    else
	to_is_utf8 = to_prop == ENC_UNICODE;

    if ((from_prop & ENC_LATIN1) && to_is_utf8)
    {
	/* Internal latin1 -> utf-8 conversion. */
	vcp->vc_type = CONV_TO_UTF8;
	vcp->vc_factor = 2;	/* up to twice as long */
    }
    else if ((from_prop & ENC_LATIN9) && to_is_utf8)
    {
	/* Internal latin9 -> utf-8 conversion. */
	vcp->vc_type = CONV_9_TO_UTF8;
	vcp->vc_factor = 3;	/* up to three as long (euro sign) */
    }
    else if (from_is_utf8 && (to_prop & ENC_LATIN1))
    {
	/* Internal utf-8 -> latin1 conversion. */
	vcp->vc_type = CONV_TO_LATIN1;
    }
    else if (from_is_utf8 && (to_prop & ENC_LATIN9))
    {
	/* Internal utf-8 -> latin9 conversion. */
	vcp->vc_type = CONV_TO_LATIN9;
    }
#ifdef WIN3264
    /* Win32-specific codepage <-> codepage conversion without iconv. */
    else if ((from_is_utf8 || encname2codepage(from) > 0)
	    && (to_is_utf8 || encname2codepage(to) > 0))
    {
	vcp->vc_type = CONV_CODEPAGE;
	vcp->vc_factor = 2;	/* up to twice as long */
	vcp->vc_cpfrom = from_is_utf8 ? 0 : encname2codepage(from);
	vcp->vc_cpto = to_is_utf8 ? 0 : encname2codepage(to);
    }
#endif
#ifdef MACOS_CONVERT
    else if ((from_prop & ENC_MACROMAN) && (to_prop & ENC_LATIN1))
    {
	vcp->vc_type = CONV_MAC_LATIN1;
    }
    else if ((from_prop & ENC_MACROMAN) && to_is_utf8)
    {
	vcp->vc_type = CONV_MAC_UTF8;
	vcp->vc_factor = 2;	/* up to twice as long */
    }
    else if ((from_prop & ENC_LATIN1) && (to_prop & ENC_MACROMAN))
    {
	vcp->vc_type = CONV_LATIN1_MAC;
    }
    else if (from_is_utf8 && (to_prop & ENC_MACROMAN))
    {
	vcp->vc_type = CONV_UTF8_MAC;
    }
#endif
# ifdef USE_ICONV
    else
    {
	/* Use iconv() for conversion. */
	vcp->vc_fd = (iconv_t)my_iconv_open(
		to_is_utf8 ? (char_u *)"utf-8" : to,
		from_is_utf8 ? (char_u *)"utf-8" : from);
	if (vcp->vc_fd != (iconv_t)-1)
	{
	    vcp->vc_type = CONV_ICONV;
	    vcp->vc_factor = 4;	/* could be longer too... */
	}
    }
# endif
    if (vcp->vc_type == CONV_NONE)
	return FAIL;

    return OK;
}

#if defined(FEAT_GUI) || defined(AMIGA) || defined(WIN3264) \
	|| defined(PROTO)
/*
 * Do conversion on typed input characters in-place.
 * The input and output are not NUL terminated!
 * Returns the length after conversion.
 */
    int
convert_input(char_u *ptr, int len, int maxlen)
{
    return convert_input_safe(ptr, len, maxlen, NULL, NULL);
}
#endif

/*
 * Like convert_input(), but when there is an incomplete byte sequence at the
 * end return that as an allocated string in "restp" and set "*restlenp" to
 * the length.  If "restp" is NULL it is not used.
 */
    int
convert_input_safe(
    char_u	*ptr,
    int		len,
    int		maxlen,
    char_u	**restp,
    int		*restlenp)
{
    char_u	*d;
    int		dlen = len;
    int		unconvertlen = 0;

    d = string_convert_ext(&input_conv, ptr, &dlen,
					restp == NULL ? NULL : &unconvertlen);
    if (d != NULL)
    {
	if (dlen <= maxlen)
	{
	    if (unconvertlen > 0)
	    {
		/* Move the unconverted characters to allocated memory. */
		*restp = alloc(unconvertlen);
		if (*restp != NULL)
		    mch_memmove(*restp, ptr + len - unconvertlen, unconvertlen);
		*restlenp = unconvertlen;
	    }
	    mch_memmove(ptr, d, dlen);
	}
	else
	    /* result is too long, keep the unconverted text (the caller must
	     * have done something wrong!) */
	    dlen = len;
	vim_free(d);
    }
    return dlen;
}

/*
 * Convert text "ptr[*lenp]" according to "vcp".
 * Returns the result in allocated memory and sets "*lenp".
 * When "lenp" is NULL, use NUL terminated strings.
 * Illegal chars are often changed to "?", unless vcp->vc_fail is set.
 * When something goes wrong, NULL is returned and "*lenp" is unchanged.
 */
    char_u *
string_convert(
    vimconv_T	*vcp,
    char_u	*ptr,
    int		*lenp)
{
    return string_convert_ext(vcp, ptr, lenp, NULL);
}

/*
 * Like string_convert(), but when "unconvlenp" is not NULL and there are is
 * an incomplete sequence at the end it is not converted and "*unconvlenp" is
 * set to the number of remaining bytes.
 */
    char_u *
string_convert_ext(
    vimconv_T	*vcp,
    char_u	*ptr,
    int		*lenp,
    int		*unconvlenp)
{
    char_u	*retval = NULL;
    char_u	*d;
    int		len;
    int		i;
    int		l;
    int		c;

    if (lenp == NULL)
	len = (int)STRLEN(ptr);
    else
	len = *lenp;
    if (len == 0)
	return vim_strsave((char_u *)"");

    switch (vcp->vc_type)
    {
	case CONV_TO_UTF8:	/* latin1 to utf-8 conversion */
	    retval = alloc(len * 2 + 1);
	    if (retval == NULL)
		break;
	    d = retval;
	    for (i = 0; i < len; ++i)
	    {
		c = ptr[i];
		if (c < 0x80)
		    *d++ = c;
		else
		{
		    *d++ = 0xc0 + ((unsigned)c >> 6);
		    *d++ = 0x80 + (c & 0x3f);
		}
	    }
	    *d = NUL;
	    if (lenp != NULL)
		*lenp = (int)(d - retval);
	    break;

	case CONV_9_TO_UTF8:	/* latin9 to utf-8 conversion */
	    retval = alloc(len * 3 + 1);
	    if (retval == NULL)
		break;
	    d = retval;
	    for (i = 0; i < len; ++i)
	    {
		c = ptr[i];
		switch (c)
		{
		    case 0xa4: c = 0x20ac; break;   /* euro */
		    case 0xa6: c = 0x0160; break;   /* S hat */
		    case 0xa8: c = 0x0161; break;   /* S -hat */
		    case 0xb4: c = 0x017d; break;   /* Z hat */
		    case 0xb8: c = 0x017e; break;   /* Z -hat */
		    case 0xbc: c = 0x0152; break;   /* OE */
		    case 0xbd: c = 0x0153; break;   /* oe */
		    case 0xbe: c = 0x0178; break;   /* Y */
		}
		d += utf_char2bytes(c, d);
	    }
	    *d = NUL;
	    if (lenp != NULL)
		*lenp = (int)(d - retval);
	    break;

	case CONV_TO_LATIN1:	/* utf-8 to latin1 conversion */
	case CONV_TO_LATIN9:	/* utf-8 to latin9 conversion */
	    retval = alloc(len + 1);
	    if (retval == NULL)
		break;
	    d = retval;
	    for (i = 0; i < len; ++i)
	    {
		l = utf_ptr2len_len(ptr + i, len - i);
		if (l == 0)
		    *d++ = NUL;
		else if (l == 1)
		{
		    int l_w = utf8len_tab_zero[ptr[i]];

		    if (l_w == 0)
		    {
			/* Illegal utf-8 byte cannot be converted */
			vim_free(retval);
			return NULL;
		    }
		    if (unconvlenp != NULL && l_w > len - i)
		    {
			/* Incomplete sequence at the end. */
			*unconvlenp = len - i;
			break;
		    }
		    *d++ = ptr[i];
		}
		else
		{
		    c = utf_ptr2char(ptr + i);
		    if (vcp->vc_type == CONV_TO_LATIN9)
			switch (c)
			{
			    case 0x20ac: c = 0xa4; break;   /* euro */
			    case 0x0160: c = 0xa6; break;   /* S hat */
			    case 0x0161: c = 0xa8; break;   /* S -hat */
			    case 0x017d: c = 0xb4; break;   /* Z hat */
			    case 0x017e: c = 0xb8; break;   /* Z -hat */
			    case 0x0152: c = 0xbc; break;   /* OE */
			    case 0x0153: c = 0xbd; break;   /* oe */
			    case 0x0178: c = 0xbe; break;   /* Y */
			    case 0xa4:
			    case 0xa6:
			    case 0xa8:
			    case 0xb4:
			    case 0xb8:
			    case 0xbc:
			    case 0xbd:
			    case 0xbe: c = 0x100; break; /* not in latin9 */
			}
		    if (!utf_iscomposing(c))	/* skip composing chars */
		    {
			if (c < 0x100)
			    *d++ = c;
			else if (vcp->vc_fail)
			{
			    vim_free(retval);
			    return NULL;
			}
			else
			{
			    *d++ = 0xbf;
			    if (utf_char2cells(c) > 1)
				*d++ = '?';
			}
		    }
		    i += l - 1;
		}
	    }
	    *d = NUL;
	    if (lenp != NULL)
		*lenp = (int)(d - retval);
	    break;

# ifdef MACOS_CONVERT
	case CONV_MAC_LATIN1:
	    retval = mac_string_convert(ptr, len, lenp, vcp->vc_fail,
					'm', 'l', unconvlenp);
	    break;

	case CONV_LATIN1_MAC:
	    retval = mac_string_convert(ptr, len, lenp, vcp->vc_fail,
					'l', 'm', unconvlenp);
	    break;

	case CONV_MAC_UTF8:
	    retval = mac_string_convert(ptr, len, lenp, vcp->vc_fail,
					'm', 'u', unconvlenp);
	    break;

	case CONV_UTF8_MAC:
	    retval = mac_string_convert(ptr, len, lenp, vcp->vc_fail,
					'u', 'm', unconvlenp);
	    break;
# endif

# ifdef USE_ICONV
	case CONV_ICONV:	/* conversion with output_conv.vc_fd */
	    retval = iconv_string(vcp, ptr, len, unconvlenp, lenp);
	    break;
# endif
# ifdef WIN3264
	case CONV_CODEPAGE:		/* codepage -> codepage */
	{
	    int		retlen;
	    int		tmp_len;
	    short_u	*tmp;

	    /* 1. codepage/UTF-8  ->  ucs-2. */
	    if (vcp->vc_cpfrom == 0)
		tmp_len = utf8_to_utf16(ptr, len, NULL, NULL);
	    else
	    {
		tmp_len = MultiByteToWideChar(vcp->vc_cpfrom,
					unconvlenp ? MB_ERR_INVALID_CHARS : 0,
					(char *)ptr, len, 0, 0);
		if (tmp_len == 0
			&& GetLastError() == ERROR_NO_UNICODE_TRANSLATION)
		{
		    if (lenp != NULL)
			*lenp = 0;
		    if (unconvlenp != NULL)
			*unconvlenp = len;
		    retval = alloc(1);
		    if (retval)
			retval[0] = NUL;
		    return retval;
		}
	    }
	    tmp = (short_u *)alloc(sizeof(short_u) * tmp_len);
	    if (tmp == NULL)
		break;
	    if (vcp->vc_cpfrom == 0)
		utf8_to_utf16(ptr, len, tmp, unconvlenp);
	    else
		MultiByteToWideChar(vcp->vc_cpfrom, 0,
			(char *)ptr, len, tmp, tmp_len);

	    /* 2. ucs-2  ->  codepage/UTF-8. */
	    if (vcp->vc_cpto == 0)
		retlen = utf16_to_utf8(tmp, tmp_len, NULL);
	    else
		retlen = WideCharToMultiByte(vcp->vc_cpto, 0,
						    tmp, tmp_len, 0, 0, 0, 0);
	    retval = alloc(retlen + 1);
	    if (retval != NULL)
	    {
		if (vcp->vc_cpto == 0)
		    utf16_to_utf8(tmp, tmp_len, retval);
		else
		    WideCharToMultiByte(vcp->vc_cpto, 0,
					  tmp, tmp_len,
					  (char *)retval, retlen, 0, 0);
		retval[retlen] = NUL;
		if (lenp != NULL)
		    *lenp = retlen;
	    }
	    vim_free(tmp);
	    break;
	}
# endif
    }

    return retval;
}
#endif<|MERGE_RESOLUTION|>--- conflicted
+++ resolved
@@ -5649,13 +5649,7 @@
 		     G_CALLBACK(&im_preedit_end_cb), NULL);
 
     gtk_im_context_set_client_window(xic, gtk_widget_get_window(gui.drawarea));
-<<<<<<< HEAD
-#else
-    gtk_im_context_set_client_window(xic, gui.drawarea->window);
-#endif
 # endif
-=======
->>>>>>> 67f8ab82
 }
 
     void

--- conflicted
+++ resolved
@@ -2726,20 +2726,16 @@
 #      if defined(MSWIN)
     msg_puts(_("with GUI."));
 #      else
-<<<<<<< HEAD
 #	if defined(FEAT_GUI_MACVIM)
-    MSG_PUTS(_("with MacVim GUI."));
+    msg_puts(_("with MacVim GUI."));
 #	else
 #	 if defined(TARGET_API_MAC_CARBON) && TARGET_API_MAC_CARBON
-    MSG_PUTS(_("with Carbon GUI."));
-=======
-#	if defined(TARGET_API_MAC_CARBON) && TARGET_API_MAC_CARBON
     msg_puts(_("with Carbon GUI."));
-#	else
-#	 if defined(TARGET_API_MAC_OSX) && TARGET_API_MAC_OSX
+#	 else
+#	  if defined(TARGET_API_MAC_OSX) && TARGET_API_MAC_OSX
     msg_puts(_("with Cocoa GUI."));
->>>>>>> 555de4e3
-#	 else
+#	  else
+#	  endif
 #	 endif
 #	endif
 #      endif

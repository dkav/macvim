/* vi:set ts=8 sts=4 sw=4 noet:
 *
 * VIM - Vi IMproved	by Bram Moolenaar
 *
 * Do ":help uganda"  in Vim to read copying and usage conditions.
 * Do ":help credits" in Vim to see a list of people who contributed.
 * See README.txt for an overview of the Vim source code.
 */

/*
 * gui_xim.c: functions for the X Input Method
 */

#include "vim.h"

#if defined(FEAT_GUI_GTK) && defined(FEAT_XIM)
# if GTK_CHECK_VERSION(3,0,0)
#  include <gdk/gdkkeysyms-compat.h>
# else
#  include <gdk/gdkkeysyms.h>
# endif
# ifdef MSWIN
#  include <gdk/gdkwin32.h>
# else
#  include <gdk/gdkx.h>
# endif
#endif

/*
 * XIM often causes trouble.  Define XIM_DEBUG to get a log of XIM callbacks
 * in the "xim.log" file.
 */
// #define XIM_DEBUG
#if defined(XIM_DEBUG) && defined(FEAT_GUI_GTK)
static void xim_log(char *s, ...) ATTRIBUTE_FORMAT_PRINTF(1, 2);

    static void
xim_log(char *s, ...)
{
    va_list arglist;
    static FILE *fd = NULL;

    if (fd == (FILE *)-1)
	return;
    if (fd == NULL)
    {
	fd = mch_fopen("xim.log", "w");
	if (fd == NULL)
	{
	    emsg("Cannot open xim.log");
	    fd = (FILE *)-1;
	    return;
	}
    }

    va_start(arglist, s);
    vfprintf(fd, s, arglist);
    va_end(arglist);
}
#endif

#if defined(FEAT_GUI_MSWIN)
# define USE_IMACTIVATEFUNC (!gui.in_use && *p_imaf != NUL)
# define USE_IMSTATUSFUNC (!gui.in_use && *p_imsf != NUL)
#else
# define USE_IMACTIVATEFUNC (*p_imaf != NUL)
# define USE_IMSTATUSFUNC (*p_imsf != NUL)
#endif

#if (defined(FEAT_EVAL) && \
     (defined(FEAT_XIM) || defined(IME_WITHOUT_XIM) || defined(VIMDLL))) || \
    defined(PROTO)
static callback_T imaf_cb;	    // 'imactivatefunc' callback function
static callback_T imsf_cb;	    // 'imstatusfunc' callback function

    int
set_imactivatefunc_option(void)
{
    return option_set_callback_func(p_imaf, &imaf_cb);
}

    int
set_imstatusfunc_option(void)
{
    return option_set_callback_func(p_imsf, &imsf_cb);
}

# ifdef FEAT_GUI_MACVIM
    void
# else
    static void
# endif
call_imactivatefunc(int active)
{
    typval_T argv[2];
    int save_KeyTyped = KeyTyped;

    argv[0].v_type = VAR_NUMBER;
    argv[0].vval.v_number = active ? 1 : 0;
    argv[1].v_type = VAR_UNKNOWN;
    (void)call_callback_retnr(&imaf_cb, 1, argv);

    KeyTyped = save_KeyTyped;
}

# ifdef FEAT_GUI_MACVIM
    int
# else
    static int
# endif
call_imstatusfunc(void)
{
    int is_active;
    int save_KeyTyped = KeyTyped;

    // FIXME: Don't execute user function in unsafe situation.
    if (exiting || is_autocmd_blocked())
	return FALSE;
    // FIXME: :py print 'xxx' is shown duplicate result.
    // Use silent to avoid it.
    ++msg_silent;
    is_active = call_callback_retnr(&imsf_cb, 0, NULL);
    --msg_silent;

    KeyTyped = save_KeyTyped;
    return (is_active > 0);
}
#endif

#if defined(EXITFREE) || defined(PROTO)
    void
free_xim_stuff(void)
{
# if defined(FEAT_EVAL) && \
    (defined(FEAT_XIM) || defined(IME_WITHOUT_XIM) || defined(VIMDLL))
    free_callback(&imaf_cb);
    free_callback(&imsf_cb);
# endif
}
#endif

#if defined(FEAT_EVAL) || defined(PROTO)
/*
 * Mark the global 'imactivatefunc' and 'imstatusfunc' callbacks with 'copyID'
 * so that they are not garbage collected.
 */
    int
set_ref_in_im_funcs(int copyID UNUSED)
{
    int abort = FALSE;

# if defined(FEAT_XIM) || defined(IME_WITHOUT_XIM) || defined(VIMDLL)
    abort = set_ref_in_callback(&imaf_cb, copyID);
    abort = abort || set_ref_in_callback(&imsf_cb, copyID);
# endif

    return abort;
}
#endif


#if defined(FEAT_XIM) || defined(PROTO)

<<<<<<< HEAD
# ifdef FEAT_GUI_MACVIM
#  define g_return_if_fail(x) if (!(x)) return;
# endif

# if defined(FEAT_GUI_GTK) || defined(FEAT_GUI_MACVIM) || defined(PROTO)
static int xim_has_preediting INIT(= FALSE);  // IM current status
=======
# if defined(FEAT_GUI_GTK) || defined(PROTO)
static int xim_has_preediting = FALSE;  // IM current status
>>>>>>> 98d1069a

/*
 * Set preedit_start_col to the current cursor position.
 */
    static void
init_preedit_start_col(void)
{
    if (State & MODE_CMDLINE)
	preedit_start_col = cmdline_getvcol_cursor();
    else if (curwin != NULL && curwin->w_buffer != NULL)
	getvcol(curwin, &curwin->w_cursor, &preedit_start_col, NULL, NULL);
    // Prevent that preediting marks the buffer as changed.
    xim_changed_while_preediting = curbuf->b_changed;
}

static int im_is_active	       = FALSE;	// IM is enabled for current mode
static int preedit_is_active   = FALSE;
static int im_preedit_cursor   = 0;	// cursor offset in characters
static int im_preedit_trailing = 0;	// number of characters after cursor

# ifndef FEAT_GUI_MACVIM
static unsigned long im_commit_handler_id  = 0;
static unsigned int  im_activatekey_keyval = GDK_VoidSymbol;
static unsigned int  im_activatekey_state  = 0;

static GtkWidget *preedit_window = NULL;
static GtkWidget *preedit_label = NULL;

static void im_preedit_window_set_position(void);
# endif

# if !defined(FEAT_GUI_MACVIM) || defined(PROTO)
    void
im_set_active(int active)
{
    int was_active;

    was_active = !!im_get_status();
    im_is_active = (active && !p_imdisable);

    if (im_is_active != was_active)
	xim_reset();
}
# endif

    void
xim_set_focus(int focus UNUSED)
{
# ifndef FEAT_GUI_MACVIM
    if (xic != NULL)
    {
	if (focus)
	    gtk_im_context_focus_in(xic);
	else
	    gtk_im_context_focus_out(xic);
    }
# endif
}

# if !defined(FEAT_GUI_MACVIM) || defined(PROTO)
    void
im_set_position(int row, int col)
{
    if (xic != NULL)
    {
	GdkRectangle area;

	area.x = FILL_X(col);
	area.y = FILL_Y(row);
	area.width  = gui.char_width * (mb_lefthalve(row, col) ? 2 : 1);
	area.height = gui.char_height;

	gtk_im_context_set_cursor_location(xic, &area);

	if (p_imst == IM_OVER_THE_SPOT)
	    im_preedit_window_set_position();
    }
}
# endif

#  if 0 || defined(PROTO) // apparently only used in gui_x11.c
    void
xim_set_preedit(void)
{
    im_set_position(gui.row, gui.col);
}
#  endif

    static void
im_add_to_input(char_u *str, int len)
{
    // Convert from 'termencoding' (always "utf-8") to 'encoding'
    if (input_conv.vc_type != CONV_NONE)
    {
	str = string_convert(&input_conv, str, &len);
	g_return_if_fail(str != NULL);
    }

    add_to_input_buf_csi(str, len);

    if (input_conv.vc_type != CONV_NONE)
	vim_free(str);

# ifndef FEAT_GUI_MACVIM
    if (p_mh) // blank out the pointer if necessary
	gui_mch_mousehide(TRUE);
# endif
}

# ifndef FEAT_GUI_MACVIM
     static void
im_preedit_window_set_position(void)
{
    int x, y, width, height;
    int screen_x, screen_y, screen_width, screen_height;

    if (preedit_window == NULL)
	return;

    gui_gtk_get_screen_geom_of_win(gui.drawarea, 0, 0,
			  &screen_x, &screen_y, &screen_width, &screen_height);
    gdk_window_get_origin(gtk_widget_get_window(gui.drawarea), &x, &y);
    gtk_window_get_size(GTK_WINDOW(preedit_window), &width, &height);
    x = x + FILL_X(gui.col);
    y = y + FILL_Y(gui.row);
    if (x + width > screen_x + screen_width)
	x = screen_x + screen_width - width;
    if (y + height > screen_y + screen_height)
	y = screen_y + screen_height - height;
    gtk_window_move(GTK_WINDOW(preedit_window), x, y);
}

    static void
im_preedit_window_open()
{
    char *preedit_string;
#if !GTK_CHECK_VERSION(3,16,0)
    char buf[8];
#endif
    PangoAttrList *attr_list;
    PangoLayout *layout;
#if GTK_CHECK_VERSION(3,0,0)
# if !GTK_CHECK_VERSION(3,16,0)
    GdkRGBA color;
# endif
#else
    GdkColor color;
#endif
    gint w, h;

    if (preedit_window == NULL)
    {
	preedit_window = gtk_window_new(GTK_WINDOW_POPUP);
	gtk_window_set_transient_for(GTK_WINDOW(preedit_window),
						     GTK_WINDOW(gui.mainwin));
	preedit_label = gtk_label_new("");
	gtk_widget_set_name(preedit_label, "vim-gui-preedit-area");
	gtk_container_add(GTK_CONTAINER(preedit_window), preedit_label);
    }

#if GTK_CHECK_VERSION(3,16,0)
    {
	GtkStyleContext * const context
				  = gtk_widget_get_style_context(gui.drawarea);
	GtkCssProvider * const provider = gtk_css_provider_new();
	gchar		   *css = NULL;
	const char * const fontname
			   = pango_font_description_get_family(gui.norm_font);
	gint	fontsize
		= pango_font_description_get_size(gui.norm_font) / PANGO_SCALE;
	gchar	*fontsize_propval = NULL;

	if (!pango_font_description_get_size_is_absolute(gui.norm_font))
	{
	    // fontsize was given in points.  Convert it into that in pixels
	    // to use with CSS.
	    GdkScreen * const screen
		  = gdk_window_get_screen(gtk_widget_get_window(gui.mainwin));
	    const gdouble dpi = gdk_screen_get_resolution(screen);
	    fontsize = dpi * fontsize / 72;
	}
	if (fontsize > 0)
	    fontsize_propval = g_strdup_printf("%dpx", fontsize);
	else
	    fontsize_propval = g_strdup_printf("inherit");

	css = g_strdup_printf(
		"widget#vim-gui-preedit-area {\n"
		"  font-family: %s,monospace;\n"
		"  font-size: %s;\n"
		"  color: #%.2lx%.2lx%.2lx;\n"
		"  background-color: #%.2lx%.2lx%.2lx;\n"
		"}\n",
		fontname != NULL ? fontname : "inherit",
		fontsize_propval,
		(gui.norm_pixel >> 16) & 0xff,
		(gui.norm_pixel >> 8) & 0xff,
		gui.norm_pixel & 0xff,
		(gui.back_pixel >> 16) & 0xff,
		(gui.back_pixel >> 8) & 0xff,
		gui.back_pixel & 0xff);

	gtk_css_provider_load_from_data(provider, css, -1, NULL);
	gtk_style_context_add_provider(context,
				     GTK_STYLE_PROVIDER(provider), G_MAXUINT);

	g_free(css);
	g_free(fontsize_propval);
	g_object_unref(provider);
    }
#elif GTK_CHECK_VERSION(3,0,0)
    gtk_widget_override_font(preedit_label, gui.norm_font);

    vim_snprintf(buf, sizeof(buf), "#%06X", gui.norm_pixel);
    gdk_rgba_parse(&color, buf);
    gtk_widget_override_color(preedit_label, GTK_STATE_FLAG_NORMAL, &color);

    vim_snprintf(buf, sizeof(buf), "#%06X", gui.back_pixel);
    gdk_rgba_parse(&color, buf);
    gtk_widget_override_background_color(preedit_label, GTK_STATE_FLAG_NORMAL,
								      &color);
#else
    gtk_widget_modify_font(preedit_label, gui.norm_font);

    vim_snprintf(buf, sizeof(buf), "#%06X", (unsigned)gui.norm_pixel);
    gdk_color_parse(buf, &color);
    gtk_widget_modify_fg(preedit_label, GTK_STATE_NORMAL, &color);

    vim_snprintf(buf, sizeof(buf), "#%06X", (unsigned)gui.back_pixel);
    gdk_color_parse(buf, &color);
    gtk_widget_modify_bg(preedit_window, GTK_STATE_NORMAL, &color);
#endif

    gtk_im_context_get_preedit_string(xic, &preedit_string, &attr_list, NULL);

    if (preedit_string[0] != NUL)
    {
	gtk_label_set_text(GTK_LABEL(preedit_label), preedit_string);
	gtk_label_set_attributes(GTK_LABEL(preedit_label), attr_list);

	layout = gtk_label_get_layout(GTK_LABEL(preedit_label));
	pango_layout_get_pixel_size(layout, &w, &h);
	h = MAX(h, gui.char_height);
	gtk_window_resize(GTK_WINDOW(preedit_window), w, h);

	gtk_widget_show_all(preedit_window);

	im_preedit_window_set_position();
    }

    g_free(preedit_string);
    pango_attr_list_unref(attr_list);
}

    static void
im_preedit_window_close()
{
    if (preedit_window != NULL)
	gtk_widget_hide(preedit_window);
}

    static void
im_show_preedit()
{
    im_preedit_window_open();

    if (p_mh) // blank out the pointer if necessary
	gui_mch_mousehide(TRUE);
}
# endif

    static void
im_delete_preedit(void)
{
    char_u bskey[]  = {CSI, 'k', 'b'};
    char_u delkey[] = {CSI, 'k', 'D'};

# ifndef FEAT_GUI_MACVIM
    if (p_imst == IM_OVER_THE_SPOT)
    {
	im_preedit_window_close();
	return;
    }
# endif

    if (State & MODE_NORMAL
#ifdef FEAT_TERMINAL
	    && !term_use_loop()
#endif
       )
    {
	im_preedit_cursor = 0;
	return;
    }
    for (; im_preedit_cursor > 0; --im_preedit_cursor)
	add_to_input_buf(bskey, (int)sizeof(bskey));

    for (; im_preedit_trailing > 0; --im_preedit_trailing)
	add_to_input_buf(delkey, (int)sizeof(delkey));
}

/*
 * Move the cursor left by "num_move_back" characters.
 * Note that ins_left() checks im_is_preediting() to avoid breaking undo for
 * these K_LEFT keys.
 */
    static void
im_correct_cursor(int num_move_back)
{
    char_u backkey[] = {CSI, 'k', 'l'};

    if (State & MODE_NORMAL)
	return;
#  ifdef FEAT_RIGHTLEFT
    if ((State & MODE_CMDLINE) == 0 && curwin != NULL && curwin->w_p_rl)
	backkey[2] = 'r';
#  endif
    for (; num_move_back > 0; --num_move_back)
	add_to_input_buf(backkey, (int)sizeof(backkey));
}

# ifndef FEAT_GUI_MACVIM
static int xim_expected_char = NUL;
static int xim_ignored_char = FALSE;
# endif

/*
 * Update the mode and cursor while in an IM callback.
 */
    static void
im_show_info(void)
{
    int	    old_vgetc_busy;

    old_vgetc_busy = vgetc_busy;
    vgetc_busy = TRUE;
    showmode();
    vgetc_busy = old_vgetc_busy;
    if ((State & MODE_NORMAL) || (State & MODE_INSERT))
	setcursor();
    out_flush();
}

# ifndef FEAT_GUI_MACVIM
/*
 * Callback invoked when the user finished preediting.
 * Put the final string into the input buffer.
 */
    static void
im_commit_cb(GtkIMContext *context UNUSED,
	     const gchar *str,
	     gpointer data UNUSED)
{
    int		slen = (int)STRLEN(str);
    int		add_to_input = TRUE;
    int		clen;
    int		len = slen;
    int		commit_with_preedit = TRUE;
    char_u	*im_str;

#ifdef XIM_DEBUG
    xim_log("im_commit_cb(): %s\n", str);
#endif

    if (p_imst == IM_ON_THE_SPOT)
    {
	// The imhangul module doesn't reset the preedit string before
	// committing.  Call im_delete_preedit() to work around that.
	im_delete_preedit();

	// Indicate that preediting has finished.
	if (preedit_start_col == MAXCOL)
	{
	    init_preedit_start_col();
	    commit_with_preedit = FALSE;
	}

	// The thing which setting "preedit_start_col" to MAXCOL means that
	// "preedit_start_col" will be set forcedly when calling
	// preedit_changed_cb() next time.
	// "preedit_start_col" should not reset with MAXCOL on this part. Vim
	// is simulating the preediting by using add_to_input_str(). when
	// preedit begin immediately before committed, the typebuf is not
	// flushed to screen, then it can't get correct "preedit_start_col".
	// Thus, it should calculate the cells by adding cells of the committed
	// string.
	if (input_conv.vc_type != CONV_NONE)
	{
	    im_str = string_convert(&input_conv, (char_u *)str, &len);
	    g_return_if_fail(im_str != NULL);
	}
	else
	    im_str = (char_u *)str;

	clen = mb_string2cells(im_str, len);

	if (input_conv.vc_type != CONV_NONE)
	    vim_free(im_str);
	preedit_start_col += clen;
    }

    // Is this a single character that matches a keypad key that's just
    // been pressed?  If so, we don't want it to be entered as such - let
    // us carry on processing the raw keycode so that it may be used in
    // mappings as <kSomething>.
    if (xim_expected_char != NUL)
    {
	// We're currently processing a keypad or other special key
	if (slen == 1 && str[0] == xim_expected_char)
	{
	    // It's a match - don't do it here
	    xim_ignored_char = TRUE;
	    add_to_input = FALSE;
	}
	else
	{
	    // Not a match
	    xim_ignored_char = FALSE;
	}
    }

    if (add_to_input)
	im_add_to_input((char_u *)str, slen);

    if (p_imst == IM_ON_THE_SPOT)
    {
	// Inserting chars while "im_is_active" is set does not cause a
	// change of buffer.  When the chars are committed the buffer must be
	// marked as changed.
	if (!commit_with_preedit)
	    preedit_start_col = MAXCOL;

	// This flag is used in changed() at next call.
	xim_changed_while_preediting = TRUE;
    }

    if (gtk_main_level() > 0)
	gtk_main_quit();
}
# endif

/*
 * Callback invoked after start to the preedit.
 */
# ifndef FEAT_GUI_MACVIM
    static void
im_preedit_start_cb(GtkIMContext *context UNUSED, gpointer data UNUSED)
# else
    void
im_preedit_start_macvim()
# endif
{
#ifdef XIM_DEBUG
    xim_log("im_preedit_start_cb()\n");
#endif

    im_is_active = TRUE;
    preedit_is_active = TRUE;
    gui_update_cursor(TRUE, FALSE);
    im_show_info();
}

/*
 * Callback invoked after end to the preedit.
 */
# ifndef FEAT_GUI_MACVIM
    static void
im_preedit_end_cb(GtkIMContext *context UNUSED, gpointer data UNUSED)
# else
    void
im_preedit_end_macvim()
# endif
{
#ifdef XIM_DEBUG
    xim_log("im_preedit_end_cb()\n");
#endif
    im_delete_preedit();

    // Indicate that preediting has finished
    if (p_imst == IM_ON_THE_SPOT)
	preedit_start_col = MAXCOL;
    xim_has_preediting = FALSE;

#if 0
    // Removal of this line suggested by Takuhiro Nishioka.  Fixes that IM was
    // switched off unintentionally.  We now use preedit_is_active (added by
    // SungHyun Nam).
    im_is_active = FALSE;
#endif
    preedit_is_active = FALSE;
    gui_update_cursor(TRUE, FALSE);
    im_show_info();
}

#ifdef FEAT_GUI_MACVIM
    void
im_preedit_abandon_macvim()
{
    /* Abandon preedit text, don't send any backspace sequences. */
    im_preedit_cursor = 0;
    im_preedit_trailing = 0;

    im_preedit_end_macvim();
}
#endif

/*
 * Callback invoked after changes to the preedit string.  If the preedit
 * string was empty before, remember the preedit start column so we know
 * where to apply feedback attributes.  Delete the previous preedit string
 * if there was one, save the new preedit cursor offset, and put the new
 * string into the input buffer.
 *
 * TODO: The pragmatic "put into input buffer" approach used here has
 *       several fundamental problems:
 *
 * - The characters in the preedit string are subject to remapping.
 *   That's broken, only the finally committed string should be remapped.
 *
 * - There is a race condition involved:  The retrieved value for the
 *   current cursor position will be wrong if any unprocessed characters
 *   are still queued in the input buffer.
 *
 * - Due to the lack of synchronization between the file buffer in memory
 *   and any typed characters, it's practically impossible to implement the
 *   "retrieve_surrounding" and "delete_surrounding" signals reliably.  IM
 *   modules for languages such as Thai are likely to rely on this feature
 *   for proper operation.
 *
 * Conclusions:  I think support for preediting needs to be moved to the
 * core parts of Vim.  Ideally, until it has been committed, the preediting
 * string should only be displayed and not affect the buffer content at all.
 * The question how to deal with the synchronization issue still remains.
 * Circumventing the input buffer is probably not desirable.  Anyway, I think
 * implementing "retrieve_surrounding" is the only hard problem.
 *
 * One way to solve all of this in a clean manner would be to queue all key
 * press/release events "as is" in the input buffer, and apply the IM filtering
 * at the receiving end of the queue.  This, however, would have a rather large
 * impact on the code base.  If there is an easy way to force processing of all
 * remaining input from within the "retrieve_surrounding" signal handler, this
 * might not be necessary.  Gotta ask on vim-dev for opinions.
 */
# ifndef FEAT_GUI_MACVIM
    static void
im_preedit_changed_cb(GtkIMContext *context, gpointer data UNUSED)
# else
    void
im_preedit_changed_macvim(char *preedit_string, int cursor_index)
# endif
{
# ifndef FEAT_GUI_MACVIM
    char    *preedit_string = NULL;
    int	    cursor_index    = 0;
# endif
    int	    num_move_back   = 0;
    char_u  *str;
    char_u  *p;
    int	    i;

# ifndef FEAT_GUI_MACVIM
    if (p_imst == IM_ON_THE_SPOT)
	gtk_im_context_get_preedit_string(context,
					  &preedit_string, NULL,
					  &cursor_index);
    else
	gtk_im_context_get_preedit_string(context,
					  &preedit_string, NULL,
					  NULL);
# endif

#ifdef XIM_DEBUG
    xim_log("im_preedit_changed_cb(): %s\n", preedit_string);
#endif

    g_return_if_fail(preedit_string != NULL); // just in case

# ifndef FEAT_GUI_MACVIM
    if (p_imst == IM_OVER_THE_SPOT)
    {
	if (preedit_string[0] == NUL)
	{
	    xim_has_preediting = FALSE;
	    im_delete_preedit();
	}
	else
	{
	    xim_has_preediting = TRUE;
	    im_show_preedit();
	}
    }
    else
# endif
    {
	// If preedit_start_col is MAXCOL set it to the current cursor position.
	if (preedit_start_col == MAXCOL && preedit_string[0] != '\0')
	{
	    xim_has_preediting = TRUE;

	    // Urgh, this breaks if the input buffer isn't empty now
	    init_preedit_start_col();
	}
	else if (cursor_index == 0 && preedit_string[0] == '\0')
	{
	    xim_has_preediting = FALSE;

	    // If at the start position (after typing backspace)
	    // preedit_start_col must be reset.
	    preedit_start_col = MAXCOL;
	}

	im_delete_preedit();

	// Compute the end of the preediting area: "preedit_end_col".
	// According to the documentation of
	// gtk_im_context_get_preedit_string(), the cursor_pos output argument
	// returns the offset in bytes.  This is unfortunately not true -- real
	// life shows the offset is in characters, and the GTK+ source code
	// agrees with me.  Will file a bug later.
	if (preedit_start_col != MAXCOL)
	    preedit_end_col = preedit_start_col;
	str = (char_u *)preedit_string;
	for (p = str, i = 0; *p != NUL; p += utf_byte2len(*p), ++i)
	{
	    int is_composing;

	    is_composing = ((*p & 0x80) != 0
					  && utf_iscomposing(utf_ptr2char(p)));
	    // These offsets are used as counters when generating <BS> and
	    // <Del> to delete the preedit string.  So don't count composing
	    // characters unless 'delcombine' is enabled.
	    if (!is_composing || p_deco)
	    {
		if (i < cursor_index)
		    ++im_preedit_cursor;
		else
		    ++im_preedit_trailing;
	    }
	    if (!is_composing && i >= cursor_index)
	    {
		// This is essentially the same as im_preedit_trailing, except
		// composing characters are not counted even if p_deco is set.
		++num_move_back;
	    }
	    if (preedit_start_col != MAXCOL)
		preedit_end_col += utf_ptr2cells(p);
	}

	if (p > str)
	{
	    im_add_to_input(str, (int)(p - str));
	    im_correct_cursor(num_move_back);
	}
    }

# ifndef FEAT_GUI_MACVIM
    g_free(preedit_string);

    if (gtk_main_level() > 0)
	gtk_main_quit();
# endif
}

# ifndef FEAT_GUI_MACVIM
/*
 * Translate the Pango attributes at iter to Vim highlighting attributes.
 * Ignore attributes not supported by Vim highlighting.  This shouldn't have
 * too much impact -- right now we handle even more attributes than necessary
 * for the IM modules I tested with.
 */
    static int
translate_pango_attributes(PangoAttrIterator *iter)
{
    PangoAttribute  *attr;
    int		    char_attr = HL_NORMAL;

    attr = pango_attr_iterator_get(iter, PANGO_ATTR_UNDERLINE);
    if (attr != NULL && ((PangoAttrInt *)attr)->value
						 != (int)PANGO_UNDERLINE_NONE)
	char_attr |= HL_UNDERLINE;

    attr = pango_attr_iterator_get(iter, PANGO_ATTR_WEIGHT);
    if (attr != NULL && ((PangoAttrInt *)attr)->value >= (int)PANGO_WEIGHT_BOLD)
	char_attr |= HL_BOLD;

    attr = pango_attr_iterator_get(iter, PANGO_ATTR_STYLE);
    if (attr != NULL && ((PangoAttrInt *)attr)->value
						   != (int)PANGO_STYLE_NORMAL)
	char_attr |= HL_ITALIC;

    attr = pango_attr_iterator_get(iter, PANGO_ATTR_BACKGROUND);
    if (attr != NULL)
    {
	const PangoColor *color = &((PangoAttrColor *)attr)->color;

	// Assume inverse if black background is requested
	if ((color->red | color->green | color->blue) == 0)
	    char_attr |= HL_INVERSE;
    }

    return char_attr;
}
# endif

/*
 * Retrieve the highlighting attributes at column col in the preedit string.
 * Return -1 if not in preediting mode or if col is out of range.
 */
    int
im_get_feedback_attr(int col UNUSED)
{
# ifndef FEAT_GUI_MACVIM
    char	    *preedit_string = NULL;
    PangoAttrList   *attr_list	    = NULL;
    int		    char_attr	    = -1;

    if (xic == NULL)
	return char_attr;

    gtk_im_context_get_preedit_string(xic, &preedit_string, &attr_list, NULL);

    if (preedit_string != NULL && attr_list != NULL)
    {
	int idx;

	// Get the byte index as used by PangoAttrIterator
	for (idx = 0; col > 0 && preedit_string[idx] != '\0'; --col)
	    idx += utfc_ptr2len((char_u *)preedit_string + idx);

	if (preedit_string[idx] != '\0')
	{
	    PangoAttrIterator	*iter;
	    int			start, end;

	    char_attr = HL_NORMAL;
	    iter = pango_attr_list_get_iterator(attr_list);

	    // Extract all relevant attributes from the list.
	    do
	    {
		pango_attr_iterator_range(iter, &start, &end);

		if (idx >= start && idx < end)
		    char_attr |= translate_pango_attributes(iter);
	    }
	    while (pango_attr_iterator_next(iter));

	    pango_attr_iterator_destroy(iter);
	}
    }

    if (attr_list != NULL)
	pango_attr_list_unref(attr_list);
    g_free(preedit_string);

    return char_attr;
# else
    return HL_UNDERLINE;
# endif
}

    void
xim_init(void)
{
#ifdef XIM_DEBUG
    xim_log("xim_init()\n");
#endif

# ifndef FEAT_GUI_MACVIM
    g_return_if_fail(gui.drawarea != NULL);
    g_return_if_fail(gtk_widget_get_window(gui.drawarea) != NULL);

    xic = gtk_im_multicontext_new();
    g_object_ref(xic);

    im_commit_handler_id = g_signal_connect(G_OBJECT(xic), "commit",
					    G_CALLBACK(&im_commit_cb), NULL);
    g_signal_connect(G_OBJECT(xic), "preedit_changed",
		     G_CALLBACK(&im_preedit_changed_cb), NULL);
    g_signal_connect(G_OBJECT(xic), "preedit_start",
		     G_CALLBACK(&im_preedit_start_cb), NULL);
    g_signal_connect(G_OBJECT(xic), "preedit_end",
		     G_CALLBACK(&im_preedit_end_cb), NULL);

    gtk_im_context_set_client_window(xic, gtk_widget_get_window(gui.drawarea));
# endif
}

    void
im_shutdown(void)
{
#ifdef XIM_DEBUG
    xim_log("im_shutdown()\n");
#endif

# ifndef FEAT_GUI_MACVIM
    if (xic != NULL)
    {
	gtk_im_context_focus_out(xic);
	g_object_unref(xic);
	xic = NULL;
    }
# endif
    im_is_active = FALSE;
# ifndef FEAT_GUI_MACVIM
    im_commit_handler_id = 0;
# endif
    if (p_imst == IM_ON_THE_SPOT)
	preedit_start_col = MAXCOL;
    xim_has_preediting = FALSE;
}

# ifndef FEAT_GUI_MACVIM
/*
 * Convert the string argument to keyval and state for GdkEventKey.
 * If str is valid return TRUE, otherwise FALSE.
 *
 * See 'imactivatekey' for documentation of the format.
 */
    static int
im_string_to_keyval(const char *str, unsigned int *keyval, unsigned int *state)
{
    const char	    *mods_end;
    unsigned	    tmp_keyval;
    unsigned	    tmp_state = 0;

    mods_end = strrchr(str, '-');
    mods_end = (mods_end != NULL) ? mods_end + 1 : str;

    // Parse modifier keys
    while (str < mods_end)
	switch (*str++)
	{
	    case '-':							break;
	    case 'S': case 's': tmp_state |= (unsigned)GDK_SHIFT_MASK;	break;
	    case 'L': case 'l': tmp_state |= (unsigned)GDK_LOCK_MASK;	break;
	    case 'C': case 'c': tmp_state |= (unsigned)GDK_CONTROL_MASK;break;
	    case '1':		tmp_state |= (unsigned)GDK_MOD1_MASK;	break;
	    case '2':		tmp_state |= (unsigned)GDK_MOD2_MASK;	break;
	    case '3':		tmp_state |= (unsigned)GDK_MOD3_MASK;	break;
	    case '4':		tmp_state |= (unsigned)GDK_MOD4_MASK;	break;
	    case '5':		tmp_state |= (unsigned)GDK_MOD5_MASK;	break;
	    default:
		return FALSE;
	}

    tmp_keyval = gdk_keyval_from_name(str);

    if (tmp_keyval == 0 || tmp_keyval == GDK_VoidSymbol)
	return FALSE;

    if (keyval != NULL)
	*keyval = tmp_keyval;
    if (state != NULL)
	*state = tmp_state;

    return TRUE;
}

/*
 * Return TRUE if p_imak is valid, otherwise FALSE.  As a special case, an
 * empty string is also regarded as valid.
 *
 * Note: The numerical key value of p_imak is cached if it was valid; thus
 * boldly assuming im_xim_isvalid_imactivate() will always be called whenever
 * 'imak' changes.  This is currently the case but not obvious -- should
 * probably rename the function for clarity.
 */
    int
im_xim_isvalid_imactivate(void)
{
    if (p_imak[0] == NUL)
    {
	im_activatekey_keyval = GDK_VoidSymbol;
	im_activatekey_state  = 0;
	return TRUE;
    }

    return im_string_to_keyval((const char *)p_imak,
			       &im_activatekey_keyval,
			       &im_activatekey_state);
}

    static void
im_synthesize_keypress(unsigned int keyval, unsigned int state)
{
    GdkEventKey *event;

    event = (GdkEventKey *)gdk_event_new(GDK_KEY_PRESS);
    g_object_ref(gtk_widget_get_window(gui.drawarea));
					// unreffed by gdk_event_free()
    event->window = gtk_widget_get_window(gui.drawarea);
    event->send_event = TRUE;
    event->time = GDK_CURRENT_TIME;
    event->state  = state;
    event->keyval = keyval;
    event->hardware_keycode = // needed for XIM
	XKeysymToKeycode(GDK_WINDOW_XDISPLAY(event->window), (KeySym)keyval);
    event->length = 0;
    event->string = NULL;

    gtk_im_context_filter_keypress(xic, event);

    // For consistency, also send the corresponding release event.
    event->type = GDK_KEY_RELEASE;
    event->send_event = FALSE;
    gtk_im_context_filter_keypress(xic, event);

    gdk_event_free((GdkEvent *)event);
}
# endif // FEAT_GUI_MACVIM

    void
xim_reset(void)
{
# ifndef FEAT_GUI_MACVIM
# ifdef FEAT_EVAL
    if (USE_IMACTIVATEFUNC)
	call_imactivatefunc(im_is_active);
    else
# endif
    if (xic != NULL)
    {
	gtk_im_context_reset(xic);

	if (p_imdisable)
	    im_shutdown();
	else
	{
	    xim_set_focus(gui.in_focus);

	    if (im_activatekey_keyval != GDK_VoidSymbol)
	    {
		if (im_is_active)
		{
		    g_signal_handler_block(xic, im_commit_handler_id);
		    im_synthesize_keypress(im_activatekey_keyval,
						    im_activatekey_state);
		    g_signal_handler_unblock(xic, im_commit_handler_id);
		}
	    }
	    else
	    {
		im_shutdown();
		xim_init();
		xim_set_focus(gui.in_focus);
	    }
	}
    }
# endif

    if (p_imst == IM_ON_THE_SPOT)
	preedit_start_col = MAXCOL;
    xim_has_preediting = FALSE;
}

# if !defined(FEAT_GUI_MACVIM) || defined(PROTO)
    int
xim_queue_key_press_event(GdkEventKey *event, int down)
{
    if (down)
    {
	// Workaround GTK2 XIM 'feature' that always converts keypad keys to
	// chars., even when not part of an IM sequence (ref. feature of
	// gdk/gdkkeyuni.c).
	// Flag any keypad keys that might represent a single char.
	// If this (on its own - i.e., not part of an IM sequence) is
	// committed while we're processing one of these keys, we can ignore
	// that commit and go ahead & process it ourselves.  That way we can
	// still distinguish keypad keys for use in mappings.
	// Also add GDK_space to make <S-Space> work.
	switch (event->keyval)
	{
	    case GDK_KP_Add:      xim_expected_char = '+';  break;
	    case GDK_KP_Subtract: xim_expected_char = '-';  break;
	    case GDK_KP_Divide:   xim_expected_char = '/';  break;
	    case GDK_KP_Multiply: xim_expected_char = '*';  break;
	    case GDK_KP_Decimal:  xim_expected_char = '.';  break;
	    case GDK_KP_Equal:    xim_expected_char = '=';  break;
	    case GDK_KP_0:	  xim_expected_char = '0';  break;
	    case GDK_KP_1:	  xim_expected_char = '1';  break;
	    case GDK_KP_2:	  xim_expected_char = '2';  break;
	    case GDK_KP_3:	  xim_expected_char = '3';  break;
	    case GDK_KP_4:	  xim_expected_char = '4';  break;
	    case GDK_KP_5:	  xim_expected_char = '5';  break;
	    case GDK_KP_6:	  xim_expected_char = '6';  break;
	    case GDK_KP_7:	  xim_expected_char = '7';  break;
	    case GDK_KP_8:	  xim_expected_char = '8';  break;
	    case GDK_KP_9:	  xim_expected_char = '9';  break;
	    case GDK_space:	  xim_expected_char = ' ';  break;
	    default:		  xim_expected_char = NUL;
	}
	xim_ignored_char = FALSE;
    }

    // When typing fFtT, XIM may be activated. Thus it must pass
    // gtk_im_context_filter_keypress() in Normal mode.
    // And while doing :sh too.
    if (xic != NULL && !p_imdisable
		    && (State & (MODE_INSERT | MODE_CMDLINE
					      | MODE_NORMAL | MODE_EXTERNCMD)))
    {
	// Filter 'imactivatekey' and map it to CTRL-^.  This way, Vim is
	// always aware of the current status of IM, and can even emulate
	// the activation key for modules that don't support one.
	if (event->keyval == im_activatekey_keyval
	     && (event->state & im_activatekey_state) == im_activatekey_state)
	{
	    unsigned int state_mask;

	    // Require the state of the 3 most used modifiers to match exactly.
	    // Otherwise e.g. <S-C-space> would be unusable for other purposes
	    // if the IM activate key is <S-space>.
	    state_mask  = im_activatekey_state;
	    state_mask |= ((int)GDK_SHIFT_MASK | (int)GDK_CONTROL_MASK
							| (int)GDK_MOD1_MASK);

	    if ((event->state & state_mask) != im_activatekey_state)
		return FALSE;

	    // Don't send it a second time on GDK_KEY_RELEASE.
	    if (event->type != GDK_KEY_PRESS)
		return TRUE;

	    if (map_to_exists_mode((char_u *)"", MODE_LANGMAP, FALSE))
	    {
		im_set_active(FALSE);

		// ":lmap" mappings exists, toggle use of mappings.
		State ^= MODE_LANGMAP;
		if (State & MODE_LANGMAP)
		{
		    curbuf->b_p_iminsert = B_IMODE_NONE;
		    State &= ~MODE_LANGMAP;
		}
		else
		{
		    curbuf->b_p_iminsert = B_IMODE_LMAP;
		    State |= MODE_LANGMAP;
		}
		return TRUE;
	    }

	    return gtk_im_context_filter_keypress(xic, event);
	}

	// Don't filter events through the IM context if IM isn't active
	// right now.  Unlike with GTK+ 1.2 we cannot rely on the IM module
	// not doing anything before the activation key was sent.
	if (im_activatekey_keyval == GDK_VoidSymbol || im_is_active)
	{
	    int imresult = gtk_im_context_filter_keypress(xic, event);

	    if (p_imst == IM_ON_THE_SPOT)
	    {
		// Some XIM send following sequence:
		// 1. preedited string.
		// 2. committed string.
		// 3. line changed key.
		// 4. preedited string.
		// 5. remove preedited string.
		// if 3, Vim can't move back the above line for 5.
		// thus, this part should not parse the key.
		if (!imresult && preedit_start_col != MAXCOL
					    && event->keyval == GDK_Return)
		{
		    im_synthesize_keypress(GDK_Return, 0U);
		    return FALSE;
		}
	    }

	    // If XIM tried to commit a keypad key as a single char.,
	    // ignore it so we can use the keypad key 'raw', for mappings.
	    if (xim_expected_char != NUL && xim_ignored_char)
		// We had a keypad key, and XIM tried to thieve it
		return FALSE;

	    // This is supposed to fix a problem with iBus, that space
	    // characters don't work in input mode.
	    xim_expected_char = NUL;

	    // Normal processing
	    return imresult;
	}
    }

    return FALSE;
}
# endif

# if !defined(FEAT_GUI_MACVIM) || defined(PROTO)
    int
im_get_status(void)
{
#  ifdef FEAT_EVAL
    if (USE_IMSTATUSFUNC)
	return call_imstatusfunc();
#  endif
    return im_is_active;
}
# endif

    int
preedit_get_status(void)
{
    return preedit_is_active;
}

    int
im_is_preediting(void)
{
    return xim_has_preediting;
}

# else // !FEAT_GUI_GTK

static int	xim_is_active = FALSE;  // XIM should be active in the current
					// mode
static int	xim_has_focus = FALSE;	// XIM is really being used for Vim
#  ifdef FEAT_GUI_X11
static XIMStyle	input_style;
static int	status_area_enabled = TRUE;
#  endif

/*
 * Switch using XIM on/off.  This is used by the code that changes "State".
 * When 'imactivatefunc' is defined use that function instead.
 */
    void
im_set_active(int active_arg)
{
    int active = active_arg;

    // If 'imdisable' is set, XIM is never active.
    if (p_imdisable)
	active = FALSE;
    else if (input_style & XIMPreeditPosition)
	// There is a problem in switching XIM off when preediting is used,
	// and it is not clear how this can be solved.  For now, keep XIM on
	// all the time, like it was done in Vim 5.8.
	active = TRUE;

#  if defined(FEAT_EVAL)
    if (USE_IMACTIVATEFUNC)
    {
	if (active != im_get_status())
	{
	    call_imactivatefunc(active);
	    xim_has_focus = active;
	}
	return;
    }
#  endif

    if (xic == NULL)
	return;

    // Remember the active state, it is needed when Vim gets keyboard focus.
    xim_is_active = active;
    xim_set_preedit();
}

/*
 * Adjust using XIM for gaining or losing keyboard focus.  Also called when
 * "xim_is_active" changes.
 */
    void
xim_set_focus(int focus)
{
    if (xic == NULL)
	return;

    // XIM only gets focus when the Vim window has keyboard focus and XIM has
    // been set active for the current mode.
    if (focus && xim_is_active)
    {
	if (!xim_has_focus)
	{
	    xim_has_focus = TRUE;
	    XSetICFocus(xic);
	}
    }
    else
    {
	if (xim_has_focus)
	{
	    xim_has_focus = FALSE;
	    XUnsetICFocus(xic);
	}
    }
}

    void
im_set_position(int row UNUSED, int col UNUSED)
{
    xim_set_preedit();
}

/*
 * Set the XIM to the current cursor position.
 */
    void
xim_set_preedit(void)
{
    XVaNestedList attr_list;
    XRectangle spot_area;
    XPoint over_spot;
    int line_space;

    if (xic == NULL)
	return;

    xim_set_focus(TRUE);

    if (!xim_has_focus)
    {
	// hide XIM cursor
	over_spot.x = 0;
	over_spot.y = -100; // arbitrary invisible position
	attr_list = (XVaNestedList) XVaCreateNestedList(0,
							XNSpotLocation,
							&over_spot,
							NULL);
	XSetICValues(xic, XNPreeditAttributes, attr_list, NULL);
	XFree(attr_list);
	return;
    }

    if (input_style & XIMPreeditPosition)
    {
	if (xim_fg_color == INVALCOLOR)
	{
	    xim_fg_color = gui.def_norm_pixel;
	    xim_bg_color = gui.def_back_pixel;
	}
	over_spot.x = TEXT_X(gui.col);
	over_spot.y = TEXT_Y(gui.row);
	spot_area.x = 0;
	spot_area.y = 0;
	spot_area.height = gui.char_height * Rows;
	spot_area.width  = gui.char_width * Columns;
	line_space = gui.char_height;
	attr_list = (XVaNestedList) XVaCreateNestedList(0,
					XNSpotLocation, &over_spot,
					XNForeground, (Pixel) xim_fg_color,
					XNBackground, (Pixel) xim_bg_color,
					XNArea, &spot_area,
					XNLineSpace, line_space,
					NULL);
	if (XSetICValues(xic, XNPreeditAttributes, attr_list, NULL))
	    emsg(_(e_cannot_set_ic_values));
	XFree(attr_list);
    }
}

#  if defined(FEAT_GUI_X11) || defined(PROTO)
#   if defined(XtSpecificationRelease) && XtSpecificationRelease >= 6 && !defined(SUN_SYSTEM)
#    define USE_X11R6_XIM
#   endif

static int xim_real_init(Window x11_window, Display *x11_display);


#  ifdef USE_X11R6_XIM
    static void
xim_instantiate_cb(
    Display	*display,
    XPointer	client_data UNUSED,
    XPointer	call_data UNUSED)
{
    Window	x11_window;
    Display	*x11_display;

#   ifdef XIM_DEBUG
    xim_log("xim_instantiate_cb()\n");
#   endif

    gui_get_x11_windis(&x11_window, &x11_display);
    if (display != x11_display)
	return;

    xim_real_init(x11_window, x11_display);
    gui_set_shellsize(FALSE, FALSE, RESIZE_BOTH);
    if (xic != NULL)
	XUnregisterIMInstantiateCallback(x11_display, NULL, NULL, NULL,
					 xim_instantiate_cb, NULL);
}

    static void
xim_destroy_cb(
    XIM		im UNUSED,
    XPointer	client_data UNUSED,
    XPointer	call_data UNUSED)
{
    Window	x11_window;
    Display	*x11_display;

#   ifdef XIM_DEBUG
    xim_log("xim_destroy_cb()\n");
   #endif
    gui_get_x11_windis(&x11_window, &x11_display);

    xic = NULL;
    status_area_enabled = FALSE;

    gui_set_shellsize(FALSE, FALSE, RESIZE_BOTH);

    XRegisterIMInstantiateCallback(x11_display, NULL, NULL, NULL,
				   xim_instantiate_cb, NULL);
}
#  endif

    void
xim_init(void)
{
    Window	x11_window;
    Display	*x11_display;

#  ifdef XIM_DEBUG
    xim_log("xim_init()\n");
#  endif

    gui_get_x11_windis(&x11_window, &x11_display);

    xic = NULL;

    if (xim_real_init(x11_window, x11_display))
	return;

    gui_set_shellsize(FALSE, FALSE, RESIZE_BOTH);

#  ifdef USE_X11R6_XIM
    XRegisterIMInstantiateCallback(x11_display, NULL, NULL, NULL,
				   xim_instantiate_cb, NULL);
#  endif
}

    static int
xim_real_init(Window x11_window, Display *x11_display)
{
    int		i;
    char	*p,
		*s,
		*ns,
		*end,
		tmp[1024];
#  define IMLEN_MAX 40
    char	buf[IMLEN_MAX + 7];
    XIM		xim = NULL;
    XIMStyles	*xim_styles;
    XIMStyle	this_input_style = 0;
    Boolean	found;
    XPoint	over_spot;
    XVaNestedList preedit_list, status_list;

    input_style = 0;
    status_area_enabled = FALSE;

    if (xic != NULL)
	return FALSE;

    if (gui.rsrc_input_method != NULL && *gui.rsrc_input_method != NUL)
    {
	strcpy(tmp, gui.rsrc_input_method);
	for (ns = s = tmp; ns != NULL && *s != NUL;)
	{
	    s = (char *)skipwhite((char_u *)s);
	    if (*s == NUL)
		break;
	    if ((ns = end = strchr(s, ',')) == NULL)
		end = s + strlen(s);
	    while (isspace(((char_u *)end)[-1]))
		end--;
	    *end = NUL;

	    if (strlen(s) <= IMLEN_MAX)
	    {
		strcpy(buf, "@im=");
		strcat(buf, s);
		if ((p = XSetLocaleModifiers(buf)) != NULL && *p != NUL
			&& (xim = XOpenIM(x11_display, NULL, NULL, NULL))
								      != NULL)
		    break;
	    }

	    s = ns + 1;
	}
    }

    if (xim == NULL && (p = XSetLocaleModifiers("")) != NULL && *p != NUL)
	xim = XOpenIM(x11_display, NULL, NULL, NULL);

    // This is supposed to be useful to obtain characters through
    // XmbLookupString() without really using a XIM.
    if (xim == NULL && (p = XSetLocaleModifiers("@im=none")) != NULL
								 && *p != NUL)
	xim = XOpenIM(x11_display, NULL, NULL, NULL);

    if (xim == NULL)
    {
	// Only give this message when verbose is set, because too many people
	// got this message when they didn't want to use a XIM.
	if (p_verbose > 0)
	{
	    verbose_enter();
	    emsg(_(e_failed_to_open_input_method));
	    verbose_leave();
	}
	return FALSE;
    }

#  ifdef USE_X11R6_XIM
    {
	XIMCallback destroy_cb;

	destroy_cb.callback = xim_destroy_cb;
	destroy_cb.client_data = NULL;
	if (XSetIMValues(xim, XNDestroyCallback, &destroy_cb, NULL))
	    emsg(_(e_warning_could_not_set_destroy_callback_to_im));
    }
#  endif

    if (XGetIMValues(xim, XNQueryInputStyle, &xim_styles, NULL) || !xim_styles)
    {
	emsg(_(e_input_method_doesnt_support_any_style));
	XCloseIM(xim);
	return FALSE;
    }

    found = False;
    strcpy(tmp, gui.rsrc_preedit_type_name);
    for (s = tmp; s && !found; )
    {
	while (*s && isspace((unsigned char)*s))
	    s++;
	if (!*s)
	    break;
	if ((ns = end = strchr(s, ',')) != 0)
	    ns++;
	else
	    end = s + strlen(s);
	while (isspace((unsigned char)*end))
	    end--;
	*end = '\0';

	if (!strcmp(s, "OverTheSpot"))
	    this_input_style = (XIMPreeditPosition | XIMStatusArea);
	else if (!strcmp(s, "OffTheSpot"))
	    this_input_style = (XIMPreeditArea | XIMStatusArea);
	else if (!strcmp(s, "Root"))
	    this_input_style = (XIMPreeditNothing | XIMStatusNothing);

	for (i = 0; (unsigned short)i < xim_styles->count_styles; i++)
	{
	    if (this_input_style == xim_styles->supported_styles[i])
	    {
		found = True;
		break;
	    }
	}
	if (!found)
	    for (i = 0; (unsigned short)i < xim_styles->count_styles; i++)
	    {
		if ((xim_styles->supported_styles[i] & this_input_style)
			== (this_input_style & ~XIMStatusArea))
		{
		    this_input_style &= ~XIMStatusArea;
		    found = True;
		    break;
		}
	    }

	s = ns;
    }
    XFree(xim_styles);

    if (!found)
    {
	// Only give this message when verbose is set, because too many people
	// got this message when they didn't want to use a XIM.
	if (p_verbose > 0)
	{
	    verbose_enter();
	    emsg(_(e_input_method_doesnt_support_my_preedit_type));
	    verbose_leave();
	}
	XCloseIM(xim);
	return FALSE;
    }

    over_spot.x = TEXT_X(gui.col);
    over_spot.y = TEXT_Y(gui.row);
    input_style = this_input_style;

    // A crash was reported when trying to pass gui.norm_font as XNFontSet,
    // thus that has been removed.  Hopefully the default works...
#  ifdef FEAT_XFONTSET
    if (gui.fontset != NOFONTSET)
    {
	preedit_list = XVaCreateNestedList(0,
				XNSpotLocation, &over_spot,
				XNForeground, (Pixel)gui.def_norm_pixel,
				XNBackground, (Pixel)gui.def_back_pixel,
				XNFontSet, (XFontSet)gui.fontset,
				NULL);
	status_list = XVaCreateNestedList(0,
				XNForeground, (Pixel)gui.def_norm_pixel,
				XNBackground, (Pixel)gui.def_back_pixel,
				XNFontSet, (XFontSet)gui.fontset,
				NULL);
    }
    else
#  endif
    {
	preedit_list = XVaCreateNestedList(0,
				XNSpotLocation, &over_spot,
				XNForeground, (Pixel)gui.def_norm_pixel,
				XNBackground, (Pixel)gui.def_back_pixel,
				NULL);
	status_list = XVaCreateNestedList(0,
				XNForeground, (Pixel)gui.def_norm_pixel,
				XNBackground, (Pixel)gui.def_back_pixel,
				NULL);
    }

    xic = XCreateIC(xim,
		    XNInputStyle, input_style,
		    XNClientWindow, x11_window,
		    XNFocusWindow, gui.wid,
		    XNPreeditAttributes, preedit_list,
		    XNStatusAttributes, status_list,
		    NULL);
    XFree(status_list);
    XFree(preedit_list);
    if (xic != NULL)
    {
	if (input_style & XIMStatusArea)
	{
	    xim_set_status_area();
	    status_area_enabled = TRUE;
	}
	else
	    gui_set_shellsize(FALSE, FALSE, RESIZE_BOTH);
    }
    else
    {
	if (!is_not_a_term())
	    emsg(_(e_failed_to_create_input_context));
	XCloseIM(xim);
	return FALSE;
    }

    return TRUE;
}

#  endif // FEAT_GUI_X11

/*
 * Get IM status.  When IM is on, return TRUE.  Else return FALSE.
 * FIXME: This doesn't work correctly: Having focus doesn't always mean XIM is
 * active, when not having focus XIM may still be active (e.g., when using a
 * tear-off menu item).
 */
    int
im_get_status(void)
{
#  ifdef FEAT_EVAL
    if (USE_IMSTATUSFUNC)
	return call_imstatusfunc();
#  endif
    return xim_has_focus;
}

# endif // !FEAT_GUI_GTK

# if !(defined(FEAT_GUI_GTK) || defined(FEAT_GUI_MACVIM)) || defined(PROTO)
/*
 * Set up the status area.
 *
 * This should use a separate Widget, but that seems not possible, because
 * preedit_area and status_area should be set to the same window as for the
 * text input.  Unfortunately this means the status area pollutes the text
 * window...
 */
    void
xim_set_status_area(void)
{
    XVaNestedList preedit_list = 0, status_list = 0, list = 0;
    XRectangle pre_area, status_area;

    if (xic == NULL)
	return;

    if (input_style & XIMStatusArea)
    {
	if (input_style & XIMPreeditArea)
	{
	    XRectangle *needed_rect;

	    // to get status_area width
	    status_list = XVaCreateNestedList(0, XNAreaNeeded,
					      &needed_rect, NULL);
	    XGetICValues(xic, XNStatusAttributes, status_list, NULL);
	    XFree(status_list);

	    status_area.width = needed_rect->width;
	}
	else
	    status_area.width = gui.char_width * Columns;

	status_area.x = 0;
	status_area.y = gui.char_height * Rows + gui.border_offset;
	if (gui.which_scrollbars[SBAR_BOTTOM])
	    status_area.y += gui.scrollbar_height;
#ifdef FEAT_MENU
	if (gui.menu_is_active)
	    status_area.y += gui.menu_height;
#endif
	status_area.height = gui.char_height;
	status_list = XVaCreateNestedList(0, XNArea, &status_area, NULL);
    }
    else
    {
	status_area.x = 0;
	status_area.y = gui.char_height * Rows + gui.border_offset;
	if (gui.which_scrollbars[SBAR_BOTTOM])
	    status_area.y += gui.scrollbar_height;
#ifdef FEAT_MENU
	if (gui.menu_is_active)
	    status_area.y += gui.menu_height;
#endif
	status_area.width = 0;
	status_area.height = gui.char_height;
    }

    if (input_style & XIMPreeditArea)   // off-the-spot
    {
	pre_area.x = status_area.x + status_area.width;
	pre_area.y = gui.char_height * Rows + gui.border_offset;
	pre_area.width = gui.char_width * Columns - pre_area.x;
	if (gui.which_scrollbars[SBAR_BOTTOM])
	    pre_area.y += gui.scrollbar_height;
#ifdef FEAT_MENU
	if (gui.menu_is_active)
	    pre_area.y += gui.menu_height;
#endif
	pre_area.height = gui.char_height;
	preedit_list = XVaCreateNestedList(0, XNArea, &pre_area, NULL);
    }
    else if (input_style & XIMPreeditPosition)   // over-the-spot
    {
	pre_area.x = 0;
	pre_area.y = 0;
	pre_area.height = gui.char_height * Rows;
	pre_area.width = gui.char_width * Columns;
	preedit_list = XVaCreateNestedList(0, XNArea, &pre_area, NULL);
    }

    if (preedit_list && status_list)
	list = XVaCreateNestedList(0, XNPreeditAttributes, preedit_list,
				   XNStatusAttributes, status_list, NULL);
    else if (preedit_list)
	list = XVaCreateNestedList(0, XNPreeditAttributes, preedit_list,
				   NULL);
    else if (status_list)
	list = XVaCreateNestedList(0, XNStatusAttributes, status_list,
				   NULL);
    else
	list = NULL;

    if (list)
    {
	XSetICValues(xic, XNVaNestedList, list, NULL);
	XFree(list);
    }
    if (status_list)
	XFree(status_list);
    if (preedit_list)
	XFree(preedit_list);
}

    int
xim_get_status_area_height(void)
{
    if (status_area_enabled)
	return gui.char_height;
    return 0;
}
# endif

#else // !defined(FEAT_XIM)

# if defined(IME_WITHOUT_XIM) || defined(VIMDLL) || defined(PROTO)
static int im_was_set_active = FALSE;

    int
#  ifdef VIMDLL
mbyte_im_get_status(void)
#  else
im_get_status(void)
#  endif
{
#  if defined(FEAT_EVAL)
    if (USE_IMSTATUSFUNC)
	return call_imstatusfunc();
#  endif
    return im_was_set_active;
}

    void
#  ifdef VIMDLL
mbyte_im_set_active(int active_arg)
#  else
im_set_active(int active_arg)
#  endif
{
#  if defined(FEAT_EVAL)
    int	    active = !p_imdisable && active_arg;

    if (USE_IMACTIVATEFUNC && active != im_get_status())
    {
	call_imactivatefunc(active);
	im_was_set_active = active;
    }
#  endif
}

#  if defined(FEAT_GUI) && !defined(FEAT_GUI_HAIKU) && !defined(VIMDLL)
    void
im_set_position(int row UNUSED, int col UNUSED)
{
}
#  endif
# endif

#endif // FEAT_XIM<|MERGE_RESOLUTION|>--- conflicted
+++ resolved
@@ -161,17 +161,12 @@
 
 #if defined(FEAT_XIM) || defined(PROTO)
 
-<<<<<<< HEAD
 # ifdef FEAT_GUI_MACVIM
 #  define g_return_if_fail(x) if (!(x)) return;
 # endif
 
 # if defined(FEAT_GUI_GTK) || defined(FEAT_GUI_MACVIM) || defined(PROTO)
-static int xim_has_preediting INIT(= FALSE);  // IM current status
-=======
-# if defined(FEAT_GUI_GTK) || defined(PROTO)
 static int xim_has_preediting = FALSE;  // IM current status
->>>>>>> 98d1069a
 
 /*
  * Set preedit_start_col to the current cursor position.

--- conflicted
+++ resolved
@@ -2576,14 +2576,10 @@
      */
 #ifdef FEAT_GUI_GTK
     // The value returned is the length in display cells
-<<<<<<< HEAD
-    len = gui_gtk2_draw_string(gui.row, col, s, len, draw_flags);
+    len = gui_gtk_draw_string(gui.row, col, s, len, draw_flags);
 #elif defined(FEAT_GUI_MACVIM)
     /* The value returned is the length in display cells */
     len = gui_macvim_draw_string(gui.row, col, s, len, draw_flags);
-=======
-    len = gui_gtk_draw_string(gui.row, col, s, len, draw_flags);
->>>>>>> 8cb4505e
 #else
     if (enc_utf8)
     {

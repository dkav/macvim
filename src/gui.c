/* vi:set ts=8 sts=4 sw=4 noet:
 *
 * VIM - Vi IMproved		by Bram Moolenaar
 *				GUI/Motif support by Robert Webb
 *
 * Do ":help uganda"  in Vim to read copying and usage conditions.
 * Do ":help credits" in Vim to see a list of people who contributed.
 * See README.txt for an overview of the Vim source code.
 */

#include "vim.h"

// Structure containing all the GUI information
gui_T gui;

#if !defined(FEAT_GUI_GTK)
static void set_guifontwide(char_u *font_name);
#endif
static void gui_check_pos(void);
static void gui_reset_scroll_region(void);
static void gui_outstr(char_u *, int);
static int gui_screenchar(int off, int flags, guicolor_T fg, guicolor_T bg, int back);
static int gui_outstr_nowrap(char_u *s, int len, int flags, guicolor_T fg, guicolor_T bg, int back);
static void gui_delete_lines(int row, int count);
static void gui_insert_lines(int row, int count);
static int gui_xy2colrow(int x, int y, int *colp);
#if defined(FEAT_GUI_TABLINE) || defined(PROTO)
static int gui_has_tabline(void);
#endif
static void gui_do_scrollbar(win_T *wp, int which, int enable);
static void gui_update_horiz_scrollbar(int);
static void gui_set_fg_color(char_u *name);
static void gui_set_bg_color(char_u *name);
static win_T *xy2win(int x, int y, mouse_find_T popup);

#ifdef GUI_MAY_FORK
static void gui_do_fork(void);

static int gui_read_child_pipe(int fd);

// Return values for gui_read_child_pipe
enum {
    GUI_CHILD_IO_ERROR,
    GUI_CHILD_OK,
    GUI_CHILD_FAILED
};
#endif

static void gui_attempt_start(void);

static int can_update_cursor = TRUE; // can display the cursor
static int disable_flush = 0;	// If > 0, gui_mch_flush() is disabled.

/*
 * The Athena scrollbars can move the thumb to after the end of the scrollbar,
 * this makes the thumb indicate the part of the text that is shown.  Motif
 * can't do this.
 */
#if defined(FEAT_GUI_ATHENA) || defined(FEAT_GUI_MAC)
# define SCROLL_PAST_END
#endif

/*
 * gui_start -- Called when user wants to start the GUI.
 *
 * Careful: This function can be called recursively when there is a ":gui"
 * command in the .gvimrc file.  Only the first call should fork, not the
 * recursive call.
 */
    void
gui_start(char_u *arg UNUSED)
{
    char_u	*old_term;
    static int	recursive = 0;
#if defined(GUI_MAY_SPAWN) && defined(EXPERIMENTAL_GUI_CMD)
    char	*msg = NULL;
#endif

    old_term = vim_strsave(T_NAME);

    settmode(TMODE_COOK);		// stop RAW mode
    if (full_screen)
	cursor_on();			// needed for ":gui" in .vimrc
    full_screen = FALSE;

    ++recursive;

#ifdef GUI_MAY_FORK
    /*
     * Quit the current process and continue in the child.
     * Makes "gvim file" disconnect from the shell it was started in.
     * Don't do this when Vim was started with "-f" or the 'f' flag is present
     * in 'guioptions'.
     * Don't do this when there is a running job, we can only get the status
     * of a child from the parent.
     */
    if (gui.dofork && !vim_strchr(p_go, GO_FORG) && recursive <= 1
# ifdef FEAT_JOB_CHANNEL
	    && !job_any_running()
# endif
	    )
    {
	gui_do_fork();
    }
    else
#endif
#ifdef GUI_MAY_SPAWN
    if (gui.dospawn
# ifdef EXPERIMENTAL_GUI_CMD
	    && gui.dofork
# endif
	    && !vim_strchr(p_go, GO_FORG)
	    && !anyBufIsChanged()
# ifdef FEAT_JOB_CHANNEL
	    && !job_any_running()
# endif
	    )
    {
# ifdef EXPERIMENTAL_GUI_CMD
	msg =
# endif
	    gui_mch_do_spawn(arg);
    }
    else
#endif
    {
#ifdef FEAT_GUI_GTK
	// If there is 'f' in 'guioptions' and specify -g argument,
	// gui_mch_init_check() was not called yet.
	if (gui_mch_init_check() != OK)
	    getout_preserve_modified(1);
#endif
	gui_attempt_start();
    }

    if (!gui.in_use)			// failed to start GUI
    {
	// Back to old term settings
	//
	// FIXME: If we got here because a child process failed and flagged to
	// the parent to resume, and X11 is enabled with FEAT_TITLE, this will
	// hit an X11 I/O error and do a longjmp(), leaving recursive
	// permanently set to 1. This is probably not as big a problem as it
	// sounds, because gui_mch_init() in both gui_x11.c and gui_gtk_x11.c
	// return "OK" unconditionally, so it would be very difficult to
	// actually hit this case.
	termcapinit(old_term);
	settmode(TMODE_RAW);		// restart RAW mode
#ifdef FEAT_TITLE
	set_title_defaults();		// set 'title' and 'icon' again
#endif
#if defined(GUI_MAY_SPAWN) && defined(EXPERIMENTAL_GUI_CMD)
	if (msg)
	    emsg(msg);
#endif
    }

    vim_free(old_term);

    // If the GUI started successfully, trigger the GUIEnter event, otherwise
    // the GUIFailed event.
    gui_mch_update();
    apply_autocmds(gui.in_use ? EVENT_GUIENTER : EVENT_GUIFAILED,
						   NULL, NULL, FALSE, curbuf);
    --recursive;
}

/*
 * Set_termname() will call gui_init() to start the GUI.
 * Set the "starting" flag, to indicate that the GUI will start.
 *
 * We don't want to open the GUI shell until after we've read .gvimrc,
 * otherwise we don't know what font we will use, and hence we don't know
 * what size the shell should be.  So if there are errors in the .gvimrc
 * file, they will have to go to the terminal: Set full_screen to FALSE.
 * full_screen will be set to TRUE again by a successful termcapinit().
 */
    static void
gui_attempt_start(void)
{
    static int recursive = 0;

    ++recursive;
    gui.starting = TRUE;

#ifdef FEAT_GUI_GTK
    gui.event_time = GDK_CURRENT_TIME;
#endif

    termcapinit((char_u *)"builtin_gui");
    gui.starting = recursive - 1;

#if defined(FEAT_GUI_GTK) || defined(FEAT_GUI_X11)
    if (gui.in_use)
    {
# ifdef FEAT_EVAL
	Window	x11_window;
	Display	*x11_display;

	if (gui_get_x11_windis(&x11_window, &x11_display) == OK)
	    set_vim_var_nr(VV_WINDOWID, (long)x11_window);
# endif

	// Display error messages in a dialog now.
	display_errors();
    }
#endif
    --recursive;
}

#ifdef GUI_MAY_FORK

// for waitpid()
# if defined(HAVE_SYS_WAIT_H) || defined(HAVE_UNION_WAIT)
#  include <sys/wait.h>
# endif

/*
 * Create a new process, by forking. In the child, start the GUI, and in
 * the parent, exit.
 *
 * If something goes wrong, this will return with gui.in_use still set
 * to FALSE, in which case the caller should continue execution without
 * the GUI.
 *
 * If the child fails to start the GUI, then the child will exit and the
 * parent will return. If the child succeeds, then the parent will exit
 * and the child will return.
 */
    static void
gui_do_fork(void)
{
    int		pipefd[2];	// pipe between parent and child
    int		pipe_error;
    int		status;
    int		exit_status;
    pid_t	pid = -1;

    // Setup a pipe between the child and the parent, so that the parent
    // knows when the child has done the setsid() call and is allowed to
    // exit.
    pipe_error = (pipe(pipefd) < 0);
    pid = fork();
    if (pid < 0)	    // Fork error
    {
	emsg(_("E851: Failed to create a new process for the GUI"));
	return;
    }
    else if (pid > 0)	    // Parent
    {
	// Give the child some time to do the setsid(), otherwise the
	// exit() may kill the child too (when starting gvim from inside a
	// gvim).
	if (!pipe_error)
	{
	    // The read returns when the child closes the pipe (or when
	    // the child dies for some reason).
	    close(pipefd[1]);
	    status = gui_read_child_pipe(pipefd[0]);
	    if (status == GUI_CHILD_FAILED)
	    {
		// The child failed to start the GUI, so the caller must
		// continue. There may be more error information written
		// to stderr by the child.
# ifdef __NeXT__
		wait4(pid, &exit_status, 0, (struct rusage *)0);
# else
		waitpid(pid, &exit_status, 0);
# endif
		emsg(_("E852: The child process failed to start the GUI"));
		return;
	    }
	    else if (status == GUI_CHILD_IO_ERROR)
	    {
		pipe_error = TRUE;
	    }
	    // else GUI_CHILD_OK: parent exit
	}

	if (pipe_error)
	    ui_delay(301L, TRUE);

	// When swapping screens we may need to go to the next line, e.g.,
	// after a hit-enter prompt and using ":gui".
	if (newline_on_exit)
	    mch_errmsg("\r\n");

	/*
	 * The parent must skip the normal exit() processing, the child
	 * will do it.  For example, GTK messes up signals when exiting.
	 */
	_exit(0);
    }
    // Child

#ifdef FEAT_GUI_GTK
    // Call gtk_init_check() here after fork(). See gui_init_check().
    if (gui_mch_init_check() != OK)
	getout_preserve_modified(1);
#endif

# if defined(HAVE_SETSID) || defined(HAVE_SETPGID)
    /*
     * Change our process group.  On some systems/shells a CTRL-C in the
     * shell where Vim was started would otherwise kill gvim!
     */
#  if defined(HAVE_SETSID)
    (void)setsid();
#  else
    (void)setpgid(0, 0);
#  endif
# endif
    if (!pipe_error)
	close(pipefd[0]);

# if defined(FEAT_GUI_GNOME) && defined(FEAT_SESSION)
    // Tell the session manager our new PID
    gui_mch_forked();
# endif

    // Try to start the GUI
    gui_attempt_start();

    // Notify the parent
    if (!pipe_error)
    {
	if (gui.in_use)
	    write_eintr(pipefd[1], "ok", 3);
	else
	    write_eintr(pipefd[1], "fail", 5);
	close(pipefd[1]);
    }

    // If we failed to start the GUI, exit now.
    if (!gui.in_use)
	getout_preserve_modified(1);
}

/*
 * Read from a pipe assumed to be connected to the child process (this
 * function is called from the parent).
 * Return GUI_CHILD_OK if the child successfully started the GUI,
 * GUY_CHILD_FAILED if the child failed, or GUI_CHILD_IO_ERROR if there was
 * some other error.
 *
 * The file descriptor will be closed before the function returns.
 */
    static int
gui_read_child_pipe(int fd)
{
    long	bytes_read;
#define READ_BUFFER_SIZE 10
    char	buffer[READ_BUFFER_SIZE];

    bytes_read = read_eintr(fd, buffer, READ_BUFFER_SIZE - 1);
#undef READ_BUFFER_SIZE
    close(fd);
    if (bytes_read < 0)
	return GUI_CHILD_IO_ERROR;
    buffer[bytes_read] = NUL;
    if (strcmp(buffer, "ok") == 0)
	return GUI_CHILD_OK;
    return GUI_CHILD_FAILED;
}

#endif // GUI_MAY_FORK

/*
 * Call this when vim starts up, whether or not the GUI is started
 */
    void
gui_prepare(int *argc, char **argv)
{
    gui.in_use = FALSE;		    // No GUI yet (maybe later)
    gui.starting = FALSE;	    // No GUI yet (maybe later)
    gui_mch_prepare(argc, argv);
}

/*
 * Try initializing the GUI and check if it can be started.
 * Used from main() to check early if "vim -g" can start the GUI.
 * Used from gui_init() to prepare for starting the GUI.
 * Returns FAIL or OK.
 */
    int
gui_init_check(void)
{
    static int result = MAYBE;

    if (result != MAYBE)
    {
	if (result == FAIL)
	    emsg(_("E229: Cannot start the GUI"));
	return result;
    }

    gui.shell_created = FALSE;
    gui.dying = FALSE;
    gui.in_focus = TRUE;		// so the guicursor setting works
    gui.dragged_sb = SBAR_NONE;
    gui.dragged_wp = NULL;
    gui.pointer_hidden = FALSE;
    gui.col = 0;
    gui.row = 0;
    gui.num_cols = Columns;
    gui.num_rows = Rows;

    gui.cursor_is_valid = FALSE;
    gui.scroll_region_top = 0;
    gui.scroll_region_bot = Rows - 1;
    gui.scroll_region_left = 0;
    gui.scroll_region_right = Columns - 1;
    gui.highlight_mask = HL_NORMAL;
    gui.char_width = 1;
    gui.char_height = 1;
    gui.char_ascent = 0;
    gui.border_width = 0;

    gui.norm_font = NOFONT;
#ifndef FEAT_GUI_GTK
    gui.bold_font = NOFONT;
    gui.ital_font = NOFONT;
    gui.boldital_font = NOFONT;
# ifdef FEAT_XFONTSET
    gui.fontset = NOFONTSET;
# endif
#endif
    gui.wide_font = NOFONT;
#ifndef FEAT_GUI_GTK
    gui.wide_bold_font = NOFONT;
    gui.wide_ital_font = NOFONT;
    gui.wide_boldital_font = NOFONT;
#endif

#ifdef FEAT_MENU
# ifndef FEAT_GUI_GTK
#  ifdef FONTSET_ALWAYS
    gui.menu_fontset = NOFONTSET;
#  else
    gui.menu_font = NOFONT;
#  endif
# endif
    gui.menu_is_active = TRUE;	    // default: include menu
# if !(defined(FEAT_GUI_GTK) || defined(FEAT_GUI_MACVIM))
    gui.menu_height = MENU_DEFAULT_HEIGHT;
    gui.menu_width = 0;
# endif
#endif
#if defined(FEAT_TOOLBAR) && (defined(FEAT_GUI_MOTIF) || defined(FEAT_GUI_ATHENA) \
	|| defined(FEAT_GUI_HAIKU))
    gui.toolbar_height = 0;
#endif
#if defined(FEAT_FOOTER) && defined(FEAT_GUI_MOTIF)
    gui.footer_height = 0;
#endif
#ifdef FEAT_BEVAL_TIP
    gui.tooltip_fontset = NOFONTSET;
#endif

    gui.scrollbar_width = gui.scrollbar_height = SB_DEFAULT_WIDTH;
    gui.prev_wrap = -1;

#if defined(ALWAYS_USE_GUI) || defined(VIMDLL)
    result = OK;
#else
# ifdef FEAT_GUI_GTK
    /*
     * Note: Don't call gtk_init_check() before fork, it will be called after
     * the fork. When calling it before fork, it make vim hang for a while.
     * See gui_do_fork().
     * Use a simpler check if the GUI window can probably be opened.
     */
    result = gui.dofork ? gui_mch_early_init_check(TRUE) : gui_mch_init_check();
# else
    result = gui_mch_init_check();
# endif
#endif
    return result;
}

/*
 * This is the call which starts the GUI.
 */
    void
gui_init(void)
{
    win_T	*wp;
    static int	recursive = 0;

    /*
     * It's possible to use ":gui" in a .gvimrc file.  The first halve of this
     * function will then be executed at the first call, the rest by the
     * recursive call.  This allow the shell to be opened halfway reading a
     * gvimrc file.
     */
    if (!recursive)
    {
	++recursive;

	clip_init(TRUE);

	// If can't initialize, don't try doing the rest
	if (gui_init_check() == FAIL)
	{
	    --recursive;
	    clip_init(FALSE);
	    return;
	}

	/*
	 * Reset 'paste'.  It's useful in the terminal, but not in the GUI.  It
	 * breaks the Paste toolbar button.
	 */
	set_option_value((char_u *)"paste", 0L, NULL, 0);

	/*
	 * Set up system-wide default menus.
	 */
#if defined(SYS_MENU_FILE) && defined(FEAT_MENU)
	if (vim_strchr(p_go, GO_NOSYSMENU) == NULL)
	{
	    sys_menu = TRUE;
	    do_source((char_u *)SYS_MENU_FILE, FALSE, DOSO_NONE, NULL);
	    sys_menu = FALSE;
	}
#endif

	/*
	 * Switch on the mouse by default, unless the user changed it already.
	 * This can then be changed in the .gvimrc.
	 */
	if (!option_was_set((char_u *)"mouse"))
	    set_string_option_direct((char_u *)"mouse", -1,
					   (char_u *)"a", OPT_FREE, SID_NONE);

	/*
	 * If -U option given, use only the initializations from that file and
	 * nothing else.  Skip all initializations for "-U NONE" or "-u NORC".
	 */
	if (use_gvimrc != NULL)
	{
	    if (STRCMP(use_gvimrc, "NONE") != 0
		    && STRCMP(use_gvimrc, "NORC") != 0
		    && do_source(use_gvimrc, FALSE, DOSO_NONE, NULL) != OK)
		semsg(_("E230: Cannot read from \"%s\""), use_gvimrc, NULL);
	}
	else
	{
	    /*
	     * Get system wide defaults for gvim, only when file name defined.
	     */
#ifdef SYS_GVIMRC_FILE
	    do_source((char_u *)SYS_GVIMRC_FILE, FALSE, DOSO_NONE, NULL);
#endif

	    /*
	     * Try to read GUI initialization commands from the following
	     * places:
	     * - environment variable GVIMINIT
	     * - the user gvimrc file (~/.gvimrc)
	     * - the second user gvimrc file ($VIM/.gvimrc for Dos)
	     * - the third user gvimrc file ($VIM/.gvimrc for Amiga)
	     * The first that exists is used, the rest is ignored.
	     */
	    if (process_env((char_u *)"GVIMINIT", FALSE) == FAIL
		 && do_source((char_u *)USR_GVIMRC_FILE, TRUE,
						     DOSO_GVIMRC, NULL) == FAIL
#ifdef USR_GVIMRC_FILE2
		 && do_source((char_u *)USR_GVIMRC_FILE2, TRUE,
						     DOSO_GVIMRC, NULL) == FAIL
#endif
#ifdef USR_GVIMRC_FILE3
		 && do_source((char_u *)USR_GVIMRC_FILE3, TRUE,
						     DOSO_GVIMRC, NULL) == FAIL
#endif
				)
	    {
#ifdef USR_GVIMRC_FILE4
		(void)do_source((char_u *)USR_GVIMRC_FILE4, TRUE,
							    DOSO_GVIMRC, NULL);
#endif
	    }

	    /*
	     * Read initialization commands from ".gvimrc" in current
	     * directory.  This is only done if the 'exrc' option is set.
	     * Because of security reasons we disallow shell and write
	     * commands now, except for unix if the file is owned by the user
	     * or 'secure' option has been reset in environment of global
	     * ".gvimrc".
	     * Only do this if GVIMRC_FILE is not the same as USR_GVIMRC_FILE,
	     * USR_GVIMRC_FILE2, USR_GVIMRC_FILE3 or SYS_GVIMRC_FILE.
	     */
	    if (p_exrc)
	    {
#ifdef UNIX
		{
		    stat_T s;

		    // if ".gvimrc" file is not owned by user, set 'secure'
		    // mode
		    if (mch_stat(GVIMRC_FILE, &s) || s.st_uid != getuid())
			secure = p_secure;
		}
#else
		secure = p_secure;
#endif

		if (       fullpathcmp((char_u *)USR_GVIMRC_FILE,
				(char_u *)GVIMRC_FILE, FALSE, TRUE) != FPC_SAME
#ifdef SYS_GVIMRC_FILE
			&& fullpathcmp((char_u *)SYS_GVIMRC_FILE,
				(char_u *)GVIMRC_FILE, FALSE, TRUE) != FPC_SAME
#endif
#ifdef USR_GVIMRC_FILE2
			&& fullpathcmp((char_u *)USR_GVIMRC_FILE2,
				(char_u *)GVIMRC_FILE, FALSE, TRUE) != FPC_SAME
#endif
#ifdef USR_GVIMRC_FILE3
			&& fullpathcmp((char_u *)USR_GVIMRC_FILE3,
				(char_u *)GVIMRC_FILE, FALSE, TRUE) != FPC_SAME
#endif
#ifdef USR_GVIMRC_FILE4
			&& fullpathcmp((char_u *)USR_GVIMRC_FILE4,
				(char_u *)GVIMRC_FILE, FALSE, TRUE) != FPC_SAME
#endif
			)
		    do_source((char_u *)GVIMRC_FILE, TRUE, DOSO_GVIMRC, NULL);

		if (secure == 2)
		    need_wait_return = TRUE;
		secure = 0;
	    }
	}

	if (need_wait_return || msg_didany)
	    wait_return(TRUE);

	--recursive;
    }

    // If recursive call opened the shell, return here from the first call
    if (gui.in_use)
	return;

    /*
     * Create the GUI shell.
     */
    gui.in_use = TRUE;		// Must be set after menus have been set up
    if (gui_mch_init() == FAIL)
	goto error;

    // Avoid a delay for an error message that was printed in the terminal
    // where Vim was started.
    emsg_on_display = FALSE;
    msg_scrolled = 0;
    clear_sb_text(TRUE);
    need_wait_return = FALSE;
    msg_didany = FALSE;

    /*
     * Check validity of any generic resources that may have been loaded.
     */
    if (gui.border_width < 0)
	gui.border_width = 0;

    /*
     * Set up the fonts.  First use a font specified with "-fn" or "-font".
     */
    if (font_argument != NULL)
	set_option_value((char_u *)"gfn", 0L, (char_u *)font_argument, 0);
    if (
#ifdef FEAT_XFONTSET
	    (*p_guifontset == NUL
	     || gui_init_font(p_guifontset, TRUE) == FAIL) &&
#endif
	    gui_init_font(*p_guifont == NUL ? hl_get_font_name()
						  : p_guifont, FALSE) == FAIL)
    {
	emsg(_("E665: Cannot start GUI, no valid font found"));
	goto error2;
    }
    if (gui_get_wide_font() == FAIL)
	emsg(_("E231: 'guifontwide' invalid"));

    gui.num_cols = Columns;
    gui.num_rows = Rows;
    gui_reset_scroll_region();

    // Create initial scrollbars
    FOR_ALL_WINDOWS(wp)
    {
	gui_create_scrollbar(&wp->w_scrollbars[SBAR_LEFT], SBAR_LEFT, wp);
	gui_create_scrollbar(&wp->w_scrollbars[SBAR_RIGHT], SBAR_RIGHT, wp);
    }
    gui_create_scrollbar(&gui.bottom_sbar, SBAR_BOTTOM, NULL);

#ifdef FEAT_MENU
    gui_create_initial_menus(root_menu);
#endif
#ifdef FEAT_SIGN_ICONS
    sign_gui_started();
#endif

    // Configure the desired menu and scrollbars
    gui_init_which_components(NULL);

    // All components of the GUI have been created now
    gui.shell_created = TRUE;

#ifdef FEAT_GUI_MSWIN
    // Set the shell size, adjusted for the screen size.  For GTK this only
    // works after the shell has been opened, thus it is further down.
    // If the window is already maximized (e.g. when --windowid is passed in),
    // we want to use the system-provided dimensions by passing FALSE to
    // mustset. Otherwise, we want to initialize with the default rows/columns.
    if (gui_mch_maximized())
	gui_set_shellsize(FALSE, TRUE, RESIZE_BOTH);
    else
	gui_set_shellsize(TRUE, TRUE, RESIZE_BOTH);
#else
# ifndef FEAT_GUI_GTK
#  ifdef FEAT_GUI_MACVIM
    // Set mustset to TRUE to make sure guioption-k works properly at initialization.
    gui_set_shellsize(TRUE, TRUE, RESIZE_BOTH);
#  else
    gui_set_shellsize(FALSE, TRUE, RESIZE_BOTH);
#  endif
# endif
#endif
#if defined(FEAT_GUI_MOTIF) && defined(FEAT_MENU)
    // Need to set the size of the menubar after all the menus have been
    // created.
    gui_mch_compute_menu_height((Widget)0);
#endif

    /*
     * Actually open the GUI shell.
     */
    if (gui_mch_open() != FAIL)
    {
#ifdef FEAT_TITLE
	maketitle();
	resettitle();
#endif
	init_gui_options();
#ifdef FEAT_ARABIC
	// Our GUI can't do bidi.
	p_tbidi = FALSE;
#endif
#if defined(FEAT_GUI_GTK)
	// Give GTK+ a chance to put all widget's into place.
	gui_mch_update();

# ifdef FEAT_MENU
	// If there is no 'm' in 'guioptions' we need to remove the menu now.
	// It was still there to make F10 work.
	if (vim_strchr(p_go, GO_MENUS) == NULL)
	{
	    --gui.starting;
	    gui_mch_enable_menu(FALSE);
	    ++gui.starting;
	    gui_mch_update();
	}
# endif

	// Now make sure the shell fits on the screen.
	if (gui_mch_maximized())
	    gui_set_shellsize(FALSE, TRUE, RESIZE_BOTH);
	else
	    gui_set_shellsize(TRUE, TRUE, RESIZE_BOTH);
#endif
	// When 'lines' was set while starting up the topframe may have to be
	// resized.
	win_new_shellsize();

#ifdef FEAT_BEVAL_GUI
	// Always create the Balloon Evaluation area, but disable it when
	// 'ballooneval' is off.
	if (balloonEval != NULL)
	{
# ifdef FEAT_VARTABS
	    vim_free(balloonEval->vts);
# endif
	    vim_free(balloonEval);
	}
	balloonEvalForTerm = FALSE;
# ifdef FEAT_GUI_GTK
	balloonEval = gui_mch_create_beval_area(gui.drawarea, NULL,
						     &general_beval_cb, NULL);
# elif defined(FEAT_GUI_MACVIM)
	balloonEval = gui_mch_create_beval_area(NULL, NULL,
						     &general_beval_cb, NULL);
# else
#  if defined(FEAT_GUI_MOTIF) || defined(FEAT_GUI_ATHENA)
	{
	    extern Widget	textArea;
	    balloonEval = gui_mch_create_beval_area(textArea, NULL,
						     &general_beval_cb, NULL);
	}
#  else
#   ifdef FEAT_GUI_MSWIN
	balloonEval = gui_mch_create_beval_area(NULL, NULL,
						     &general_beval_cb, NULL);
#   endif
#  endif
# endif
	if (!p_beval)
	    gui_mch_disable_beval_area(balloonEval);
#endif

#if defined(FEAT_XIM) && defined(FEAT_GUI_GTK)
	if (!im_xim_isvalid_imactivate())
	    emsg(_("E599: Value of 'imactivatekey' is invalid"));
#endif
	// When 'cmdheight' was set during startup it may not have taken
	// effect yet.
	if (p_ch != 1L)
	    command_height();

	return;
    }

error2:
#ifdef FEAT_GUI_X11
    // undo gui_mch_init()
    gui_mch_uninit();
#endif

error:
    gui.in_use = FALSE;
    clip_init(FALSE);
}


    void
gui_exit(int rc)
{
    // don't free the fonts, it leads to a BUS error
    // richard@whitequeen.com Jul 99
    free_highlight_fonts();
    gui.in_use = FALSE;
    gui_mch_exit(rc);
}

#if defined(FEAT_GUI_GTK) || defined(FEAT_GUI_X11) || defined(FEAT_GUI_MSWIN) \
	|| defined(FEAT_GUI_PHOTON) || defined(FEAT_GUI_MAC) \
        || defined(PROTO) || defined(FEAT_GUI_MACVIM)
# define NEED_GUI_UPDATE_SCREEN 1
/*
 * Called when the GUI shell is closed by the user.  If there are no changed
 * files Vim exits, otherwise there will be a dialog to ask the user what to
 * do.
 * When this function returns, Vim should NOT exit!
 */
    void
gui_shell_closed(void)
{
    cmdmod_T	    save_cmdmod;

    save_cmdmod = cmdmod;

    // Only exit when there are no changed files
    exiting = TRUE;
# ifdef FEAT_BROWSE
    cmdmod.browse = TRUE;
# endif
# if defined(FEAT_GUI_DIALOG) || defined(FEAT_CON_DIALOG)
    cmdmod.confirm = TRUE;
# endif
    // If there are changed buffers, present the user with a dialog if
    // possible, otherwise give an error message.
    if (!check_changed_any(FALSE, FALSE))
	getout(0);

    exiting = FALSE;
    cmdmod = save_cmdmod;
    gui_update_screen();	// redraw, window may show changed buffer
}
#endif

/*
 * Set the font.  "font_list" is a comma separated list of font names.  The
 * first font name that works is used.  If none is found, use the default
 * font.
 * If "fontset" is TRUE, the "font_list" is used as one name for the fontset.
 * Return OK when able to set the font.  When it failed FAIL is returned and
 * the fonts are unchanged.
 */
    int
gui_init_font(char_u *font_list, int fontset UNUSED)
{
#define FONTLEN 320
    char_u	font_name[FONTLEN];
    int		font_list_empty = FALSE;
    int		ret = FAIL;

    if (!gui.in_use)
	return FAIL;

    font_name[0] = NUL;
    if (*font_list == NUL)
	font_list_empty = TRUE;
    else
    {
#ifdef FEAT_XFONTSET
	// When using a fontset, the whole list of fonts is one name.
	if (fontset)
	    ret = gui_mch_init_font(font_list, TRUE);
	else
#endif
	    while (*font_list != NUL)
	    {
		// Isolate one comma separated font name.
		(void)copy_option_part(&font_list, font_name, FONTLEN, ",");

#if defined(FEAT_GUI_MACVIM)
                // The font dialog is modeless in Mac OS X, so when
                // gui_mch_init_font() is called with "*" it brings up the
                // dialog and returns immediately.  In this case we don't want
                // it to be called again with NULL, so return here.
                if (STRCMP(font_name, "*") == 0) {
                    gui_mch_init_font(font_name, FALSE);
                    return FALSE;
                }
#endif
		// Careful!!!  The Win32 version of gui_mch_init_font(), when
		// called with "*" will change p_guifont to the selected font
		// name, which frees the old value.  This makes font_list
		// invalid.  Thus when OK is returned here, font_list must no
		// longer be used!
		if (gui_mch_init_font(font_name, FALSE) == OK)
		{
#if !defined(FEAT_GUI_GTK)
		    // If it's a Unicode font, try setting 'guifontwide' to a
		    // similar double-width font.
		    if ((p_guifontwide == NULL || *p_guifontwide == NUL)
				&& strstr((char *)font_name, "10646") != NULL)
			set_guifontwide(font_name);
#endif
		    ret = OK;
		    break;
		}
	    }
    }

    if (ret != OK
	    && STRCMP(font_list, "*") != 0
	    && (font_list_empty || gui.norm_font == NOFONT))
    {
	/*
	 * Couldn't load any font in 'font_list', keep the current font if
	 * there is one.  If 'font_list' is empty, or if there is no current
	 * font, tell gui_mch_init_font() to try to find a font we can load.
	 */
	ret = gui_mch_init_font(NULL, FALSE);
    }

    if (ret == OK)
    {
#ifndef FEAT_GUI_GTK
	// Set normal font as current font
# ifdef FEAT_XFONTSET
	if (gui.fontset != NOFONTSET)
	    gui_mch_set_fontset(gui.fontset);
	else
# endif
	    gui_mch_set_font(gui.norm_font);
#endif
	gui_set_shellsize(FALSE, TRUE, RESIZE_BOTH);
    }

    return ret;
}

#ifndef FEAT_GUI_GTK
/*
 * Try setting 'guifontwide' to a font twice as wide as "name".
 */
    static void
set_guifontwide(char_u *name)
{
    int		i = 0;
    char_u	wide_name[FONTLEN + 10]; // room for 2 * width and '*'
    char_u	*wp = NULL;
    char_u	*p;
    GuiFont	font;

    wp = wide_name;
    for (p = name; *p != NUL; ++p)
    {
	*wp++ = *p;
	if (*p == '-')
	{
	    ++i;
	    if (i == 6)		// font type: change "--" to "-*-"
	    {
		if (p[1] == '-')
		    *wp++ = '*';
	    }
	    else if (i == 12)	// found the width
	    {
		++p;
		i = getdigits(&p);
		if (i != 0)
		{
		    // Double the width specification.
		    sprintf((char *)wp, "%d%s", i * 2, p);
		    font = gui_mch_get_font(wide_name, FALSE);
		    if (font != NOFONT)
		    {
			gui_mch_free_font(gui.wide_font);
			gui.wide_font = font;
			set_string_option_direct((char_u *)"gfw", -1,
						      wide_name, OPT_FREE, 0);
		    }
		}
		break;
	    }
	}
    }
}
#endif // !FEAT_GUI_GTK

/*
 * Get the font for 'guifontwide'.
 * Return FAIL for an invalid font name.
 */
    int
gui_get_wide_font(void)
{
    GuiFont	font = NOFONT;
    char_u	font_name[FONTLEN];
    char_u	*p;

    if (!gui.in_use)	    // Can't allocate font yet, assume it's OK.
	return OK;	    // Will give an error message later.

    if (p_guifontwide != NULL && *p_guifontwide != NUL)
    {
	for (p = p_guifontwide; *p != NUL; )
	{
	    // Isolate one comma separated font name.
	    (void)copy_option_part(&p, font_name, FONTLEN, ",");
	    font = gui_mch_get_font(font_name, FALSE);
	    if (font != NOFONT)
		break;
	}
	if (font == NOFONT)
	    return FAIL;
    }

    gui_mch_free_font(gui.wide_font);
#ifdef FEAT_GUI_GTK
    // Avoid unnecessary overhead if 'guifontwide' is equal to 'guifont'.
    if (font != NOFONT && gui.norm_font != NOFONT
			 && pango_font_description_equal(font, gui.norm_font))
    {
	gui.wide_font = NOFONT;
	gui_mch_free_font(font);
    }
    else
#endif
	gui.wide_font = font;
#ifdef FEAT_GUI_MSWIN
    gui_mch_wide_font_changed();
#else
    /*
     * TODO: setup wide_bold_font, wide_ital_font and wide_boldital_font to
     * support those fonts for 'guifontwide'.
     */
#endif
    return OK;
}

    static void
gui_set_cursor(int row, int col)
{
    gui.row = row;
    gui.col = col;
}

/*
 * gui_check_pos - check if the cursor is on the screen.
 */
    static void
gui_check_pos(void)
{
    if (gui.row >= screen_Rows)
	gui.row = screen_Rows - 1;
    if (gui.col >= screen_Columns)
	gui.col = screen_Columns - 1;
    if (gui.cursor_row >= screen_Rows || gui.cursor_col >= screen_Columns)
	gui.cursor_is_valid = FALSE;
}

/*
 * Redraw the cursor if necessary or when forced.
 * Careful: The contents of ScreenLines[] must match what is on the screen,
 * otherwise this goes wrong.  May need to call out_flush() first.
 */
    void
gui_update_cursor(
    int		force,		 // when TRUE, update even when not moved
    int		clear_selection) // clear selection under cursor
{
    int		cur_width = 0;
    int		cur_height = 0;
    int		old_hl_mask;
    cursorentry_T *shape;
    int		id;
#ifdef FEAT_TERMINAL
    guicolor_T	shape_fg = INVALCOLOR;
    guicolor_T	shape_bg = INVALCOLOR;
#endif
    guicolor_T	cfg, cbg, cc;	// cursor fore-/background color
    int		cattr;		// cursor attributes
    int		attr;
    attrentry_T *aep = NULL;

    // Don't update the cursor when halfway busy scrolling or the screen size
    // doesn't match 'columns' and 'lines.  ScreenLines[] isn't valid then.
    if (!can_update_cursor || screen_Columns != gui.num_cols
					       || screen_Rows != gui.num_rows)
	return;

    gui_check_pos();
    if (!gui.cursor_is_valid || force
		    || gui.row != gui.cursor_row || gui.col != gui.cursor_col)
    {
	gui_undraw_cursor();
	if (gui.row < 0)
	    return;
#ifdef HAVE_INPUT_METHOD
	if (gui.row != gui.cursor_row || gui.col != gui.cursor_col)
	    im_set_position(gui.row, gui.col);
#endif
	gui.cursor_row = gui.row;
	gui.cursor_col = gui.col;

	// Only write to the screen after ScreenLines[] has been initialized
	if (!screen_cleared || ScreenLines == NULL)
	    return;

	// Clear the selection if we are about to write over it
	if (clear_selection)
	    clip_may_clear_selection(gui.row, gui.row);
	// Check that the cursor is inside the shell (resizing may have made
	// it invalid)
	if (gui.row >= screen_Rows || gui.col >= screen_Columns)
	    return;

	gui.cursor_is_valid = TRUE;

	/*
	 * How the cursor is drawn depends on the current mode.
	 * When in a terminal window use the shape/color specified there.
	 */
#ifdef FEAT_TERMINAL
	if (terminal_is_active())
	    shape = term_get_cursor_shape(&shape_fg, &shape_bg);
	else
#endif
	    shape = &shape_table[get_shape_idx(FALSE)];
	if (State & LANGMAP)
	    id = shape->id_lm;
	else
	    id = shape->id;

	// get the colors and attributes for the cursor.  Default is inverted
	cfg = INVALCOLOR;
	cbg = INVALCOLOR;
	cattr = HL_INVERSE;
	gui_mch_set_blinking(shape->blinkwait,
			     shape->blinkon,
			     shape->blinkoff);
	if (shape->blinkwait == 0 || shape->blinkon == 0
						       || shape->blinkoff == 0)
	    gui_mch_stop_blink(FALSE);
#ifdef FEAT_TERMINAL
	if (shape_bg != INVALCOLOR)
	{
	    cattr = 0;
	    cfg = shape_fg;
	    cbg = shape_bg;
	}
	else
#endif
	if (id > 0)
	{
	    cattr = syn_id2colors(id, &cfg, &cbg);
#if defined(HAVE_INPUT_METHOD)
	    {
		static int iid;
		guicolor_T fg, bg;

		if (
# if defined(FEAT_GUI_GTK) && defined(FEAT_XIM)
			preedit_get_status()
# else
			im_get_status()
# endif
			)
		{
		    iid = syn_name2id((char_u *)"CursorIM");
		    if (iid > 0)
		    {
			syn_id2colors(iid, &fg, &bg);
			if (bg != INVALCOLOR)
			    cbg = bg;
			if (fg != INVALCOLOR)
			    cfg = fg;
		    }
		}
	    }
#endif
	}

	/*
	 * Get the attributes for the character under the cursor.
	 * When no cursor color was given, use the character color.
	 */
	attr = ScreenAttrs[LineOffset[gui.row] + gui.col];
	if (attr > HL_ALL)
	    aep = syn_gui_attr2entry(attr);
	if (aep != NULL)
	{
	    attr = aep->ae_attr;
	    if (cfg == INVALCOLOR)
		cfg = ((attr & HL_INVERSE)  ? aep->ae_u.gui.bg_color
					    : aep->ae_u.gui.fg_color);
	    if (cbg == INVALCOLOR)
		cbg = ((attr & HL_INVERSE)  ? aep->ae_u.gui.fg_color
					    : aep->ae_u.gui.bg_color);
	}
	if (cfg == INVALCOLOR)
	    cfg = (attr & HL_INVERSE) ? gui.back_pixel : gui.norm_pixel;
	if (cbg == INVALCOLOR)
	    cbg = (attr & HL_INVERSE) ? gui.norm_pixel : gui.back_pixel;

#ifdef FEAT_XIM
	if (aep != NULL)
	{
	    xim_bg_color = ((attr & HL_INVERSE) ? aep->ae_u.gui.fg_color
						: aep->ae_u.gui.bg_color);
	    xim_fg_color = ((attr & HL_INVERSE) ? aep->ae_u.gui.bg_color
						: aep->ae_u.gui.fg_color);
	    if (xim_bg_color == INVALCOLOR)
		xim_bg_color = (attr & HL_INVERSE) ? gui.norm_pixel
						   : gui.back_pixel;
	    if (xim_fg_color == INVALCOLOR)
		xim_fg_color = (attr & HL_INVERSE) ? gui.back_pixel
						   : gui.norm_pixel;
	}
	else
	{
	    xim_bg_color = (attr & HL_INVERSE) ? gui.norm_pixel
					       : gui.back_pixel;
	    xim_fg_color = (attr & HL_INVERSE) ? gui.back_pixel
					       : gui.norm_pixel;
	}
#endif

	attr &= ~HL_INVERSE;
	if (cattr & HL_INVERSE)
	{
	    cc = cbg;
	    cbg = cfg;
	    cfg = cc;
	}
	cattr &= ~HL_INVERSE;

	/*
	 * When we don't have window focus, draw a hollow cursor.
	 */
	if (!gui.in_focus)
	{
	    gui_mch_draw_hollow_cursor(cbg);
	    return;
	}

	old_hl_mask = gui.highlight_mask;
	if (shape->shape == SHAPE_BLOCK)
	{
	    /*
	     * Draw the text character with the cursor colors.	Use the
	     * character attributes plus the cursor attributes.
	     */
	    gui.highlight_mask = (cattr | attr);
	    (void)gui_screenchar(LineOffset[gui.row] + gui.col,
			GUI_MON_IS_CURSOR | GUI_MON_NOCLEAR, cfg, cbg, 0);
	}
	else
	{
#if defined(FEAT_RIGHTLEFT)
	    int	    col_off = FALSE;
#endif
	    /*
	     * First draw the partial cursor, then overwrite with the text
	     * character, using a transparent background.
	     */
	    if (shape->shape == SHAPE_VER)
	    {
		cur_height = gui.char_height;
		cur_width = (gui.char_width * shape->percentage + 99) / 100;
	    }
	    else
	    {
		cur_height = (gui.char_height * shape->percentage + 99) / 100;
		cur_width = gui.char_width;
	    }
	    if (has_mbyte && (*mb_off2cells)(LineOffset[gui.row] + gui.col,
				    LineOffset[gui.row] + screen_Columns) > 1)
	    {
		// Double wide character.
		if (shape->shape != SHAPE_VER)
		    cur_width += gui.char_width;
#ifdef FEAT_RIGHTLEFT
		if (CURSOR_BAR_RIGHT)
		{
		    // gui.col points to the left halve of the character but
		    // the vertical line needs to be on the right halve.
		    // A double-wide horizontal line is also drawn from the
		    // right halve in gui_mch_draw_part_cursor().
		    col_off = TRUE;
		    ++gui.col;
		}
#endif
	    }
	    gui_mch_draw_part_cursor(cur_width, cur_height, cbg);
#if defined(FEAT_RIGHTLEFT)
	    if (col_off)
		--gui.col;
#endif

#ifndef FEAT_GUI_MSWIN	    // doesn't seem to work for MSWindows
	    gui.highlight_mask = ScreenAttrs[LineOffset[gui.row] + gui.col];
	    (void)gui_screenchar(LineOffset[gui.row] + gui.col,
		    GUI_MON_TRS_CURSOR | GUI_MON_NOCLEAR,
		    (guicolor_T)0, (guicolor_T)0, 0);
#endif
	}
	gui.highlight_mask = old_hl_mask;
    }
}

#if defined(FEAT_MENU) || defined(PROTO)
    void
gui_position_menu(void)
{
# if !(defined(FEAT_GUI_GTK) || defined(FEAT_GUI_MOTIF) \
        || defined(FEAT_GUI_MACVIM))
    if (gui.menu_is_active && gui.in_use)
	gui_mch_set_menu_pos(0, 0, gui.menu_width, gui.menu_height);
# endif
}
#endif

/*
 * Position the various GUI components (text area, menu).  The vertical
 * scrollbars are NOT handled here.  See gui_update_scrollbars().
 */
    static void
gui_position_components(int total_width UNUSED)
{
    int	    text_area_x;
    int	    text_area_y;
    int	    text_area_width;
    int	    text_area_height;

    // avoid that moving components around generates events
    ++hold_gui_events;

    text_area_x = 0;
    if (gui.which_scrollbars[SBAR_LEFT])
	text_area_x += gui.scrollbar_width;

    text_area_y = 0;
#if defined(FEAT_MENU) && !(defined(FEAT_GUI_GTK) || defined(FEAT_GUI_PHOTON) \
        || defined(FEAT_GUI_MACVIM))
    gui.menu_width = total_width;
    if (gui.menu_is_active)
	text_area_y += gui.menu_height;
#endif
#if defined(FEAT_TOOLBAR) && defined(FEAT_GUI_MSWIN)
    if (vim_strchr(p_go, GO_TOOLBAR) != NULL)
	text_area_y = TOOLBAR_BUTTON_HEIGHT + TOOLBAR_BORDER_HEIGHT;
#endif

# if defined(FEAT_GUI_TABLINE) && (defined(FEAT_GUI_MSWIN) \
	|| defined(FEAT_GUI_MOTIF) || defined(FEAT_GUI_MAC))
    if (gui_has_tabline())
	text_area_y += gui.tabline_height;
#endif

#if defined(FEAT_TOOLBAR) && (defined(FEAT_GUI_MOTIF) || defined(FEAT_GUI_ATHENA) \
	|| defined(FEAT_GUI_HAIKU))
    if (vim_strchr(p_go, GO_TOOLBAR) != NULL)
    {
# if defined(FEAT_GUI_ATHENA) || defined(FEAT_GUI_HAIKU)
	gui_mch_set_toolbar_pos(0, text_area_y,
				gui.menu_width, gui.toolbar_height);
# endif
	text_area_y += gui.toolbar_height;
    }
#endif

# if defined(FEAT_GUI_TABLINE) && defined(FEAT_GUI_HAIKU)
    gui_mch_set_tabline_pos(0, text_area_y,
    gui.menu_width, gui.tabline_height);
    if (gui_has_tabline())
	text_area_y += gui.tabline_height;
#endif

    text_area_width = gui.num_cols * gui.char_width + gui.border_offset * 2;
    text_area_height = gui.num_rows * gui.char_height + gui.border_offset * 2;

    gui_mch_set_text_area_pos(text_area_x,
			      text_area_y,
			      text_area_width,
			      text_area_height
#if defined(FEAT_XIM) && !defined(FEAT_GUI_GTK) && !defined(FEAT_GUI_MACVIM)
				  + xim_get_status_area_height()
#endif
			      );
#ifdef FEAT_MENU
    gui_position_menu();
#endif
    if (gui.which_scrollbars[SBAR_BOTTOM])
	gui_mch_set_scrollbar_pos(&gui.bottom_sbar,
				  text_area_x,
				  text_area_y + text_area_height,
				  text_area_width,
				  gui.scrollbar_height);
    gui.left_sbar_x = 0;
    gui.right_sbar_x = text_area_x + text_area_width;

    --hold_gui_events;
}

/*
 * Get the width of the widgets and decorations to the side of the text area.
 */
    int
gui_get_base_width(void)
{
    int	    base_width;

    base_width = 2 * gui.border_offset;
    if (gui.which_scrollbars[SBAR_LEFT])
	base_width += gui.scrollbar_width;
    if (gui.which_scrollbars[SBAR_RIGHT])
	base_width += gui.scrollbar_width;
    return base_width;
}

/*
 * Get the height of the widgets and decorations above and below the text area.
 */
    int
gui_get_base_height(void)
{
    int	    base_height;

    base_height = 2 * gui.border_offset;
    if (gui.which_scrollbars[SBAR_BOTTOM])
	base_height += gui.scrollbar_height;
#ifdef FEAT_GUI_GTK
    // We can't take the sizes properly into account until anything is
    // realized.  Therefore we recalculate all the values here just before
    // setting the size. (--mdcki)
#elif !defined(FEAT_GUI_MACVIM)
# ifdef FEAT_MENU
    if (gui.menu_is_active)
	base_height += gui.menu_height;
# endif
# ifdef FEAT_TOOLBAR
    if (vim_strchr(p_go, GO_TOOLBAR) != NULL)
#  if defined(FEAT_GUI_MSWIN) && defined(FEAT_TOOLBAR)
	base_height += (TOOLBAR_BUTTON_HEIGHT + TOOLBAR_BORDER_HEIGHT);
#  else
	base_height += gui.toolbar_height;
#  endif
# endif
# if defined(FEAT_GUI_TABLINE) && (defined(FEAT_GUI_MSWIN) \
	|| defined(FEAT_GUI_MOTIF) || defined(FEAT_GUI_HAIKU))
    if (gui_has_tabline())
	base_height += gui.tabline_height;
# endif
# ifdef FEAT_FOOTER
    if (vim_strchr(p_go, GO_FOOTER) != NULL)
	base_height += gui.footer_height;
# endif
# if defined(FEAT_GUI_MOTIF) && defined(FEAT_MENU)
    base_height += gui_mch_text_area_extra_height();
# endif
#endif
    return base_height;
}

/*
 * Should be called after the GUI shell has been resized.  Its arguments are
 * the new width and height of the shell in pixels.
 */
    void
gui_resize_shell(int pixel_width, int pixel_height)
{
    static int	busy = FALSE;

    if (!gui.shell_created)	    // ignore when still initializing
	return;

    /*
     * Can't resize the screen while it is being redrawn.  Remember the new
     * size and handle it later.
     */
    if (updating_screen || busy)
    {
	new_pixel_width = pixel_width;
	new_pixel_height = pixel_height;
	return;
    }

again:
    new_pixel_width = 0;
    new_pixel_height = 0;
    busy = TRUE;

#ifdef FEAT_GUI_HAIKU
    vim_lock_screen();
#endif

    // Flush pending output before redrawing
    out_flush();

    gui.num_cols = (pixel_width - gui_get_base_width()) / gui.char_width;
    gui.num_rows = (pixel_height - gui_get_base_height()) / gui.char_height;

    gui_position_components(pixel_width);
    gui_reset_scroll_region();

    /*
     * At the "more" and ":confirm" prompt there is no redraw, put the cursor
     * at the last line here (why does it have to be one row too low?).
     */
    if (State == ASKMORE || State == CONFIRM)
	gui.row = gui.num_rows;

    // Only comparing Rows and Columns may be sufficient, but let's stay on
    // the safe side.
    if (gui.num_rows != screen_Rows || gui.num_cols != screen_Columns
	    || gui.num_rows != Rows || gui.num_cols != Columns)
	shell_resized();

#ifdef FEAT_GUI_HAIKU
    vim_unlock_screen();
#endif

    gui_update_scrollbars(TRUE);
    gui_update_cursor(FALSE, TRUE);
#if defined(FEAT_XIM) && !defined(FEAT_GUI_GTK) && !defined(FEAT_GUI_MACVIM)
    xim_set_status_area();
#endif

    busy = FALSE;

    // We may have been called again while redrawing the screen.
    // Need to do it all again with the latest size then.  But only if the size
    // actually changed.
    if (new_pixel_height)
    {
	if (pixel_width == new_pixel_width && pixel_height == new_pixel_height)
	{
	    new_pixel_width = 0;
	    new_pixel_height = 0;
	}
	else
	{
	    pixel_width = new_pixel_width;
	    pixel_height = new_pixel_height;
	    goto again;
	}
    }
}

/*
 * Check if gui_resize_shell() must be called.
 */
    void
gui_may_resize_shell(void)
{
    if (new_pixel_height)
	// careful: gui_resize_shell() may postpone the resize again if we
	// were called indirectly by it
	gui_resize_shell(new_pixel_width, new_pixel_height);
}

    int
gui_get_shellsize(void)
{
    Rows = gui.num_rows;
    Columns = gui.num_cols;
    return OK;
}

/*
 * Set the size of the Vim shell according to Rows and Columns.
 * If "fit_to_display" is TRUE then the size may be reduced to fit the window
 * on the screen.
 * When "mustset" is TRUE the size was set by the user. When FALSE a UI
 * component was added or removed (e.g., a scrollbar).
 */
    void
gui_set_shellsize(
    int		mustset UNUSED,
    int		fit_to_display,
    int		direction)		// RESIZE_HOR, RESIZE_VER
{
    int		base_width;
    int		base_height;
    int		width;
    int		height;
    int		min_width;
    int		min_height;
    int		screen_w;
    int		screen_h;
#ifdef FEAT_GUI_GTK
    int		un_maximize = mustset;
    int		did_adjust = 0;
#endif
    int		x = -1, y = -1;

    if (!gui.shell_created)
	return;

#if defined(MSWIN) || defined(FEAT_GUI_GTK)
    // If not setting to a user specified size and maximized, calculate the
    // number of characters that fit in the maximized window.
    if (!mustset && (vim_strchr(p_go, GO_KEEPWINSIZE) != NULL
						       || gui_mch_maximized()))
    {
	gui_mch_newfont();
	return;
    }
#endif

#ifdef FEAT_GUI_MACVIM
    if (!mustset && (vim_strchr(p_go, GO_KEEPWINSIZE) != NULL))
    {
	/* We don't want to resize the window, so instruct the GUI to resize
	 * the view to be within the constraints of the current window's size */
	gui_mch_resize_view();
	return;
    }
#endif

    base_width = gui_get_base_width();
    base_height = gui_get_base_height();
    if (fit_to_display)
	// Remember the original window position.
	(void)gui_mch_get_winpos(&x, &y);

    width = Columns * gui.char_width + base_width;
    height = Rows * gui.char_height + base_height;

    if (fit_to_display)
    {
	gui_mch_get_screen_dimensions(&screen_w, &screen_h);
	if ((direction & RESIZE_HOR) && width > screen_w)
	{
	    Columns = (screen_w - base_width) / gui.char_width;
	    if (Columns < MIN_COLUMNS)
		Columns = MIN_COLUMNS;
	    width = Columns * gui.char_width + base_width;
#ifdef FEAT_GUI_GTK
	    ++did_adjust;
#endif
	}
	if ((direction & RESIZE_VERT) && height > screen_h)
	{
	    Rows = (screen_h - base_height) / gui.char_height;
	    check_shellsize();
	    height = Rows * gui.char_height + base_height;
#ifdef FEAT_GUI_GTK
	    ++did_adjust;
#endif
	}
#ifdef FEAT_GUI_GTK
	if (did_adjust == 2 || (width + gui.char_width >= screen_w
				     && height + gui.char_height >= screen_h))
	    // don't unmaximize if at maximum size
	    un_maximize = FALSE;
#endif
    }
    limit_screen_size();
    gui.num_cols = Columns;
    gui.num_rows = Rows;

    min_width = base_width + MIN_COLUMNS * gui.char_width;
    min_height = base_height + MIN_LINES * gui.char_height;
    min_height += tabline_height() * gui.char_height;

#ifdef FEAT_GUI_GTK
    if (un_maximize)
    {
	// If the window size is smaller than the screen unmaximize the
	// window, otherwise resizing won't work.
	gui_mch_get_screen_dimensions(&screen_w, &screen_h);
	if ((width + gui.char_width < screen_w
				   || height + gui.char_height * 2 < screen_h)
		&& gui_mch_maximized())
	    gui_mch_unmaximize();
    }
#endif

    gui_mch_set_shellsize(width, height, min_width, min_height,
					  base_width, base_height, direction);

    if (fit_to_display && x >= 0 && y >= 0)
    {
	// Some window managers put the Vim window left of/above the screen.
	// Only change the position if it wasn't already negative before
	// (happens on MS-Windows with a secondary monitor).
	gui_mch_update();
	if (gui_mch_get_winpos(&x, &y) == OK && (x < 0 || y < 0))
	    gui_mch_set_winpos(x < 0 ? 0 : x, y < 0 ? 0 : y);
    }

    gui_position_components(width);
    gui_update_scrollbars(TRUE);
    gui_reset_scroll_region();
}

/*
 * Called when Rows and/or Columns has changed.
 */
    void
gui_new_shellsize(void)
{
    gui_reset_scroll_region();
}

/*
 * Make scroll region cover whole screen.
 */
    static void
gui_reset_scroll_region(void)
{
    gui.scroll_region_top = 0;
    gui.scroll_region_bot = gui.num_rows - 1;
    gui.scroll_region_left = 0;
    gui.scroll_region_right = gui.num_cols - 1;
}

    static void
gui_start_highlight(int mask)
{
    if (mask > HL_ALL)		    // highlight code
	gui.highlight_mask = mask;
    else			    // mask
	gui.highlight_mask |= mask;
}

    void
gui_stop_highlight(int mask)
{
    if (mask > HL_ALL)		    // highlight code
	gui.highlight_mask = HL_NORMAL;
    else			    // mask
	gui.highlight_mask &= ~mask;
}

/*
 * Clear a rectangular region of the screen from text pos (row1, col1) to
 * (row2, col2) inclusive.
 */
    void
gui_clear_block(
    int	    row1,
    int	    col1,
    int	    row2,
    int	    col2)
{
    // Clear the selection if we are about to write over it
    clip_may_clear_selection(row1, row2);

    gui_mch_clear_block(row1, col1, row2, col2);

    // Invalidate cursor if it was in this block
    if (       gui.cursor_row >= row1 && gui.cursor_row <= row2
	    && gui.cursor_col >= col1 && gui.cursor_col <= col2)
	gui.cursor_is_valid = FALSE;
}

/*
 * Write code to update the cursor later.  This avoids the need to flush the
 * output buffer before calling gui_update_cursor().
 */
    void
gui_update_cursor_later(void)
{
    OUT_STR(IF_EB("\033|s", ESC_STR "|s"));
}

    void
gui_write(
    char_u	*s,
    int		len)
{
    char_u	*p;
    int		arg1 = 0, arg2 = 0;
    int		force_cursor = FALSE;	// force cursor update
    int		force_scrollbar = FALSE;
    static win_T	*old_curwin = NULL;

// #define DEBUG_GUI_WRITE
#ifdef DEBUG_GUI_WRITE
    {
	int i;
	char_u *str;

	printf("gui_write(%d):\n    ", len);
	for (i = 0; i < len; i++)
	    if (s[i] == ESC)
	    {
		if (i != 0)
		    printf("\n    ");
		printf("<ESC>");
	    }
	    else
	    {
		str = transchar_byte(s[i]);
		if (str[0] && str[1])
		    printf("<%s>", (char *)str);
		else
		    printf("%s", (char *)str);
	    }
	printf("\n");
    }
#endif
    while (len)
    {
	if (s[0] == ESC && s[1] == '|')
	{
	    p = s + 2;
	    if (VIM_ISDIGIT(*p) || (*p == '-' && VIM_ISDIGIT(*(p + 1))))
	    {
		arg1 = getdigits(&p);
		if (p > s + len)
		    break;
		if (*p == ';')
		{
		    ++p;
		    arg2 = getdigits(&p);
		    if (p > s + len)
			break;
		}
	    }
	    switch (*p)
	    {
		case 'C':	// Clear screen
		    clip_scroll_selection(9999);
		    gui_mch_clear_all();
		    gui.cursor_is_valid = FALSE;
		    force_scrollbar = TRUE;
		    break;
		case 'M':	// Move cursor
		    gui_set_cursor(arg1, arg2);
		    break;
		case 's':	// force cursor (shape) update
		    force_cursor = TRUE;
		    break;
		case 'R':	// Set scroll region
		    if (arg1 < arg2)
		    {
			gui.scroll_region_top = arg1;
			gui.scroll_region_bot = arg2;
		    }
		    else
		    {
			gui.scroll_region_top = arg2;
			gui.scroll_region_bot = arg1;
		    }
		    break;
		case 'V':	// Set vertical scroll region
		    if (arg1 < arg2)
		    {
			gui.scroll_region_left = arg1;
			gui.scroll_region_right = arg2;
		    }
		    else
		    {
			gui.scroll_region_left = arg2;
			gui.scroll_region_right = arg1;
		    }
		    break;
		case 'd':	// Delete line
		    gui_delete_lines(gui.row, 1);
		    break;
		case 'D':	// Delete lines
		    gui_delete_lines(gui.row, arg1);
		    break;
		case 'i':	// Insert line
		    gui_insert_lines(gui.row, 1);
		    break;
		case 'I':	// Insert lines
		    gui_insert_lines(gui.row, arg1);
		    break;
		case '$':	// Clear to end-of-line
		    gui_clear_block(gui.row, gui.col, gui.row,
							    (int)Columns - 1);
		    break;
		case 'h':	// Turn on highlighting
		    gui_start_highlight(arg1);
		    break;
		case 'H':	// Turn off highlighting
		    gui_stop_highlight(arg1);
		    break;
		case 'f':	// flash the window (visual bell)
		    gui_mch_flash(arg1 == 0 ? 20 : arg1);
		    break;
		default:
		    p = s + 1;	// Skip the ESC
		    break;
	    }
	    len -= (int)(++p - s);
	    s = p;
	}
	else if (
#ifdef EBCDIC
		CtrlChar(s[0]) != 0	// Ctrl character
#else
		s[0] < 0x20		// Ctrl character
#endif
#ifdef FEAT_SIGN_ICONS
		&& s[0] != SIGN_BYTE
# ifdef FEAT_NETBEANS_INTG
		&& s[0] != MULTISIGN_BYTE
# endif
#endif
		)
	{
	    if (s[0] == '\n')		// NL
	    {
		gui.col = 0;
		if (gui.row < gui.scroll_region_bot)
		    gui.row++;
		else
		    gui_delete_lines(gui.scroll_region_top, 1);
	    }
	    else if (s[0] == '\r')	// CR
	    {
		gui.col = 0;
	    }
	    else if (s[0] == '\b')	// Backspace
	    {
		if (gui.col)
		    --gui.col;
	    }
	    else if (s[0] == Ctrl_L)	// cursor-right
	    {
		++gui.col;
	    }
	    else if (s[0] == Ctrl_G)	// Beep
	    {
		gui_mch_beep();
	    }
	    // Other Ctrl character: shouldn't happen!

	    --len;	// Skip this char
	    ++s;
	}
	else
	{
	    p = s;
	    while (len > 0 && (
#ifdef EBCDIC
			CtrlChar(*p) == 0
#else
			*p >= 0x20
#endif
#ifdef FEAT_SIGN_ICONS
			|| *p == SIGN_BYTE
# ifdef FEAT_NETBEANS_INTG
			|| *p == MULTISIGN_BYTE
# endif
#endif
			))
	    {
		len--;
		p++;
	    }
	    gui_outstr(s, (int)(p - s));
	    s = p;
	}
    }

    // Postponed update of the cursor (won't work if "can_update_cursor" isn't
    // set).
    if (force_cursor)
	gui_update_cursor(TRUE, TRUE);

    // When switching to another window the dragging must have stopped.
    // Required for GTK, dragged_sb isn't reset.
    if (old_curwin != curwin)
	gui.dragged_sb = SBAR_NONE;

    // Update the scrollbars after clearing the screen or when switched
    // to another window.
    // Update the horizontal scrollbar always, it's difficult to check all
    // situations where it might change.
    if (force_scrollbar || old_curwin != curwin)
	gui_update_scrollbars(force_scrollbar);
    else
	gui_update_horiz_scrollbar(FALSE);
    old_curwin = curwin;

    /*
     * We need to make sure this is cleared since Athena doesn't tell us when
     * he is done dragging.  Do the same for GTK.
     */
#if defined(FEAT_GUI_ATHENA) || defined(FEAT_GUI_GTK)
    gui.dragged_sb = SBAR_NONE;
#endif

    gui_may_flush();		    // In case vim decides to take a nap
}

/*
 * When ScreenLines[] is invalid, updating the cursor should not be done, it
 * produces wrong results.  Call gui_dont_update_cursor() before that code and
 * gui_can_update_cursor() afterwards.
 */
    void
gui_dont_update_cursor(int undraw)
{
    if (gui.in_use)
    {
	// Undraw the cursor now, we probably can't do it after the change.
	if (undraw)
	    gui_undraw_cursor();
	can_update_cursor = FALSE;
    }
}

    void
gui_can_update_cursor(void)
{
    can_update_cursor = TRUE;
    // No need to update the cursor right now, there is always more output
    // after scrolling.
}

/*
 * Disable issuing gui_mch_flush().
 */
    void
gui_disable_flush(void)
{
    ++disable_flush;
}

/*
 * Enable issuing gui_mch_flush().
 */
    void
gui_enable_flush(void)
{
    --disable_flush;
}

/*
 * Issue gui_mch_flush() if it is not disabled.
 */
    void
gui_may_flush(void)
{
    if (disable_flush == 0)
	gui_mch_flush();
}

    static void
gui_outstr(char_u *s, int len)
{
    int	    this_len;
    int	    cells;

    if (len == 0)
	return;

    if (len < 0)
	len = (int)STRLEN(s);

    while (len > 0)
    {
	if (has_mbyte)
	{
	    // Find out how many chars fit in the current line.
	    cells = 0;
	    for (this_len = 0; this_len < len; )
	    {
		cells += (*mb_ptr2cells)(s + this_len);
		if (gui.col + cells > Columns)
		    break;
		this_len += (*mb_ptr2len)(s + this_len);
	    }
	    if (this_len > len)
		this_len = len;	    // don't include following composing char
	}
	else
	    if (gui.col + len > Columns)
	    this_len = Columns - gui.col;
	else
	    this_len = len;

	(void)gui_outstr_nowrap(s, this_len,
					  0, (guicolor_T)0, (guicolor_T)0, 0);
	s += this_len;
	len -= this_len;
	// fill up for a double-width char that doesn't fit.
	if (len > 0 && gui.col < Columns)
	    (void)gui_outstr_nowrap((char_u *)" ", 1,
					  0, (guicolor_T)0, (guicolor_T)0, 0);
	// The cursor may wrap to the next line.
	if (gui.col >= Columns)
	{
	    gui.col = 0;
	    gui.row++;
	}
    }
}

/*
 * Output one character (may be one or two display cells).
 * Caller must check for valid "off".
 * Returns FAIL or OK, just like gui_outstr_nowrap().
 */
    static int
gui_screenchar(
    int		off,	    // Offset from start of screen
    int		flags,
    guicolor_T	fg,	    // colors for cursor
    guicolor_T	bg,	    // colors for cursor
    int		back)	    // backup this many chars when using bold trick
{
    char_u	buf[MB_MAXBYTES + 1];

    // Don't draw right halve of a double-width UTF-8 char. "cannot happen"
    if (enc_utf8 && ScreenLines[off] == 0)
	return OK;

    if (enc_utf8 && ScreenLinesUC[off] != 0)
	// Draw UTF-8 multi-byte character.
	return gui_outstr_nowrap(buf, utfc_char2bytes(off, buf),
							 flags, fg, bg, back);

    if (enc_dbcs == DBCS_JPNU && ScreenLines[off] == 0x8e)
    {
	buf[0] = ScreenLines[off];
	buf[1] = ScreenLines2[off];
	return gui_outstr_nowrap(buf, 2, flags, fg, bg, back);
    }

    // Draw non-multi-byte character or DBCS character.
    return gui_outstr_nowrap(ScreenLines + off,
	    enc_dbcs ? (*mb_ptr2len)(ScreenLines + off) : 1,
							 flags, fg, bg, back);
}

#ifdef FEAT_GUI_GTK
/*
 * Output the string at the given screen position.  This is used in place
 * of gui_screenchar() where possible because Pango needs as much context
 * as possible to work nicely.  It's a lot faster as well.
 */
    static int
gui_screenstr(
    int		off,	    // Offset from start of screen
    int		len,	    // string length in screen cells
    int		flags,
    guicolor_T	fg,	    // colors for cursor
    guicolor_T	bg,	    // colors for cursor
    int		back)	    // backup this many chars when using bold trick
{
    char_u  *buf;
    int	    outlen = 0;
    int	    i;
    int	    retval;

    if (len <= 0) // "cannot happen"?
	return OK;

    if (enc_utf8)
    {
	buf = alloc(len * MB_MAXBYTES + 1);
	if (buf == NULL)
	    return OK; // not much we could do here...

	for (i = off; i < off + len; ++i)
	{
	    if (ScreenLines[i] == 0)
		continue; // skip second half of double-width char

	    if (ScreenLinesUC[i] == 0)
		buf[outlen++] = ScreenLines[i];
	    else
		outlen += utfc_char2bytes(i, buf + outlen);
	}

	buf[outlen] = NUL; // only to aid debugging
	retval = gui_outstr_nowrap(buf, outlen, flags, fg, bg, back);
	vim_free(buf);

	return retval;
    }
    else if (enc_dbcs == DBCS_JPNU)
    {
	buf = alloc(len * 2 + 1);
	if (buf == NULL)
	    return OK; // not much we could do here...

	for (i = off; i < off + len; ++i)
	{
	    buf[outlen++] = ScreenLines[i];

	    // handle double-byte single-width char
	    if (ScreenLines[i] == 0x8e)
		buf[outlen++] = ScreenLines2[i];
	    else if (MB_BYTE2LEN(ScreenLines[i]) == 2)
		buf[outlen++] = ScreenLines[++i];
	}

	buf[outlen] = NUL; // only to aid debugging
	retval = gui_outstr_nowrap(buf, outlen, flags, fg, bg, back);
	vim_free(buf);

	return retval;
    }
    else
    {
	return gui_outstr_nowrap(&ScreenLines[off], len,
				 flags, fg, bg, back);
    }
}
#endif // FEAT_GUI_GTK

/*
 * Output the given string at the current cursor position.  If the string is
 * too long to fit on the line, then it is truncated.
 * "flags":
 * GUI_MON_IS_CURSOR should only be used when this function is being called to
 * actually draw (an inverted) cursor.
 * GUI_MON_TRS_CURSOR is used to draw the cursor text with a transparent
 * background.
 * GUI_MON_NOCLEAR is used to avoid clearing the selection when drawing over
 * it.
 * Returns OK, unless "back" is non-zero and using the bold trick, then return
 * FAIL (the caller should start drawing "back" chars back).
 */
    static int
gui_outstr_nowrap(
    char_u	*s,
    int		len,
    int		flags,
    guicolor_T	fg,	    // colors for cursor
    guicolor_T	bg,	    // colors for cursor
    int		back)	    // backup this many chars when using bold trick
{
    long_u	highlight_mask;
    long_u	hl_mask_todo;
    guicolor_T	fg_color;
    guicolor_T	bg_color;
    guicolor_T	sp_color;
#if !defined(FEAT_GUI_GTK)
    GuiFont	font = NOFONT;
    GuiFont	wide_font = NOFONT;
# ifdef FEAT_XFONTSET
    GuiFontset	fontset = NOFONTSET;
# endif
#endif
    attrentry_T	*aep = NULL;
    int		draw_flags;
    int		col = gui.col;
#ifdef FEAT_SIGN_ICONS
    int		draw_sign = FALSE;
    int		signcol = 0;
    char_u	extra[18];
# ifdef FEAT_NETBEANS_INTG
    int		multi_sign = FALSE;
# endif
#endif

    if (len < 0)
	len = (int)STRLEN(s);
    if (len == 0)
	return OK;

#ifdef FEAT_SIGN_ICONS
    if (*s == SIGN_BYTE
# ifdef FEAT_NETBEANS_INTG
	  || *s == MULTISIGN_BYTE
# endif
       )
    {
# ifdef FEAT_NETBEANS_INTG
	if (*s == MULTISIGN_BYTE)
	    multi_sign = TRUE;
# endif
	// draw spaces instead
	if (*curwin->w_p_scl == 'n' && *(curwin->w_p_scl + 1) == 'u' &&
		(curwin->w_p_nu || curwin->w_p_rnu))
	{
	    sprintf((char *)extra, "%*c ", number_width(curwin), ' ');
	    s = extra;
	}
	else
	    s = (char_u *)"  ";
	if (len == 1 && col > 0)
	    --col;
	len = (int)STRLEN(s);
	if (len > 2)
	    // right align sign icon in the number column
	    signcol = col + len - 3;
	else
	    signcol = col;
	draw_sign = TRUE;
	highlight_mask = 0;
    }
    else
#endif
    if (gui.highlight_mask > HL_ALL)
    {
	aep = syn_gui_attr2entry(gui.highlight_mask);
	if (aep == NULL)	    // highlighting not set
	    highlight_mask = 0;
	else
	    highlight_mask = aep->ae_attr;
    }
    else
	highlight_mask = gui.highlight_mask;
    hl_mask_todo = highlight_mask;

#if !defined(FEAT_GUI_GTK)
    // Set the font
    if (aep != NULL && aep->ae_u.gui.font != NOFONT)
	font = aep->ae_u.gui.font;
# ifdef FEAT_XFONTSET
    else if (aep != NULL && aep->ae_u.gui.fontset != NOFONTSET)
	fontset = aep->ae_u.gui.fontset;
# endif
    else
    {
# ifdef FEAT_XFONTSET
	if (gui.fontset != NOFONTSET)
	    fontset = gui.fontset;
	else
# endif
	    if (hl_mask_todo & (HL_BOLD | HL_STANDOUT))
	{
	    if ((hl_mask_todo & HL_ITALIC) && gui.boldital_font != NOFONT)
	    {
		font = gui.boldital_font;
		hl_mask_todo &= ~(HL_BOLD | HL_STANDOUT | HL_ITALIC);
	    }
	    else if (gui.bold_font != NOFONT)
	    {
		font = gui.bold_font;
		hl_mask_todo &= ~(HL_BOLD | HL_STANDOUT);
	    }
	    else
		font = gui.norm_font;
	}
	else if ((hl_mask_todo & HL_ITALIC) && gui.ital_font != NOFONT)
	{
	    font = gui.ital_font;
	    hl_mask_todo &= ~HL_ITALIC;
	}
	else
	    font = gui.norm_font;

	/*
	 * Choose correct wide_font by font.  wide_font should be set with font
	 * at same time in above block.  But it will make many "ifdef" nasty
	 * blocks.  So we do it here.
	 */
	if (font == gui.boldital_font && gui.wide_boldital_font)
	    wide_font = gui.wide_boldital_font;
	else if (font == gui.bold_font && gui.wide_bold_font)
	    wide_font = gui.wide_bold_font;
	else if (font == gui.ital_font && gui.wide_ital_font)
	    wide_font = gui.wide_ital_font;
	else if (font == gui.norm_font && gui.wide_font)
	    wide_font = gui.wide_font;
    }
# ifdef FEAT_XFONTSET
    if (fontset != NOFONTSET)
	gui_mch_set_fontset(fontset);
    else
# endif
	gui_mch_set_font(font);
#endif

    draw_flags = 0;

    // Set the color
    bg_color = gui.back_pixel;
    if ((flags & GUI_MON_IS_CURSOR) && gui.in_focus)
    {
	draw_flags |= DRAW_CURSOR;
	fg_color = fg;
	bg_color = bg;
	sp_color = fg;
    }
    else if (aep != NULL)
    {
	fg_color = aep->ae_u.gui.fg_color;
	if (fg_color == INVALCOLOR)
	    fg_color = gui.norm_pixel;
	bg_color = aep->ae_u.gui.bg_color;
	if (bg_color == INVALCOLOR)
	    bg_color = gui.back_pixel;
	sp_color = aep->ae_u.gui.sp_color;
	if (sp_color == INVALCOLOR)
	    sp_color = fg_color;
    }
    else
    {
	fg_color = gui.norm_pixel;
	sp_color = fg_color;
    }

    if (highlight_mask & (HL_INVERSE | HL_STANDOUT))
    {
#if defined(AMIGA)
	gui_mch_set_colors(bg_color, fg_color);
#else
	gui_mch_set_fg_color(bg_color);
	gui_mch_set_bg_color(fg_color);
#endif
    }
    else
    {
#if defined(AMIGA)
	gui_mch_set_colors(fg_color, bg_color);
#else
	gui_mch_set_fg_color(fg_color);
	gui_mch_set_bg_color(bg_color);
#endif
    }
    gui_mch_set_sp_color(sp_color);

    // Clear the selection if we are about to write over it
    if (!(flags & GUI_MON_NOCLEAR))
	clip_may_clear_selection(gui.row, gui.row);


    // If there's no bold font, then fake it
    if (hl_mask_todo & (HL_BOLD | HL_STANDOUT))
	draw_flags |= DRAW_BOLD;

    /*
     * When drawing bold or italic characters the spill-over from the left
     * neighbor may be destroyed.  Let the caller backup to start redrawing
     * just after a blank.
     */
    if (back != 0 && ((draw_flags & DRAW_BOLD) || (highlight_mask & HL_ITALIC)))
	return FAIL;

#if defined(FEAT_GUI_GTK) || defined(FEAT_GUI_MACVIM)
    // If there's no italic font, then fake it.
    // For GTK2, we don't need a different font for italic style.
    if (hl_mask_todo & HL_ITALIC)
	draw_flags |= DRAW_ITALIC;

    // Do we underline the text?
    if (hl_mask_todo & HL_UNDERLINE)
	draw_flags |= DRAW_UNDERL;

#else
    // Do we underline the text?
    if ((hl_mask_todo & HL_UNDERLINE) || (hl_mask_todo & HL_ITALIC))
	draw_flags |= DRAW_UNDERL;
#endif
    // Do we undercurl the text?
    if (hl_mask_todo & HL_UNDERCURL)
	draw_flags |= DRAW_UNDERC;

    // Do we strikethrough the text?
    if (hl_mask_todo & HL_STRIKETHROUGH)
	draw_flags |= DRAW_STRIKE;

    // Do we draw transparently?
    if (flags & GUI_MON_TRS_CURSOR)
	draw_flags |= DRAW_TRANSP;

    /*
     * Draw the text.
     */
#ifdef FEAT_GUI_GTK
    // The value returned is the length in display cells
    len = gui_gtk2_draw_string(gui.row, col, s, len, draw_flags);
#elif defined(FEAT_GUI_MACVIM)
    /* The value returned is the length in display cells */
    len = gui_macvim_draw_string(gui.row, col, s, len, draw_flags);
#else
    if (enc_utf8)
    {
	int	start;		// index of bytes to be drawn
	int	cells;		// cellwidth of bytes to be drawn
	int	thislen;	// length of bytes to be drawn
	int	cn;		// cellwidth of current char
	int	i;		// index of current char
	int	c;		// current char value
	int	cl;		// byte length of current char
	int	comping;	// current char is composing
	int	scol = col;	// screen column
	int	curr_wide = FALSE;  // use 'guifontwide'
	int	prev_wide = FALSE;
	int	wide_changed;
# ifdef MSWIN
	int	sep_comp = FALSE;   // Don't separate composing chars.
# else
	int	sep_comp = TRUE;    // Separate composing chars.
# endif

	// Break the string at a composing character, it has to be drawn on
	// top of the previous character.
	start = 0;
	cells = 0;
	for (i = 0; i < len; i += cl)
	{
	    c = utf_ptr2char(s + i);
	    cn = utf_char2cells(c);
	    comping = utf_iscomposing(c);
	    if (!comping)	// count cells from non-composing chars
		cells += cn;
	    if (!comping || sep_comp)
	    {
		if (cn > 1
# ifdef FEAT_XFONTSET
			&& fontset == NOFONTSET
# endif
			&& wide_font != NOFONT)
		    curr_wide = TRUE;
		else
		    curr_wide = FALSE;
	    }
	    cl = utf_ptr2len(s + i);
	    if (cl == 0)	// hit end of string
		len = i + cl;	// len must be wrong "cannot happen"

	    wide_changed = curr_wide != prev_wide;

	    // Print the string so far if it's the last character or there is
	    // a composing character.
	    if (i + cl >= len || (comping && sep_comp && i > start)
		    || wide_changed
# if defined(FEAT_GUI_X11)
		    || (cn > 1
#  ifdef FEAT_XFONTSET
			// No fontset: At least draw char after wide char at
			// right position.
			&& fontset == NOFONTSET
#  endif
		       )
# endif
	       )
	    {
		if ((comping && sep_comp) || wide_changed)
		    thislen = i - start;
		else
		    thislen = i - start + cl;
		if (thislen > 0)
		{
		    if (prev_wide)
			gui_mch_set_font(wide_font);
		    gui_mch_draw_string(gui.row, scol, s + start, thislen,
								  draw_flags);
		    if (prev_wide)
			gui_mch_set_font(font);
		    start += thislen;
		}
		scol += cells;
		cells = 0;
		// Adjust to not draw a character which width is changed
		// against with last one.
		if (wide_changed && !(comping && sep_comp))
		{
		    scol -= cn;
		    cl = 0;
		}

# if defined(FEAT_GUI_X11)
		// No fontset: draw a space to fill the gap after a wide char
		//
		if (cn > 1 && (draw_flags & DRAW_TRANSP) == 0
#  ifdef FEAT_XFONTSET
			&& fontset == NOFONTSET
#  endif
			&& !wide_changed)
		    gui_mch_draw_string(gui.row, scol - 1, (char_u *)" ",
							       1, draw_flags);
# endif
	    }
	    // Draw a composing char on top of the previous char.
	    if (comping && sep_comp)
	    {
# if defined(__APPLE_CC__) && TARGET_API_MAC_CARBON
		// Carbon ATSUI autodraws composing char over previous char
		gui_mch_draw_string(gui.row, scol, s + i, cl,
						    draw_flags | DRAW_TRANSP);
# else
		gui_mch_draw_string(gui.row, scol - cn, s + i, cl,
						    draw_flags | DRAW_TRANSP);
# endif
		start = i + cl;
	    }
	    prev_wide = curr_wide;
	}
	// The stuff below assumes "len" is the length in screen columns.
	len = scol - col;
    }
    else
    {
	gui_mch_draw_string(gui.row, col, s, len, draw_flags);
	if (enc_dbcs == DBCS_JPNU)
	{
	    // Get the length in display cells, this can be different from the
	    // number of bytes for "euc-jp".
	    len = mb_string2cells(s, len);
	}
    }
#endif // !FEAT_GUI_GTK

    if (!(flags & (GUI_MON_IS_CURSOR | GUI_MON_TRS_CURSOR)))
	gui.col = col + len;

    // May need to invert it when it's part of the selection.
    if (flags & GUI_MON_NOCLEAR)
	clip_may_redraw_selection(gui.row, col, len);

    if (!(flags & (GUI_MON_IS_CURSOR | GUI_MON_TRS_CURSOR)))
    {
	// Invalidate the old physical cursor position if we wrote over it
	if (gui.cursor_row == gui.row
		&& gui.cursor_col >= col
		&& gui.cursor_col < col + len)
	    gui.cursor_is_valid = FALSE;
    }

#ifdef FEAT_SIGN_ICONS
    if (draw_sign)
	// Draw the sign on top of the spaces.
	gui_mch_drawsign(gui.row, signcol, gui.highlight_mask);
# if defined(FEAT_NETBEANS_INTG) && (defined(FEAT_GUI_X11) \
	|| defined(FEAT_GUI_GTK) || defined(FEAT_GUI_MSWIN))
    if (multi_sign)
	netbeans_draw_multisign_indicator(gui.row);
# endif
#endif

    return OK;
}

/*
 * Un-draw the cursor.	Actually this just redraws the character at the given
 * position.  The character just before it too, for when it was in bold.
 */
    void
gui_undraw_cursor(void)
{
    if (gui.cursor_is_valid)
    {
	if (gui_redraw_block(gui.cursor_row, gui.cursor_col,
			      gui.cursor_row, gui.cursor_col, GUI_MON_NOCLEAR)
		&& gui.cursor_col > 0)
	    (void)gui_redraw_block(gui.cursor_row, gui.cursor_col - 1,
			 gui.cursor_row, gui.cursor_col - 1, GUI_MON_NOCLEAR);
	// Cursor_is_valid is reset when the cursor is undrawn, also reset it
	// here in case it wasn't needed to undraw it.
	gui.cursor_is_valid = FALSE;
    }
}

    void
gui_redraw(
    int		x,
    int		y,
    int		w,
    int		h)
{
    int		row1, col1, row2, col2;

    row1 = Y_2_ROW(y);
    col1 = X_2_COL(x);
    row2 = Y_2_ROW(y + h - 1);
    col2 = X_2_COL(x + w - 1);

    (void)gui_redraw_block(row1, col1, row2, col2, GUI_MON_NOCLEAR);

    /*
     * We may need to redraw the cursor, but don't take it upon us to change
     * its location after a scroll.
     * (maybe be more strict even and test col too?)
     * These things may be outside the update/clipping region and reality may
     * not reflect Vims internal ideas if these operations are clipped away.
     */
    if (gui.row == gui.cursor_row)
	gui_update_cursor(TRUE, TRUE);
}

/*
 * Draw a rectangular block of characters, from row1 to row2 (inclusive) and
 * from col1 to col2 (inclusive).
 * Return TRUE when the character before the first drawn character has
 * different attributes (may have to be redrawn too).
 */
    int
gui_redraw_block(
    int		row1,
    int		col1,
    int		row2,
    int		col2,
    int		flags)	// flags for gui_outstr_nowrap()
{
    int		old_row, old_col;
    long_u	old_hl_mask;
    int		off;
    sattr_T	first_attr;
    int		idx, len;
    int		back, nback;
    int		retval = FALSE;
    int		orig_col1, orig_col2;

    // Don't try to update when ScreenLines is not valid
    if (!screen_cleared || ScreenLines == NULL)
	return retval;

    // Don't try to draw outside the shell!
    // Check everything, strange values may be caused by a big border width
    col1 = check_col(col1);
    col2 = check_col(col2);
    row1 = check_row(row1);
    row2 = check_row(row2);

    // Remember where our cursor was
    old_row = gui.row;
    old_col = gui.col;
    old_hl_mask = gui.highlight_mask;
    orig_col1 = col1;
    orig_col2 = col2;

    for (gui.row = row1; gui.row <= row2; gui.row++)
    {
	// When only half of a double-wide character is in the block, include
	// the other half.
	col1 = orig_col1;
	col2 = orig_col2;
	off = LineOffset[gui.row];
	if (enc_dbcs != 0)
	{
	    if (col1 > 0)
		col1 -= dbcs_screen_head_off(ScreenLines + off,
						    ScreenLines + off + col1);
	    col2 += dbcs_screen_tail_off(ScreenLines + off,
						    ScreenLines + off + col2);
	}
	else if (enc_utf8)
	{
	    if (ScreenLines[off + col1] == 0)
	    {
		if (col1 > 0)
		    --col1;
		else
		{
		    // FIXME: how can the first character ever be zero?
		    // Make this IEMSGN when it no longer breaks Travis CI.
		    vim_snprintf((char *)IObuff, IOSIZE,
			    "INTERNAL ERROR: NUL in ScreenLines in row %ld",
			    (long)gui.row);
		    msg((char *)IObuff);
		}
	    }
#ifdef FEAT_GUI_GTK
	    if (col2 + 1 < Columns && ScreenLines[off + col2 + 1] == 0)
		++col2;
#endif
	}
	gui.col = col1;
	off = LineOffset[gui.row] + gui.col;
	len = col2 - col1 + 1;

	// Find how many chars back this highlighting starts, or where a space
	// is.  Needed for when the bold trick is used
	for (back = 0; back < col1; ++back)
	    if (ScreenAttrs[off - 1 - back] != ScreenAttrs[off]
		    || ScreenLines[off - 1 - back] == ' ')
		break;
	retval = (col1 > 0 && ScreenAttrs[off - 1] != 0 && back == 0
					      && ScreenLines[off - 1] != ' ');

	// Break it up in strings of characters with the same attributes.
	// Print UTF-8 characters individually.
	while (len > 0)
	{
	    first_attr = ScreenAttrs[off];
	    gui.highlight_mask = first_attr;
#if !defined(FEAT_GUI_GTK)
	    if (enc_utf8 && ScreenLinesUC[off] != 0)
	    {
		// output multi-byte character separately
		nback = gui_screenchar(off, flags,
					  (guicolor_T)0, (guicolor_T)0, back);
		if (gui.col < Columns && ScreenLines[off + 1] == 0)
		    idx = 2;
		else
		    idx = 1;
	    }
	    else if (enc_dbcs == DBCS_JPNU && ScreenLines[off] == 0x8e)
	    {
		// output double-byte, single-width character separately
		nback = gui_screenchar(off, flags,
					  (guicolor_T)0, (guicolor_T)0, back);
		idx = 1;
	    }
	    else
#endif
	    {
#ifdef FEAT_GUI_GTK
		for (idx = 0; idx < len; ++idx)
		{
		    if (enc_utf8 && ScreenLines[off + idx] == 0)
			continue; // skip second half of double-width char
		    if (ScreenAttrs[off + idx] != first_attr)
			break;
		}
		// gui_screenstr() takes care of multibyte chars
		nback = gui_screenstr(off, idx, flags,
				      (guicolor_T)0, (guicolor_T)0, back);
#else
		for (idx = 0; idx < len && ScreenAttrs[off + idx] == first_attr;
									idx++)
		{
		    // Stop at a multi-byte Unicode character.
		    if (enc_utf8 && ScreenLinesUC[off + idx] != 0)
			break;
		    if (enc_dbcs == DBCS_JPNU)
		    {
			// Stop at a double-byte single-width char.
			if (ScreenLines[off + idx] == 0x8e)
			    break;
			if (len > 1 && (*mb_ptr2len)(ScreenLines
							    + off + idx) == 2)
			    ++idx;  // skip second byte of double-byte char
		    }
		}
		nback = gui_outstr_nowrap(ScreenLines + off, idx, flags,
					  (guicolor_T)0, (guicolor_T)0, back);
#endif
	    }
	    if (nback == FAIL)
	    {
		// Must back up to start drawing where a bold or italic word
		// starts.
		off -= back;
		len += back;
		gui.col -= back;
	    }
	    else
	    {
		off += idx;
		len -= idx;
	    }
	    back = 0;
	}
    }

    // Put the cursor back where it was
    gui.row = old_row;
    gui.col = old_col;
    gui.highlight_mask = (int)old_hl_mask;

    return retval;
}

    static void
gui_delete_lines(int row, int count)
{
    if (count <= 0)
	return;

    if (row + count > gui.scroll_region_bot)
	// Scrolled out of region, just blank the lines out
	gui_clear_block(row, gui.scroll_region_left,
			      gui.scroll_region_bot, gui.scroll_region_right);
    else
    {
	gui_mch_delete_lines(row, count);

	// If the cursor was in the deleted lines it's now gone.  If the
	// cursor was in the scrolled lines adjust its position.
	if (gui.cursor_row >= row
		&& gui.cursor_col >= gui.scroll_region_left
		&& gui.cursor_col <= gui.scroll_region_right)
	{
	    if (gui.cursor_row < row + count)
		gui.cursor_is_valid = FALSE;
	    else if (gui.cursor_row <= gui.scroll_region_bot)
		gui.cursor_row -= count;
	}
    }
}

    static void
gui_insert_lines(int row, int count)
{
    if (count <= 0)
	return;

    if (row + count > gui.scroll_region_bot)
	// Scrolled out of region, just blank the lines out
	gui_clear_block(row, gui.scroll_region_left,
			      gui.scroll_region_bot, gui.scroll_region_right);
    else
    {
	gui_mch_insert_lines(row, count);

	if (gui.cursor_row >= gui.row
		&& gui.cursor_col >= gui.scroll_region_left
		&& gui.cursor_col <= gui.scroll_region_right)
	{
	    if (gui.cursor_row <= gui.scroll_region_bot - count)
		gui.cursor_row += count;
	    else if (gui.cursor_row <= gui.scroll_region_bot)
		gui.cursor_is_valid = FALSE;
	}
    }
}

#ifdef FEAT_TIMERS
/*
 * Passed to ui_wait_for_chars_or_timer(), ignoring extra arguments.
 */
    static int
gui_wait_for_chars_3(
    long wtime,
    int *interrupted UNUSED,
    int ignore_input UNUSED)
{
    return gui_mch_wait_for_chars(wtime);
}
#endif

/*
 * Returns OK if a character was found to be available within the given time,
 * or FAIL otherwise.
 */
    static int
gui_wait_for_chars_or_timer(
	long wtime,
	int *interrupted UNUSED,
	int ignore_input UNUSED)
{
#ifdef FEAT_TIMERS
    return ui_wait_for_chars_or_timer(wtime, gui_wait_for_chars_3,
						    interrupted, ignore_input);
#else
    return gui_mch_wait_for_chars(wtime);
#endif
}

/*
 * The main GUI input routine.	Waits for a character from the keyboard.
 * "wtime" == -1    Wait forever.
 * "wtime" == 0	    Don't wait.
 * "wtime" > 0	    Wait wtime milliseconds for a character.
 *
 * Returns the number of characters read or zero when timed out or interrupted.
 * "buf" may be NULL, in which case a non-zero number is returned if characters
 * are available.
 */
    static int
gui_wait_for_chars_buf(
    char_u	*buf,
    int		maxlen,
    long	wtime,	    // don't use "time", MIPS cannot handle it
    int		tb_change_cnt)
{
    int	    retval;

#ifdef FEAT_MENU
    // If we're going to wait a bit, update the menus and mouse shape for the
    // current State.
    if (wtime != 0)
	gui_update_menus(0);
#endif

    gui_mch_update();
    if (input_available())	// Got char, return immediately
    {
	if (buf != NULL && !typebuf_changed(tb_change_cnt))
	    return read_from_input_buf(buf, (long)maxlen);
	return 0;
    }
    if (wtime == 0)		// Don't wait for char
	return FAIL;

    // Before waiting, flush any output to the screen.
    gui_mch_flush();

    // Blink while waiting for a character.
    gui_mch_start_blink();

    // Common function to loop until "wtime" is met, while handling timers and
    // other callbacks.
    retval = inchar_loop(buf, maxlen, wtime, tb_change_cnt,
			 gui_wait_for_chars_or_timer, NULL);

    gui_mch_stop_blink(TRUE);

    return retval;
}

/*
 * Wait for a character from the keyboard without actually reading it.
 * Also deals with timers.
 * wtime == -1	    Wait forever.
 * wtime == 0	    Don't wait.
 * wtime > 0	    Wait wtime milliseconds for a character.
 * Returns OK if a character was found to be available within the given time,
 * or FAIL otherwise.
 */
    int
gui_wait_for_chars(long wtime, int tb_change_cnt)
{
    return gui_wait_for_chars_buf(NULL, 0, wtime, tb_change_cnt);
}

/*
 * Equivalent of mch_inchar() for the GUI.
 */
    int
gui_inchar(
    char_u  *buf,
    int	    maxlen,
    long    wtime,		// milli seconds
    int	    tb_change_cnt)
{
    return gui_wait_for_chars_buf(buf, maxlen, wtime, tb_change_cnt);
}

/*
 * Fill p[4] with mouse coordinates encoded for check_termcode().
 */
    static void
fill_mouse_coord(char_u *p, int col, int row)
{
    p[0] = (char_u)(col / 128 + ' ' + 1);
    p[1] = (char_u)(col % 128 + ' ' + 1);
    p[2] = (char_u)(row / 128 + ' ' + 1);
    p[3] = (char_u)(row % 128 + ' ' + 1);
}

/*
 * Generic mouse support function.  Add a mouse event to the input buffer with
 * the given properties.
 *  button	    --- may be any of MOUSE_LEFT, MOUSE_MIDDLE, MOUSE_RIGHT,
 *			MOUSE_X1, MOUSE_X2
 *			MOUSE_DRAG, or MOUSE_RELEASE.
 *			MOUSE_4 and MOUSE_5 are used for vertical scroll wheel,
 *			MOUSE_6 and MOUSE_7 for horizontal scroll wheel.
 *  x, y	    --- Coordinates of mouse in pixels.
 *  repeated_click  --- TRUE if this click comes only a short time after a
 *			previous click.
 *  modifiers	    --- Bit field which may be any of the following modifiers
 *			or'ed together: MOUSE_SHIFT | MOUSE_CTRL | MOUSE_ALT.
 * This function will ignore drag events where the mouse has not moved to a new
 * character.
 */
    void
gui_send_mouse_event(
    int	    button,
    int	    x,
    int	    y,
    int	    repeated_click,
    int_u   modifiers)
{
    static int	    prev_row = 0, prev_col = 0;
    static int	    prev_button = -1;
    static int	    num_clicks = 1;
    char_u	    string[10];
    enum key_extra  button_char;
    int		    row, col;
#ifdef FEAT_CLIPBOARD
    int		    checkfor;
    int		    did_clip = FALSE;
#endif

    /*
     * Scrolling may happen at any time, also while a selection is present.
     */
    switch (button)
    {
	case MOUSE_X1:
	    button_char = KE_X1MOUSE;
	    goto button_set;
	case MOUSE_X2:
	    button_char = KE_X2MOUSE;
	    goto button_set;
	case MOUSE_4:
	    button_char = KE_MOUSEDOWN;
	    goto button_set;
	case MOUSE_5:
	    button_char = KE_MOUSEUP;
	    goto button_set;
	case MOUSE_6:
	    button_char = KE_MOUSELEFT;
	    goto button_set;
	case MOUSE_7:
	    button_char = KE_MOUSERIGHT;
button_set:
	    {
		// Don't put events in the input queue now.
		if (hold_gui_events)
		    return;

		string[3] = CSI;
		string[4] = KS_EXTRA;
		string[5] = (int)button_char;

		// Pass the pointer coordinates of the scroll event so that we
		// know which window to scroll.
		row = gui_xy2colrow(x, y, &col);
		string[6] = (char_u)(col / 128 + ' ' + 1);
		string[7] = (char_u)(col % 128 + ' ' + 1);
		string[8] = (char_u)(row / 128 + ' ' + 1);
		string[9] = (char_u)(row % 128 + ' ' + 1);

		if (modifiers == 0)
		    add_to_input_buf(string + 3, 7);
		else
		{
		    string[0] = CSI;
		    string[1] = KS_MODIFIER;
		    string[2] = 0;
		    if (modifiers & MOUSE_SHIFT)
			string[2] |= MOD_MASK_SHIFT;
		    if (modifiers & MOUSE_CTRL)
			string[2] |= MOD_MASK_CTRL;
		    if (modifiers & MOUSE_ALT)
			string[2] |= MOD_MASK_ALT;
		    add_to_input_buf(string, 10);
		}
		return;
	    }
    }

#ifdef FEAT_CLIPBOARD
    // If a clipboard selection is in progress, handle it
    if (clip_star.state == SELECT_IN_PROGRESS)
    {
	clip_process_selection(button, X_2_COL(x), Y_2_ROW(y), repeated_click);

	// A release event may still need to be sent if the position is equal.
	row = gui_xy2colrow(x, y, &col);
	if (button != MOUSE_RELEASE || row != prev_row || col != prev_col)
	    return;
    }

    // Determine which mouse settings to look for based on the current mode
    switch (get_real_state())
    {
	case NORMAL_BUSY:
	case OP_PENDING:
# ifdef FEAT_TERMINAL
	case TERMINAL:
# endif
	case NORMAL:		checkfor = MOUSE_NORMAL;	break;
	case VISUAL:		checkfor = MOUSE_VISUAL;	break;
	case SELECTMODE:	checkfor = MOUSE_VISUAL;	break;
	case REPLACE:
	case REPLACE+LANGMAP:
	case VREPLACE:
	case VREPLACE+LANGMAP:
	case INSERT:
	case INSERT+LANGMAP:	checkfor = MOUSE_INSERT;	break;
	case ASKMORE:
	case HITRETURN:		// At the more- and hit-enter prompt pass the
				// mouse event for a click on or below the
				// message line.
				if (Y_2_ROW(y) >= msg_row)
				    checkfor = MOUSE_NORMAL;
				else
				    checkfor = MOUSE_RETURN;
				break;

	    /*
	     * On the command line, use the clipboard selection on all lines
	     * but the command line.  But not when pasting.
	     */
	case CMDLINE:
	case CMDLINE+LANGMAP:
	    if (Y_2_ROW(y) < cmdline_row && button != MOUSE_MIDDLE)
		checkfor = MOUSE_NONE;
	    else
		checkfor = MOUSE_COMMAND;
	    break;

	default:
	    checkfor = MOUSE_NONE;
	    break;
    };

    /*
     * Allow clipboard selection of text on the command line in "normal"
     * modes.  Don't do this when dragging the status line, or extending a
     * Visual selection.
     */
    if ((State == NORMAL || State == NORMAL_BUSY || (State & INSERT))
	    && Y_2_ROW(y) >= topframe->fr_height + firstwin->w_winrow
	    && button != MOUSE_DRAG
# ifdef FEAT_MOUSESHAPE
	    && !drag_status_line
	    && !drag_sep_line
# endif
	    )
	checkfor = MOUSE_NONE;

    /*
     * Use modeless selection when holding CTRL and SHIFT pressed.
     */
    if ((modifiers & MOUSE_CTRL) && (modifiers & MOUSE_SHIFT))
	checkfor = MOUSE_NONEF;

    /*
     * In Ex mode, always use modeless selection.
     */
    if (exmode_active)
	checkfor = MOUSE_NONE;

    /*
     * If the mouse settings say to not use the mouse, use the modeless
     * selection.  But if Visual is active, assume that only the Visual area
     * will be selected.
     * Exception: On the command line, both the selection is used and a mouse
     * key is send.
     */
    if (!mouse_has(checkfor) || checkfor == MOUSE_COMMAND)
    {
	// Don't do modeless selection in Visual mode.
	if (checkfor != MOUSE_NONEF && VIsual_active && (State & NORMAL))
	    return;

	/*
	 * When 'mousemodel' is "popup", shift-left is translated to right.
	 * But not when also using Ctrl.
	 */
	if (mouse_model_popup() && button == MOUSE_LEFT
		&& (modifiers & MOUSE_SHIFT) && !(modifiers & MOUSE_CTRL))
	{
	    button = MOUSE_RIGHT;
	    modifiers &= ~ MOUSE_SHIFT;
	}

	// If the selection is done, allow the right button to extend it.
	// If the selection is cleared, allow the right button to start it
	// from the cursor position.
	if (button == MOUSE_RIGHT)
	{
	    if (clip_star.state == SELECT_CLEARED)
	    {
		if (State & CMDLINE)
		{
		    col = msg_col;
		    row = msg_row;
		}
		else
		{
		    col = curwin->w_wcol;
		    row = curwin->w_wrow + W_WINROW(curwin);
		}
		clip_start_selection(col, row, FALSE);
	    }
	    clip_process_selection(button, X_2_COL(x), Y_2_ROW(y),
							      repeated_click);
	    did_clip = TRUE;
	}
	// Allow the left button to start the selection
	else if (button == MOUSE_LEFT)
	{
	    clip_start_selection(X_2_COL(x), Y_2_ROW(y), repeated_click);
	    did_clip = TRUE;
	}

	// Always allow pasting
	if (button != MOUSE_MIDDLE)
	{
	    if (!mouse_has(checkfor) || button == MOUSE_RELEASE)
		return;
	    if (checkfor != MOUSE_COMMAND)
		button = MOUSE_LEFT;
	}
	repeated_click = FALSE;
    }

    if (clip_star.state != SELECT_CLEARED && !did_clip)
	clip_clear_selection(&clip_star);
#endif

    // Don't put events in the input queue now.
    if (hold_gui_events)
	return;

    row = gui_xy2colrow(x, y, &col);

    /*
     * If we are dragging and the mouse hasn't moved far enough to be on a
     * different character, then don't send an event to vim.
     */
    if (button == MOUSE_DRAG)
    {
	if (row == prev_row && col == prev_col)
	    return;
	// Dragging above the window, set "row" to -1 to cause a scroll.
	if (y < 0)
	    row = -1;
    }

    /*
     * If topline has changed (window scrolled) since the last click, reset
     * repeated_click, because we don't want starting Visual mode when
     * clicking on a different character in the text.
     */
    if (curwin->w_topline != gui_prev_topline
#ifdef FEAT_DIFF
	    || curwin->w_topfill != gui_prev_topfill
#endif
	    )
	repeated_click = FALSE;

    string[0] = CSI;	// this sequence is recognized by check_termcode()
    string[1] = KS_MOUSE;
    string[2] = KE_FILLER;
    if (button != MOUSE_DRAG && button != MOUSE_RELEASE)
    {
	if (repeated_click)
	{
	    /*
	     * Handle multiple clicks.	They only count if the mouse is still
	     * pointing at the same character.
	     */
	    if (button != prev_button || row != prev_row || col != prev_col)
		num_clicks = 1;
	    else if (++num_clicks > 4)
		num_clicks = 1;
	}
	else
	    num_clicks = 1;
	prev_button = button;
	gui_prev_topline = curwin->w_topline;
#ifdef FEAT_DIFF
	gui_prev_topfill = curwin->w_topfill;
#endif

	string[3] = (char_u)(button | 0x20);
	SET_NUM_MOUSE_CLICKS(string[3], num_clicks);
    }
    else
	string[3] = (char_u)button;

    string[3] |= modifiers;
    fill_mouse_coord(string + 4, col, row);
    add_to_input_buf(string, 8);

    if (row < 0)
	prev_row = 0;
    else
	prev_row = row;
    prev_col = col;

    /*
     * We need to make sure this is cleared since Athena doesn't tell us when
     * he is done dragging.  Neither does GTK+ 2 -- at least for now.
     */
#if defined(FEAT_GUI_ATHENA) || defined(FEAT_GUI_GTK)
    gui.dragged_sb = SBAR_NONE;
#endif
}

/*
 * Convert x and y coordinate to column and row in text window.
 * Corrects for multi-byte character.
 * returns column in "*colp" and row as return value;
 */
    static int
gui_xy2colrow(int x, int y, int *colp)
{
    int		col = check_col(X_2_COL(x));
    int		row = check_row(Y_2_ROW(y));

    *colp = mb_fix_col(col, row);
    return row;
}

#if defined(FEAT_MENU) || defined(PROTO)
/*
 * Callback function for when a menu entry has been selected.
 */
    void
gui_menu_cb(vimmenu_T *menu)
{
    char_u  bytes[sizeof(long_u)];

    // Don't put events in the input queue now.
    if (hold_gui_events)
	return;

    bytes[0] = CSI;
    bytes[1] = KS_MENU;
    bytes[2] = KE_FILLER;
    add_to_input_buf(bytes, 3);
    add_long_to_buf((long_u)menu, bytes);
    add_to_input_buf_csi(bytes, sizeof(long_u));
}
#endif

static int	prev_which_scrollbars[3];

/*
 * Set which components are present.
 * If "oldval" is not NULL, "oldval" is the previous value, the new value is
 * in p_go.
 */
    void
gui_init_which_components(char_u *oldval UNUSED)
{
#ifdef FEAT_GUI_DARKTHEME
    static int	prev_dark_theme = -1;
    int		using_dark_theme = FALSE;
#endif
#ifdef FEAT_MENU
    static int	prev_menu_is_active = -1;
#endif
#ifdef FEAT_TOOLBAR
    static int	prev_toolbar = -1;
    int		using_toolbar = FALSE;
#endif
#ifdef FEAT_GUI_TABLINE
    int		using_tabline;
#endif
#ifdef FEAT_FOOTER
    static int	prev_footer = -1;
    int		using_footer = FALSE;
#endif
#if defined(FEAT_MENU)
    static int	prev_tearoff = -1;
    int		using_tearoff = FALSE;
#endif

    char_u	*p;
    int		i;
#ifdef FEAT_MENU
    int		grey_old, grey_new;
    char_u	*temp;
#endif
    win_T	*wp;
    int		need_set_size;
    int		fix_size;

#ifdef FEAT_MENU
    if (oldval != NULL && gui.in_use)
    {
	/*
	 * Check if the menus go from grey to non-grey or vice versa.
	 */
	grey_old = (vim_strchr(oldval, GO_GREY) != NULL);
	grey_new = (vim_strchr(p_go, GO_GREY) != NULL);
	if (grey_old != grey_new)
	{
	    temp = p_go;
	    p_go = oldval;
	    gui_update_menus(MENU_ALL_MODES);
	    p_go = temp;
	}
    }
    gui.menu_is_active = FALSE;
#endif

    for (i = 0; i < 3; i++)
	gui.which_scrollbars[i] = FALSE;
    for (p = p_go; *p; p++)
	switch (*p)
	{
	    case GO_LEFT:
		gui.which_scrollbars[SBAR_LEFT] = TRUE;
		break;
	    case GO_RIGHT:
		gui.which_scrollbars[SBAR_RIGHT] = TRUE;
		break;
	    case GO_VLEFT:
		if (win_hasvertsplit())
		    gui.which_scrollbars[SBAR_LEFT] = TRUE;
		break;
	    case GO_VRIGHT:
		if (win_hasvertsplit())
		    gui.which_scrollbars[SBAR_RIGHT] = TRUE;
		break;
	    case GO_BOT:
		gui.which_scrollbars[SBAR_BOTTOM] = TRUE;
		break;
#ifdef FEAT_GUI_DARKTHEME
	    case GO_DARKTHEME:
		using_dark_theme = TRUE;
		break;
#endif
#ifdef FEAT_MENU
	    case GO_MENUS:
		gui.menu_is_active = TRUE;
		break;
#endif
	    case GO_GREY:
		// make menu's have grey items, ignored here
		break;
#ifdef FEAT_TOOLBAR
	    case GO_TOOLBAR:
		using_toolbar = TRUE;
		break;
#endif
#ifdef FEAT_FOOTER
	    case GO_FOOTER:
		using_footer = TRUE;
		break;
#endif
	    case GO_TEAROFF:
#if defined(FEAT_MENU)
		using_tearoff = TRUE;
#endif
		break;
	    default:
		// Ignore options that are not supported
		break;
	}

    if (gui.in_use)
    {
	need_set_size = 0;
	fix_size = FALSE;

#ifdef FEAT_GUI_DARKTHEME
	if (using_dark_theme != prev_dark_theme)
	{
	    gui_mch_set_dark_theme(using_dark_theme);
	    prev_dark_theme = using_dark_theme;
	}
#endif

#ifdef FEAT_GUI_TABLINE
	// Update the GUI tab line, it may appear or disappear.  This may
	// cause the non-GUI tab line to disappear or appear.
	using_tabline = gui_has_tabline();
	if (!gui_mch_showing_tabline() != !using_tabline)
	{
	    // We don't want a resize event change "Rows" here, save and
	    // restore it.  Resizing is handled below.
	    i = Rows;
	    gui_update_tabline();
	    Rows = i;
	    need_set_size |= RESIZE_VERT;
	    if (using_tabline)
		fix_size = TRUE;
	    if (!gui_use_tabline())
		redraw_tabline = TRUE;    // may draw non-GUI tab line
	}
#endif

	for (i = 0; i < 3; i++)
	{
	    // The scrollbar needs to be updated when it is shown/unshown and
	    // when switching tab pages.  But the size only changes when it's
	    // shown/unshown.  Thus we need two places to remember whether a
	    // scrollbar is there or not.
	    if (gui.which_scrollbars[i] != prev_which_scrollbars[i]
		    || gui.which_scrollbars[i]
					!= curtab->tp_prev_which_scrollbars[i])
	    {
		if (i == SBAR_BOTTOM)
		    gui_mch_enable_scrollbar(&gui.bottom_sbar,
						     gui.which_scrollbars[i]);
		else
		{
		    FOR_ALL_WINDOWS(wp)
			gui_do_scrollbar(wp, i, gui.which_scrollbars[i]);
		}
		if (gui.which_scrollbars[i] != prev_which_scrollbars[i])
		{
		    if (i == SBAR_BOTTOM)
			need_set_size |= RESIZE_VERT;
		    else
			need_set_size |= RESIZE_HOR;
		    if (gui.which_scrollbars[i])
			fix_size = TRUE;
		}
	    }
	    curtab->tp_prev_which_scrollbars[i] = gui.which_scrollbars[i];
	    prev_which_scrollbars[i] = gui.which_scrollbars[i];
	}

#ifdef FEAT_MENU
	if (gui.menu_is_active != prev_menu_is_active)
	{
	    // We don't want a resize event change "Rows" here, save and
	    // restore it.  Resizing is handled below.
	    i = Rows;
	    gui_mch_enable_menu(gui.menu_is_active);
	    Rows = i;
	    prev_menu_is_active = gui.menu_is_active;
	    need_set_size |= RESIZE_VERT;
	    if (gui.menu_is_active)
		fix_size = TRUE;
	}
#endif

#ifdef FEAT_TOOLBAR
	if (using_toolbar != prev_toolbar)
	{
	    gui_mch_show_toolbar(using_toolbar);
	    prev_toolbar = using_toolbar;
	    need_set_size |= RESIZE_VERT;
	    if (using_toolbar)
		fix_size = TRUE;
	}
#endif
#ifdef FEAT_FOOTER
	if (using_footer != prev_footer)
	{
	    gui_mch_enable_footer(using_footer);
	    prev_footer = using_footer;
	    need_set_size |= RESIZE_VERT;
	    if (using_footer)
		fix_size = TRUE;
	}
#endif
#if defined(FEAT_MENU) && !(defined(MSWIN) && !defined(FEAT_TEAROFF))
	if (using_tearoff != prev_tearoff)
	{
	    gui_mch_toggle_tearoffs(using_tearoff);
	    prev_tearoff = using_tearoff;
	}
#endif
	if (need_set_size != 0)
	{
#ifdef FEAT_GUI_GTK
	    long    prev_Columns = Columns;
	    long    prev_Rows = Rows;
#endif
	    // Adjust the size of the window to make the text area keep the
	    // same size and to avoid that part of our window is off-screen
	    // and a scrollbar can't be used, for example.
	    gui_set_shellsize(FALSE, fix_size, need_set_size);

#ifdef FEAT_GUI_GTK
	    // GTK has the annoying habit of sending us resize events when
	    // changing the window size ourselves.  This mostly happens when
	    // waiting for a character to arrive, quite unpredictably, and may
	    // change Columns and Rows when we don't want it.  Wait for a
	    // character here to avoid this effect.
	    // If you remove this, please test this command for resizing
	    // effects (with optional left scrollbar): ":vsp|q|vsp|q|vsp|q".
	    // Don't do this while starting up though.
	    // Don't change Rows when adding menu/toolbar/tabline.
	    // Don't change Columns when adding vertical toolbar.
	    if (!gui.starting && need_set_size != (RESIZE_VERT | RESIZE_HOR))
		(void)char_avail();
	    if ((need_set_size & RESIZE_VERT) == 0)
		Rows = prev_Rows;
	    if ((need_set_size & RESIZE_HOR) == 0)
		Columns = prev_Columns;
#endif
	}
	// When the console tabline appears or disappears the window positions
	// change.
	if (firstwin->w_winrow != tabline_height())
	    shell_new_rows();	// recompute window positions and heights
    }
}

#if defined(FEAT_GUI_TABLINE) || defined(PROTO)
/*
 * Return TRUE if the GUI is taking care of the tabline.
 * It may still be hidden if 'showtabline' is zero.
 */
    int
gui_use_tabline(void)
{
    return gui.in_use && vim_strchr(p_go, GO_TABLINE) != NULL;
}

/*
 * Return TRUE if the GUI is showing the tabline.
 * This uses 'showtabline'.
 */
    static int
gui_has_tabline(void)
{
    if (!gui_use_tabline()
	    || p_stal == 0
	    || (p_stal == 1 && first_tabpage->tp_next == NULL))
	return FALSE;
    return TRUE;
}

/*
 * Update the tabline.
 * This may display/undisplay the tabline and update the labels.
 */
    void
gui_update_tabline(void)
{
    int	    showit = gui_has_tabline();
    int	    shown = gui_mch_showing_tabline();

    if (!gui.starting && starting == 0)
    {
	// Updating the tabline uses direct GUI commands, flush
	// outstanding instructions first. (esp. clear screen)
	out_flush();

	if (!showit != !shown)
	    gui_mch_show_tabline(showit);
	if (showit != 0)
	    gui_mch_update_tabline();

	// When the tabs change from hidden to shown or from shown to
	// hidden the size of the text area should remain the same.
	if (!showit != !shown)
	    gui_set_shellsize(FALSE, showit, RESIZE_VERT);
    }
}

/*
 * Get the label or tooltip for tab page "tp" into NameBuff[].
 */
    void
get_tabline_label(
    tabpage_T	*tp,
    int		tooltip)	// TRUE: get tooltip
{
    int		modified = FALSE;
    char_u	buf[40];
    int		wincount;
    win_T	*wp;
    char_u	**opt;

    // Use 'guitablabel' or 'guitabtooltip' if it's set.
    opt = (tooltip ? &p_gtt : &p_gtl);
    if (**opt != NUL)
    {
	int	use_sandbox = FALSE;
	int	called_emsg_before = called_emsg;
	char_u	res[MAXPATHL];
	tabpage_T *save_curtab;
	char_u	*opt_name = (char_u *)(tooltip ? "guitabtooltip"
							     : "guitablabel");

	printer_page_num = tabpage_index(tp);
# ifdef FEAT_EVAL
	set_vim_var_nr(VV_LNUM, printer_page_num);
	use_sandbox = was_set_insecurely(opt_name, 0);
# endif
	// It's almost as going to the tabpage, but without autocommands.
	curtab->tp_firstwin = firstwin;
	curtab->tp_lastwin = lastwin;
	curtab->tp_curwin = curwin;
	save_curtab = curtab;
	curtab = tp;
	topframe = curtab->tp_topframe;
	firstwin = curtab->tp_firstwin;
	lastwin = curtab->tp_lastwin;
	curwin = curtab->tp_curwin;
	curbuf = curwin->w_buffer;

	// Can't use NameBuff directly, build_stl_str_hl() uses it.
	build_stl_str_hl(curwin, res, MAXPATHL, *opt, use_sandbox,
						 0, (int)Columns, NULL, NULL);
	STRCPY(NameBuff, res);

	// Back to the original curtab.
	curtab = save_curtab;
	topframe = curtab->tp_topframe;
	firstwin = curtab->tp_firstwin;
	lastwin = curtab->tp_lastwin;
	curwin = curtab->tp_curwin;
	curbuf = curwin->w_buffer;

	if (called_emsg > called_emsg_before)
	    set_string_option_direct(opt_name, -1,
					   (char_u *)"", OPT_FREE, SID_ERROR);
    }

    // If 'guitablabel'/'guitabtooltip' is not set or the result is empty then
    // use a default label.
    if (**opt == NUL || *NameBuff == NUL)
    {
	// Get the buffer name into NameBuff[] and shorten it.
	get_trans_bufname(tp == curtab ? curbuf : tp->tp_curwin->w_buffer);
	if (!tooltip)
	    shorten_dir(NameBuff);

	wp = (tp == curtab) ? firstwin : tp->tp_firstwin;
	for (wincount = 0; wp != NULL; wp = wp->w_next, ++wincount)
	    if (bufIsChanged(wp->w_buffer))
		modified = TRUE;
	if (modified || wincount > 1)
	{
	    if (wincount > 1)
		vim_snprintf((char *)buf, sizeof(buf), "%d", wincount);
	    else
		buf[0] = NUL;
	    if (modified)
		STRCAT(buf, "+");
	    STRCAT(buf, " ");
	    STRMOVE(NameBuff + STRLEN(buf), NameBuff);
	    mch_memmove(NameBuff, buf, STRLEN(buf));
	}
    }
}

/*
 * Send the event for clicking to select tab page "nr".
 * Returns TRUE if it was done, FALSE when skipped because we are already at
 * that tab page or the cmdline window is open.
 */
    int
send_tabline_event(int nr)
{
    char_u string[3];

    if (nr == tabpage_index(curtab))
	return FALSE;

    // Don't put events in the input queue now.
    if (hold_gui_events
# ifdef FEAT_CMDWIN
	    || cmdwin_type != 0
# endif
	    )
    {
	// Set it back to the current tab page.
	gui_mch_set_curtab(tabpage_index(curtab));
	return FALSE;
    }

    string[0] = CSI;
    string[1] = KS_TABLINE;
    string[2] = KE_FILLER;
    add_to_input_buf(string, 3);
    string[0] = nr;
    add_to_input_buf_csi(string, 1);
    return TRUE;
}

/*
 * Send a tabline menu event
 */
    void
send_tabline_menu_event(int tabidx, int event)
{
    char_u	    string[3];

    // Don't put events in the input queue now.
    if (hold_gui_events)
	return;

    // Cannot close the last tabpage.
    if (event == TABLINE_MENU_CLOSE && first_tabpage->tp_next == NULL)
	return;

    string[0] = CSI;
    string[1] = KS_TABMENU;
    string[2] = KE_FILLER;
    add_to_input_buf(string, 3);
    string[0] = tabidx;
    string[1] = (char_u)(long)event;
    add_to_input_buf_csi(string, 2);
}

#endif

/*
 * Scrollbar stuff:
 */

/*
 * Remove all scrollbars.  Used before switching to another tab page.
 */
    void
gui_remove_scrollbars(void)
{
    int	    i;
    win_T   *wp;

    for (i = 0; i < 3; i++)
    {
	if (i == SBAR_BOTTOM)
	    gui_mch_enable_scrollbar(&gui.bottom_sbar, FALSE);
	else
	{
	    FOR_ALL_WINDOWS(wp)
		gui_do_scrollbar(wp, i, FALSE);
	}
	curtab->tp_prev_which_scrollbars[i] = -1;
    }
}

    void
gui_create_scrollbar(scrollbar_T *sb, int type, win_T *wp)
{
#ifdef FEAT_GUI_MACVIM
    /* This is passed over to another process, make sure it fits in 32 bit */
    static int32_t sbar_ident = 0;
#else
    static int	sbar_ident = 0;
#endif

    sb->ident = sbar_ident++;	// No check for too big, but would it happen?
    sb->wp = wp;
    sb->type = type;
    sb->value = 0;
#ifdef FEAT_GUI_ATHENA
    sb->pixval = 0;
#endif
    sb->size = 1;
    sb->max = 1;
    sb->top = 0;
    sb->height = 0;
    sb->width = 0;
    sb->status_height = 0;
    gui_mch_create_scrollbar(sb, (wp == NULL) ? SBAR_HORIZ : SBAR_VERT);
}

/*
 * Find the scrollbar with the given index.
 */
    scrollbar_T *
gui_find_scrollbar(long ident)
{
    win_T	*wp;

    if (gui.bottom_sbar.ident == ident)
	return &gui.bottom_sbar;
    FOR_ALL_WINDOWS(wp)
    {
	if (wp->w_scrollbars[SBAR_LEFT].ident == ident)
	    return &wp->w_scrollbars[SBAR_LEFT];
	if (wp->w_scrollbars[SBAR_RIGHT].ident == ident)
	    return &wp->w_scrollbars[SBAR_RIGHT];
    }
    return NULL;
}

/*
 * For most systems: Put a code in the input buffer for a dragged scrollbar.
 *
 * For Win32, Macintosh and GTK+ 2:
 * Scrollbars seem to grab focus and vim doesn't read the input queue until
 * you stop dragging the scrollbar.  We get here each time the scrollbar is
 * dragged another pixel, but as far as the rest of vim goes, it thinks
 * we're just hanging in the call to DispatchMessage() in
 * process_message().  The DispatchMessage() call that hangs was passed a
 * mouse button click event in the scrollbar window. -- webb.
 *
 * Solution: Do the scrolling right here.  But only when allowed.
 * Ignore the scrollbars while executing an external command or when there
 * are still characters to be processed.
 */
    void
gui_drag_scrollbar(scrollbar_T *sb, long value, int still_dragging)
{
    win_T	*wp;
    int		sb_num;
#ifdef USE_ON_FLY_SCROLL
    colnr_T	old_leftcol = curwin->w_leftcol;
    linenr_T	old_topline = curwin->w_topline;
# ifdef FEAT_DIFF
    int		old_topfill = curwin->w_topfill;
# endif
#else
    char_u	bytes[sizeof(long_u)];
    int		byte_count;
#endif

    if (sb == NULL)
	return;

    // Don't put events in the input queue now.
    if (hold_gui_events)
	return;

#ifdef FEAT_CMDWIN
    if (cmdwin_type != 0 && sb->wp != curwin)
	return;
#endif

    if (still_dragging)
    {
	if (sb->wp == NULL)
	    gui.dragged_sb = SBAR_BOTTOM;
	else if (sb == &sb->wp->w_scrollbars[SBAR_LEFT])
	    gui.dragged_sb = SBAR_LEFT;
	else
	    gui.dragged_sb = SBAR_RIGHT;
	gui.dragged_wp = sb->wp;
    }
    else
    {
	gui.dragged_sb = SBAR_NONE;
#ifdef FEAT_GUI_GTK
	// Keep the "dragged_wp" value until after the scrolling, for when the
	// mouse button is released.  GTK2 doesn't send the button-up event.
	gui.dragged_wp = NULL;
#endif
    }

    // Vertical sbar info is kept in the first sbar (the left one)
    if (sb->wp != NULL)
	sb = &sb->wp->w_scrollbars[0];

    /*
     * Check validity of value
     */
    if (value < 0)
	value = 0;
#ifdef SCROLL_PAST_END
    else if (value > sb->max)
	value = sb->max;
#else
    if (value > sb->max - sb->size + 1)
	value = sb->max - sb->size + 1;
#endif

    sb->value = value;

#ifdef USE_ON_FLY_SCROLL
    // When not allowed to do the scrolling right now, return.
    // This also checked input_available(), but that causes the first click in
    // a scrollbar to be ignored when Vim doesn't have focus.
    if (dont_scroll)
	return;
#endif
    // Disallow scrolling the current window when the completion popup menu is
    // visible.
    if ((sb->wp == NULL || sb->wp == curwin) && pum_visible())
	return;

#ifdef FEAT_RIGHTLEFT
    if (sb->wp == NULL && curwin->w_p_rl)
    {
	value = sb->max + 1 - sb->size - value;
	if (value < 0)
	    value = 0;
    }
#endif

    if (sb->wp != NULL)		// vertical scrollbar
    {
	sb_num = 0;
	for (wp = firstwin; wp != sb->wp && wp != NULL; wp = wp->w_next)
	    sb_num++;
	if (wp == NULL)
	    return;

#ifdef USE_ON_FLY_SCROLL
	current_scrollbar = sb_num;
	scrollbar_value = value;
	if (State & NORMAL)
	{
	    gui_do_scroll();
	    setcursor();
	}
	else if (State & INSERT)
	{
	    ins_scroll();
	    setcursor();
	}
	else if (State & CMDLINE)
	{
	    if (msg_scrolled == 0)
	    {
		gui_do_scroll();
		redrawcmdline();
	    }
	}
# ifdef FEAT_FOLDING
	// Value may have been changed for closed fold.
	sb->value = sb->wp->w_topline - 1;
# endif

	// When dragging one scrollbar and there is another one at the other
	// side move the thumb of that one too.
	if (gui.which_scrollbars[SBAR_RIGHT] && gui.which_scrollbars[SBAR_LEFT])
	    gui_mch_set_scrollbar_thumb(
		    &sb->wp->w_scrollbars[
			    sb == &sb->wp->w_scrollbars[SBAR_RIGHT]
						    ? SBAR_LEFT : SBAR_RIGHT],
		    sb->value, sb->size, sb->max);

#else
	bytes[0] = CSI;
	bytes[1] = KS_VER_SCROLLBAR;
	bytes[2] = KE_FILLER;
	bytes[3] = (char_u)sb_num;
	byte_count = 4;
#endif
    }
    else
    {
#ifdef USE_ON_FLY_SCROLL
	scrollbar_value = value;

	if (State & NORMAL)
	    gui_do_horiz_scroll(scrollbar_value, FALSE);
	else if (State & INSERT)
	    ins_horscroll();
	else if (State & CMDLINE)
	{
	    if (msg_scrolled == 0)
	    {
		gui_do_horiz_scroll(scrollbar_value, FALSE);
		redrawcmdline();
	    }
	}
	if (old_leftcol != curwin->w_leftcol)
	{
	    updateWindow(curwin);   // update window, status and cmdline
	    setcursor();
	}
#else
	bytes[0] = CSI;
	bytes[1] = KS_HOR_SCROLLBAR;
	bytes[2] = KE_FILLER;
	byte_count = 3;
#endif
    }

#ifdef USE_ON_FLY_SCROLL
    /*
     * synchronize other windows, as necessary according to 'scrollbind'
     */
    if (curwin->w_p_scb
	    && ((sb->wp == NULL && curwin->w_leftcol != old_leftcol)
		|| (sb->wp == curwin && (curwin->w_topline != old_topline
# ifdef FEAT_DIFF
					   || curwin->w_topfill != old_topfill
# endif
			))))
    {
	do_check_scrollbind(TRUE);
	// need to update the window right here
	FOR_ALL_WINDOWS(wp)
	    if (wp->w_redr_type > 0)
		updateWindow(wp);
	setcursor();
    }
    out_flush_cursor(FALSE, TRUE);
#else
    add_to_input_buf(bytes, byte_count);
    add_long_to_buf((long_u)value, bytes);
    add_to_input_buf_csi(bytes, sizeof(long_u));
#endif
}

/*
 * Scrollbar stuff:
 */

/*
 * Called when something in the window layout has changed.
 */
    void
gui_may_update_scrollbars(void)
{
    if (gui.in_use && starting == 0)
    {
	out_flush();
	gui_init_which_components(NULL);
	gui_update_scrollbars(TRUE);
    }
    need_mouse_correct = TRUE;
}

    void
gui_update_scrollbars(
    int		force)	    // Force all scrollbars to get updated
{
    win_T	*wp;
    scrollbar_T	*sb;
    long	val, size, max;		// need 32 bits here
    int		which_sb;
    int		h, y;
    static win_T *prev_curwin = NULL;

    // Update the horizontal scrollbar
    gui_update_horiz_scrollbar(force);

#ifndef MSWIN
    // Return straight away if there is neither a left nor right scrollbar.
    // On MS-Windows this is required anyway for scrollwheel messages.
    if (!gui.which_scrollbars[SBAR_LEFT] && !gui.which_scrollbars[SBAR_RIGHT])
	return;
#endif

    /*
     * Don't want to update a scrollbar while we're dragging it.  But if we
     * have both a left and right scrollbar, and we drag one of them, we still
     * need to update the other one.
     */
    if (!force && (gui.dragged_sb == SBAR_LEFT || gui.dragged_sb == SBAR_RIGHT)
	    && gui.which_scrollbars[SBAR_LEFT]
	    && gui.which_scrollbars[SBAR_RIGHT])
    {
	/*
	 * If we have two scrollbars and one of them is being dragged, just
	 * copy the scrollbar position from the dragged one to the other one.
	 */
	which_sb = SBAR_LEFT + SBAR_RIGHT - gui.dragged_sb;
	if (gui.dragged_wp != NULL)
	    gui_mch_set_scrollbar_thumb(
		    &gui.dragged_wp->w_scrollbars[which_sb],
		    gui.dragged_wp->w_scrollbars[0].value,
		    gui.dragged_wp->w_scrollbars[0].size,
		    gui.dragged_wp->w_scrollbars[0].max);
    }

    // avoid that moving components around generates events
    ++hold_gui_events;

    for (wp = firstwin; wp != NULL; wp = W_NEXT(wp))
    {
	if (wp->w_buffer == NULL)	// just in case
	    continue;
	// Skip a scrollbar that is being dragged.
	if (!force && (gui.dragged_sb == SBAR_LEFT
					     || gui.dragged_sb == SBAR_RIGHT)
		&& gui.dragged_wp == wp)
	    continue;

#ifdef SCROLL_PAST_END
	max = wp->w_buffer->b_ml.ml_line_count - 1;
#else
	max = wp->w_buffer->b_ml.ml_line_count + wp->w_height - 2;
#endif
	if (max < 0)			// empty buffer
	    max = 0;
	val = wp->w_topline - 1;
	size = wp->w_height;
#ifdef SCROLL_PAST_END
	if (val > max)			// just in case
	    val = max;
#else
	if (size > max + 1)		// just in case
	    size = max + 1;
	if (val > max - size + 1)
	    val = max - size + 1;
#endif
	if (val < 0)			// minimal value is 0
	    val = 0;

	/*
	 * Scrollbar at index 0 (the left one) contains all the information.
	 * It would be the same info for left and right so we just store it for
	 * one of them.
	 */
	sb = &wp->w_scrollbars[0];

	/*
	 * Note: no check for valid w_botline.	If it's not valid the
	 * scrollbars will be updated later anyway.
	 */
	if (size < 1 || wp->w_botline - 2 > max)
	{
	    /*
	     * This can happen during changing files.  Just don't update the
	     * scrollbar for now.
	     */
	    sb->height = 0;	    // Force update next time
	    if (gui.which_scrollbars[SBAR_LEFT])
		gui_do_scrollbar(wp, SBAR_LEFT, FALSE);
	    if (gui.which_scrollbars[SBAR_RIGHT])
		gui_do_scrollbar(wp, SBAR_RIGHT, FALSE);
	    continue;
	}
	if (force || sb->height != wp->w_height
	    || sb->top != wp->w_winrow
	    || sb->status_height != wp->w_status_height
	    || sb->width != wp->w_width
	    || prev_curwin != curwin)
	{
	    // Height, width or position of scrollbar has changed.  For
	    // vertical split: curwin changed.
	    sb->height = wp->w_height;
	    sb->top = wp->w_winrow;
	    sb->status_height = wp->w_status_height;
	    sb->width = wp->w_width;

	    // Calculate height and position in pixels
	    h = (sb->height + sb->status_height) * gui.char_height;
	    y = sb->top * gui.char_height + gui.border_offset;
#if defined(FEAT_MENU) && !(defined(FEAT_GUI_GTK) || defined(FEAT_GUI_MOTIF) \
        || defined(FEAT_GUI_PHOTON) || defined(FEAT_GUI_MACVIM))
	    if (gui.menu_is_active)
		y += gui.menu_height;
#endif

#if defined(FEAT_TOOLBAR) && (defined(FEAT_GUI_MSWIN) || defined(FEAT_GUI_ATHENA) \
	|| defined(FEAT_GUI_HAIKU))
	    if (vim_strchr(p_go, GO_TOOLBAR) != NULL)
# if defined(FEAT_GUI_ATHENA) || defined(FEAT_GUI_HAIKU)
		y += gui.toolbar_height;
# else
#  ifdef FEAT_GUI_MSWIN
		y += TOOLBAR_BUTTON_HEIGHT + TOOLBAR_BORDER_HEIGHT;
#  endif
# endif
#endif

#if defined(FEAT_GUI_TABLINE) && defined(FEAT_GUI_MSWIN) || defined(FEAT_GUI_HAIKU)
	    if (gui_has_tabline())
		y += gui.tabline_height;
#endif

	    if (wp->w_winrow == 0)
	    {
		// Height of top scrollbar includes width of top border
		h += gui.border_offset;
		y -= gui.border_offset;
	    }
	    if (gui.which_scrollbars[SBAR_LEFT])
	    {
		gui_mch_set_scrollbar_pos(&wp->w_scrollbars[SBAR_LEFT],
					  gui.left_sbar_x, y,
					  gui.scrollbar_width, h);
		gui_do_scrollbar(wp, SBAR_LEFT, TRUE);
	    }
	    if (gui.which_scrollbars[SBAR_RIGHT])
	    {
		gui_mch_set_scrollbar_pos(&wp->w_scrollbars[SBAR_RIGHT],
					  gui.right_sbar_x, y,
					  gui.scrollbar_width, h);
		gui_do_scrollbar(wp, SBAR_RIGHT, TRUE);
	    }
	}

	// Reduce the number of calls to gui_mch_set_scrollbar_thumb() by
	// checking if the thumb moved at least a pixel.  Only do this for
	// Athena, most other GUIs require the update anyway to make the
	// arrows work.
#ifdef FEAT_GUI_ATHENA
	if (max == 0)
	    y = 0;
	else
	    y = (val * (sb->height + 2) * gui.char_height + max / 2) / max;
	if (force || sb->pixval != y || sb->size != size || sb->max != max)
#else
	if (force || sb->value != val || sb->size != size || sb->max != max)
#endif
	{
	    // Thumb of scrollbar has moved
	    sb->value = val;
#ifdef FEAT_GUI_ATHENA
	    sb->pixval = y;
#endif
	    sb->size = size;
	    sb->max = max;
	    if (gui.which_scrollbars[SBAR_LEFT]
		    && (gui.dragged_sb != SBAR_LEFT || gui.dragged_wp != wp))
		gui_mch_set_scrollbar_thumb(&wp->w_scrollbars[SBAR_LEFT],
					    val, size, max);
	    if (gui.which_scrollbars[SBAR_RIGHT]
		    && (gui.dragged_sb != SBAR_RIGHT || gui.dragged_wp != wp))
		gui_mch_set_scrollbar_thumb(&wp->w_scrollbars[SBAR_RIGHT],
					    val, size, max);
	}
    }
    prev_curwin = curwin;
    --hold_gui_events;
}

/*
 * Enable or disable a scrollbar.
 * Check for scrollbars for vertically split windows which are not enabled
 * sometimes.
 */
    static void
gui_do_scrollbar(
    win_T	*wp,
    int		which,	    // SBAR_LEFT or SBAR_RIGHT
    int		enable)	    // TRUE to enable scrollbar
{
    int		midcol = curwin->w_wincol + curwin->w_width / 2;
    int		has_midcol = (wp->w_wincol <= midcol
				     && wp->w_wincol + wp->w_width >= midcol);

    // Only enable scrollbars that contain the middle column of the current
    // window.
    if (gui.which_scrollbars[SBAR_RIGHT] != gui.which_scrollbars[SBAR_LEFT])
    {
	// Scrollbars only on one side.  Don't enable scrollbars that don't
	// contain the middle column of the current window.
	if (!has_midcol)
	    enable = FALSE;
    }
    else
    {
	// Scrollbars on both sides.  Don't enable scrollbars that neither
	// contain the middle column of the current window nor are on the far
	// side.
	if (midcol > Columns / 2)
	{
	    if (which == SBAR_LEFT ? wp->w_wincol != 0 : !has_midcol)
		enable = FALSE;
	}
	else
	{
	    if (which == SBAR_RIGHT ? wp->w_wincol + wp->w_width != Columns
								: !has_midcol)
		enable = FALSE;
	}
    }
    gui_mch_enable_scrollbar(&wp->w_scrollbars[which], enable);
}

/*
 * Scroll a window according to the values set in the globals current_scrollbar
 * and scrollbar_value.  Return TRUE if the cursor in the current window moved
 * or FALSE otherwise.
 */
    int
gui_do_scroll(void)
{
    win_T	*wp, *save_wp;
    int		i;
    long	nlines;
    pos_T	old_cursor;
    linenr_T	old_topline;
#ifdef FEAT_DIFF
    int		old_topfill;
#endif

    for (wp = firstwin, i = 0; i < current_scrollbar; wp = W_NEXT(wp), i++)
	if (wp == NULL)
	    break;
    if (wp == NULL)
	// Couldn't find window
	return FALSE;

    /*
     * Compute number of lines to scroll.  If zero, nothing to do.
     */
    nlines = (long)scrollbar_value + 1 - (long)wp->w_topline;
    if (nlines == 0)
	return FALSE;

    save_wp = curwin;
    old_topline = wp->w_topline;
#ifdef FEAT_DIFF
    old_topfill = wp->w_topfill;
#endif
    old_cursor = wp->w_cursor;
    curwin = wp;
    curbuf = wp->w_buffer;
    if (nlines < 0)
	scrolldown(-nlines, gui.dragged_wp == NULL);
    else
	scrollup(nlines, gui.dragged_wp == NULL);
    // Reset dragged_wp after using it.  "dragged_sb" will have been reset for
    // the mouse-up event already, but we still want it to behave like when
    // dragging.  But not the next click in an arrow.
    if (gui.dragged_sb == SBAR_NONE)
	gui.dragged_wp = NULL;

    if (old_topline != wp->w_topline
#ifdef FEAT_DIFF
	    || old_topfill != wp->w_topfill
#endif
	    )
    {
	if (get_scrolloff_value() != 0)
	{
	    cursor_correct();		// fix window for 'so'
	    update_topline();		// avoid up/down jump
	}
	if (old_cursor.lnum != wp->w_cursor.lnum)
	    coladvance(wp->w_curswant);
	wp->w_scbind_pos = wp->w_topline;
    }

    // Make sure wp->w_leftcol and wp->w_skipcol are correct.
    validate_cursor();

    curwin = save_wp;
    curbuf = save_wp->w_buffer;

    /*
     * Don't call updateWindow() when nothing has changed (it will overwrite
     * the status line!).
     */
    if (old_topline != wp->w_topline
	    || wp->w_redr_type != 0
#ifdef FEAT_DIFF
	    || old_topfill != wp->w_topfill
#endif
	    )
    {
	int type = VALID;

	if (pum_visible())
	{
	    type = NOT_VALID;
	    wp->w_lines_valid = 0;
	}

	// Don't set must_redraw here, it may cause the popup menu to
	// disappear when losing focus after a scrollbar drag.
	if (wp->w_redr_type < type)
	    wp->w_redr_type = type;
	mch_disable_flush();
	updateWindow(wp);   // update window, status line, and cmdline
	mch_enable_flush();
    }

    // May need to redraw the popup menu.
    if (pum_visible())
	pum_redraw();

    return (wp == curwin && !EQUAL_POS(curwin->w_cursor, old_cursor));
}


/*
 * Horizontal scrollbar stuff:
 */

/*
 * Return length of line "lnum" for horizontal scrolling.
 */
    static colnr_T
scroll_line_len(linenr_T lnum)
{
    char_u	*p;
    colnr_T	col;
    int		w;

    p = ml_get(lnum);
    col = 0;
    if (*p != NUL)
	for (;;)
	{
	    w = chartabsize(p, col);
	    MB_PTR_ADV(p);
	    if (*p == NUL)		// don't count the last character
		break;
	    col += w;
	}
    return col;
}

// Remember which line is currently the longest, so that we don't have to
// search for it when scrolling horizontally.
static linenr_T longest_lnum = 0;

/*
 * Find longest visible line number.  If this is not possible (or not desired,
 * by setting 'h' in "guioptions") then the current line number is returned.
 */
    static linenr_T
gui_find_longest_lnum(void)
{
    linenr_T ret = 0;

    // Calculate maximum for horizontal scrollbar.  Check for reasonable
    // line numbers, topline and botline can be invalid when displaying is
    // postponed.
    if (vim_strchr(p_go, GO_HORSCROLL) == NULL
	    && curwin->w_topline <= curwin->w_cursor.lnum
	    && curwin->w_botline > curwin->w_cursor.lnum
	    && curwin->w_botline <= curbuf->b_ml.ml_line_count + 1)
    {
	linenr_T    lnum;
	colnr_T	    n;
	long	    max = 0;

	// Use maximum of all visible lines.  Remember the lnum of the
	// longest line, closest to the cursor line.  Used when scrolling
	// below.
	for (lnum = curwin->w_topline; lnum < curwin->w_botline; ++lnum)
	{
	    n = scroll_line_len(lnum);
	    if (n > (colnr_T)max)
	    {
		max = n;
		ret = lnum;
	    }
	    else if (n == (colnr_T)max
		    && abs((int)(lnum - curwin->w_cursor.lnum))
		       < abs((int)(ret - curwin->w_cursor.lnum)))
		ret = lnum;
	}
    }
    else
	// Use cursor line only.
	ret = curwin->w_cursor.lnum;

    return ret;
}

    static void
gui_update_horiz_scrollbar(int force)
{
    long	value, size, max;	// need 32 bit ints here

    if (!gui.which_scrollbars[SBAR_BOTTOM])
	return;

    if (!force && gui.dragged_sb == SBAR_BOTTOM)
	return;

    if (!force && curwin->w_p_wrap && gui.prev_wrap)
	return;

    /*
     * It is possible for the cursor to be invalid if we're in the middle of
     * something (like changing files).  If so, don't do anything for now.
     */
    if (curwin->w_cursor.lnum > curbuf->b_ml.ml_line_count)
    {
	gui.bottom_sbar.value = -1;
	return;
    }

    size = curwin->w_width;
    if (curwin->w_p_wrap)
    {
	value = 0;
#ifdef SCROLL_PAST_END
	max = 0;
#else
	max = curwin->w_width - 1;
#endif
    }
    else
    {
	value = curwin->w_leftcol;

	longest_lnum = gui_find_longest_lnum();
	max = scroll_line_len(longest_lnum);

	if (virtual_active())
	{
	    // May move the cursor even further to the right.
	    if (curwin->w_virtcol >= (colnr_T)max)
		max = curwin->w_virtcol;
	}

#ifndef SCROLL_PAST_END
	max += curwin->w_width - 1;
#endif
	// The line number isn't scrolled, thus there is less space when
	// 'number' or 'relativenumber' is set (also for 'foldcolumn').
	size -= curwin_col_off();
#ifndef SCROLL_PAST_END
	max -= curwin_col_off();
#endif
    }

#ifndef SCROLL_PAST_END
    if (value > max - size + 1)
	value = max - size + 1;	    // limit the value to allowable range
#endif

#ifdef FEAT_RIGHTLEFT
    if (curwin->w_p_rl)
    {
	value = max + 1 - size - value;
	if (value < 0)
	{
	    size += value;
	    value = 0;
	}
    }
#endif
    if (!force && value == gui.bottom_sbar.value && size == gui.bottom_sbar.size
						&& max == gui.bottom_sbar.max)
	return;

    gui.bottom_sbar.value = value;
    gui.bottom_sbar.size = size;
    gui.bottom_sbar.max = max;
    gui.prev_wrap = curwin->w_p_wrap;

    gui_mch_set_scrollbar_thumb(&gui.bottom_sbar, value, size, max);
}

/*
 * Do a horizontal scroll.  Return TRUE if the cursor moved, FALSE otherwise.
 */
    int
gui_do_horiz_scroll(long_u leftcol, int compute_longest_lnum)
{
    // no wrapping, no scrolling
    if (curwin->w_p_wrap)
	return FALSE;

    if (curwin->w_leftcol == (colnr_T)leftcol)
	return FALSE;

    curwin->w_leftcol = (colnr_T)leftcol;

    // When the line of the cursor is too short, move the cursor to the
    // longest visible line.
    if (vim_strchr(p_go, GO_HORSCROLL) == NULL
	    && !virtual_active()
	    && (colnr_T)leftcol > scroll_line_len(curwin->w_cursor.lnum))
    {
	if (compute_longest_lnum)
	{
	    curwin->w_cursor.lnum = gui_find_longest_lnum();
	    curwin->w_cursor.col = 0;
	}
	// Do a sanity check on "longest_lnum", just in case.
	else if (longest_lnum >= curwin->w_topline
		&& longest_lnum < curwin->w_botline)
	{
	    curwin->w_cursor.lnum = longest_lnum;
	    curwin->w_cursor.col = 0;
	}
    }

    return leftcol_changed();
}

/*
 * Check that none of the colors are the same as the background color
 */
    void
gui_check_colors(void)
{
    if (gui.norm_pixel == gui.back_pixel || gui.norm_pixel == INVALCOLOR)
    {
	gui_set_bg_color((char_u *)"White");
	if (gui.norm_pixel == gui.back_pixel || gui.norm_pixel == INVALCOLOR)
	    gui_set_fg_color((char_u *)"Black");
    }
}

    static void
gui_set_fg_color(char_u *name)
{
    gui.norm_pixel = gui_get_color(name);
    hl_set_fg_color_name(vim_strsave(name));
}

    static void
gui_set_bg_color(char_u *name)
{
    gui.back_pixel = gui_get_color(name);
    hl_set_bg_color_name(vim_strsave(name));
}

/*
 * Allocate a color by name.
 * Returns INVALCOLOR and gives an error message when failed.
 */
    guicolor_T
gui_get_color(char_u *name)
{
    guicolor_T	t;

    if (*name == NUL)
	return INVALCOLOR;
    t = gui_mch_get_color(name);

    if (t == INVALCOLOR
#if defined(FEAT_GUI_X11) || defined(FEAT_GUI_GTK)
	    && gui.in_use
#endif
	    )
	semsg(_("E254: Cannot allocate color %s"), name);
    return t;
}

/*
 * Return the grey value of a color (range 0-255).
 */
    int
gui_get_lightness(guicolor_T pixel)
{
    long_u	rgb = (long_u)gui_mch_get_rgb(pixel);

    return  (int)(  (((rgb >> 16) & 0xff) * 299)
		   + (((rgb >> 8) & 0xff) * 587)
		   +  ((rgb	  & 0xff) * 114)) / 1000;
}

    char_u *
gui_bg_default(void)
{
    if (gui_get_lightness(gui.back_pixel) < 127)
	return (char_u *)"dark";
    return (char_u *)"light";
}

/*
 * Option initializations that can only be done after opening the GUI window.
 */
    void
init_gui_options(void)
{
    // Set the 'background' option according to the lightness of the
    // background color, unless the user has set it already.
    if (!option_was_set((char_u *)"bg") && STRCMP(p_bg, gui_bg_default()) != 0)
    {
	set_option_value((char_u *)"bg", 0L, gui_bg_default(), 0);
	highlight_changed();
    }
}

#if defined(FEAT_GUI_X11) || defined(PROTO)
    void
gui_new_scrollbar_colors(void)
{
    win_T	*wp;

    // Nothing to do if GUI hasn't started yet.
    if (!gui.in_use)
	return;

    FOR_ALL_WINDOWS(wp)
    {
	gui_mch_set_scrollbar_colors(&(wp->w_scrollbars[SBAR_LEFT]));
	gui_mch_set_scrollbar_colors(&(wp->w_scrollbars[SBAR_RIGHT]));
    }
    gui_mch_set_scrollbar_colors(&gui.bottom_sbar);
}
#endif

/*
 * Call this when focus has changed.
 */
    void
gui_focus_change(int in_focus)
{
/*
 * Skip this code to avoid drawing the cursor when debugging and switching
 * between the debugger window and gvim.
 */
#if 1
    gui.in_focus = in_focus;
    out_flush_cursor(TRUE, FALSE);

# ifdef FEAT_XIM
    xim_set_focus(in_focus);
# endif

    // Put events in the input queue only when allowed.
    // ui_focus_change() isn't called directly, because it invokes
    // autocommands and that must not happen asynchronously.
    if (!hold_gui_events)
    {
	char_u  bytes[3];

	bytes[0] = CSI;
	bytes[1] = KS_EXTRA;
	bytes[2] = in_focus ? (int)KE_FOCUSGAINED : (int)KE_FOCUSLOST;
	add_to_input_buf(bytes, 3);
    }
#endif
}

/*
 * When mouse moved: apply 'mousefocus'.
 * Also updates the mouse pointer shape.
 */
    static void
gui_mouse_focus(int x, int y)
{
    win_T	*wp;
    char_u	st[8];

#ifdef FEAT_MOUSESHAPE
    // Get window pointer, and update mouse shape as well.
    wp = xy2win(x, y, IGNORE_POPUP);
#endif

    // Only handle this when 'mousefocus' set and ...
    if (p_mousef
	    && !hold_gui_events		// not holding events
	    && (State & (NORMAL|INSERT))// Normal/Visual/Insert mode
	    && State != HITRETURN	// but not hit-return prompt
	    && msg_scrolled == 0	// no scrolled message
	    && !need_mouse_correct	// not moving the pointer
	    && gui.in_focus)		// gvim in focus
    {
	// Don't move the mouse when it's left or right of the Vim window
	if (x < 0 || x > Columns * gui.char_width)
	    return;
#ifndef FEAT_MOUSESHAPE
	wp = xy2win(x, y, IGNORE_POPUP);
#endif
	if (wp == curwin || wp == NULL)
	    return;	// still in the same old window, or none at all

	// Ignore position in the tab pages line.
	if (Y_2_ROW(y) < tabline_height())
	    return;

	/*
	 * format a mouse click on status line input
	 * ala gui_send_mouse_event(0, x, y, 0, 0);
	 * Trick: Use a column number -1, so that get_pseudo_mouse_code() will
	 * generate a K_LEFTMOUSE_NM key code.
	 */
	if (finish_op)
	{
	    // abort the current operator first
	    st[0] = ESC;
	    add_to_input_buf(st, 1);
	}
	st[0] = CSI;
	st[1] = KS_MOUSE;
	st[2] = KE_FILLER;
	st[3] = (char_u)MOUSE_LEFT;
	fill_mouse_coord(st + 4,
		wp->w_wincol == 0 ? -1 : wp->w_wincol + MOUSE_COLOFF,
		wp->w_height + W_WINROW(wp));

	add_to_input_buf(st, 8);
	st[3] = (char_u)MOUSE_RELEASE;
	add_to_input_buf(st, 8);
#ifdef FEAT_GUI_GTK
	// Need to wake up the main loop
	if (gtk_main_level() > 0)
	    gtk_main_quit();
#endif
    }
}

/*
 * Called when the mouse moved (but not when dragging).
 */
    void
gui_mouse_moved(int x, int y)
{
    // Ignore this while still starting up.
    if (!gui.in_use || gui.starting)
	return;

    // apply 'mousefocus' and pointer shape
    gui_mouse_focus(x, y);

#ifdef FEAT_PROP_POPUP
    if (popup_visible)
	// Generate a mouse-moved event, so that the popup can perhaps be
	// closed, just like in the terminal.
	gui_send_mouse_event(MOUSE_DRAG, x, y, FALSE, 0);
#endif
}

/*
 * Get the window where the mouse pointer is on.
 * Returns NULL if not found.
 */
    win_T *
gui_mouse_window(mouse_find_T popup)
{
    int		x, y;

    if (!(gui.in_use && (p_mousef || popup == FIND_POPUP)))
	return NULL;
    gui_mch_getmouse(&x, &y);

    // Only use the mouse when it's on the Vim window
    if (x >= 0 && x <= Columns * gui.char_width
	    && y >= 0 && Y_2_ROW(y) >= tabline_height())
	return xy2win(x, y, popup);
    return NULL;
}

/*
 * Called when mouse should be moved to window with focus.
 */
    void
gui_mouse_correct(void)
{
    win_T	*wp = NULL;

    need_mouse_correct = FALSE;

    wp = gui_mouse_window(IGNORE_POPUP);
    if (wp != curwin && wp != NULL)	// If in other than current window
    {
	validate_cline_row();
	gui_mch_setmouse((int)W_ENDCOL(curwin) * gui.char_width - 3,
		(W_WINROW(curwin) + curwin->w_wrow) * gui.char_height
						     + (gui.char_height) / 2);
    }
}

/*
 * Find window where the mouse pointer "x" / "y" coordinate is in.
 * As a side effect update the shape of the mouse pointer.
 */
    static win_T *
xy2win(int x, int y, mouse_find_T popup)
{
    int		row;
    int		col;
    win_T	*wp;

    row = Y_2_ROW(y);
    col = X_2_COL(x);
# ifdef FEAT_GUI_MACVIM
    // Mouse cursor should always be an arrow when outside all windows
    if (row < 0 || col < 0 || col >= Columns || row >= Rows)
    {
	update_mouseshape(SHAPE_IDX_N);
	return NULL;
    }
# else
    if (row < 0 || col < 0)		// before first window
	return NULL;
# endif
    wp = mouse_find_win(&row, &col, popup);
    if (wp == NULL)
	return NULL;
#ifdef FEAT_MOUSESHAPE
    if (State == HITRETURN || State == ASKMORE)
    {
	if (Y_2_ROW(y) >= msg_row)
	    update_mouseshape(SHAPE_IDX_MOREL);
	else
	    update_mouseshape(SHAPE_IDX_MORE);
    }
    else if (row > wp->w_height)	// below status line
	update_mouseshape(SHAPE_IDX_CLINE);
    else if (!(State & CMDLINE) && wp->w_vsep_width > 0 && col == wp->w_width
	    && (row != wp->w_height || !stl_connected(wp)) && msg_scrolled == 0)
	update_mouseshape(SHAPE_IDX_VSEP);
    else if (!(State & CMDLINE) && wp->w_status_height > 0
				  && row == wp->w_height && msg_scrolled == 0)
	update_mouseshape(SHAPE_IDX_STATUS);
    else
	update_mouseshape(-2);
#endif
    return wp;
}

/*
 * ":gui" and ":gvim": Change from the terminal version to the GUI version.
 * File names may be given to redefine the args list.
 */
    void
ex_gui(exarg_T *eap)
{
    char_u	*arg = eap->arg;

    /*
     * Check for "-f" argument: foreground, don't fork.
     * Also don't fork when started with "gvim -f".
     * Do fork when using "gui -b".
     * Note that Mac OS X will never fork on :gui since it can only fork on
     * startup right after scanning the command line.
     */
    if (arg[0] == '-'
	    && (arg[1] == 'f' || arg[1] == 'b')
	    && (arg[2] == NUL || VIM_ISWHITE(arg[2])))
    {
	gui.dofork = (arg[1] == 'b');
	eap->arg = skipwhite(eap->arg + 2);
    }
    if (!gui.in_use)
    {
#if defined(VIMDLL) && !defined(EXPERIMENTAL_GUI_CMD)
	if (!gui.starting)
	{
	    emsg(_(e_nogvim));
	    return;
	}
#endif
	// Clear the command.  Needed for when forking+exiting, to avoid part
	// of the argument ending up after the shell prompt.
	msg_clr_eos_force();
#ifdef GUI_MAY_SPAWN
	if (!ends_excmd(*eap->arg))
	    gui_start(eap->arg);
	else
#endif
	    gui_start(NULL);
#ifdef FEAT_JOB_CHANNEL
	channel_gui_register_all();
#endif
    }
    if (!ends_excmd(*eap->arg))
	ex_next(eap);
}

#if ((defined(FEAT_GUI_X11) || defined(FEAT_GUI_GTK) \
<<<<<<< HEAD
	    || defined(FEAT_GUI_MACVIM) \
	    || defined(FEAT_GUI_MSWIN) || defined(FEAT_GUI_PHOTON)) \
=======
	    || defined(FEAT_GUI_MSWIN) || defined(FEAT_GUI_PHOTON) \
	    || defined(FEAT_GUI_HAIKU)) \
>>>>>>> b3f74069
	    && defined(FEAT_TOOLBAR)) || defined(PROTO)
/*
 * This is shared between Athena, Haiku, Motif, and GTK.
 */

/*
 * Callback function for do_in_runtimepath().
 */
    static void
gfp_setname(char_u *fname, void *cookie)
{
    char_u	*gfp_buffer = cookie;

    if (STRLEN(fname) >= MAXPATHL)
	*gfp_buffer = NUL;
    else
	STRCPY(gfp_buffer, fname);
}

/*
 * Find the path of bitmap "name" with extension "ext" in 'runtimepath'.
 * Return FAIL for failure and OK if buffer[MAXPATHL] contains the result.
 */
    int
gui_find_bitmap(char_u *name, char_u *buffer, char *ext)
{
    if (STRLEN(name) > MAXPATHL - 14)
	return FAIL;
    vim_snprintf((char *)buffer, MAXPATHL, "bitmaps/%s.%s", name, ext);
    if (do_in_runtimepath(buffer, 0, gfp_setname, buffer) == FAIL
							    || *buffer == NUL)
	return FAIL;
    return OK;
}

# if !defined(FEAT_GUI_GTK) || defined(PROTO)
/*
 * Given the name of the "icon=" argument, try finding the bitmap file for the
 * icon.  If it is an absolute path name, use it as it is.  Otherwise append
 * "ext" and search for it in 'runtimepath'.
 * The result is put in "buffer[MAXPATHL]".  If something fails "buffer"
 * contains "name".
 */
    void
gui_find_iconfile(char_u *name, char_u *buffer, char *ext)
{
    char_u	buf[MAXPATHL + 1];

    expand_env(name, buffer, MAXPATHL);
    if (!mch_isFullName(buffer) && gui_find_bitmap(buffer, buf, ext) == OK)
	STRCPY(buffer, buf);
}
# endif
#endif

#if defined(FEAT_GUI_GTK) || defined(FEAT_GUI_X11) || defined(PROTO)
    void
display_errors(void)
{
    char_u	*p;

    if (isatty(2))
	fflush(stderr);
    else if (error_ga.ga_data != NULL)
    {
	// avoid putting up a message box with blanks only
	for (p = (char_u *)error_ga.ga_data; *p != NUL; ++p)
	    if (!isspace(*p))
	    {
		// Truncate a very long message, it will go off-screen.
		if (STRLEN(p) > 2000)
		    STRCPY(p + 2000 - 14, "...(truncated)");
		(void)do_dialog(VIM_ERROR, (char_u *)_("Error"),
				       p, (char_u *)_("&Ok"), 1, NULL, FALSE);
		break;
	    }
	ga_clear(&error_ga);
    }
}
#endif

#if defined(NO_CONSOLE_INPUT) || defined(PROTO)
/*
 * Return TRUE if still starting up and there is no place to enter text.
 * For GTK and X11 we check if stderr is not a tty, which means we were
 * (probably) started from the desktop.  Also check stdin, "vim >& file" does
 * allow typing on stdin.
 */
    int
no_console_input(void)
{
    return ((!gui.in_use || gui.starting)
# ifndef NO_CONSOLE
	    && !isatty(0) && !isatty(2)
# endif
	    );
}
#endif

#if defined(FIND_REPLACE_DIALOG) \
	|| defined(NEED_GUI_UPDATE_SCREEN) \
	|| defined(PROTO)
/*
 * Update the current window and the screen.
 */
    void
gui_update_screen(void)
{
# ifdef FEAT_CONCEAL
    linenr_T	conceal_old_cursor_line = 0;
    linenr_T	conceal_new_cursor_line = 0;
    int		conceal_update_lines = FALSE;
# endif

    update_topline();
    validate_cursor();

    // Trigger CursorMoved if the cursor moved.
    if (!finish_op && (has_cursormoved()
# ifdef FEAT_PROP_POPUP
		|| popup_visible
# endif
# ifdef FEAT_CONCEAL
		|| curwin->w_p_cole > 0
# endif
		) && !EQUAL_POS(last_cursormoved, curwin->w_cursor))
    {
	if (has_cursormoved())
	    apply_autocmds(EVENT_CURSORMOVED, NULL, NULL, FALSE, curbuf);
#ifdef FEAT_PROP_POPUP
	if (popup_visible)
	    popup_check_cursor_pos();
#endif
# ifdef FEAT_CONCEAL
	if (curwin->w_p_cole > 0)
	{
	    conceal_old_cursor_line = last_cursormoved.lnum;
	    conceal_new_cursor_line = curwin->w_cursor.lnum;
	    conceal_update_lines = TRUE;
	}
# endif
	last_cursormoved = curwin->w_cursor;
    }

# ifdef FEAT_CONCEAL
    if (conceal_update_lines
	    && (conceal_old_cursor_line != conceal_new_cursor_line
		|| conceal_cursor_line(curwin)
		|| need_cursor_line_redraw))
    {
	if (conceal_old_cursor_line != conceal_new_cursor_line)
	    redrawWinline(curwin, conceal_old_cursor_line);
	redrawWinline(curwin, conceal_new_cursor_line);
	curwin->w_valid &= ~VALID_CROW;
	need_cursor_line_redraw = FALSE;
    }
# endif
    update_screen(0);	// may need to update the screen
    setcursor();
    out_flush_cursor(TRUE, FALSE);
}
#endif

#if defined(FIND_REPLACE_DIALOG) || defined(PROTO)
/*
 * Get the text to use in a find/replace dialog.  Uses the last search pattern
 * if the argument is empty.
 * Returns an allocated string.
 */
    char_u *
get_find_dialog_text(
    char_u	*arg,
    int		*wwordp,	// return: TRUE if \< \> found
    int		*mcasep)	// return: TRUE if \C found
{
    char_u	*text;

    if (*arg == NUL)
	text = last_search_pat();
    else
	text = arg;
    if (text != NULL)
    {
	text = vim_strsave(text);
	if (text != NULL)
	{
	    int len = (int)STRLEN(text);
	    int i;

	    // Remove "\V"
	    if (len >= 2 && STRNCMP(text, "\\V", 2) == 0)
	    {
		mch_memmove(text, text + 2, (size_t)(len - 1));
		len -= 2;
	    }

	    // Recognize "\c" and "\C" and remove.
	    if (len >= 2 && *text == '\\' && (text[1] == 'c' || text[1] == 'C'))
	    {
		*mcasep = (text[1] == 'C');
		mch_memmove(text, text + 2, (size_t)(len - 1));
		len -= 2;
	    }

	    // Recognize "\<text\>" and remove.
	    if (len >= 4
		    && STRNCMP(text, "\\<", 2) == 0
		    && STRNCMP(text + len - 2, "\\>", 2) == 0)
	    {
		*wwordp = TRUE;
		mch_memmove(text, text + 2, (size_t)(len - 4));
		text[len - 4] = NUL;
	    }

	    // Recognize "\/" or "\?" and remove.
	    for (i = 0; i + 1 < len; ++i)
		if (text[i] == '\\' && (text[i + 1] == '/'
						       || text[i + 1] == '?'))
		{
		    mch_memmove(text + i, text + i + 1, (size_t)(len - i));
		    --len;
		}
	}
    }
    return text;
}

/*
 * Handle the press of a button in the find-replace dialog.
 * Return TRUE when something was added to the input buffer.
 */
    int
gui_do_findrepl(
    int		flags,		// one of FRD_REPLACE, FRD_FINDNEXT, etc.
    char_u	*find_text,
    char_u	*repl_text,
    int		down)		// Search downwards.
{
    garray_T	ga;
    int		i;
    int		type = (flags & FRD_TYPE_MASK);
    char_u	*p;
    regmatch_T	regmatch;
    int		save_did_emsg = did_emsg;
    static int  busy = FALSE;

    // When the screen is being updated we should not change buffers and
    // windows structures, it may cause freed memory to be used.  Also don't
    // do this recursively (pressing "Find" quickly several times.
    if (updating_screen || busy)
	return FALSE;

    // refuse replace when text cannot be changed
    if ((type == FRD_REPLACE || type == FRD_REPLACEALL) && text_locked())
	return FALSE;

    busy = TRUE;

    ga_init2(&ga, 1, 100);
    if (type == FRD_REPLACEALL)
	ga_concat(&ga, (char_u *)"%s/");

    ga_concat(&ga, (char_u *)"\\V");
    if (flags & FRD_MATCH_CASE)
	ga_concat(&ga, (char_u *)"\\C");
    else
	ga_concat(&ga, (char_u *)"\\c");
    if (flags & FRD_WHOLE_WORD)
	ga_concat(&ga, (char_u *)"\\<");
    // escape slash and backslash
    p = vim_strsave_escaped(find_text, (char_u *)"/\\");
    if (p != NULL)
        ga_concat(&ga, p);
    vim_free(p);
    if (flags & FRD_WHOLE_WORD)
	ga_concat(&ga, (char_u *)"\\>");

    if (type == FRD_REPLACEALL)
    {
	ga_concat(&ga, (char_u *)"/");
	// escape slash and backslash
	p = vim_strsave_escaped(repl_text, (char_u *)"/\\");
	if (p != NULL)
	    ga_concat(&ga, p);
	vim_free(p);
	ga_concat(&ga, (char_u *)"/g");
    }
    ga_append(&ga, NUL);

    if (type == FRD_REPLACE)
    {
	// Do the replacement when the text at the cursor matches.  Thus no
	// replacement is done if the cursor was moved!
	regmatch.regprog = vim_regcomp(ga.ga_data, RE_MAGIC + RE_STRING);
	regmatch.rm_ic = 0;
	if (regmatch.regprog != NULL)
	{
	    p = ml_get_cursor();
	    if (vim_regexec_nl(&regmatch, p, (colnr_T)0)
						   && regmatch.startp[0] == p)
	    {
		// Clear the command line to remove any old "No match"
		// error.
		msg_end_prompt();

		if (u_save_cursor() == OK)
		{
		    // A button was pressed thus undo should be synced.
		    u_sync(FALSE);

		    del_bytes((long)(regmatch.endp[0] - regmatch.startp[0]),
								FALSE, FALSE);
		    ins_str(repl_text);
		}
	    }
	    else
		msg(_("No match at cursor, finding next"));
	    vim_regfree(regmatch.regprog);
	}
    }

    if (type == FRD_REPLACEALL)
    {
	// A button was pressed, thus undo should be synced.
	u_sync(FALSE);
	do_cmdline_cmd(ga.ga_data);
    }
    else
    {
	int searchflags = SEARCH_MSG + SEARCH_MARK;

	// Search for the next match.
	// Don't skip text under cursor for single replace.
	if (type == FRD_REPLACE)
	    searchflags += SEARCH_START;
	i = msg_scroll;
	if (down)
	{
	    (void)do_search(NULL, '/', '/', ga.ga_data, 1L, searchflags, NULL);
	}
	else
	{
	    // We need to escape '?' if and only if we are searching in the up
	    // direction
	    p = vim_strsave_escaped(ga.ga_data, (char_u *)"?");
	    if (p != NULL)
	        (void)do_search(NULL, '?', '?', p, 1L, searchflags, NULL);
	    vim_free(p);
	}

	msg_scroll = i;	    // don't let an error message set msg_scroll
    }

    // Don't want to pass did_emsg to other code, it may cause disabling
    // syntax HL if we were busy redrawing.
    did_emsg = save_did_emsg;

    if (State & (NORMAL | INSERT))
    {
	gui_update_screen();		// update the screen
	msg_didout = 0;			// overwrite any message
	need_wait_return = FALSE;	// don't wait for return
    }

    vim_free(ga.ga_data);
    busy = FALSE;
    return (ga.ga_len > 0);
}

#endif

#if defined(HAVE_DROP_FILE) || defined(PROTO)
/*
 * Jump to the window at specified point (x, y).
 */
    static void
gui_wingoto_xy(int x, int y)
{
    int		row = Y_2_ROW(y);
    int		col = X_2_COL(x);
    win_T	*wp;

    if (row >= 0 && col >= 0)
    {
	wp = mouse_find_win(&row, &col, FAIL_POPUP);
	if (wp != NULL && wp != curwin)
	    win_goto(wp);
    }
}

/*
 * Function passed to handle_drop() for the actions to be done after the
 * argument list has been updated.
 */
    static void
drop_callback(void *cookie)
{
    char_u	*p = cookie;

    // If Shift held down, change to first file's directory.  If the first
    // item is a directory, change to that directory (and let the explorer
    // plugin show the contents).
    if (p != NULL)
    {
	if (mch_isdir(p))
	{
	    if (mch_chdir((char *)p) == 0)
		shorten_fnames(TRUE);
	}
	else if (vim_chdirfile(p, "drop") == OK)
	    shorten_fnames(TRUE);
	vim_free(p);
    }

    // Update the screen display
    update_screen(NOT_VALID);
# ifdef FEAT_MENU
    gui_update_menus(0);
# endif
#ifdef FEAT_TITLE
    maketitle();
#endif
    setcursor();
    out_flush_cursor(FALSE, FALSE);
}

/*
 * Process file drop.  Mouse cursor position, key modifiers, name of files
 * and count of files are given.  Argument "fnames[count]" has full pathnames
 * of dropped files, they will be freed in this function, and caller can't use
 * fnames after call this function.
 */
    void
gui_handle_drop(
    int		x UNUSED,
    int		y UNUSED,
    int_u	modifiers,
    char_u	**fnames,
    int		count)
{
    int		i;
    char_u	*p;
    static int	entered = FALSE;

    /*
     * This function is called by event handlers.  Just in case we get a
     * second event before the first one is handled, ignore the second one.
     * Not sure if this can ever happen, just in case.
     */
    if (entered)
	return;
    entered = TRUE;

    /*
     * When the cursor is at the command line, add the file names to the
     * command line, don't edit the files.
     */
    if (State & CMDLINE)
    {
	shorten_filenames(fnames, count);
	for (i = 0; i < count; ++i)
	{
	    if (fnames[i] != NULL)
	    {
		if (i > 0)
		    add_to_input_buf((char_u*)" ", 1);

		// We don't know what command is used thus we can't be sure
		// about which characters need to be escaped.  Only escape the
		// most common ones.
# ifdef BACKSLASH_IN_FILENAME
		p = vim_strsave_escaped(fnames[i], (char_u *)" \t\"|");
# else
		p = vim_strsave_escaped(fnames[i], (char_u *)"\\ \t\"|");
# endif
		if (p != NULL)
		    add_to_input_buf_csi(p, (int)STRLEN(p));
		vim_free(p);
		vim_free(fnames[i]);
	    }
	}
	vim_free(fnames);
    }
    else
    {
	// Go to the window under mouse cursor, then shorten given "fnames" by
	// current window, because a window can have local current dir.
	gui_wingoto_xy(x, y);
	shorten_filenames(fnames, count);

	// If Shift held down, remember the first item.
	if ((modifiers & MOUSE_SHIFT) != 0)
	    p = vim_strsave(fnames[0]);
	else
	    p = NULL;

	// Handle the drop, :edit or :split to get to the file.  This also
	// frees fnames[].  Skip this if there is only one item, it's a
	// directory and Shift is held down.
	if (count == 1 && (modifiers & MOUSE_SHIFT) != 0
						     && mch_isdir(fnames[0]))
	{
	    vim_free(fnames[0]);
	    vim_free(fnames);
	}
	else
	    handle_drop(count, fnames, (modifiers & MOUSE_CTRL) != 0,
		    drop_callback, (void *)p);
    }

    entered = FALSE;
}
#endif<|MERGE_RESOLUTION|>--- conflicted
+++ resolved
@@ -5104,13 +5104,9 @@
 }
 
 #if ((defined(FEAT_GUI_X11) || defined(FEAT_GUI_GTK) \
-<<<<<<< HEAD
 	    || defined(FEAT_GUI_MACVIM) \
-	    || defined(FEAT_GUI_MSWIN) || defined(FEAT_GUI_PHOTON)) \
-=======
 	    || defined(FEAT_GUI_MSWIN) || defined(FEAT_GUI_PHOTON) \
 	    || defined(FEAT_GUI_HAIKU)) \
->>>>>>> b3f74069
 	    && defined(FEAT_TOOLBAR)) || defined(PROTO)
 /*
  * This is shared between Athena, Haiku, Motif, and GTK.

/* vi:set ts=8 sts=4 sw=4 noet:
 *
 * VIM - Vi IMproved		by Bram Moolenaar
 *
 * Do ":help uganda"  in Vim to read copying and usage conditions.
 * Do ":help credits" in Vim to see a list of people who contributed.
 * See README.txt for an overview of the Vim source code.
 */

/*
 * os_macosx.m -- Mac specific things for Mac OS X.
 */

/* Suppress compiler warnings to non-C89 code. */
#if defined(__clang__) && defined(__STRICT_ANSI__)
# pragma clang diagnostic push
# pragma clang diagnostic ignored "-Wc99-extensions"
# pragma clang diagnostic push
# pragma clang diagnostic ignored "-Wdeclaration-after-statement"
#endif

/* Avoid a conflict for the definition of Boolean between Mac header files and
 * X11 header files. */
#define NO_X11_INCLUDES

#include "vim.h"
#import <AppKit/AppKit.h>


/*
 * Clipboard support for the console.
 * Don't include this when building the GUI version, the functions in
 * gui_mac.c are used then.  TODO: remove those instead?
 * But for MacVim we do need these ones.
 */
#if defined(FEAT_CLIPBOARD) && (!defined(FEAT_GUI_ENABLED) || defined(FEAT_GUI_MACVIM))

/* Used to identify clipboard data copied from Vim. */

NSString *VimPboardType = @"VimPboardType";

    void
clip_mch_lose_selection(VimClipboard *cbd UNUSED)
{
}


    int
clip_mch_own_selection(VimClipboard *cbd UNUSED)
{
    /* This is called whenever there is a new selection and 'guioptions'
     * contains the "a" flag (automatically copy selection).  Return TRUE, else
     * the "a" flag does nothing.  Note that there is no concept of "ownership"
     * of the clipboard in Mac OS X.
     */
    return TRUE;
}


    void
clip_mch_request_selection(VimClipboard *cbd)
{
    NSAutoreleasePool *pool = [[NSAutoreleasePool alloc] init];

    NSPasteboard *pb = [NSPasteboard generalPasteboard];
    NSArray *supportedTypes = [NSArray arrayWithObjects:VimPboardType,
	    NSStringPboardType, nil];
    NSString *bestType = [pb availableTypeFromArray:supportedTypes];
    if (!bestType) goto releasepool;

    int motion_type = MAUTO;
    NSString *string = nil;

    if ([bestType isEqual:VimPboardType])
    {
	/* This type should consist of an array with two objects:
	 *   1. motion type (NSNumber)
	 *   2. text (NSString)
	 * If this is not the case we fall back on using NSStringPboardType.
	 */
	id plist = [pb propertyListForType:VimPboardType];
	if ([plist isKindOfClass:[NSArray class]] && [plist count] == 2)
	{
	    id obj = [plist objectAtIndex:1];
	    if ([obj isKindOfClass:[NSString class]])
	    {
		motion_type = [[plist objectAtIndex:0] intValue];
		string = obj;
	    }
	}
    }

    if (!string)
    {
	/* Use NSStringPboardType.  The motion type is detected automatically.
	 */
	NSMutableString *mstring =
		[[pb stringForType:NSStringPboardType] mutableCopy];
	if (!mstring) goto releasepool;

	/* Replace unrecognized end-of-line sequences with \x0a (line feed). */
	NSRange range = { 0, [mstring length] };
	unsigned n = [mstring replaceOccurrencesOfString:@"\x0d\x0a"
					     withString:@"\x0a" options:0
						  range:range];
	if (0 == n)
	{
	    n = [mstring replaceOccurrencesOfString:@"\x0d" withString:@"\x0a"
					   options:0 range:range];
	}

	string = mstring;
    }

    /* Default to MAUTO, uses MCHAR or MLINE depending on trailing NL. */
    if (!(MCHAR == motion_type || MLINE == motion_type || MBLOCK == motion_type
	    || MAUTO == motion_type))
	motion_type = MAUTO;

    char_u *str = (char_u*)[string UTF8String];
    int len = [string lengthOfBytesUsingEncoding:NSUTF8StringEncoding];

#ifdef FEAT_MBYTE
    if (input_conv.vc_type != CONV_NONE)
	str = string_convert(&input_conv, str, &len);
#endif

    if (str)
	clip_yank_selection(motion_type, str, len, cbd);

#ifdef FEAT_MBYTE
    if (input_conv.vc_type != CONV_NONE)
	vim_free(str);
#endif

releasepool:
    [pool release];
}


/*
 * Send the current selection to the clipboard.
 */
    void
clip_mch_set_selection(VimClipboard *cbd)
{
    NSAutoreleasePool *pool = [[NSAutoreleasePool alloc] init];

    /* If the '*' register isn't already filled in, fill it in now. */
    cbd->owned = TRUE;
    clip_get_selection(cbd);
    cbd->owned = FALSE;

    /* Get the text to put on the pasteboard. */
    long_u llen = 0; char_u *str = 0;
    int motion_type = clip_convert_selection(&str, &llen, cbd);
    if (motion_type < 0)
	goto releasepool;

    /* TODO: Avoid overflow. */
    int len = (int)llen;
#ifdef FEAT_MBYTE
    if (output_conv.vc_type != CONV_NONE)
    {
	char_u *conv_str = string_convert(&output_conv, str, &len);
	if (conv_str)
	{
	    vim_free(str);
	    str = conv_str;
	}
    }
#endif

    if (len > 0)
    {
	NSString *string = [[NSString alloc]
	    initWithBytes:str length:len encoding:NSUTF8StringEncoding];

	/* See clip_mch_request_selection() for info on pasteboard types. */
	NSPasteboard *pb = [NSPasteboard generalPasteboard];
	NSArray *supportedTypes = [NSArray arrayWithObjects:VimPboardType,
		NSStringPboardType, nil];
	[pb declareTypes:supportedTypes owner:nil];

	NSNumber *motion = [NSNumber numberWithInt:motion_type];
	NSArray *plist = [NSArray arrayWithObjects:motion, string, nil];
	[pb setPropertyList:plist forType:VimPboardType];

	[pb setString:string forType:NSStringPboardType];

	[string release];
    }

    vim_free(str);
releasepool:
    [pool release];
}

#endif /* FEAT_CLIPBOARD */

<<<<<<< HEAD

    void
macosx_fork()
{
    pid_t pid;
    int   i;

    /*
     * On OS X, you have to exec after a fork, otherwise calls to frameworks
     * will assert (and without Core Foundation, you can't start the gui. What
     * fun.). See CAVEATS at:
     *
     *	 http://developer.apple.com/documentation/Darwin/Reference/ManPages/
     *							    man2/fork.2.html
     *
     * Since we have to go through this anyways, we might as well use vfork.
     * But: then we can't detach from our starting shell, so stick with fork.
     */

    /* Stolen from http://paste.lisp.org/display/50906 */
    extern int *_NSGetArgc(void);
    extern char ***_NSGetArgv(void);

    int argc = *_NSGetArgc();
    char ** argv = *_NSGetArgv();
    char * newargv[argc+2];

    newargv[0] = argv[0];

    /*
     * Make sure "-f" is in front of potential "--remote" flags, else
     * they would consume it.
     */
    newargv[1] = "-f";

    for (i = 1; i < argc; i++) {
	newargv[i + 1] = argv[i];
    }
    newargv[argc+1] = NULL;

    pid = fork();
    switch(pid) {
	case -1:
#ifndef NDEBUG
	    fprintf(stderr, "vim: Mac OS X workaround fork() failed!");
#endif
	    _exit(255);
	case 0:
	    /* Child. */

	    /* Make sure we survive our shell */
	    setsid();

	    /* Restarts the vim process, will not return. */
	    execvp(argv[0], newargv);

	    /* If we come here, exec has failed. bail. */
	    _exit(255);
	default:
	    /* Parent */
	    _exit(0);
    }
}
=======
/* Lift the compiler warning suppression. */
#if defined(__clang__) && defined(__STRICT_ANSI__)
# pragma clang diagnostic pop
# pragma clang diagnostic pop
#endif
>>>>>>> 3324d0a8
<|MERGE_RESOLUTION|>--- conflicted
+++ resolved
@@ -198,7 +198,11 @@
 
 #endif /* FEAT_CLIPBOARD */
 
-<<<<<<< HEAD
+/* Lift the compiler warning suppression. */
+#if defined(__clang__) && defined(__STRICT_ANSI__)
+# pragma clang diagnostic pop
+# pragma clang diagnostic pop
+#endif
 
     void
 macosx_fork()
@@ -261,11 +265,4 @@
 	    /* Parent */
 	    _exit(0);
     }
-}
-=======
-/* Lift the compiler warning suppression. */
-#if defined(__clang__) && defined(__STRICT_ANSI__)
-# pragma clang diagnostic pop
-# pragma clang diagnostic pop
-#endif
->>>>>>> 3324d0a8
+}
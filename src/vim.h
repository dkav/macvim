/* vi:set ts=8 sts=4 sw=4 noet:
 *
 * VIM - Vi IMproved	by Bram Moolenaar
 *
 * Do ":help uganda"  in Vim to read copying and usage conditions.
 * Do ":help credits" in Vim to see a list of people who contributed.
 */

#ifndef VIM__H
# define VIM__H

#include "protodef.h"

// _WIN32 is defined as 1 when the compilation target is 32-bit or 64-bit.
// Note: If you want to check for 64-bit use the _WIN64 macro.
#if defined(WIN32) || defined(_WIN32)
# define MSWIN
#endif

#ifdef MSWIN
# include <io.h>
#endif

// ============ the header file puzzle: order matters =========

#ifdef HAVE_CONFIG_H	// GNU autoconf (or something else) was here
# include "auto/config.h"
# define HAVE_PATHDEF

/*
 * Check if configure correctly managed to find sizeof(int).  If this failed,
 * it becomes zero.  This is likely a problem of not being able to run the
 * test program.  Other items from configure may also be wrong then!
 */
# if (VIM_SIZEOF_INT == 0)
#  error configure did not run properly.  Check auto/config.log.
# endif

# if (defined(__linux__) && !defined(__ANDROID__)) || defined(__CYGWIN__)
// Needed for strptime().  Needs to be done early, since header files can
// include other header files and end up including time.h, where these symbols
// matter for Vim.
// 700 is needed for mkdtemp().
#  ifndef _XOPEN_SOURCE
#   define _XOPEN_SOURCE    700
#  endif
# endif

// for INT_MAX, LONG_MAX et al.
# include <limits.h>

/*
 * Cygwin may have fchdir() in a newer release, but in most versions it
 * doesn't work well and avoiding it keeps the binary backward compatible.
 */
# if defined(__CYGWIN32__) && defined(HAVE_FCHDIR)
#  undef HAVE_FCHDIR
# endif

// We may need to define the uint32_t on non-Unix system, but using the same
// identifier causes conflicts.  Therefore use UINT32_T.
# define UINT32_TYPEDEF uint32_t
#endif

#if !defined(UINT32_TYPEDEF)
# if defined(uint32_t)  // this doesn't catch typedefs, unfortunately
#  define UINT32_TYPEDEF uint32_t
# else
  // Fall back to assuming unsigned int is 32 bit.  If this is wrong then the
  // test in blowfish.c will fail.
#  define UINT32_TYPEDEF unsigned int
# endif
#endif

// user ID of root is usually zero, but not for everybody
#ifdef __TANDEM
# ifndef _TANDEM_SOURCE
#  define _TANDEM_SOURCE
# endif
# include <floss.h>
# define ROOT_UID 65535
# define OLDXAW
# if (_TANDEM_ARCH_ == 2 && __H_Series_RVU >= 621)
#  define SA_ONSTACK_COMPATIBILITY
# endif
#else
# define ROOT_UID 0
#endif

/*
 * MACOS_X	    compiling for Mac OS X
 * MACOS_X_DARWIN   integrating the darwin feature into MACOS_X
 */
#if defined(MACOS_X_DARWIN) && !defined(MACOS_X)
# define MACOS_X
#endif
// Unless made through the Makefile enforce GUI on Mac
#if defined(MACOS_X) && !defined(HAVE_CONFIG_H)
# define UNIX
#endif

#if defined(FEAT_GUI_MOTIF) \
    || defined(FEAT_GUI_GTK) \
    || defined(FEAT_GUI_ATHENA) \
    || defined(FEAT_GUI_HAIKU) \
    || defined(FEAT_GUI_MACVIM) \
    || defined(FEAT_GUI_MSWIN) \
    || defined(FEAT_GUI_PHOTON)
# define FEAT_GUI_ENABLED  // also defined with NO_X11_INCLUDES
# if !defined(FEAT_GUI) && !defined(NO_X11_INCLUDES)
#  define FEAT_GUI
# endif
#endif

// Check support for rendering options
#ifdef FEAT_GUI
# if defined(FEAT_DIRECTX)
#  define FEAT_RENDER_OPTIONS
# endif
#endif

/*
 * VIM_SIZEOF_INT is used in feature.h, and the system-specific included files
 * need items from feature.h.  Therefore define VIM_SIZEOF_INT here.
 */
#ifdef MSWIN
# define VIM_SIZEOF_INT 4
#endif

#ifdef AMIGA
  // Be conservative about sizeof(int). It could be 4 too.
# ifndef FEAT_GUI_GTK	// avoid problems when generating prototypes
#  ifdef __GNUC__
#   define VIM_SIZEOF_INT	4
#  else
#   define VIM_SIZEOF_INT	2
#  endif
# endif
#endif
#if defined(MACOS_X) && !defined(HAVE_CONFIG_H)
#  define VIM_SIZEOF_INT __SIZEOF_INT__
#endif

#if VIM_SIZEOF_INT < 4 && !defined(PROTO)
# error Vim only works with 32 bit int or larger
#endif

/*
 * #defines for optionals and features
 * Also defines FEAT_TINY, FEAT_SMALL, etc. when FEAT_HUGE is defined.
 */
#include "feature.h"

#if defined(MACOS_X_DARWIN)
# if defined(FEAT_SMALL) && !defined(FEAT_CLIPBOARD)
#  define FEAT_CLIPBOARD
# endif
#endif

// +x11 is only enabled when it's both available and wanted.
#if defined(HAVE_X11) && defined(WANT_X11)
# define FEAT_X11
#endif

#ifdef NO_X11_INCLUDES
    // In os_mac_conv.c and os_macosx.m NO_X11_INCLUDES is defined to avoid
    // X11 headers.  Disable all X11 related things to avoid conflicts.
# ifdef FEAT_X11
#  undef FEAT_X11
# endif
# ifdef FEAT_GUI_X11
#  undef FEAT_GUI_X11
# endif
# ifdef FEAT_XCLIPBOARD
#  undef FEAT_XCLIPBOARD
# endif
# ifdef FEAT_GUI_MOTIF
#  undef FEAT_GUI_MOTIF
# endif
# ifdef FEAT_GUI_ATHENA
#  undef FEAT_GUI_ATHENA
# endif
# ifdef FEAT_GUI_GTK
#  undef FEAT_GUI_GTK
# endif
# ifdef FEAT_BEVAL_TIP
#  undef FEAT_BEVAL_TIP
# endif
# ifdef FEAT_XIM
#  undef FEAT_XIM
# endif
# ifdef FEAT_CLIENTSERVER
#  undef FEAT_CLIENTSERVER
# endif
#endif

// The Mac conversion stuff doesn't work under X11.
#if defined(MACOS_X_DARWIN)
# define MACOS_CONVERT
#endif

// Can't use "PACKAGE" here, conflicts with a Perl include file.
#ifndef VIMPACKAGE
# define VIMPACKAGE	"vim"
#endif

/*
 * Find out if function definitions should include argument types
 */
#ifdef AZTEC_C
# include <functions.h>
#endif

#ifdef SASC
# include <clib/exec_protos.h>
#endif

#ifdef _DCC
# include <clib/exec_protos.h>
#endif

#ifdef __HAIKU__
# include "os_haiku.h"
# define __ARGS(x)  x
#endif

#if (defined(UNIX) || defined(VMS)) \
	&& (!defined(MACOS_X) || defined(HAVE_CONFIG_H))
# include "os_unix.h"	    // bring lots of system header files
#endif

// Mark unused function arguments with UNUSED, so that gcc -Wunused-parameter
// can be used to check for mistakes.
#if defined(HAVE_ATTRIBUTE_UNUSED) || defined(__MINGW32__)
# if !defined(UNUSED)
#  define UNUSED __attribute__((unused))
# endif
#else
# define UNUSED
#endif

// Used to check for "sun", "__sun" is used by newer compilers.
#if defined(__sun)
# define SUN_SYSTEM
#endif

// If we're compiling in C++ (currently only KVim), the system
// headers must have the correct prototypes or nothing will build.
// Conversely, our prototypes might clash due to throw() specifiers and
// cause compilation failures even though the headers are correct.  For
// a concrete example, gcc-3.2 enforces exception specifications, and
// glibc-2.2.5 has them in their system headers.
#if !defined(__cplusplus) && defined(UNIX) \
	&& !defined(MACOS_X) // MACOS_X doesn't yet support osdef.h
# include "auto/osdef.h"	// bring missing declarations in
#endif

#ifdef AMIGA
# include "os_amiga.h"
#endif

#ifdef MSWIN
# include "os_win32.h"
#endif

#if defined(MACOS_X)
# include "os_mac.h"
#endif

#ifdef __QNX__
# include "os_qnx.h"
#endif

#ifdef X_LOCALE
# include <X11/Xlocale.h>
#else
# ifdef HAVE_LOCALE_H
#  include <locale.h>
# endif
#endif

/*
 * Maximum length of a path (for non-unix systems) Make it a bit long, to stay
 * on the safe side.  But not too long to put on the stack.
 */
#ifndef MAXPATHL
# ifdef MAXPATHLEN
#  define MAXPATHL  MAXPATHLEN
# else
#  define MAXPATHL  256
# endif
#endif
#ifdef BACKSLASH_IN_FILENAME
# define PATH_ESC_CHARS ((char_u *)" \t\n*?[{`%#'\"|!<")
#else
# ifdef VMS
    // VMS allows a lot of characters in the file name
#  define PATH_ESC_CHARS ((char_u *)" \t\n*?{`\\%#'\"|!")
#  define SHELL_ESC_CHARS ((char_u *)" \t\n*?{`\\%#'|!()&")
# else
#  define PATH_ESC_CHARS ((char_u *)" \t\n*?[{`$\\%#'\"|!<")
#  define SHELL_ESC_CHARS ((char_u *)" \t\n*?[{`$\\%#'\"|!<>();&")
# endif
#endif

// length of a buffer to store a number in ASCII (64 bits binary + NUL)
#define NUMBUFLEN 65

// flags for vim_str2nr()
#define STR2NR_BIN  0x01
#define STR2NR_OCT  0x02
#define STR2NR_HEX  0x04
#define STR2NR_OOCT 0x08    // Octal with prefix "0o": 0o777
#define STR2NR_ALL (STR2NR_BIN + STR2NR_OCT + STR2NR_HEX + STR2NR_OOCT)
#define STR2NR_NO_OCT (STR2NR_BIN + STR2NR_HEX + STR2NR_OOCT)

#define STR2NR_FORCE 0x80   // only when ONE of the above is used

#define STR2NR_QUOTE 0x10   // ignore embedded single quotes

/*
 * Shorthand for unsigned variables. Many systems, but not all, have u_char
 * already defined, so we use char_u to avoid trouble.
 */
typedef unsigned char	char_u;
typedef unsigned short	short_u;
typedef unsigned int	int_u;

// Make sure long_u is big enough to hold a pointer.
// On Win64, longs are 32 bits and pointers are 64 bits.
// For printf() and scanf(), we need to take care of long_u specifically.
#ifdef _WIN64
typedef unsigned __int64	long_u;
typedef		 __int64	long_i;
# define SCANF_HEX_LONG_U       "%llx"
# define SCANF_DECIMAL_LONG_U   "%llu"
# define PRINTF_HEX_LONG_U      "0x%llx"
#else
  // Microsoft-specific. The __w64 keyword should be specified on any typedefs
  // that change size between 32-bit and 64-bit platforms.  For any such type,
  // __w64 should appear only on the 32-bit definition of the typedef.
  // Define __w64 as an empty token for everything but MSVC 7.x or later.
# if !defined(_MSC_VER)	|| (_MSC_VER < 1300)
#  define __w64
# endif
typedef unsigned long __w64	long_u;
typedef		 long __w64     long_i;
# define SCANF_HEX_LONG_U       "%lx"
# define SCANF_DECIMAL_LONG_U   "%lu"
# define PRINTF_HEX_LONG_U      "0x%lx"
#endif
#define PRINTF_DECIMAL_LONG_U SCANF_DECIMAL_LONG_U

/*
 * Only systems which use configure will have SIZEOF_OFF_T and VIM_SIZEOF_LONG
 * defined, which is ok since those are the same systems which can have
 * varying sizes for off_t.  The other systems will continue to use "%ld" to
 * print off_t since off_t is simply a typedef to long for them.
 */
#if defined(SIZEOF_OFF_T) && (SIZEOF_OFF_T > VIM_SIZEOF_LONG)
# define LONG_LONG_OFF_T
#endif

/*
 * We use 64-bit file functions here, if available.  E.g. ftello() returns
 * off_t instead of long, which helps if long is 32 bit and off_t is 64 bit.
 * We assume that when fseeko() is available then ftello() is too.
 * Note that Windows has different function names.
 */
#if (defined(_MSC_VER) && (_MSC_VER >= 1300)) || defined(__MINGW32__)
typedef __int64 off_T;
# ifdef __MINGW32__
#  define vim_lseek lseek64
#  define vim_fseek fseeko64
#  define vim_ftell ftello64
# else
#  define vim_lseek _lseeki64
#  define vim_fseek _fseeki64
#  define vim_ftell _ftelli64
# endif
#else
# ifdef PROTO
typedef long off_T;
# else
typedef off_t off_T;
# endif
# ifdef HAVE_FSEEKO
#  define vim_lseek lseek
#  define vim_ftell ftello
#  define vim_fseek fseeko
# else
#  define vim_lseek lseek
#  define vim_ftell ftell
#  define vim_fseek(a, b, c)	fseek(a, (long)b, c)
# endif
#endif

/*
 * The characters and attributes cached for the screen.
 */
typedef char_u schar_T;
typedef unsigned short sattr_T;
#define MAX_TYPENR 65535

/*
 * The u8char_T can hold one decoded UTF-8 character.
 * We use 32 bits, since some Asian characters don't fit in 16 bits.
 */
typedef unsigned int u8char_T;	// int is 32 bits or more

#ifndef UNIX		    // For Unix this is included in os_unix.h
# include <stdio.h>
# include <ctype.h>
#endif

#include "ascii.h"
#include "keymap.h"
#include "term.h"
#include "macros.h"

#ifdef LATTICE
# include <sys/types.h>
# include <sys/stat.h>
#endif
#ifdef _DCC
# include <sys/stat.h>
#endif
#if defined(MSWIN)
# include <sys/stat.h>
#endif

#if defined(HAVE_ERRNO_H) || defined(MSWIN)
# include <errno.h>
#endif

/*
 * Allow other (non-unix) systems to configure themselves now
 * These are also in os_unix.h, because osdef.sh needs them there.
 */
#ifndef UNIX
// Note: Some systems need both string.h and strings.h (Savage).  If the
// system can't handle this, define NO_STRINGS_WITH_STRING_H.
# ifdef HAVE_STRING_H
#  include <string.h>
# endif
# if defined(HAVE_STRINGS_H) && !defined(NO_STRINGS_WITH_STRING_H)
#  include <strings.h>
# endif
# ifdef HAVE_STAT_H
#  include <stat.h>
# endif
# ifdef HAVE_STDLIB_H
#  include <stdlib.h>
# endif
#endif // NON-UNIX

#include <assert.h>

#ifdef HAVE_STDINT_H
# include <stdint.h>
#endif
#ifdef HAVE_INTTYPES_H
# include <inttypes.h>
#endif
#ifdef HAVE_WCTYPE_H
# include <wctype.h>
#endif
#include <stdarg.h>

// for offsetof()
#include <stddef.h>

#if defined(HAVE_SYS_SELECT_H) && \
	(!defined(HAVE_SYS_TIME_H) || defined(SYS_SELECT_WITH_SYS_TIME))
# include <sys/select.h>
#endif

#ifndef HAVE_SELECT
# ifdef HAVE_SYS_POLL_H
#  include <sys/poll.h>
# elif defined(MSWIN)
#  define HAVE_SELECT
# else
#  ifdef HAVE_POLL_H
#   include <poll.h>
#  endif
# endif
#endif

// ================ end of the header file puzzle ===============

/*
 * For dynamically loaded imm library. Currently, only for Win32.
 */
#ifdef DYNAMIC_IME
# ifndef FEAT_MBYTE_IME
#  define FEAT_MBYTE_IME
# endif
#endif

/*
 * For dynamically loaded gettext library.  Currently, only for Win32.
 */
#ifdef DYNAMIC_GETTEXT
# ifndef FEAT_GETTEXT
#  define FEAT_GETTEXT
# endif
// These are in os_win32.c
extern char *(*dyn_libintl_gettext)(const char *msgid);
extern char *(*dyn_libintl_ngettext)(const char *msgid, const char *msgid_plural, unsigned long n);
extern char *(*dyn_libintl_bindtextdomain)(const char *domainname, const char *dirname);
extern char *(*dyn_libintl_bind_textdomain_codeset)(const char *domainname, const char *codeset);
extern char *(*dyn_libintl_textdomain)(const char *domainname);
extern int (*dyn_libintl_wputenv)(const wchar_t *envstring);
#endif


/*
 * The _() stuff is for using gettext().  It is a no-op when libintl.h is not
 * found or the +multilang feature is disabled.
 * Use NGETTEXT(single, multi, number) to get plural behavior:
 * - single - message for singular form
 * - multi  - message for plural form
 * - number - the count
 */
#ifdef FEAT_GETTEXT
# ifdef DYNAMIC_GETTEXT
#  define _(x) (*dyn_libintl_gettext)((char *)(x))
#  define NGETTEXT(x, xs, n) (*dyn_libintl_ngettext)((char *)(x), (char *)(xs), (n))
#  define N_(x) x
#  define bindtextdomain(domain, dir) (*dyn_libintl_bindtextdomain)((domain), (dir))
#  define bind_textdomain_codeset(domain, codeset) (*dyn_libintl_bind_textdomain_codeset)((domain), (codeset))
#  if !defined(HAVE_BIND_TEXTDOMAIN_CODESET)
#   define HAVE_BIND_TEXTDOMAIN_CODESET 1
#  endif
#  define textdomain(domain) (*dyn_libintl_textdomain)(domain)
#  define libintl_wputenv(envstring) (*dyn_libintl_wputenv)(envstring)
# else
#  include <libintl.h>
#  define _(x) gettext((char *)(x))
#  define NGETTEXT(x, xs, n) ngettext((x), (xs), (n))
#  ifdef gettext_noop
#   define N_(x) gettext_noop(x)
#  else
#   define N_(x) x
#  endif
# endif
#else
# define _(x) ((char *)(x))
# define NGETTEXT(x, xs, n) (((n) == 1) ? (char *)(x) : (char *)(xs))
# define N_(x) x
#ifdef FEAT_GUI_MACVIM
    // In MacVim, we want bindtextdomain to work because we bundle the locale
    // files in runtime dir instead of a global install loation. This is
    // similar to Windows (which has DYNAMIC_GETTEXT set).
#else
# ifdef bindtextdomain
#  undef bindtextdomain
# endif
# define bindtextdomain(x, y) // empty
# ifdef bind_textdomain_codeset
#  undef bind_textdomain_codeset
# endif
# define bind_textdomain_codeset(x, y) // empty
# ifdef textdomain
#  undef textdomain
# endif
# define textdomain(x) // empty
#endif // MacVim
#endif

/*
 * flags for update_screen()
 * The higher the value, the higher the priority
 */
#define VALID_NO_UPDATE		 5  // no new changes, keep the command line if
				    // possible
#define VALID			10  // buffer not changed, or changes marked
				    // with b_mod_*
#define INVERTED		20  // redisplay inverted part that changed
#define INVERTED_ALL		25  // redisplay whole inverted part
#define REDRAW_TOP		30  // display first w_upd_rows screen lines
#define SOME_VALID		35  // like NOT_VALID but may scroll
#define NOT_VALID		40  // buffer needs complete redraw
#define CLEAR			50  // screen messed up, clear it

// flags for screen_line()
#define SLF_RIGHTLEFT	1
#define SLF_POPUP	2

#define MB_FILLER_CHAR '<'  // character used when a double-width character
			    // doesn't fit.

/*
 * Flags for w_valid.
 * These are set when something in a window structure becomes invalid, except
 * when the cursor is moved.  Call check_cursor_moved() before testing one of
 * the flags.
 * These are reset when that thing has been updated and is valid again.
 *
 * Every function that invalidates one of these must call one of the
 * invalidate_* functions.
 *
 * w_valid is supposed to be used only in screen.c.  From other files, use the
 * functions that set or reset the flags.
 *
 * VALID_BOTLINE    VALID_BOTLINE_AP
 *     on		on		w_botline valid
 *     off		on		w_botline approximated
 *     off		off		w_botline not valid
 *     on		off		not possible
 */
#define VALID_WROW	0x01	// w_wrow (window row) is valid
#define VALID_WCOL	0x02	// w_wcol (window col) is valid
#define VALID_VIRTCOL	0x04	// w_virtcol (file col) is valid
#define VALID_CHEIGHT	0x08	// w_cline_height and w_cline_folded valid
#define VALID_CROW	0x10	// w_cline_row is valid
#define VALID_BOTLINE	0x20	// w_botine and w_empty_rows are valid
#define VALID_BOTLINE_AP 0x40	// w_botine is approximated
#define VALID_TOPLINE	0x80	// w_topline is valid (for cursor position)

// Values for w_popup_flags.
#define POPF_IS_POPUP	0x01	// this is a popup window
#define POPF_HIDDEN	0x02	// popup is not displayed
#define POPF_CURSORLINE	0x04	// popup is highlighting at the cursorline
#define POPF_ON_CMDLINE	0x08	// popup overlaps command line
#define POPF_DRAG	0x10	// popup can be moved by dragging
#define POPF_RESIZE	0x20	// popup can be resized by dragging
#define POPF_MAPPING	0x40	// mapping keys
#define POPF_INFO	0x80	// used for info of popup menu
#define POPF_INFO_MENU	0x100	// align info popup with popup menu
#define POPF_POSINVERT	0x200	// vertical position can be inverted

// flags used in w_popup_handled
#define POPUP_HANDLED_1	    0x01    // used by mouse_find_win()
#define POPUP_HANDLED_2	    0x02    // used by popup_do_filter()
#define POPUP_HANDLED_3	    0x04    // used by popup_check_cursor_pos()
#define POPUP_HANDLED_4	    0x08    // used by may_update_popup_mask()
#define POPUP_HANDLED_5	    0x10    // used by update_popups()

/*
 * Terminal highlighting attribute bits.
 * Attributes above HL_ALL are used for syntax highlighting.
 */
#define HL_NORMAL		0x00
#define HL_INVERSE		0x01
#define HL_BOLD			0x02
#define HL_ITALIC		0x04
#define HL_UNDERLINE		0x08
#define HL_UNDERCURL		0x10
#define HL_STANDOUT		0x20
#define HL_NOCOMBINE		0x40
#define HL_STRIKETHROUGH	0x80
#define HL_ALL			0xff

// special attribute addition: Put message in history
#define MSG_HIST		0x1000

/*
 * values for State
 *
 * The lower bits up to 0x20 are used to distinguish normal/visual/op_pending
 * and cmdline/insert+replace mode.  This is used for mapping.  If none of
 * these bits are set, no mapping is done.
 * The upper bits are used to distinguish between other states.
 */
#define NORMAL		0x01	// Normal mode, command expected
#define VISUAL		0x02	// Visual mode - use get_real_state()
#define OP_PENDING	0x04	// Normal mode, operator is pending - use
				// get_real_state()
#define CMDLINE		0x08	// Editing command line
#define INSERT		0x10	// Insert mode
#define LANGMAP		0x20	// Language mapping, can be combined with
				// INSERT and CMDLINE

#define REPLACE_FLAG	0x40	// Replace mode flag
#define REPLACE		(REPLACE_FLAG + INSERT)
#define VREPLACE_FLAG	0x80	// Virtual-replace mode flag
#define VREPLACE	(REPLACE_FLAG + VREPLACE_FLAG + INSERT)
#define LREPLACE	(REPLACE_FLAG + LANGMAP)

#define NORMAL_BUSY	(0x100 + NORMAL) // Normal mode, busy with a command
#define HITRETURN	(0x200 + NORMAL) // waiting for return or command
#define ASKMORE		0x300	// Asking if you want --more--
#define SETWSIZE	0x400	// window size has changed
#define ABBREV		0x500	// abbreviation instead of mapping
#define EXTERNCMD	0x600	// executing an external command
#define SHOWMATCH	(0x700 + INSERT) // show matching paren
#define CONFIRM		0x800	// ":confirm" prompt
#define SELECTMODE	0x1000	// Select mode, only for mappings
#define TERMINAL        0x2000  // Terminal mode
#define MODE_ALL	0xffff

// all mode bits used for mapping
#define MAP_ALL_MODES	(0x3f | SELECTMODE | TERMINAL)

// directions
#define FORWARD			1
#define BACKWARD		(-1)
#define FORWARD_FILE		3
#define BACKWARD_FILE		(-3)

// return values for functions
#if !(defined(OK) && (OK == 1))
// OK already defined to 1 in MacOS X curses, skip this
# define OK			1
#endif
#define FAIL			0
#define NOTDONE			2   // not OK or FAIL but skipped

// flags for b_flags
#define BF_RECOVERED	0x01	// buffer has been recovered
#define BF_CHECK_RO	0x02	// need to check readonly when loading file
				// into buffer (set by ":e", may be reset by
				// ":buf"
#define BF_NEVERLOADED	0x04	// file has never been loaded into buffer,
				// many variables still need to be set
#define BF_NOTEDITED	0x08	// Set when file name is changed after
				// starting to edit, reset when file is
				// written out.
#define BF_NEW		0x10	// file didn't exist when editing started
#define BF_NEW_W	0x20	// Warned for BF_NEW and file created
#define BF_READERR	0x40	// got errors while reading the file
#define BF_DUMMY	0x80	// dummy buffer, only used internally
#define BF_PRESERVED	0x100	// ":preserve" was used
#define BF_SYN_SET	0x200	// 'syntax' option was set
#define BF_NO_SEA	0x400	// no swap_exists_action (ATTENTION prompt)

// Mask to check for flags that prevent normal writing
#define BF_WRITE_MASK	(BF_NOTEDITED + BF_NEW + BF_READERR)

/*
 * values for xp_context when doing command line completion
 */
#define EXPAND_UNSUCCESSFUL	(-2)
#define EXPAND_OK		(-1)
#define EXPAND_NOTHING		0
#define EXPAND_COMMANDS		1
#define EXPAND_FILES		2
#define EXPAND_DIRECTORIES	3
#define EXPAND_SETTINGS		4
#define EXPAND_BOOL_SETTINGS	5
#define EXPAND_TAGS		6
#define EXPAND_OLD_SETTING	7
#define EXPAND_HELP		8
#define EXPAND_BUFFERS		9
#define EXPAND_EVENTS		10
#define EXPAND_MENUS		11
#define EXPAND_SYNTAX		12
#define EXPAND_HIGHLIGHT	13
#define EXPAND_AUGROUP		14
#define EXPAND_USER_VARS	15
#define EXPAND_MAPPINGS		16
#define EXPAND_TAGS_LISTFILES	17
#define EXPAND_FUNCTIONS	18
#define EXPAND_USER_FUNC	19
#define EXPAND_EXPRESSION	20
#define EXPAND_MENUNAMES	21
#define EXPAND_USER_COMMANDS	22
#define EXPAND_USER_CMD_FLAGS	23
#define EXPAND_USER_NARGS	24
#define EXPAND_USER_COMPLETE	25
#define EXPAND_ENV_VARS		26
#define EXPAND_LANGUAGE		27
#define EXPAND_COLORS		28
#define EXPAND_COMPILER		29
#define EXPAND_USER_DEFINED	30
#define EXPAND_USER_LIST	31
#define EXPAND_SHELLCMD		32
#define EXPAND_CSCOPE		33
#define EXPAND_SIGN		34
#define EXPAND_PROFILE		35
#define EXPAND_BEHAVE		36
#define EXPAND_FILETYPE		37
#define EXPAND_FILES_IN_PATH	38
#define EXPAND_OWNSYNTAX	39
#define EXPAND_LOCALES		40
#define EXPAND_HISTORY		41
#define EXPAND_USER		42
#define EXPAND_SYNTIME		43
#define EXPAND_USER_ADDR_TYPE	44
#define EXPAND_PACKADD		45
#define EXPAND_MESSAGES		46
#define EXPAND_MAPCLEAR		47
#define EXPAND_ARGLIST		48
#define EXPAND_DIFF_BUFFERS	49
#define EXPAND_MACACTION	50

// Values for exmode_active (0 is no exmode)
#define EXMODE_NORMAL		1
#define EXMODE_VIM		2

// Values for nextwild() and ExpandOne().  See ExpandOne() for meaning.
#define WILD_FREE		1
#define WILD_EXPAND_FREE	2
#define WILD_EXPAND_KEEP	3
#define WILD_NEXT		4
#define WILD_PREV		5
#define WILD_ALL		6
#define WILD_LONGEST		7
#define WILD_ALL_KEEP		8

#define WILD_LIST_NOTFOUND	    0x01
#define WILD_HOME_REPLACE	    0x02
#define WILD_USE_NL		    0x04
#define WILD_NO_BEEP		    0x08
#define WILD_ADD_SLASH		    0x10
#define WILD_KEEP_ALL		    0x20
#define WILD_SILENT		    0x40
#define WILD_ESCAPE		    0x80
#define WILD_ICASE		    0x100
#define WILD_ALLLINKS		    0x200
#define WILD_IGNORE_COMPLETESLASH   0x400
#define WILD_NOERROR		    0x800  // sets EW_NOERROR
#define WILD_BUFLASTUSED	    0x1000
#define BUF_DIFF_FILTER		    0x2000

// Flags for expand_wildcards()
#define EW_DIR		0x01	// include directory names
#define EW_FILE		0x02	// include file names
#define EW_NOTFOUND	0x04	// include not found names
#define EW_ADDSLASH	0x08	// append slash to directory name
#define EW_KEEPALL	0x10	// keep all matches
#define EW_SILENT	0x20	// don't print "1 returned" from shell
#define EW_EXEC		0x40	// executable files
#define EW_PATH		0x80	// search in 'path' too
#define EW_ICASE	0x100	// ignore case
#define EW_NOERROR	0x200	// no error for bad regexp
#define EW_NOTWILD	0x400	// add match with literal name if exists
#define EW_KEEPDOLLAR	0x800	// do not escape $, $var is expanded
// Note: mostly EW_NOTFOUND and EW_SILENT are mutually exclusive: EW_NOTFOUND
// is used when executing commands and EW_SILENT for interactive expanding.
#define EW_ALLLINKS	0x1000	// also links not pointing to existing file
#define EW_SHELLCMD	0x2000	// called from expand_shellcmd(), don't check
				// if executable is in $PATH
#define EW_DODOT	0x4000	// also files starting with a dot
#define EW_EMPTYOK	0x8000	// no matches is not an error
#define EW_NOTENV	0x10000	// do not expand environment variables

// Flags for find_file_*() functions.
#define FINDFILE_FILE	0	// only files
#define FINDFILE_DIR	1	// only directories
#define FINDFILE_BOTH	2	// files and directories

#define W_ENDCOL(wp)	(wp->w_wincol + wp->w_width)
#ifdef FEAT_MENU
# define W_WINROW(wp)	(wp->w_winrow + wp->w_winbar_height)
#else
# define W_WINROW(wp)	(wp->w_winrow)
#endif

// Values for the find_pattern_in_path() function args 'type' and 'action':
#define FIND_ANY	1
#define FIND_DEFINE	2
#define CHECK_PATH	3

#define ACTION_SHOW	1
#define ACTION_GOTO	2
#define ACTION_SPLIT	3
#define ACTION_SHOW_ALL	4
#define ACTION_EXPAND	5

#ifdef FEAT_SYN_HL
# define SST_MIN_ENTRIES 150	// minimal size for state stack array
# define SST_MAX_ENTRIES 1000	// maximal size for state stack array
# define SST_FIX_STATES	 7	// size of sst_stack[].
# define SST_DIST	 16	// normal distance between entries
# define SST_INVALID	(synstate_T *)-1	// invalid syn_state pointer

# define HL_CONTAINED	0x01	// not used on toplevel
# define HL_TRANSP	0x02	// has no highlighting
# define HL_ONELINE	0x04	// match within one line only
# define HL_HAS_EOL	0x08	// end pattern that matches with $
# define HL_SYNC_HERE	0x10	// sync point after this item (syncing only)
# define HL_SYNC_THERE	0x20	// sync point at current line (syncing only)
# define HL_MATCH	0x40	// use match ID instead of item ID
# define HL_SKIPNL	0x80	// nextgroup can skip newlines
# define HL_SKIPWHITE	0x100	// nextgroup can skip white space
# define HL_SKIPEMPTY	0x200	// nextgroup can skip empty lines
# define HL_KEEPEND	0x400	// end match always kept
# define HL_EXCLUDENL	0x800	// exclude NL from match
# define HL_DISPLAY	0x1000	// only used for displaying, not syncing
# define HL_FOLD	0x2000	// define fold
# define HL_EXTEND	0x4000	// ignore a keepend
# define HL_MATCHCONT	0x8000	// match continued from previous line
# define HL_TRANS_CONT	0x10000 // transparent item without contains arg
# define HL_CONCEAL	0x20000 // can be concealed
# define HL_CONCEALENDS	0x40000 // can be concealed
#endif

// Values for 'options' argument in do_search() and searchit()
#define SEARCH_REV    0x01  // go in reverse of previous dir.
#define SEARCH_ECHO   0x02  // echo the search command and handle options
#define SEARCH_MSG    0x0c  // give messages (yes, it's not 0x04)
#define SEARCH_NFMSG  0x08  // give all messages except not found
#define SEARCH_OPT    0x10  // interpret optional flags
#define SEARCH_HIS    0x20  // put search pattern in history
#define SEARCH_END    0x40  // put cursor at end of match
#define SEARCH_NOOF   0x80  // don't add offset to position
#define SEARCH_START 0x100  // start search without col offset
#define SEARCH_MARK  0x200  // set previous context mark
#define SEARCH_KEEP  0x400  // keep previous search pattern
#define SEARCH_PEEK  0x800  // peek for typed char, cancel search
#define SEARCH_COL  0x1000  // start at specified column instead of zero

// Values for find_ident_under_cursor()
#define FIND_IDENT	1	// find identifier (word)
#define FIND_STRING	2	// find any string (WORD)
#define FIND_EVAL	4	// include "->", "[]" and "."
#define FIND_NOERROR	8	// no error when no word found

// Values for file_name_in_line()
#define FNAME_MESS	1	// give error message
#define FNAME_EXP	2	// expand to path
#define FNAME_HYP	4	// check for hypertext link
#define FNAME_INCL	8	// apply 'includeexpr'
#define FNAME_REL	16	// ".." and "./" are relative to the (current)
				// file instead of the current directory
#define FNAME_UNESC	32	// remove backslashes used for escaping

// Values for buflist_getfile()
#define GETF_SETMARK	0x01	// set pcmark before jumping
#define GETF_ALT	0x02	// jumping to alternate file (not buf num)
#define GETF_SWITCH	0x04	// respect 'switchbuf' settings when jumping

// Return values of getfile()
#define GETFILE_ERROR	    1	// normal error
#define GETFILE_NOT_WRITTEN 2	// "not written" error
#define GETFILE_SAME_FILE   0	// success, same file
#define GETFILE_OPEN_OTHER -1	// success, opened another file
#define GETFILE_UNUSED	    8
#define GETFILE_SUCCESS(x)  ((x) <= 0)

// Values for buflist_new() flags
#define BLN_CURBUF	1	// may re-use curbuf for new buffer
#define BLN_LISTED	2	// put new buffer in buffer list
#define BLN_DUMMY	4	// allocating dummy buffer
#define BLN_NEW		8	// create a new buffer
#define BLN_NOOPT	16	// don't copy options to existing buffer
#define BLN_DUMMY_OK	32	// also find an existing dummy buffer
#define BLN_REUSE	64	// may re-use number from buf_reuse

// Values for in_cinkeys()
#define KEY_OPEN_FORW	0x101
#define KEY_OPEN_BACK	0x102
#define KEY_COMPLETE	0x103	// end of completion

// Values for "noremap" argument of ins_typebuf().  Also used for
// map->m_noremap and menu->noremap[].
#define REMAP_YES	0	// allow remapping
#define REMAP_NONE	-1	// no remapping
#define REMAP_SCRIPT	-2	// remap script-local mappings only
#define REMAP_SKIP	-3	// no remapping for first char

// Values for mch_call_shell() second argument
#define SHELL_FILTER	1	// filtering text
#define SHELL_EXPAND	2	// expanding wildcards
#define SHELL_COOKED	4	// set term to cooked mode
#define SHELL_DOOUT	8	// redirecting output
#define SHELL_SILENT	16	// don't print error returned by command
#define SHELL_READ	32	// read lines and insert into buffer
#define SHELL_WRITE	64	// write lines from buffer

// Values returned by mch_nodetype()
#define NODE_NORMAL	0	// file or directory, check with mch_isdir()
#define NODE_WRITABLE	1	// something we can write to (character
				// device, fifo, socket, ..)
#define NODE_OTHER	2	// non-writable thing (e.g., block device)

// Values for readfile() flags
#define READ_NEW	0x01	// read a file into a new buffer
#define READ_FILTER	0x02	// read filter output
#define READ_STDIN	0x04	// read from stdin
#define READ_BUFFER	0x08	// read from curbuf (converting stdin)
#define READ_DUMMY	0x10	// reading into a dummy buffer
#define READ_KEEP_UNDO	0x20	// keep undo info
#define READ_FIFO	0x40	// read from fifo or socket

// Values for change_indent()
#define INDENT_SET	1	// set indent
#define INDENT_INC	2	// increase indent
#define INDENT_DEC	3	// decrease indent

// Values for flags argument for findmatchlimit()
#define FM_BACKWARD	0x01	// search backwards
#define FM_FORWARD	0x02	// search forwards
#define FM_BLOCKSTOP	0x04	// stop at start/end of block
#define FM_SKIPCOMM	0x08	// skip comments

// Values for action argument for do_buffer() and close_buffer()
#define DOBUF_GOTO	0	// go to specified buffer
#define DOBUF_SPLIT	1	// split window and go to specified buffer
#define DOBUF_UNLOAD	2	// unload specified buffer(s)
#define DOBUF_DEL	3	// delete specified buffer(s) from buflist
#define DOBUF_WIPE	4	// delete specified buffer(s) really
#define DOBUF_WIPE_REUSE 5	// like DOBUF_WIPE an keep number for reuse

// Values for start argument for do_buffer()
#define DOBUF_CURRENT	0	// "count" buffer from current buffer
#define DOBUF_FIRST	1	// "count" buffer from first buffer
#define DOBUF_LAST	2	// "count" buffer from last buffer
#define DOBUF_MOD	3	// "count" mod. buffer from current buffer

// Values for sub_cmd and which_pat argument for search_regcomp()
// Also used for which_pat argument for searchit()
#define RE_SEARCH	0	// save/use pat in/from search_pattern
#define RE_SUBST	1	// save/use pat in/from subst_pattern
#define RE_BOTH		2	// save pat in both patterns
#define RE_LAST		2	// use last used pattern if "pat" is NULL

// Second argument for vim_regcomp().
#define RE_MAGIC	1	// 'magic' option
#define RE_STRING	2	// match in string instead of buffer text
#define RE_STRICT	4	// don't allow [abc] without ]
#define RE_AUTO		8	// automatic engine selection

#ifdef FEAT_SYN_HL
// values for reg_do_extmatch
# define REX_SET	1	// to allow \z\(...\),
# define REX_USE	2	// to allow \z\1 et al.
# define REX_ALL	(REX_SET | REX_USE)
#endif

// Return values for fullpathcmp()
// Note: can use (fullpathcmp() & FPC_SAME) to check for equal files
#define FPC_SAME	1	// both exist and are the same file.
#define FPC_DIFF	2	// both exist and are different files.
#define FPC_NOTX	4	// both don't exist.
#define FPC_DIFFX	6	// one of them doesn't exist.
#define FPC_SAMEX	7	// both don't exist and file names are same.

// flags for do_ecmd()
#define ECMD_HIDE	0x01	// don't free the current buffer
#define ECMD_SET_HELP	0x02	// set b_help flag of (new) buffer before
				// opening file
#define ECMD_OLDBUF	0x04	// use existing buffer if it exists
#define ECMD_FORCEIT	0x08	// ! used in Ex command
#define ECMD_ADDBUF	0x10	// don't edit, just add to buffer list

// for lnum argument in do_ecmd()
#define ECMD_LASTL	(linenr_T)0	// use last position in loaded file
#define ECMD_LAST	(linenr_T)-1	// use last position in all files
#define ECMD_ONE	(linenr_T)1	// use first line

// flags for do_cmdline()
#define DOCMD_VERBOSE	0x01	// included command in error message
#define DOCMD_NOWAIT	0x02	// don't call wait_return() and friends
#define DOCMD_REPEAT	0x04	// repeat exec. until getline() returns NULL
#define DOCMD_KEYTYPED	0x08	// don't reset KeyTyped
#define DOCMD_EXCRESET	0x10	// reset exception environment (for debugging)
#define DOCMD_KEEPLINE  0x20	// keep typed line for repeating with "."

// flags for beginline()
#define BL_WHITE	1	// cursor on first non-white in the line
#define BL_SOL		2	// use 'sol' option
#define BL_FIX		4	// don't leave cursor on a NUL

// flags for mf_sync()
#define MFS_ALL		1	// also sync blocks with negative numbers
#define MFS_STOP	2	// stop syncing when a character is available
#define MFS_FLUSH	4	// flushed file to disk
#define MFS_ZERO	8	// only write block 0

// flags for buf_copy_options()
#define BCO_ENTER	1	// going to enter the buffer
#define BCO_ALWAYS	2	// always copy the options
#define BCO_NOHELP	4	// don't touch the help related options

// flags for do_put()
#define PUT_FIXINDENT	1	// make indent look nice
#define PUT_CURSEND	2	// leave cursor after end of new text
#define PUT_CURSLINE	4	// leave cursor on last line of new text
#define PUT_LINE	8	// put register as lines
#define PUT_LINE_SPLIT	16	// split line for linewise register
#define PUT_LINE_FORWARD 32	// put linewise register below Visual sel.

// flags for set_indent()
#define SIN_CHANGED	1	// call changed_bytes() when line changed
#define SIN_INSERT	2	// insert indent before existing text
#define SIN_UNDO	4	// save line for undo before changing it

// flags for insertchar()
#define INSCHAR_FORMAT	1	// force formatting
#define INSCHAR_DO_COM	2	// format comments
#define INSCHAR_CTRLV	4	// char typed just after CTRL-V
#define INSCHAR_NO_FEX	8	// don't use 'formatexpr'
#define INSCHAR_COM_LIST 16	// format comments with list/2nd line indent

// flags for open_line()
#define OPENLINE_DELSPACES  1	// delete spaces after cursor
#define OPENLINE_DO_COM	    2	// format comments
#define OPENLINE_KEEPTRAIL  4	// keep trailing spaces
#define OPENLINE_MARKFIX    8	// fix mark positions
#define OPENLINE_COM_LIST  16	// format comments with list/2nd line indent

// There are five history tables:
#define HIST_CMD	0	// colon commands
#define HIST_SEARCH	1	// search commands
#define HIST_EXPR	2	// expressions (from entering = register)
#define HIST_INPUT	3	// input() lines
#define HIST_DEBUG	4	// debug commands
#define HIST_COUNT	5	// number of history tables

// The type numbers are fixed for backwards compatibility.
#define BARTYPE_VERSION 1
#define BARTYPE_HISTORY 2
#define BARTYPE_REGISTER 3
#define BARTYPE_MARK 4

#define VIMINFO_VERSION 4
#define VIMINFO_VERSION_WITH_HISTORY 2
#define VIMINFO_VERSION_WITH_REGISTERS 3
#define VIMINFO_VERSION_WITH_MARKS 4

/*
 * Values for do_tag().
 */
#define DT_TAG		1	// jump to newer position or same tag again
#define DT_POP		2	// jump to older position
#define DT_NEXT		3	// jump to next match of same tag
#define DT_PREV		4	// jump to previous match of same tag
#define DT_FIRST	5	// jump to first match of same tag
#define DT_LAST		6	// jump to first match of same tag
#define DT_SELECT	7	// jump to selection from list
#define DT_HELP		8	// like DT_TAG, but no wildcards
#define DT_JUMP		9	// jump to new tag or selection from list
#define DT_CSCOPE	10	// cscope find command (like tjump)
#define DT_LTAG		11	// tag using location list
#define DT_FREE		99	// free cached matches

/*
 * flags for find_tags().
 */
#define TAG_HELP	1	// only search for help tags
#define TAG_NAMES	2	// only return name of tag
#define	TAG_REGEXP	4	// use tag pattern as regexp
#define	TAG_NOIC	8	// don't always ignore case
#ifdef FEAT_CSCOPE
# define TAG_CSCOPE	16	// cscope tag
#endif
#define TAG_VERBOSE	32	// message verbosity
#define TAG_INS_COMP	64	// Currently doing insert completion
#define TAG_KEEP_LANG	128	// keep current language
#define TAG_NO_TAGFUNC	256	// do not use 'tagfunc'

#define TAG_MANY	300	// When finding many tags (for completion),
				// find up to this many tags

/*
 * Types of dialogs passed to do_vim_dialog().
 */
#define VIM_GENERIC	0
#define VIM_ERROR	1
#define VIM_WARNING	2
#define VIM_INFO	3
#define VIM_QUESTION	4
#define VIM_LAST_TYPE	4	// sentinel value

/*
 * Return values for functions like gui_yesnocancel()
 */
#define VIM_YES		2
#define VIM_NO		3
#define VIM_CANCEL	4
#define VIM_ALL		5
#define VIM_DISCARDALL  6

/*
 * arguments for win_split()
 */
#define WSP_ROOM	1	// require enough room
#define WSP_VERT	2	// split vertically
#define WSP_TOP		4	// window at top-left of shell
#define WSP_BOT		8	// window at bottom-right of shell
#define WSP_HELP	16	// creating the help window
#define WSP_BELOW	32	// put new window below/right
#define WSP_ABOVE	64	// put new window above/left
#define WSP_NEWLOC	128	// don't copy location list

/*
 * arguments for gui_set_shellsize()
 */
#define RESIZE_VERT	1	// resize vertically
#define RESIZE_HOR	2	// resize horizontally
#define RESIZE_BOTH	15	// resize in both directions

/*
 * flags for check_changed()
 */
#define CCGD_AW		1	// do autowrite if buffer was changed
#define CCGD_MULTWIN	2	// check also when several wins for the buf
#define CCGD_FORCEIT	4	// ! used
#define CCGD_ALLBUF	8	// may write all buffers
#define CCGD_EXCMD	16	// may suggest using !

/*
 * "flags" values for option-setting functions.
 * When OPT_GLOBAL and OPT_LOCAL are both missing, set both local and global
 * values, get local value.
 */
#define OPT_FREE	0x01	// free old value if it was allocated
#define OPT_GLOBAL	0x02	// use global value
#define OPT_LOCAL	0x04	// use local value
#define OPT_MODELINE	0x08	// option in modeline
#define OPT_WINONLY	0x10	// only set window-local options
#define OPT_NOWIN	0x20	// don't set window-local options
#define OPT_ONECOLUMN	0x40	// list options one per line

// Magic chars used in confirm dialog strings
#define DLG_BUTTON_SEP	'\n'
#define DLG_HOTKEY_CHAR	'&'

// Values for "starting"
#define NO_SCREEN	2	// no screen updating yet
#define NO_BUFFERS	1	// not all buffers loaded yet
//			0	   not starting anymore

// Values for swap_exists_action: what to do when swap file already exists
#define SEA_NONE	0	// don't use dialog
#define SEA_DIALOG	1	// use dialog when possible
#define SEA_QUIT	2	// quit editing the file
#define SEA_RECOVER	3	// recover the file

/*
 * Minimal size for block 0 of a swap file.
 * NOTE: This depends on size of struct block0! It's not done with a sizeof(),
 * because struct block0 is defined in memline.c (Sorry).
 * The maximal block size is arbitrary.
 */
#define MIN_SWAP_PAGE_SIZE 1048
#define MAX_SWAP_PAGE_SIZE 50000

// Special values for current_sctx.sc_sid.
#define SID_MODELINE	-1	// when using a modeline
#define SID_CMDARG	-2	// for "--cmd" argument
#define SID_CARG	-3	// for "-c" argument
#define SID_ENV		-4	// for sourcing environment variable
#define SID_ERROR	-5	// option was reset because of an error
#define SID_NONE	-6	// don't set scriptID

/*
 * Events for autocommands.
 */
enum auto_event
{
    EVENT_BUFADD = 0,		// after adding a buffer to the buffer list
    EVENT_BUFDELETE,		// deleting a buffer from the buffer list
    EVENT_BUFENTER,		// after entering a buffer
    EVENT_BUFFILEPOST,		// after renaming a buffer
    EVENT_BUFFILEPRE,		// before renaming a buffer
    EVENT_BUFHIDDEN,		// just after buffer becomes hidden
    EVENT_BUFLEAVE,		// before leaving a buffer
    EVENT_BUFNEW,		// after creating any buffer
    EVENT_BUFNEWFILE,		// when creating a buffer for a new file
    EVENT_BUFREADCMD,		// read buffer using command
    EVENT_BUFREADPOST,		// after reading a buffer
    EVENT_BUFREADPRE,		// before reading a buffer
    EVENT_BUFUNLOAD,		// just before unloading a buffer
    EVENT_BUFWINENTER,		// after showing a buffer in a window
    EVENT_BUFWINLEAVE,		// just after buffer removed from window
    EVENT_BUFWIPEOUT,		// just before really deleting a buffer
    EVENT_BUFWRITECMD,		// write buffer using command
    EVENT_BUFWRITEPOST,		// after writing a buffer
    EVENT_BUFWRITEPRE,		// before writing a buffer
    EVENT_CMDLINECHANGED,	// command line was modified
    EVENT_CMDLINEENTER,		// after entering the command line
    EVENT_CMDLINELEAVE,		// before leaving the command line
    EVENT_CMDUNDEFINED,		// command undefined
    EVENT_CMDWINENTER,		// after entering the cmdline window
    EVENT_CMDWINLEAVE,		// before leaving the cmdline window
    EVENT_COLORSCHEME,		// after loading a colorscheme
    EVENT_COLORSCHEMEPRE,	// before loading a colorscheme
    EVENT_COMPLETECHANGED,	// after completion popup menu changed
    EVENT_COMPLETEDONE,		// after finishing insert complete
    EVENT_COMPLETEDONEPRE,	// idem, before clearing info
    EVENT_CURSORHOLD,		// cursor in same position for a while
    EVENT_CURSORHOLDI,		// idem, in Insert mode
    EVENT_CURSORMOVED,		// cursor was moved
    EVENT_CURSORMOVEDI,		// cursor was moved in Insert mode
    EVENT_DIFFUPDATED,		// after diffs were updated
    EVENT_DIRCHANGED,		// after user changed directory
    EVENT_ENCODINGCHANGED,	// after changing the 'encoding' option
    EVENT_EXITPRE,		// before exiting
    EVENT_FILEAPPENDCMD,	// append to a file using command
    EVENT_FILEAPPENDPOST,	// after appending to a file
    EVENT_FILEAPPENDPRE,	// before appending to a file
    EVENT_FILECHANGEDRO,	// before first change to read-only file
    EVENT_FILECHANGEDSHELL,	// after shell command that changed file
    EVENT_FILECHANGEDSHELLPOST,	// after (not) reloading changed file
    EVENT_FILEREADCMD,		// read from a file using command
    EVENT_FILEREADPOST,		// after reading a file
    EVENT_FILEREADPRE,		// before reading a file
    EVENT_FILETYPE,		// new file type detected (user defined)
    EVENT_FILEWRITECMD,		// write to a file using command
    EVENT_FILEWRITEPOST,	// after writing a file
    EVENT_FILEWRITEPRE,		// before writing a file
    EVENT_FILTERREADPOST,	// after reading from a filter
    EVENT_FILTERREADPRE,	// before reading from a filter
    EVENT_FILTERWRITEPOST,	// after writing to a filter
    EVENT_FILTERWRITEPRE,	// before writing to a filter
    EVENT_FOCUSGAINED,		// got the focus
    EVENT_FOCUSLOST,		// lost the focus to another app
    EVENT_FUNCUNDEFINED,	// if calling a function which doesn't exist
    EVENT_GUIENTER,		// after starting the GUI
    EVENT_GUIFAILED,		// after starting the GUI failed
    EVENT_INSERTCHANGE,		// when changing Insert/Replace mode
    EVENT_INSERTCHARPRE,	// before inserting a char
    EVENT_INSERTENTER,		// when entering Insert mode
    EVENT_INSERTLEAVEPRE,	// just before leaving Insert mode
    EVENT_INSERTLEAVE,		// just after leaving Insert mode
    EVENT_MENUPOPUP,		// just before popup menu is displayed
    EVENT_OPTIONSET,		// option was set
    EVENT_OSAPPCHANGED,   // after changing the OS appearance
    EVENT_QUICKFIXCMDPOST,	// after :make, :grep etc.
    EVENT_QUICKFIXCMDPRE,	// before :make, :grep etc.
    EVENT_QUITPRE,		// before :quit
    EVENT_REMOTEREPLY,		// upon string reception from a remote vim
    EVENT_SAFESTATE,		// going to wait for a character
    EVENT_SAFESTATEAGAIN,	// still waiting for a character
    EVENT_SESSIONLOADPOST,	// after loading a session file
    EVENT_SHELLCMDPOST,		// after ":!cmd"
    EVENT_SHELLFILTERPOST,	// after ":1,2!cmd", ":w !cmd", ":r !cmd".
    EVENT_SIGUSR1,		// after the SIGUSR1 signal
    EVENT_SOURCECMD,		// sourcing a Vim script using command
    EVENT_SOURCEPRE,		// before sourcing a Vim script
    EVENT_SOURCEPOST,		// after sourcing a Vim script
    EVENT_SPELLFILEMISSING,	// spell file missing
    EVENT_STDINREADPOST,	// after reading from stdin
    EVENT_STDINREADPRE,		// before reading from stdin
    EVENT_SWAPEXISTS,		// found existing swap file
    EVENT_SYNTAX,		// syntax selected
    EVENT_TABCLOSED,		// after closing a tab page
    EVENT_TABENTER,		// after entering a tab page
    EVENT_TABLEAVE,		// before leaving a tab page
    EVENT_TABNEW,		// when entering a new tab page
    EVENT_TERMCHANGED,		// after changing 'term'
    EVENT_TERMINALOPEN,		// after a terminal buffer was created
    EVENT_TERMINALWINOPEN,	// after a terminal buffer was created and
				// entering its window
    EVENT_TERMRESPONSE,		// after setting "v:termresponse"
    EVENT_TEXTCHANGED,		// text was modified not in Insert mode
    EVENT_TEXTCHANGEDI,         // text was modified in Insert mode
    EVENT_TEXTCHANGEDP,         // TextChangedI with popup menu visible
    EVENT_TEXTYANKPOST,		// after some text was yanked
    EVENT_USER,			// user defined autocommand
    EVENT_VIMENTER,		// after starting Vim
    EVENT_VIMLEAVE,		// before exiting Vim
    EVENT_VIMLEAVEPRE,		// before exiting Vim and writing .viminfo
    EVENT_VIMRESIZED,		// after Vim window was resized
    EVENT_WINENTER,		// after entering a window
    EVENT_WINLEAVE,		// before leaving a window
    EVENT_WINNEW,		// when entering a new window

    NUM_EVENTS			// MUST be the last one
};

typedef enum auto_event event_T;

/*
 * Values for index in highlight_attr[].
 * When making changes, also update HL_FLAGS below!  And update the default
 * value of 'highlight' in option.c.
 */
typedef enum
{
    HLF_8 = 0	    // Meta & special keys listed with ":map", text that is
		    // displayed different from what it is
    , HLF_EOB	    // after the last line in the buffer
    , HLF_AT	    // @ characters at end of screen, characters that
		    // don't really exist in the text
    , HLF_D	    // directories in CTRL-D listing
    , HLF_E	    // error messages
    , HLF_H	    // obsolete, ignored
    , HLF_I	    // incremental search
    , HLF_L	    // last search string
    , HLF_M	    // "--More--" message
    , HLF_CM	    // Mode (e.g., "-- INSERT --")
    , HLF_N	    // line number for ":number" and ":#" commands
    , HLF_LNA	    // LineNrAbove
    , HLF_LNB	    // LineNrBelow
    , HLF_CLN	    // current line number
    , HLF_R	    // return to continue message and yes/no questions
    , HLF_S	    // status lines
    , HLF_SNC	    // status lines of not-current windows
    , HLF_C	    // column to separate vertically split windows
    , HLF_T	    // Titles for output from ":set all", ":autocmd" etc.
    , HLF_V	    // Visual mode
    , HLF_VNC	    // Visual mode, autoselecting and not clipboard owner
    , HLF_W	    // warning messages
    , HLF_WM	    // Wildmenu highlight
    , HLF_FL	    // Folded line
    , HLF_FC	    // Fold column
    , HLF_ADD	    // Added diff line
    , HLF_CHD	    // Changed diff line
    , HLF_DED	    // Deleted diff line
    , HLF_TXD	    // Text Changed in diff line
    , HLF_CONCEAL   // Concealed text
    , HLF_SC	    // Sign column
    , HLF_SPB	    // SpellBad
    , HLF_SPC	    // SpellCap
    , HLF_SPR	    // SpellRare
    , HLF_SPL	    // SpellLocal
    , HLF_PNI	    // popup menu normal item
    , HLF_PSI	    // popup menu selected item
    , HLF_PSB	    // popup menu scrollbar
    , HLF_PST	    // popup menu scrollbar thumb
    , HLF_TP	    // tabpage line
    , HLF_TPS	    // tabpage line selected
    , HLF_TPF	    // tabpage line filler
    , HLF_CUC	    // 'cursorcolumn'
    , HLF_CUL	    // 'cursorline'
    , HLF_MC	    // 'colorcolumn'
    , HLF_QFL	    // quickfix window line currently selected
    , HLF_ST	    // status lines of terminal windows
    , HLF_STNC	    // status lines of not-current terminal windows
    , HLF_COUNT	    // MUST be the last one
} hlf_T;

// The HL_FLAGS must be in the same order as the HLF_ enums!
// When changing this also adjust the default for 'highlight'.
#define HL_FLAGS {'8', '~', '@', 'd', 'e', 'h', 'i', 'l', 'm', 'M', \
		  'n', 'a', 'b', 'N', 'r', 's', 'S', 'c', 't', 'v', 'V', \
		  'w', 'W', 'f', 'F', 'A', 'C', 'D', 'T', '-', '>', \
		  'B', 'P', 'R', 'L', \
		  '+', '=', 'x', 'X', '*', '#', '_', '!', '.', 'o', 'q', \
		  'z', 'Z'}

/*
 * Boolean constants
 */
#ifndef TRUE
# define FALSE	0	    // note: this is an int, not a long!
# define TRUE	1
#endif

#define MAYBE	2	    // sometimes used for a variant on TRUE

#ifndef UINT32_T
typedef UINT32_TYPEDEF UINT32_T;
#endif

/*
 * Operator IDs; The order must correspond to opchars[] in ops.c!
 */
#define OP_NOP		0	// no pending operation
#define OP_DELETE	1	// "d"  delete operator
#define OP_YANK		2	// "y"  yank operator
#define OP_CHANGE	3	// "c"  change operator
#define OP_LSHIFT	4	// "<"  left shift operator
#define OP_RSHIFT	5	// ">"  right shift operator
#define OP_FILTER	6	// "!"  filter operator
#define OP_TILDE	7	// "g~" switch case operator
#define OP_INDENT	8	// "="  indent operator
#define OP_FORMAT	9	// "gq" format operator
#define OP_COLON	10	// ":"  colon operator
#define OP_UPPER	11	// "gU" make upper case operator
#define OP_LOWER	12	// "gu" make lower case operator
#define OP_JOIN		13	// "J"  join operator, only for Visual mode
#define OP_JOIN_NS	14	// "gJ"  join operator, only for Visual mode
#define OP_ROT13	15	// "g?" rot-13 encoding
#define OP_REPLACE	16	// "r"  replace chars, only for Visual mode
#define OP_INSERT	17	// "I"  Insert column, only for Visual mode
#define OP_APPEND	18	// "A"  Append column, only for Visual mode
#define OP_FOLD		19	// "zf" define a fold
#define OP_FOLDOPEN	20	// "zo" open folds
#define OP_FOLDOPENREC	21	// "zO" open folds recursively
#define OP_FOLDCLOSE	22	// "zc" close folds
#define OP_FOLDCLOSEREC	23	// "zC" close folds recursively
#define OP_FOLDDEL	24	// "zd" delete folds
#define OP_FOLDDELREC	25	// "zD" delete folds recursively
#define OP_FORMAT2	26	// "gw" format operator, keeps cursor pos
#define OP_FUNCTION	27	// "g@" call 'operatorfunc'
#define OP_NR_ADD	28	// "<C-A>" Add to the number or alphabetic
				// character (OP_ADD conflicts with Perl)
#define OP_NR_SUB	29	// "<C-X>" Subtract from the number or
				// alphabetic character

/*
 * Motion types, used for operators and for yank/delete registers.
 */
#define MCHAR	0		// character-wise movement/register
#define MLINE	1		// line-wise movement/register
#define MBLOCK	2		// block-wise register

#define MAUTO	0xff		// Decide between MLINE/MCHAR

/*
 * Minimum screen size
 */
#define MIN_COLUMNS	12	// minimal columns for screen
#define MIN_LINES	2	// minimal lines for screen
#define STATUS_HEIGHT	1	// height of a status line under a window
#ifdef FEAT_MENU		// height of a status line under a window
# define WINBAR_HEIGHT(wp)	(wp)->w_winbar_height
# define VISIBLE_HEIGHT(wp)	((wp)->w_height + (wp)->w_winbar_height)
#else
# define WINBAR_HEIGHT(wp)	0
# define VISIBLE_HEIGHT(wp)	(wp)->w_height
#endif
#define QF_WINHEIGHT	10	// default height for quickfix window

/*
 * Buffer sizes
 */
#ifndef CMDBUFFSIZE
# define CMDBUFFSIZE	256	// size of the command processing buffer
#endif

#define LSIZE	    512		// max. size of a line in the tags file

#define IOSIZE	   (1024+1)	// file i/o and sprintf buffer size

#define DIALOG_MSG_SIZE 1000	// buffer size for dialog_msg()

#define MSG_BUF_LEN 480	// length of buffer for small messages
#define MSG_BUF_CLEN  (MSG_BUF_LEN / 6)    // cell length (worst case: utf-8
					   // takes 6 bytes for one cell)

#define FOLD_TEXT_LEN  51	// buffer size for get_foldtext()

// Size of the buffer used for tgetent().  Unfortunately this is largely
// undocumented, some systems use 1024.  Using a buffer that is too small
// causes a buffer overrun and a crash.  Use the maximum known value to stay
// on the safe side.
#define TBUFSZ 2048		// buffer size for termcap entry

/*
 * Maximum length of key sequence to be mapped.
 * Must be able to hold an Amiga resize report.
 */
#define MAXMAPLEN   50

// Size in bytes of the hash used in the undo file.
#define UNDO_HASH_SIZE 32

#ifdef HAVE_FCNTL_H
# include <fcntl.h>
#endif

#ifdef BINARY_FILE_IO
# define WRITEBIN   "wb"	// no CR-LF translation
# define READBIN    "rb"
# define APPENDBIN  "ab"
#else
# define WRITEBIN   "w"
# define READBIN    "r"
# define APPENDBIN  "a"
#endif

/*
 * EMX doesn't have a global way of making open() use binary I/O.
 * Use O_BINARY for all open() calls.
 */
#if defined(__CYGWIN32__)
# define O_EXTRA    O_BINARY
#else
# define O_EXTRA    0
#endif

#ifndef O_NOFOLLOW
# define O_NOFOLLOW 0
#endif

#ifndef W_OK
# define W_OK 2		// for systems that don't have W_OK in unistd.h
#endif
#ifndef R_OK
# define R_OK 4		// for systems that don't have R_OK in unistd.h
#endif

// Allocate memory for one type and cast the returned pointer to have the
// compiler check the types.
#define ALLOC_ONE(type)  (type *)alloc(sizeof(type))
#define ALLOC_MULT(type, count)  (type *)alloc(sizeof(type) * (count))
#define ALLOC_CLEAR_ONE(type)  (type *)alloc_clear(sizeof(type))
#define ALLOC_CLEAR_MULT(type, count)  (type *)alloc_clear(sizeof(type) * (count))
#define LALLOC_CLEAR_ONE(type)  (type *)lalloc_clear(sizeof(type), FALSE)
#define LALLOC_CLEAR_MULT(type, count)  (type *)lalloc_clear(sizeof(type) * (count), FALSE)
#define LALLOC_MULT(type, count)  (type *)lalloc(sizeof(type) * (count), FALSE)

#ifdef HAVE_MEMSET
# define vim_memset(ptr, c, size)   memset((ptr), (c), (size))
#else
void *vim_memset(void *, int, size_t);
#endif
#define CLEAR_FIELD(field)  vim_memset(&(field), 0, sizeof(field))
#define CLEAR_POINTER(ptr)  vim_memset((ptr), 0, sizeof(*(ptr)))

/*
 * defines to avoid typecasts from (char_u *) to (char *) and back
 * (vim_strchr() and vim_strrchr() are now in alloc.c)
 */
#define STRLEN(s)	    strlen((char *)(s))
#define STRCPY(d, s)	    strcpy((char *)(d), (char *)(s))
#define STRNCPY(d, s, n)    strncpy((char *)(d), (char *)(s), (size_t)(n))
#define STRCMP(d, s)	    strcmp((char *)(d), (char *)(s))
#define STRNCMP(d, s, n)    strncmp((char *)(d), (char *)(s), (size_t)(n))
#ifdef HAVE_STRCASECMP
# define STRICMP(d, s)	    strcasecmp((char *)(d), (char *)(s))
#else
# ifdef HAVE_STRICMP
#  define STRICMP(d, s)	    stricmp((char *)(d), (char *)(s))
# else
#  define STRICMP(d, s)	    vim_stricmp((char *)(d), (char *)(s))
# endif
#endif
#ifdef HAVE_STRCOLL
# define STRCOLL(d, s)     strcoll((char *)(d), (char *)(s))
#else
# define STRCOLL(d, s)     strcmp((char *)(d), (char *)(s))
#endif

// Like strcpy() but allows overlapped source and destination.
#define STRMOVE(d, s)	    mch_memmove((d), (s), STRLEN(s) + 1)

#ifdef HAVE_STRNCASECMP
# define STRNICMP(d, s, n)  strncasecmp((char *)(d), (char *)(s), (size_t)(n))
#else
# ifdef HAVE_STRNICMP
#  define STRNICMP(d, s, n) strnicmp((char *)(d), (char *)(s), (size_t)(n))
# else
#  define STRNICMP(d, s, n) vim_strnicmp((char *)(d), (char *)(s), (size_t)(n))
# endif
#endif

// We need to call mb_stricmp() even when we aren't dealing with a multi-byte
// encoding because mb_stricmp() takes care of all ascii and non-ascii
// encodings, including characters with umlauts in latin1, etc., while
// STRICMP() only handles the system locale version, which often does not
// handle non-ascii properly.

# define MB_STRICMP(d, s)	mb_strnicmp((char_u *)(d), (char_u *)(s), (int)MAXCOL)
# define MB_STRNICMP(d, s, n)	mb_strnicmp((char_u *)(d), (char_u *)(s), (int)(n))

#define STRCAT(d, s)	    strcat((char *)(d), (char *)(s))
#define STRNCAT(d, s, n)    strncat((char *)(d), (char *)(s), (size_t)(n))

#ifdef HAVE_STRPBRK
# define vim_strpbrk(s, cs) (char_u *)strpbrk((char *)(s), (char *)(cs))
#endif

#define OUT_STR(s)		    out_str((char_u *)(s))
#define OUT_STR_NF(s)		    out_str_nf((char_u *)(s))

#ifdef FEAT_GUI
# ifdef FEAT_TERMGUICOLORS
#  define GUI_FUNCTION(f)	    (gui.in_use ? gui_##f : termgui_##f)
#  define GUI_FUNCTION2(f, pixel)   (gui.in_use \
				    ?  ((pixel) != INVALCOLOR \
					? gui_##f((pixel)) \
					: INVALCOLOR) \
				    : termgui_##f((pixel)))
#  define USE_24BIT		    (gui.in_use || p_tgc)
# else
#  define GUI_FUNCTION(f)	    gui_##f
#  define GUI_FUNCTION2(f,pixel)    ((pixel) != INVALCOLOR \
				     ? gui_##f((pixel)) \
				     : INVALCOLOR)
#  define USE_24BIT		    gui.in_use
# endif
#else
# ifdef FEAT_TERMGUICOLORS
#  define GUI_FUNCTION(f)	    termgui_##f
#  define GUI_FUNCTION2(f, pixel)   termgui_##f((pixel))
#  define USE_24BIT		    p_tgc
# endif
#endif
#ifdef FEAT_TERMGUICOLORS
# define IS_CTERM		    (t_colors > 1 || p_tgc)
#else
# define IS_CTERM		    (t_colors > 1)
#endif
#ifdef GUI_FUNCTION
# define GUI_MCH_GET_RGB	    GUI_FUNCTION(mch_get_rgb)
# define GUI_MCH_GET_RGB2(pixel)    GUI_FUNCTION2(mch_get_rgb, (pixel))
# define GUI_MCH_GET_COLOR	    GUI_FUNCTION(mch_get_color)
# define GUI_GET_COLOR		    GUI_FUNCTION(get_color)
#endif

// Prefer using emsgf(), because perror() may send the output to the wrong
// destination and mess up the screen.
#ifdef HAVE_STRERROR
# define PERROR(msg)		    (void)semsg("%s: %s", (char *)msg, strerror(errno))
#else
# define PERROR(msg)		    do_perror(msg)
#endif

typedef long	linenr_T;		// line number type
typedef int	colnr_T;		// column number type
typedef unsigned short disptick_T;	// display tick type

/*
 * Well, you won't believe it, but some S/390 machines ("host", now also known
 * as zServer) use 31 bit pointers. There are also some newer machines, that
 * use 64 bit pointers. I don't know how to distinguish between 31 and 64 bit
 * machines, so the best way is to assume 31 bits whenever we detect OS/390
 * Unix.
 * With this we restrict the maximum line length to 1073741823. I guess this is
 * not a real problem. BTW:  Longer lines are split.
 */
#ifdef __MVS__
# define MAXCOL (0x3fffffffL)		// maximum column number, 30 bits
# define MAXLNUM (0x3fffffffL)		// maximum (invalid) line number
#else
# define MAXCOL  INT_MAX		// maximum column number
# define MAXLNUM LONG_MAX		// maximum (invalid) line number
#endif

#define SHOWCMD_COLS 10			// columns needed by shown command
#define STL_MAX_ITEM 80			// max nr of %<flag> in statusline

typedef void	    *vim_acl_T;		// dummy to pass an ACL to a function

#ifndef mch_memmove
# define mch_memmove(to, from, len) memmove((char*)(to), (char*)(from), (size_t)(len))
#endif

/*
 * fnamecmp() is used to compare file names.
 * On some systems case in a file name does not matter, on others it does.
 * (this does not account for maximum name lengths and things like "../dir",
 * thus it is not 100% accurate!)
 */
#define fnamecmp(x, y) vim_fnamecmp((char_u *)(x), (char_u *)(y))
#define fnamencmp(x, y, n) vim_fnamencmp((char_u *)(x), (char_u *)(y), (size_t)(n))

#if defined(UNIX) || defined(FEAT_GUI) || defined(VMS) \
	|| defined(FEAT_CLIENTSERVER)
# define USE_INPUT_BUF
#endif

#ifndef EINTR
# define read_eintr(fd, buf, count) vim_read((fd), (buf), (count))
# define write_eintr(fd, buf, count) vim_write((fd), (buf), (count))
#endif

#ifdef MSWIN
// On MS-Windows the third argument isn't size_t.  This matters for Win64,
// where sizeof(size_t)==8, not 4
# define vim_read(fd, buf, count)   read((fd), (char *)(buf), (unsigned int)(count))
# define vim_write(fd, buf, count)  write((fd), (char *)(buf), (unsigned int)(count))
#else
# define vim_read(fd, buf, count)   read((fd), (char *)(buf), (size_t) (count))
# define vim_write(fd, buf, count)  write((fd), (char *)(buf), (size_t) (count))
#endif

/*
 * Enums need a typecast to be used as array index (for Ultrix).
 */
#define HL_ATTR(n)	highlight_attr[(int)(n)]
#define TERM_STR(n)	term_strings[(int)(n)]

/*
 * EXTERN is only defined in main.c.  That's where global variables are
 * actually defined and initialized.
 */
#ifndef EXTERN
# define EXTERN extern
# define INIT(x)
# define INIT2(a, b)
# define INIT3(a, b, c)
# define INIT4(a, b, c, d)
# define INIT5(a, b, c, d, e)
# define INIT6(a, b, c, d, e, f)
#else
# ifndef INIT
#  define INIT(x) x
#  define INIT2(a, b) = {a, b}
#  define INIT3(a, b, c) = {a, b, c}
#  define INIT4(a, b, c, d) = {a, b, c, d}
#  define INIT5(a, b, c, d, e) = {a, b, c, d, e}
#  define INIT6(a, b, c, d, e, f) = {a, b, c, d, e, f}
#  define DO_INIT
# endif
#endif

#define MAX_MCO	6	// maximum value for 'maxcombine'

// Maximum number of bytes in a multi-byte character.  It can be one 32-bit
// character of up to 6 bytes, or one 16-bit character of up to three bytes
// plus six following composing characters of three bytes each.
#define MB_MAXBYTES	21

#if (defined(FEAT_PROFILE) || defined(FEAT_RELTIME)) && !defined(PROTO)
# ifdef MSWIN
typedef LARGE_INTEGER proftime_T;
# else
typedef struct timeval proftime_T;
# endif
#else
typedef int proftime_T;	    // dummy for function prototypes
#endif

/*
 * When compiling with 32 bit Perl time_t is 32 bits in the Perl code but 64
 * bits elsewhere.  That causes memory corruption.  Define time_T and use it
 * for global variables to avoid that.
 */
#ifdef PROTO
typedef long  time_T;
#else
# ifdef MSWIN
typedef __time64_t  time_T;
# else
typedef time_t	    time_T;
# endif
#endif

#ifdef _WIN64
typedef __int64 sock_T;
#else
typedef int sock_T;
#endif

// Include option.h before structs.h, because the number of window-local and
// buffer-local options is used there.
#include "option.h"	// options and default values

#include "beval.h"	// BalloonEval

// Note that gui.h is included by structs.h

#include "structs.h"	// defines many structures

#include "alloc.h"

// Values for "do_profiling".
#define PROF_NONE	0	// profiling not started
#define PROF_YES	1	// profiling busy
#define PROF_PAUSED	2	// profiling paused


// Codes for mouse button events in lower three bits:
#define MOUSE_LEFT	0x00
#define MOUSE_MIDDLE	0x01
#define MOUSE_RIGHT	0x02
#define MOUSE_RELEASE	0x03

// bit masks for modifiers:
#define MOUSE_SHIFT	0x04
#define MOUSE_ALT	0x08
#define MOUSE_CTRL	0x10

// mouse buttons that are handled like a key press (GUI only)
// Note that the scroll wheel keys are inverted: MOUSE_5 scrolls lines up but
// the result of this is that the window moves down, similarly MOUSE_6 scrolls
// columns left but the window moves right.
#define MOUSE_4	0x100	// scroll wheel down
#define MOUSE_5	0x200	// scroll wheel up

#define MOUSE_X1	0x300 // Mouse-button X1 (6th)
#define MOUSE_X2	0x400 // Mouse-button X2

#define MOUSE_6	0x500	// scroll wheel left
#define MOUSE_7	0x600	// scroll wheel right

// 0x20 is reserved by xterm
#define MOUSE_DRAG_XTERM   0x40

#define MOUSE_DRAG	(0x40 | MOUSE_RELEASE)

// Lowest button code for using the mouse wheel (xterm only)
#define MOUSEWHEEL_LOW		0x60

#define MOUSE_CLICK_MASK	0x03

#define NUM_MOUSE_CLICKS(code) \
    (((unsigned)((code) & 0xC0) >> 6) + 1)

#define SET_NUM_MOUSE_CLICKS(code, num) \
    (code) = ((code) & 0x3f) | ((((num) - 1) & 3) << 6)

// Added to mouse column for GUI when 'mousefocus' wants to give focus to a
// window by simulating a click on its status line.  We could use up to 128 *
// 128 = 16384 columns, now it's reduced to 10000.
#define MOUSE_COLOFF 10000

/*
 * jump_to_mouse() returns one of first four these values, possibly with
 * some of the other three added.
 */
#define IN_UNKNOWN		0
#define IN_BUFFER		1
#define IN_STATUS_LINE		2	// on status or command line
#define IN_SEP_LINE		4	// on vertical separator line
#define IN_OTHER_WIN		8	// in other window but can't go there
#define CURSOR_MOVED		0x100
#define MOUSE_FOLD_CLOSE	0x200	// clicked on '-' in fold column
#define MOUSE_FOLD_OPEN		0x400	// clicked on '+' in fold column
#define MOUSE_WINBAR		0x800	// in window toolbar

// flags for jump_to_mouse()
#define MOUSE_FOCUS		0x01	// need to stay in this window
#define MOUSE_MAY_VIS		0x02	// may start Visual mode
#define MOUSE_DID_MOVE		0x04	// only act when mouse has moved
#define MOUSE_SETPOS		0x08	// only set current mouse position
#define MOUSE_MAY_STOP_VIS	0x10	// may stop Visual mode
#define MOUSE_RELEASED		0x20	// button was released

#if defined(UNIX) && defined(HAVE_GETTIMEOFDAY) && defined(HAVE_SYS_TIME_H)
# define CHECK_DOUBLE_CLICK 1	// Checking for double clicks ourselves.
#endif


// defines for eval_vars()
#define VALID_PATH		1
#define VALID_HEAD		2

// Defines for Vim variables.  These must match vimvars[] in evalvars.c!
#define VV_COUNT	0
#define VV_COUNT1	1
#define VV_PREVCOUNT	2
#define VV_ERRMSG	3
#define VV_WARNINGMSG	4
#define VV_STATUSMSG	5
#define VV_SHELL_ERROR	6
#define VV_THIS_SESSION	7
#define VV_VERSION	8
#define VV_LNUM		9
#define VV_TERMRESPONSE	10
#define VV_FNAME	11
#define VV_LANG		12
#define VV_LC_TIME	13
#define VV_CTYPE	14
#define VV_CC_FROM	15
#define VV_CC_TO	16
#define VV_FNAME_IN	17
#define VV_FNAME_OUT	18
#define VV_FNAME_NEW	19
#define VV_FNAME_DIFF	20
#define VV_CMDARG	21
#define VV_FOLDSTART	22
#define VV_FOLDEND	23
#define VV_FOLDDASHES	24
#define VV_FOLDLEVEL	25
#define VV_PROGNAME	26
#define VV_SEND_SERVER	27
#define VV_DYING	28
#define VV_EXCEPTION	29
#define VV_THROWPOINT	30
#define VV_REG		31
#define VV_CMDBANG	32
#define VV_INSERTMODE	33
#define VV_VAL		34
#define VV_KEY		35
#define VV_PROFILING	36
#define VV_FCS_REASON	37
#define VV_FCS_CHOICE	38
#define VV_BEVAL_BUFNR	39
#define VV_BEVAL_WINNR	40
#define VV_BEVAL_WINID	41
#define VV_BEVAL_LNUM	42
#define VV_BEVAL_COL	43
#define VV_BEVAL_TEXT	44
#define VV_SCROLLSTART	45
#define VV_SWAPNAME	46
#define VV_SWAPCHOICE	47
#define VV_SWAPCOMMAND	48
#define VV_CHAR		49
#define VV_MOUSE_WIN	50
#define VV_MOUSE_WINID	51
#define VV_MOUSE_LNUM   52
#define VV_MOUSE_COL	53
#define VV_OP		54
#define VV_SEARCHFORWARD 55
#define VV_HLSEARCH	56
#define VV_OLDFILES	57
#define VV_WINDOWID	58
#define VV_PROGPATH	59
#define VV_COMPLETED_ITEM 60
#define VV_OPTION_NEW   61
#define VV_OPTION_OLD   62
#define VV_OPTION_OLDLOCAL 63
#define VV_OPTION_OLDGLOBAL 64
#define VV_OPTION_COMMAND 65
#define VV_OPTION_TYPE  66
#define VV_ERRORS	67
#define VV_FALSE	68
#define VV_TRUE		69
#define VV_NONE		70
#define VV_NULL		71
#define VV_NUMBERSIZE	72
#define VV_VIM_DID_ENTER 73
#define VV_TESTING	74
#define VV_TYPE_NUMBER	75
#define VV_TYPE_STRING	76
#define VV_TYPE_FUNC	77
#define VV_TYPE_LIST	78
#define VV_TYPE_DICT	79
#define VV_TYPE_FLOAT	80
#define VV_TYPE_BOOL	81
#define VV_TYPE_NONE	82
#define VV_TYPE_JOB	83
#define VV_TYPE_CHANNEL	84
#define VV_TYPE_BLOB	85
#define VV_TERMRFGRESP	86
#define VV_TERMRBGRESP	87
#define VV_TERMU7RESP	88
#define VV_TERMSTYLERESP 89
#define VV_TERMBLINKRESP 90
#define VV_EVENT	91
#define VV_VERSIONLONG	92
#define VV_ECHOSPACE	93
#define VV_ARGV		94
#define VV_COLLATE      95
<<<<<<< HEAD
#define VV_DISALLOW_LET 96	// TODO: remove again
// MacVim-specific values go here
#define VV_OS_APPEARANCE 97
#define VV_LEN		98	// number of v: vars
=======
#define VV_LEN		96	// number of v: vars
>>>>>>> 683581eb

// used for v_number in VAR_BOOL and VAR_SPECIAL
#define VVAL_FALSE	0L	// VAR_BOOL
#define VVAL_TRUE	1L	// VAR_BOOL
#define VVAL_NONE	2L	// VAR_SPECIAL
#define VVAL_NULL	3L	// VAR_SPECIAL

// Type values for type().
#define VAR_TYPE_NUMBER	    0
#define VAR_TYPE_STRING	    1
#define VAR_TYPE_FUNC	    2
#define VAR_TYPE_LIST	    3
#define VAR_TYPE_DICT	    4
#define VAR_TYPE_FLOAT	    5
#define VAR_TYPE_BOOL	    6
#define VAR_TYPE_NONE	    7
#define VAR_TYPE_JOB	    8
#define VAR_TYPE_CHANNEL    9
#define VAR_TYPE_BLOB	    10

#define DICT_MAXNEST 100	// maximum nesting of lists and dicts

#ifdef FEAT_CLIPBOARD

// VIM_ATOM_NAME is the older Vim-specific selection type for X11.  Still
// supported for when a mix of Vim versions is used. VIMENC_ATOM_NAME includes
// the encoding to support Vims using different 'encoding' values.
# define VIM_ATOM_NAME "_VIM_TEXT"
# define VIMENC_ATOM_NAME "_VIMENC_TEXT"

// Selection states for modeless selection
# define SELECT_CLEARED		0
# define SELECT_IN_PROGRESS	1
# define SELECT_DONE		2

# define SELECT_MODE_CHAR	0
# define SELECT_MODE_WORD	1
# define SELECT_MODE_LINE	2

# ifdef FEAT_GUI_MSWIN
#  ifdef FEAT_OLE
#   define WM_OLE (WM_APP+0)
#  endif
# endif

// Info about selected text
typedef struct
{
    int		available;	// Is clipboard available?
    int		owned;		// Flag: do we own the selection?
    pos_T	start;		// Start of selected area
    pos_T	end;		// End of selected area
    int		vmode;		// Visual mode character

    // Fields for selection that doesn't use Visual mode
    short_u	origin_row;
    short_u	origin_start_col;
    short_u	origin_end_col;
    short_u	word_start_col;
    short_u	word_end_col;
#ifdef FEAT_PROP_POPUP
    // limits for selection inside a popup window
    short_u	min_col;
    short_u	max_col;
    short_u	min_row;
    short_u	max_row;
#endif

    pos_T	prev;		// Previous position
    short_u	state;		// Current selection state
    short_u	mode;		// Select by char, word, or line.

# if defined(FEAT_GUI_X11) || defined(FEAT_XCLIPBOARD)
    Atom	sel_atom;	// PRIMARY/CLIPBOARD selection ID
# endif

# ifdef FEAT_GUI_GTK
    GdkAtom     gtk_sel_atom;	// PRIMARY/CLIPBOARD selection ID
# endif

# if defined(MSWIN) || defined(FEAT_CYGWIN_WIN32_CLIPBOARD)
    int_u	format;		// Vim's own special clipboard format
    int_u	format_raw;	// Vim's raw text clipboard format
# endif
# ifdef FEAT_GUI_HAIKU
    // No clipboard at the moment. TODO?
# endif
} Clipboard_T;
#else
typedef int Clipboard_T;	// This is required for the prototypes.
#endif

// Use 64-bit stat structure if available.
#if (defined(_MSC_VER) && (_MSC_VER >= 1300)) || defined(__MINGW32__)
# define HAVE_STAT64
typedef struct _stat64 stat_T;
#else
typedef struct stat stat_T;
#endif

#if defined(__GNUC__) && !defined(__MINGW32__)
# define USE_PRINTF_FORMAT_ATTRIBUTE
#endif

typedef enum {
    ASSERT_EQUAL,
    ASSERT_NOTEQUAL,
    ASSERT_MATCH,
    ASSERT_NOTMATCH,
    ASSERT_OTHER
} assert_type_T;

// Mode for bracketed_paste().
typedef enum {
    PASTE_INSERT,	// insert mode
    PASTE_CMDLINE,	// command line
    PASTE_EX,		// ex mode line
    PASTE_ONE_CHAR	// return first character
} paste_mode_T;

// Argument for flush_buffers().
typedef enum {
    FLUSH_MINIMAL,
    FLUSH_TYPEAHEAD,	// flush current typebuf contents
    FLUSH_INPUT		// flush typebuf and inchar() input
} flush_buffers_T;

// Argument for prepare_tagpreview()
typedef enum {
    USEPOPUP_NONE,
    USEPOPUP_NORMAL,	// use info popup
    USEPOPUP_HIDDEN	// use info popup initially hidden
} use_popup_T;

// Argument for estack_sfile().
typedef enum {
    ESTACK_NONE,
    ESTACK_SFILE,
    ESTACK_STACK
} estack_arg_T;

// Flags for assignment functions.
#define ASSIGN_FINAL	1   // ":final"
#define ASSIGN_CONST	2   // ":const"
#define ASSIGN_NO_DECL	4   // "name = expr" without ":let" or ":const"

#include "ex_cmds.h"	    // Ex command defines
#include "spell.h"	    // spell checking stuff

#include "proto.h"	    // function prototypes

// This has to go after the include of proto.h, as proto/gui.pro declares
// functions of these names. The declarations would break if the defines had
// been seen at that stage.  But it must be before globals.h, where error_ga
// is declared.
#if !defined(MSWIN) && !defined(FEAT_GUI_X11) && !defined(FEAT_GUI_HAIKU) \
	&& !defined(FEAT_GUI_GTK) && !defined(PROTO)
# define mch_errmsg(str)	fprintf(stderr, "%s", (str))
# define display_errors()	fflush(stderr)
# define mch_msg(str)		printf("%s", (str))
#else
# define USE_MCH_ERRMSG
#endif

# if defined(FEAT_EVAL) \
	&& (!defined(FEAT_GUI_MSWIN) \
	     || !(defined(FEAT_MBYTE_IME) || defined(GLOBAL_IME)))
// Whether IME is supported by im_get_status() defined in mbyte.c.
// For Win32 GUI it's in gui_w32.c when FEAT_MBYTE_IME or GLOBAL_IME is defined.
# define IME_WITHOUT_XIM
#endif

#if defined(FEAT_XIM) \
	|| defined(IME_WITHOUT_XIM) \
	|| (defined(FEAT_GUI_MSWIN) \
	    && (defined(FEAT_MBYTE_IME) || defined(GLOBAL_IME)))
// im_set_active() is available
# define HAVE_INPUT_METHOD
#endif

#ifndef FEAT_LINEBREAK
// Without the 'numberwidth' option line numbers are always 7 chars.
# define number_width(x) 7
#endif

// This must come after including proto.h.
// For VMS this is defined in macros.h.
#if !defined(MSWIN) && !defined(VMS)
# define mch_open(n, m, p)	open((n), (m), (p))
# define mch_fopen(n, p)	fopen((n), (p))
#endif

#include "globals.h"	    // global variables and messages
#include "errors.h"	    // error messages

/*
 * If console dialog not supported, but GUI dialog is, use the GUI one.
 */
#if defined(FEAT_GUI_DIALOG) && !defined(FEAT_CON_DIALOG)
# define do_dialog gui_mch_dialog
#endif

/*
 * Default filters for gui_mch_browse().
 * The filters are almost system independent.  Except for the difference
 * between "*" and "*.*" for MSDOS-like systems.
 * NOTE: Motif only uses the very first pattern.  Therefore
 * BROWSE_FILTER_DEFAULT should start with a "*" pattern.
 */
#ifdef FEAT_BROWSE
# ifdef BACKSLASH_IN_FILENAME
#  define BROWSE_FILTER_MACROS \
	(char_u *)N_("Vim macro files (*.vim)\t*.vim\nAll Files (*.*)\t*.*\n")
#  define BROWSE_FILTER_ALL_FILES (char_u *)N_("All Files (*.*)\t*.*\n")
#  define BROWSE_FILTER_DEFAULT \
	(char_u *)N_("All Files (*.*)\t*.*\nC source (*.c, *.h)\t*.c;*.h\nC++ source (*.cpp, *.hpp)\t*.cpp;*.hpp\nVB code (*.bas, *.frm)\t*.bas;*.frm\nVim files (*.vim, _vimrc, _gvimrc)\t*.vim;_vimrc;_gvimrc\n")
# else
#  define BROWSE_FILTER_MACROS \
	(char_u *)N_("Vim macro files (*.vim)\t*.vim\nAll Files (*)\t*\n")
#  define BROWSE_FILTER_ALL_FILES (char_u *)N_("All Files (*)\t*\n")
#  define BROWSE_FILTER_DEFAULT \
	(char_u *)N_("All Files (*)\t*\nC source (*.c, *.h)\t*.c;*.h\nC++ source (*.cpp, *.hpp)\t*.cpp;*.hpp\nVim files (*.vim, _vimrc, _gvimrc)\t*.vim;_vimrc;_gvimrc\n")
# endif
# define BROWSE_SAVE 1	    // flag for do_browse()
# define BROWSE_DIR 2	    // flag for do_browse()
#endif

#ifdef _MSC_VER
// Avoid useless warning "conversion from X to Y of greater size".
 #pragma warning(disable : 4312)
// Avoid warning for old style function declarators
 #pragma warning(disable : 4131)
// Avoid warning for conversion to type with smaller range
 #pragma warning(disable : 4244)
// Avoid warning for conversion to larger size
 #pragma warning(disable : 4306)
// Avoid warning for unreferenced formal parameter
 #pragma warning(disable : 4100)
// Avoid warning for differs in indirection to slightly different base type
 #pragma warning(disable : 4057)
// Avoid warning for constant conditional expression
 #pragma warning(disable : 4127)
// Avoid warning for assignment within conditional
 #pragma warning(disable : 4706)
#endif

// Note: a NULL argument for vim_realloc() is not portable, don't use it.
#if defined(MEM_PROFILE)
# define vim_realloc(ptr, size)  mem_realloc((ptr), (size))
#else
# define vim_realloc(ptr, size)  realloc((ptr), (size))
#endif

/*
 * Return byte length of character that starts with byte "b".
 * Returns 1 for a single-byte character.
 * MB_BYTE2LEN_CHECK() can be used to count a special key as one byte.
 * Don't call MB_BYTE2LEN(b) with b < 0 or b > 255!
 */
#define MB_BYTE2LEN(b)		mb_bytelen_tab[b]
#define MB_BYTE2LEN_CHECK(b)	(((b) < 0 || (b) > 255) ? 1 : mb_bytelen_tab[b])

// properties used in enc_canon_table[] (first three mutually exclusive)
#define ENC_8BIT	0x01
#define ENC_DBCS	0x02
#define ENC_UNICODE	0x04

#define ENC_ENDIAN_B	0x10	    // Unicode: Big endian
#define ENC_ENDIAN_L	0x20	    // Unicode: Little endian

#define ENC_2BYTE	0x40	    // Unicode: UCS-2
#define ENC_4BYTE	0x80	    // Unicode: UCS-4
#define ENC_2WORD	0x100	    // Unicode: UTF-16

#define ENC_LATIN1	0x200	    // Latin1
#define ENC_LATIN9	0x400	    // Latin9
#define ENC_MACROMAN	0x800	    // Mac Roman (not Macro Man! :-)

#ifdef USE_ICONV
# ifndef EILSEQ
#  define EILSEQ 123
# endif
# ifdef DYNAMIC_ICONV
// On Win32 iconv.dll is dynamically loaded.
#  define ICONV_ERRNO (*iconv_errno())
#  define ICONV_E2BIG  7
#  define ICONV_EINVAL 22
#  define ICONV_EILSEQ 42
# else
#  define ICONV_ERRNO errno
#  define ICONV_E2BIG  E2BIG
#  define ICONV_EINVAL EINVAL
#  define ICONV_EILSEQ EILSEQ
# endif
#endif

#define SIGN_BYTE 1	    // byte value used where sign is displayed;
			    // attribute value is sign type

#ifdef FEAT_NETBEANS_INTG
# define MULTISIGN_BYTE 2   // byte value used where sign is displayed if
			    // multiple signs exist on the line
#endif

#if defined(FEAT_GUI) && defined(FEAT_XCLIPBOARD)
# ifdef FEAT_GUI_GTK
   // Avoid using a global variable for the X display.  It's ugly
   // and is likely to cause trouble in multihead environments.
#  define X_DISPLAY	((gui.in_use) ? gui_mch_get_display() : xterm_dpy)
# else
#  define X_DISPLAY	(gui.in_use ? gui.dpy : xterm_dpy)
# endif
#else
# ifdef FEAT_GUI
#  ifdef FEAT_GUI_GTK
#   define X_DISPLAY	((gui.in_use) ? gui_mch_get_display() : (Display *)NULL)
#  else
#   define X_DISPLAY	gui.dpy
#  endif
# else
#  define X_DISPLAY	xterm_dpy
# endif
#endif

#if defined(FEAT_BROWSE) && defined(GTK_CHECK_VERSION)
# if GTK_CHECK_VERSION(2,4,0)
#  define USE_FILE_CHOOSER
# endif
#endif

#ifdef FEAT_GUI_GTK
# if !GTK_CHECK_VERSION(2,14,0)
#  define gtk_widget_get_window(wid)	((wid)->window)
#  define gtk_plug_get_socket_window(wid)	((wid)->socket_window)
#  define gtk_selection_data_get_data(sel)	((sel)->data)
#  define gtk_selection_data_get_data_type(sel)	((sel)->type)
#  define gtk_selection_data_get_format(sel)	((sel)->format)
#  define gtk_selection_data_get_length(sel)	((sel)->length)
#  define gtk_adjustment_set_lower(adj, low) \
    do { (adj)->lower = low; } while (0)
#  define gtk_adjustment_set_upper(adj, up) \
    do { (adj)->upper = up; } while (0)
#  define gtk_adjustment_set_page_size(adj, size) \
    do { (adj)->page_size = size; } while (0)
#  define gtk_adjustment_set_page_increment(adj, inc) \
    do { (adj)->page_increment = inc; } while (0)
#  define gtk_adjustment_set_step_increment(adj, inc) \
    do { (adj)->step_increment = inc; } while (0)
# endif
# if !GTK_CHECK_VERSION(2,16,0)
#  define gtk_selection_data_get_selection(sel)	((sel)->selection)
# endif
# if !GTK_CHECK_VERSION(2,18,0)
#  define gtk_widget_get_allocation(wid, alloc) \
    do { *(alloc) = (wid)->allocation; } while (0)
#  define gtk_widget_set_allocation(wid, alloc) \
    do { (wid)->allocation = *(alloc); } while (0)
#  define gtk_widget_get_has_window(wid)	!GTK_WIDGET_NO_WINDOW(wid)
#  define gtk_widget_get_sensitive(wid)	GTK_WIDGET_SENSITIVE(wid)
#  define gtk_widget_get_visible(wid)	GTK_WIDGET_VISIBLE(wid)
#  define gtk_widget_has_focus(wid)	GTK_WIDGET_HAS_FOCUS(wid)
#  define gtk_widget_set_window(wid, win) \
    do { (wid)->window = (win); } while (0)
#  define gtk_widget_set_can_default(wid, can) \
    do { if (can) { GTK_WIDGET_SET_FLAGS(wid, GTK_CAN_DEFAULT); } \
	else { GTK_WIDGET_UNSET_FLAGS(wid, GTK_CAN_DEFAULT); } } while (0)
#  define gtk_widget_set_can_focus(wid, can) \
    do { if (can) { GTK_WIDGET_SET_FLAGS(wid, GTK_CAN_FOCUS); } \
	else { GTK_WIDGET_UNSET_FLAGS(wid, GTK_CAN_FOCUS); } } while (0)
#  define gtk_widget_set_visible(wid, vis) \
    do { if (vis) { gtk_widget_show(wid); } \
	else { gtk_widget_hide(wid); } } while (0)
# endif
# if !GTK_CHECK_VERSION(2,20,0)
#  define gtk_widget_get_mapped(wid)	GTK_WIDGET_MAPPED(wid)
#  define gtk_widget_get_realized(wid)	GTK_WIDGET_REALIZED(wid)
#  define gtk_widget_set_mapped(wid, map) \
    do { if (map) { GTK_WIDGET_SET_FLAGS(wid, GTK_MAPPED); } \
	else { GTK_WIDGET_UNSET_FLAGS(wid, GTK_MAPPED); } } while (0)
#  define gtk_widget_set_realized(wid, rea) \
    do { if (rea) { GTK_WIDGET_SET_FLAGS(wid, GTK_REALIZED); } \
	else { GTK_WIDGET_UNSET_FLAGS(wid, GTK_REALIZED); } } while (0)
# endif
#endif

#ifndef FEAT_NETBEANS_INTG
# undef NBDEBUG
#endif
#ifdef NBDEBUG // Netbeans debugging.
# include "nbdebug.h"
#else
# define nbdebug(a)
#endif

#ifdef IN_PERL_FILE
  /*
   * Avoid clashes between Perl and Vim namespace.
   */
# undef NORMAL
# undef STRLEN
# undef FF
# undef OP_DELETE
# undef OP_JOIN
  // remove MAX and MIN, included by glib.h, redefined by sys/param.h
# ifdef MAX
#  undef MAX
# endif
# ifdef MIN
#  undef MIN
# endif
  // We use _() for gettext(), Perl uses it for function prototypes...
# ifdef _
#  undef _
# endif
# ifdef DEBUG
#  undef DEBUG
# endif
# ifdef _DEBUG
#  undef _DEBUG
# endif
# ifdef instr
#  undef instr
# endif
  // bool may cause trouble on some old versions of Mac OS X but is required
  // on a few other systems and for Perl
# if (defined(MACOS_X) && !defined(MAC_OS_X_VERSION_10_6)) \
				       && defined(bool) && !defined(FEAT_PERL)
#  undef bool
# endif

#endif

// values for vim_handle_signal() that are not a signal
#define SIGNAL_BLOCK	-1
#define SIGNAL_UNBLOCK  -2
#if !defined(UNIX) && !defined(VMS)
# define vim_handle_signal(x) 0
#endif

// flags for skip_vimgrep_pat()
#define VGR_GLOBAL	1
#define VGR_NOJUMP	2

// behavior for bad character, "++bad=" argument
#define BAD_REPLACE	'?'	// replace it with '?' (default)
#define BAD_KEEP	-1	// leave it
#define BAD_DROP	-2	// erase it

// last argument for do_source()
#define DOSO_NONE	0
#define DOSO_VIMRC	1	// loading vimrc file
#define DOSO_GVIMRC	2	// loading gvimrc file

// flags for read_viminfo() and children
#define VIF_WANT_INFO		1	// load non-mark info
#define VIF_WANT_MARKS		2	// load file marks
#define VIF_FORCEIT		4	// overwrite info already read
#define VIF_GET_OLDFILES	8	// load v:oldfiles

// flags for buf_freeall()
#define BFA_DEL		 1	// buffer is going to be deleted
#define BFA_WIPE	 2	// buffer is going to be wiped out
#define BFA_KEEP_UNDO	 4	// do not free undo information
#define BFA_IGNORE_ABORT 8	// do not abort for aborting()

// direction for nv_mousescroll() and ins_mousescroll()
#define MSCR_DOWN	0	// DOWN must be FALSE
#define MSCR_UP		1
#define MSCR_LEFT	-1
#define MSCR_RIGHT	-2

#define KEYLEN_PART_KEY -1	// keylen value for incomplete key-code
#define KEYLEN_PART_MAP -2	// keylen value for incomplete mapping
#define KEYLEN_REMOVED  9999	// keylen value for removed sequence

// Return values from win32_fileinfo().
#define FILEINFO_OK	     0
#define FILEINFO_ENC_FAIL    1	// enc_to_utf16() failed
#define FILEINFO_READ_FAIL   2	// CreateFile() failed
#define FILEINFO_INFO_FAIL   3	// GetFileInformationByHandle() failed

// Return value from get_option_value_strict
#define SOPT_BOOL	0x01	// Boolean option
#define SOPT_NUM	0x02	// Number option
#define SOPT_STRING	0x04	// String option
#define SOPT_GLOBAL	0x08	// Option has global value
#define SOPT_WIN	0x10	// Option has window-local value
#define SOPT_BUF	0x20	// Option has buffer-local value
#define SOPT_UNSET	0x40	// Option does not have local value set

// Option types for various functions in option.c
#define SREQ_GLOBAL	0	// Request global option
#define SREQ_WIN	1	// Request window-local option
#define SREQ_BUF	2	// Request buffer-local option

// Flags for get_reg_contents
#define GREG_NO_EXPR	1	// Do not allow expression register
#define GREG_EXPR_SRC	2	// Return expression itself for "=" register
#define GREG_LIST	4	// Return list

// Character used as separated in autoload function/variable names.
#define AUTOLOAD_CHAR '#'

#ifdef FEAT_JOB_CHANNEL
# define MAX_OPEN_CHANNELS 10
#else
# define MAX_OPEN_CHANNELS 0
#endif

#if defined(MSWIN)
# define MAX_NAMED_PIPE_SIZE 65535
#endif

// Options for json_encode() and json_decode.
#define JSON_JS		1   // use JS instead of JSON
#define JSON_NO_NONE	2   // v:none item not allowed
#define JSON_NL		4   // append a NL

// Used for flags of do_in_path()
#define DIP_ALL	    0x01	// all matches, not just the first one
#define DIP_DIR	    0x02	// find directories instead of files.
#define DIP_ERR	    0x04	// give an error message when none found.
#define DIP_START   0x08	// also use "start" directory in 'packpath'
#define DIP_OPT	    0x10	// also use "opt" directory in 'packpath'
#define DIP_NORTP   0x20	// do not use 'runtimepath'
#define DIP_NOAFTER 0x40	// skip "after" directories
#define DIP_AFTER   0x80	// only use "after" directories

// Lowest number used for window ID. Cannot have this many windows.
#define LOWEST_WIN_ID 1000

// Used by the garbage collector.
#define COPYID_INC 2
#define COPYID_MASK (~0x1)

// Values for trans_function_name() argument:
#define TFN_INT		1	// internal function name OK
#define TFN_QUIET	2	// no error messages
#define TFN_NO_AUTOLOAD	4	// do not use script autoloading
#define TFN_NO_DEREF	8	// do not dereference a Funcref
#define TFN_READ_ONLY	16	// will not change the var

// Values for get_lval() flags argument:
#define GLV_QUIET	TFN_QUIET	// no error messages
#define GLV_NO_AUTOLOAD	TFN_NO_AUTOLOAD	// do not use script autoloading
#define GLV_READ_ONLY	TFN_READ_ONLY	// will not change the var

#define DO_NOT_FREE_CNT 99999	// refcount for dict or list that should not
				// be freed.

// errors for when calling a function
#define FCERR_UNKNOWN	0
#define FCERR_TOOMANY	1
#define FCERR_TOOFEW	2
#define FCERR_SCRIPT	3
#define FCERR_DICT	4
#define FCERR_NONE	5
#define FCERR_OTHER	6
#define FCERR_DELETED	7
#define FCERR_NOTMETHOD	8   // function cannot be used as a method

// fixed buffer length for fname_trans_sid()
#define FLEN_FIXED 40

// flags for find_name_end()
#define FNE_INCL_BR	1	// include [] in name
#define FNE_CHECK_START	2	// check name starts with valid character

// BSD is supposed to cover FreeBSD and similar systems.
#if (defined(SUN_SYSTEM) || defined(BSD) || defined(__FreeBSD_kernel__)) \
	&& (defined(S_ISCHR) || defined(S_IFCHR))
# define OPEN_CHR_FILES
#endif

// stat macros
#ifndef S_ISDIR
# ifdef S_IFDIR
#  define S_ISDIR(m)	(((m) & S_IFMT) == S_IFDIR)
# else
#  define S_ISDIR(m)	0
# endif
#endif
#ifndef S_ISREG
# ifdef S_IFREG
#  define S_ISREG(m)	(((m) & S_IFMT) == S_IFREG)
# else
#  define S_ISREG(m)	0
# endif
#endif
#ifndef S_ISBLK
# ifdef S_IFBLK
#  define S_ISBLK(m)	(((m) & S_IFMT) == S_IFBLK)
# else
#  define S_ISBLK(m)	0
# endif
#endif
#ifndef S_ISSOCK
# ifdef S_IFSOCK
#  define S_ISSOCK(m)	(((m) & S_IFMT) == S_IFSOCK)
# else
#  define S_ISSOCK(m)	0
# endif
#endif
#ifndef S_ISFIFO
# ifdef S_IFIFO
#  define S_ISFIFO(m)	(((m) & S_IFMT) == S_IFIFO)
# else
#  define S_ISFIFO(m)	0
# endif
#endif
#ifndef S_ISCHR
# ifdef S_IFCHR
#  define S_ISCHR(m)	(((m) & S_IFMT) == S_IFCHR)
# else
#  define S_ISCHR(m)	0
# endif
#endif
#ifndef S_ISLNK
# ifdef S_IFLNK
#  define S_ISLNK(m)	(((m) & S_IFMT) == S_IFLNK)
# else
#  define S_ISLNK(m)	0
# endif
#endif

#if defined(HAVE_GETTIMEOFDAY) && defined(HAVE_SYS_TIME_H)
# define ELAPSED_TIMEVAL
# define ELAPSED_INIT(v) gettimeofday(&v, NULL)
# define ELAPSED_FUNC(v) elapsed(&v)
typedef struct timeval elapsed_T;
long elapsed(struct timeval *start_tv);
#elif defined(MSWIN)
# define ELAPSED_TICKCOUNT
# define ELAPSED_INIT(v) v = GetTickCount()
# define ELAPSED_FUNC(v) elapsed(v)
# ifdef PROTO
typedef int DWORD;
# endif
typedef DWORD elapsed_T;
# ifndef PROTO
long elapsed(DWORD start_tick);
# endif
#endif

// Replacement for nchar used by nv_replace().
#define REPLACE_CR_NCHAR    -1
#define REPLACE_NL_NCHAR    -2

// flags for term_start()
#define TERM_START_NOJOB	1
#define TERM_START_FORCEIT	2
#define TERM_START_SYSTEM	4

// Used for icon/title save and restore.
#define SAVE_RESTORE_TITLE	1
#define SAVE_RESTORE_ICON	2
#define SAVE_RESTORE_BOTH	(SAVE_RESTORE_TITLE | SAVE_RESTORE_ICON)

// Flags for adjust_prop_columns()
#define APC_SAVE_FOR_UNDO	1   // call u_savesub() before making changes
#define APC_SUBSTITUTE		2   // text is replaced, not inserted

#define CLIP_ZINDEX 32000

// Flags for replace_termcodes()
#define REPTERM_FROM_PART	1
#define REPTERM_DO_LT		2
#define REPTERM_SPECIAL		4
#define REPTERM_NO_SIMPLIFY	8

// Flags for find_special_key()
#define FSK_KEYCODE	0x01	// prefer key code, e.g. K_DEL instead of DEL
#define FSK_KEEP_X_KEY	0x02	// don't translate xHome to Home key
#define FSK_IN_STRING	0x04	// TRUE in string, double quote is escaped
#define FSK_SIMPLIFY	0x08	// simplify <C-H> and <A-x>

// Flags for the readdirex function, how to sort the result
#define READDIR_SORT_NONE	0  // do not sort
#define READDIR_SORT_BYTE	1  // sort by byte order (strcmp), default
#define READDIR_SORT_IC		2  // sort ignoring case (strcasecmp)
#define READDIR_SORT_COLLATE	3  // sort according to collation (strcoll)

// Flags for mch_delay.
#define MCH_DELAY_IGNOREINPUT	1
#define MCH_DELAY_SETTMODE	2

#endif // VIM__H<|MERGE_RESOLUTION|>--- conflicted
+++ resolved
@@ -2003,14 +2003,9 @@
 #define VV_ECHOSPACE	93
 #define VV_ARGV		94
 #define VV_COLLATE      95
-<<<<<<< HEAD
-#define VV_DISALLOW_LET 96	// TODO: remove again
 // MacVim-specific values go here
-#define VV_OS_APPEARANCE 97
-#define VV_LEN		98	// number of v: vars
-=======
-#define VV_LEN		96	// number of v: vars
->>>>>>> 683581eb
+#define VV_OS_APPEARANCE 96
+#define VV_LEN		97	// number of v: vars
 
 // used for v_number in VAR_BOOL and VAR_SPECIAL
 #define VVAL_FALSE	0L	// VAR_BOOL

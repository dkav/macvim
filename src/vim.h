--- conflicted
+++ resolved
@@ -2092,27 +2092,6 @@
 #define VV_TYPE_JOB	85
 #define VV_TYPE_CHANNEL	86
 #define VV_TYPE_BLOB	87
-<<<<<<< HEAD
-#define VV_TERMRFGRESP	88
-#define VV_TERMRBGRESP	89
-#define VV_TERMU7RESP	90
-#define VV_TERMSTYLERESP 91
-#define VV_TERMBLINKRESP 92
-#define VV_EVENT	93
-#define VV_VERSIONLONG	94
-#define VV_ECHOSPACE	95
-#define VV_ARGV		96
-#define VV_COLLATE      97
-#define VV_EXITING	98
-#define VV_COLORNAMES   99
-#define VV_SIZEOFINT	100
-#define VV_SIZEOFLONG	101
-#define VV_SIZEOFPOINTER 102
-#define VV_MAXCOL	103
-// MacVim-specific values go here
-#define VV_OS_APPEARANCE 104
-#define VV_LEN		105	// number of v: vars
-=======
 #define VV_TYPE_CLASS	88
 #define VV_TYPE_OBJECT	89
 #define VV_TERMRFGRESP	90
@@ -2131,8 +2110,9 @@
 #define VV_SIZEOFLONG	103
 #define VV_SIZEOFPOINTER 104
 #define VV_MAXCOL	105
-#define VV_LEN		106	// number of v: vars
->>>>>>> 0ef9a5c0
+// MacVim-specific values go here
+#define VV_OS_APPEARANCE 106
+#define VV_LEN		107	// number of v: vars
 
 // used for v_number in VAR_BOOL and VAR_SPECIAL
 #define VVAL_FALSE	0L	// VAR_BOOL

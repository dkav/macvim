--- conflicted
+++ resolved
@@ -1993,12 +1993,10 @@
 #define VV_EVENT	90
 #define VV_VERSIONLONG	91
 #define VV_ECHOSPACE	92
-<<<<<<< HEAD
-#define VV_OS_APPEARANCE 93
-=======
 #define VV_ARGV		93
->>>>>>> 3f39697b
-#define VV_LEN		94	// number of v: vars
+// MacVim-specific values go here
+#define VV_OS_APPEARANCE 94
+#define VV_LEN		95	// number of v: vars
 
 // used for v_number in VAR_SPECIAL
 #define VVAL_FALSE	0L

--- conflicted
+++ resolved
@@ -812,11 +812,8 @@
 #define EXPAND_DISASSEMBLE	50
 #define EXPAND_BREAKPOINT	51
 #define EXPAND_SCRIPTNAMES	52
-<<<<<<< HEAD
-#define EXPAND_MACACTION	53
-=======
 #define EXPAND_RUNTIME		53
->>>>>>> 2a99fe6c
+#define EXPAND_MACACTION	54
 
 // Values for exmode_active (0 is no exmode)
 #define EXMODE_NORMAL		1

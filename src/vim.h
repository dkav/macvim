--- conflicted
+++ resolved
@@ -2212,13 +2212,10 @@
 #define VV_TYPE_ENUM	  108
 #define VV_TYPE_ENUMVALUE 109
 #define VV_STACKTRACE	110
-<<<<<<< HEAD
+#define VV_TYPE_TUPLE	111
 // MacVim-specific values go here
-#define VV_OS_APPEARANCE 111
-=======
-#define VV_TYPE_TUPLE	111
->>>>>>> e06b2aea
-#define VV_LEN		112	// number of v: vars
+#define VV_OS_APPEARANCE 112
+#define VV_LEN		113	// number of v: vars
 
 // used for v_number in VAR_BOOL and VAR_SPECIAL
 #define VVAL_FALSE	0L	// VAR_BOOL

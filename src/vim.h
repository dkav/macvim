--- conflicted
+++ resolved
@@ -847,11 +847,8 @@
 #define EXPAND_DIRS_IN_CDPATH	59
 #define EXPAND_SHELLCMDLINE	60
 #define EXPAND_FINDFUNC		61
-<<<<<<< HEAD
-#define EXPAND_MACACTION	62
-=======
 #define EXPAND_HIGHLIGHT_GROUP  62
->>>>>>> 2bacc3e5
+#define EXPAND_MACACTION	63
 
 
 // Values for exmode_active (0 is no exmode)

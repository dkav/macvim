/* vi:set ts=8 sts=4 sw=4 noet:
 *
 * VIM - Vi IMproved	by Bram Moolenaar
 *
 * Do ":help uganda"  in Vim to read copying and usage conditions.
 * Do ":help credits" in Vim to see a list of people who contributed.
 */

#ifndef VIM__H
# define VIM__H

#include "protodef.h"

// _WIN32 is defined as 1 when the compilation target is 32-bit or 64-bit.
// Note: If you want to check for 64-bit use the _WIN64 macro.
#if defined(WIN32) || defined(_WIN32)
# define MSWIN
#endif

#ifdef MSWIN
# include <io.h>
#endif

// ============ the header file puzzle: order matters =========

#ifdef HAVE_CONFIG_H	// GNU autoconf (or something else) was here
# include "auto/config.h"
# define HAVE_PATHDEF

/*
 * Check if configure correctly managed to find sizeof(int).  If this failed,
 * it becomes zero.  This is likely a problem of not being able to run the
 * test program.  Other items from configure may also be wrong then!
 */
# if (VIM_SIZEOF_INT == 0)
#  error configure did not run properly.  Check auto/config.log.
# endif

# if (defined(__linux__) && !defined(__ANDROID__)) || defined(__CYGWIN__)
// Needed for strptime().  Needs to be done early, since header files can
// include other header files and end up including time.h, where these symbols
// matter for Vim.
// 700 is needed for mkdtemp().
#  ifndef _XOPEN_SOURCE
#   define _XOPEN_SOURCE    700
#  endif
# endif

// for INT_MAX, LONG_MAX et al.
# include <limits.h>

/*
 * Cygwin may have fchdir() in a newer release, but in most versions it
 * doesn't work well and avoiding it keeps the binary backward compatible.
 */
# if defined(__CYGWIN32__) && defined(HAVE_FCHDIR)
#  undef HAVE_FCHDIR
# endif

// We may need to define the uint32_t on non-Unix system, but using the same
// identifier causes conflicts.  Therefore use UINT32_T.
# define UINT32_TYPEDEF uint32_t
#endif

#if !defined(UINT32_TYPEDEF)
# if defined(uint32_t)  // this doesn't catch typedefs, unfortunately
#  define UINT32_TYPEDEF uint32_t
# else
  // Fall back to assuming unsigned int is 32 bit.  If this is wrong then the
  // test in blowfish.c will fail.
#  define UINT32_TYPEDEF unsigned int
# endif
#endif

// user ID of root is usually zero, but not for everybody
#ifdef __TANDEM
# ifndef _TANDEM_SOURCE
#  define _TANDEM_SOURCE
# endif
# include <floss.h>
# define ROOT_UID 65535
# define OLDXAW
# if (_TANDEM_ARCH_ == 2 && __H_Series_RVU >= 621)
#  define SA_ONSTACK_COMPATIBILITY
# endif
#else
# define ROOT_UID 0
#endif

/*
 * MACOS_X	    compiling for Mac OS X
 * MACOS_X_DARWIN   integrating the darwin feature into MACOS_X
 */
#if defined(MACOS_X_DARWIN) && !defined(MACOS_X)
# define MACOS_X
#endif
// Unless made through the Makefile enforce GUI on Mac
#if defined(MACOS_X) && !defined(HAVE_CONFIG_H)
# define UNIX
# define FEAT_GUI_MAC
#endif

#if defined(FEAT_GUI_MOTIF) \
    || defined(FEAT_GUI_GTK) \
    || defined(FEAT_GUI_ATHENA) \
    || defined(FEAT_GUI_MAC) \
    || defined(FEAT_GUI_MACVIM) \
    || defined(FEAT_GUI_MSWIN) \
    || defined(FEAT_GUI_PHOTON)
# define FEAT_GUI_ENABLED  // also defined with NO_X11_INCLUDES
# if !defined(FEAT_GUI) && !defined(NO_X11_INCLUDES)
#  define FEAT_GUI
# endif
#endif

// Check support for rendering options
#ifdef FEAT_GUI
# if defined(FEAT_DIRECTX)
#  define FEAT_RENDER_OPTIONS
# endif
#endif

/*
 * VIM_SIZEOF_INT is used in feature.h, and the system-specific included files
 * need items from feature.h.  Therefore define VIM_SIZEOF_INT here.
 */
#ifdef MSWIN
# define VIM_SIZEOF_INT 4
#endif

#ifdef AMIGA
  // Be conservative about sizeof(int). It could be 4 too.
# ifndef FEAT_GUI_GTK	// avoid problems when generating prototypes
#  ifdef __GNUC__
#   define VIM_SIZEOF_INT	4
#  else
#   define VIM_SIZEOF_INT	2
#  endif
# endif
#endif
#if defined(MACOS_X) && !defined(HAVE_CONFIG_H)
#  define VIM_SIZEOF_INT __SIZEOF_INT__
#endif

#if VIM_SIZEOF_INT < 4 && !defined(PROTO)
# error Vim only works with 32 bit int or larger
#endif

/*
 * #defines for optionals and features
 * Also defines FEAT_TINY, FEAT_SMALL, etc. when FEAT_HUGE is defined.
 */
#include "feature.h"

#if defined(MACOS_X_DARWIN)
# if defined(FEAT_SMALL) && !defined(FEAT_CLIPBOARD)
#  define FEAT_CLIPBOARD
# endif
#endif

// +x11 is only enabled when it's both available and wanted.
#if defined(HAVE_X11) && defined(WANT_X11)
# define FEAT_X11
#endif

#ifdef NO_X11_INCLUDES
    // In os_mac_conv.c and os_macosx.m NO_X11_INCLUDES is defined to avoid
    // X11 headers.  Disable all X11 related things to avoid conflicts.
# ifdef FEAT_X11
#  undef FEAT_X11
# endif
# ifdef FEAT_GUI_X11
#  undef FEAT_GUI_X11
# endif
# ifdef FEAT_XCLIPBOARD
#  undef FEAT_XCLIPBOARD
# endif
# ifdef FEAT_GUI_MOTIF
#  undef FEAT_GUI_MOTIF
# endif
# ifdef FEAT_GUI_ATHENA
#  undef FEAT_GUI_ATHENA
# endif
# ifdef FEAT_GUI_GTK
#  undef FEAT_GUI_GTK
# endif
# ifdef FEAT_BEVAL_TIP
#  undef FEAT_BEVAL_TIP
# endif
# ifdef FEAT_XIM
#  undef FEAT_XIM
# endif
# ifdef FEAT_CLIENTSERVER
#  undef FEAT_CLIENTSERVER
# endif
#endif

// The Mac conversion stuff doesn't work under X11.
#if defined(MACOS_X_DARWIN)
# define MACOS_CONVERT
#endif

// Can't use "PACKAGE" here, conflicts with a Perl include file.
#ifndef VIMPACKAGE
# define VIMPACKAGE	"vim"
#endif

/*
 * Find out if function definitions should include argument types
 */
#ifdef AZTEC_C
# include <functions.h>
#endif

#ifdef SASC
# include <clib/exec_protos.h>
#endif

#ifdef _DCC
# include <clib/exec_protos.h>
#endif

#ifdef __BEOS__
# include "os_beos.h"
#endif

#if (defined(UNIX) || defined(VMS)) \
	&& (!defined(MACOS_X) || defined(HAVE_CONFIG_H))
# include "os_unix.h"	    // bring lots of system header files
#endif

// Mark unused function arguments with UNUSED, so that gcc -Wunused-parameter
// can be used to check for mistakes.
#if defined(HAVE_ATTRIBUTE_UNUSED) || defined(__MINGW32__)
# if !defined(UNUSED)
#  define UNUSED __attribute__((unused))
# endif
#else
# define UNUSED
#endif

// Used to check for "sun", "__sun" is used by newer compilers.
#if defined(__sun)
# define SUN_SYSTEM
#endif

// If we're compiling in C++ (currently only KVim), the system
// headers must have the correct prototypes or nothing will build.
// Conversely, our prototypes might clash due to throw() specifiers and
// cause compilation failures even though the headers are correct.  For
// a concrete example, gcc-3.2 enforces exception specifications, and
// glibc-2.2.5 has them in their system headers.
#if !defined(__cplusplus) && defined(UNIX) \
	&& !defined(MACOS_X) // MACOS_X doesn't yet support osdef.h
# include "auto/osdef.h"	// bring missing declarations in
#endif

#ifdef AMIGA
# include "os_amiga.h"
#endif

#ifdef MSWIN
# include "os_win32.h"
#endif

#ifdef __MINT__
# include "os_mint.h"
#endif

#if defined(MACOS_X)
# include "os_mac.h"
#endif

#ifdef __QNX__
# include "os_qnx.h"
#endif

#ifdef X_LOCALE
# include <X11/Xlocale.h>
#else
# ifdef HAVE_LOCALE_H
#  include <locale.h>
# endif
#endif

/*
 * Maximum length of a path (for non-unix systems) Make it a bit long, to stay
 * on the safe side.  But not too long to put on the stack.
 */
#ifndef MAXPATHL
# ifdef MAXPATHLEN
#  define MAXPATHL  MAXPATHLEN
# else
#  define MAXPATHL  256
# endif
#endif
#ifdef BACKSLASH_IN_FILENAME
# define PATH_ESC_CHARS ((char_u *)" \t\n*?[{`%#'\"|!<")
#else
# ifdef VMS
    // VMS allows a lot of characters in the file name
#  define PATH_ESC_CHARS ((char_u *)" \t\n*?{`\\%#'\"|!")
#  define SHELL_ESC_CHARS ((char_u *)" \t\n*?{`\\%#'|!()&")
# else
#  define PATH_ESC_CHARS ((char_u *)" \t\n*?[{`$\\%#'\"|!<")
#  define SHELL_ESC_CHARS ((char_u *)" \t\n*?[{`$\\%#'\"|!<>();&")
# endif
#endif

// length of a buffer to store a number in ASCII (64 bits binary + NUL)
#define NUMBUFLEN 65

// flags for vim_str2nr()
#define STR2NR_BIN 0x01
#define STR2NR_OCT 0x02
#define STR2NR_HEX 0x04
#define STR2NR_ALL (STR2NR_BIN + STR2NR_OCT + STR2NR_HEX)
#define STR2NR_NO_OCT (STR2NR_BIN + STR2NR_HEX)

#define STR2NR_FORCE 0x80   // only when ONE of the above is used

#define STR2NR_QUOTE 0x10   // ignore embedded single quotes

/*
 * Shorthand for unsigned variables. Many systems, but not all, have u_char
 * already defined, so we use char_u to avoid trouble.
 */
typedef unsigned char	char_u;
typedef unsigned short	short_u;
typedef unsigned int	int_u;

// Make sure long_u is big enough to hold a pointer.
// On Win64, longs are 32 bits and pointers are 64 bits.
// For printf() and scanf(), we need to take care of long_u specifically.
#ifdef _WIN64
typedef unsigned __int64	long_u;
typedef		 __int64	long_i;
# define SCANF_HEX_LONG_U       "%Ix"
# define SCANF_DECIMAL_LONG_U   "%Iu"
# define PRINTF_HEX_LONG_U      "0x%Ix"
#else
  // Microsoft-specific. The __w64 keyword should be specified on any typedefs
  // that change size between 32-bit and 64-bit platforms.  For any such type,
  // __w64 should appear only on the 32-bit definition of the typedef.
  // Define __w64 as an empty token for everything but MSVC 7.x or later.
# if !defined(_MSC_VER)	|| (_MSC_VER < 1300)
#  define __w64
# endif
typedef unsigned long __w64	long_u;
typedef		 long __w64     long_i;
# define SCANF_HEX_LONG_U       "%lx"
# define SCANF_DECIMAL_LONG_U   "%lu"
# define PRINTF_HEX_LONG_U      "0x%lx"
#endif
#define PRINTF_DECIMAL_LONG_U SCANF_DECIMAL_LONG_U

/*
 * Only systems which use configure will have SIZEOF_OFF_T and VIM_SIZEOF_LONG
 * defined, which is ok since those are the same systems which can have
 * varying sizes for off_t.  The other systems will continue to use "%ld" to
 * print off_t since off_t is simply a typedef to long for them.
 */
#if defined(SIZEOF_OFF_T) && (SIZEOF_OFF_T > VIM_SIZEOF_LONG)
# define LONG_LONG_OFF_T
#endif

/*
 * We use 64-bit file functions here, if available.  E.g. ftello() returns
 * off_t instead of long, which helps if long is 32 bit and off_t is 64 bit.
 * We assume that when fseeko() is available then ftello() is too.
 * Note that Windows has different function names.
 */
#if (defined(_MSC_VER) && (_MSC_VER >= 1300)) || defined(__MINGW32__)
typedef __int64 off_T;
# ifdef __MINGW32__
#  define vim_lseek lseek64
#  define vim_fseek fseeko64
#  define vim_ftell ftello64
# else
#  define vim_lseek _lseeki64
#  define vim_fseek _fseeki64
#  define vim_ftell _ftelli64
# endif
#else
# ifdef PROTO
typedef long off_T;
# else
typedef off_t off_T;
# endif
# ifdef HAVE_FSEEKO
#  define vim_lseek lseek
#  define vim_ftell ftello
#  define vim_fseek fseeko
# else
#  define vim_lseek lseek
#  define vim_ftell ftell
#  define vim_fseek(a, b, c)	fseek(a, (long)b, c)
# endif
#endif

/*
 * The characters and attributes cached for the screen.
 */
typedef char_u schar_T;
typedef unsigned short sattr_T;
#define MAX_TYPENR 65535

/*
 * The u8char_T can hold one decoded UTF-8 character.
 * We use 32 bits, since some Asian characters don't fit in 16 bits.
 */
typedef unsigned int u8char_T;	// int is 32 bits or more

#ifndef UNIX		    // For Unix this is included in os_unix.h
# include <stdio.h>
# include <ctype.h>
#endif

#include "ascii.h"
#include "keymap.h"
#include "term.h"
#include "macros.h"

#ifdef LATTICE
# include <sys/types.h>
# include <sys/stat.h>
#endif
#ifdef _DCC
# include <sys/stat.h>
#endif
#if defined(MSWIN)
# include <sys/stat.h>
#endif

#if defined(HAVE_ERRNO_H) || defined(MSWIN)
# include <errno.h>
#endif

/*
 * Allow other (non-unix) systems to configure themselves now
 * These are also in os_unix.h, because osdef.sh needs them there.
 */
#ifndef UNIX
// Note: Some systems need both string.h and strings.h (Savage).  If the
// system can't handle this, define NO_STRINGS_WITH_STRING_H.
# ifdef HAVE_STRING_H
#  include <string.h>
# endif
# if defined(HAVE_STRINGS_H) && !defined(NO_STRINGS_WITH_STRING_H)
#  include <strings.h>
# endif
# ifdef HAVE_STAT_H
#  include <stat.h>
# endif
# ifdef HAVE_STDLIB_H
#  include <stdlib.h>
# endif
#endif // NON-UNIX

#include <assert.h>

#ifdef HAVE_STDINT_H
# include <stdint.h>
#endif
#ifdef HAVE_INTTYPES_H
# include <inttypes.h>
#endif
#ifdef HAVE_WCTYPE_H
# include <wctype.h>
#endif
#include <stdarg.h>

// for offsetof()
#include <stddef.h>

#if defined(HAVE_SYS_SELECT_H) && \
	(!defined(HAVE_SYS_TIME_H) || defined(SYS_SELECT_WITH_SYS_TIME))
# include <sys/select.h>
#endif

#ifndef HAVE_SELECT
# ifdef HAVE_SYS_POLL_H
#  include <sys/poll.h>
# elif defined(MSWIN)
#  define HAVE_SELECT
# else
#  ifdef HAVE_POLL_H
#   include <poll.h>
#  endif
# endif
#endif

// ================ end of the header file puzzle ===============

/*
 * For dynamically loaded imm library. Currently, only for Win32.
 */
#ifdef DYNAMIC_IME
# ifndef FEAT_MBYTE_IME
#  define FEAT_MBYTE_IME
# endif
#endif

/*
 * For dynamically loaded gettext library.  Currently, only for Win32.
 */
#ifdef DYNAMIC_GETTEXT
# ifndef FEAT_GETTEXT
#  define FEAT_GETTEXT
# endif
// These are in os_win32.c
extern char *(*dyn_libintl_gettext)(const char *msgid);
extern char *(*dyn_libintl_ngettext)(const char *msgid, const char *msgid_plural, unsigned long n);
extern char *(*dyn_libintl_bindtextdomain)(const char *domainname, const char *dirname);
extern char *(*dyn_libintl_bind_textdomain_codeset)(const char *domainname, const char *codeset);
extern char *(*dyn_libintl_textdomain)(const char *domainname);
extern int (*dyn_libintl_wputenv)(const wchar_t *envstring);
#endif


/*
 * The _() stuff is for using gettext().  It is a no-op when libintl.h is not
 * found or the +multilang feature is disabled.
 * Use NGETTEXT(single, multi, number) to get plural behavior:
 * - single - message for singular form
 * - multi  - message for plural form
 * - number - the count
 */
#ifdef FEAT_GETTEXT
# ifdef DYNAMIC_GETTEXT
#  define _(x) (*dyn_libintl_gettext)((char *)(x))
#  define NGETTEXT(x, xs, n) (*dyn_libintl_ngettext)((char *)(x), (char *)(xs), (n))
#  define N_(x) x
#  define bindtextdomain(domain, dir) (*dyn_libintl_bindtextdomain)((domain), (dir))
#  define bind_textdomain_codeset(domain, codeset) (*dyn_libintl_bind_textdomain_codeset)((domain), (codeset))
#  if !defined(HAVE_BIND_TEXTDOMAIN_CODESET)
#   define HAVE_BIND_TEXTDOMAIN_CODESET 1
#  endif
#  define textdomain(domain) (*dyn_libintl_textdomain)(domain)
#  define libintl_wputenv(envstring) (*dyn_libintl_wputenv)(envstring)
# else
#  include <libintl.h>
#  define _(x) gettext((char *)(x))
#  define NGETTEXT(x, xs, n) ngettext((x), (xs), (n))
#  ifdef gettext_noop
#   define N_(x) gettext_noop(x)
#  else
#   define N_(x) x
#  endif
# endif
#else
# define _(x) ((char *)(x))
# define NGETTEXT(x, xs, n) (((n) == 1) ? (char *)(x) : (char *)(xs))
# define N_(x) x
# ifdef bindtextdomain
#  undef bindtextdomain
# endif
# define bindtextdomain(x, y) // empty
# ifdef bind_textdomain_codeset
#  undef bind_textdomain_codeset
# endif
# define bind_textdomain_codeset(x, y) // empty
# ifdef textdomain
#  undef textdomain
# endif
# define textdomain(x) // empty
#endif

/*
 * flags for update_screen()
 * The higher the value, the higher the priority
 */
#define VALID_NO_UPDATE		 5  // no new changes, keep the command line if
				    // possible
#define VALID			10  // buffer not changed, or changes marked
				    // with b_mod_*
#define INVERTED		20  // redisplay inverted part that changed
#define INVERTED_ALL		25  // redisplay whole inverted part
#define REDRAW_TOP		30  // display first w_upd_rows screen lines
#define SOME_VALID		35  // like NOT_VALID but may scroll
#define NOT_VALID		40  // buffer needs complete redraw
#define CLEAR			50  // screen messed up, clear it

// flags for screen_line()
#define SLF_RIGHTLEFT	1
#define SLF_POPUP	2

#define MB_FILLER_CHAR '<'  // character used when a double-width character
			    // doesn't fit.

/*
 * Flags for w_valid.
 * These are set when something in a window structure becomes invalid, except
 * when the cursor is moved.  Call check_cursor_moved() before testing one of
 * the flags.
 * These are reset when that thing has been updated and is valid again.
 *
 * Every function that invalidates one of these must call one of the
 * invalidate_* functions.
 *
 * w_valid is supposed to be used only in screen.c.  From other files, use the
 * functions that set or reset the flags.
 *
 * VALID_BOTLINE    VALID_BOTLINE_AP
 *     on		on		w_botline valid
 *     off		on		w_botline approximated
 *     off		off		w_botline not valid
 *     on		off		not possible
 */
#define VALID_WROW	0x01	// w_wrow (window row) is valid
#define VALID_WCOL	0x02	// w_wcol (window col) is valid
#define VALID_VIRTCOL	0x04	// w_virtcol (file col) is valid
#define VALID_CHEIGHT	0x08	// w_cline_height and w_cline_folded valid
#define VALID_CROW	0x10	// w_cline_row is valid
#define VALID_BOTLINE	0x20	// w_botine and w_empty_rows are valid
#define VALID_BOTLINE_AP 0x40	// w_botine is approximated
#define VALID_TOPLINE	0x80	// w_topline is valid (for cursor position)

// Values for w_popup_flags.
#define POPF_IS_POPUP	0x01	// this is a popup window
#define POPF_HIDDEN	0x02	// popup is not displayed
#define POPF_CURSORLINE	0x04	// popup is highlighting at the cursorline
#define POPF_ON_CMDLINE	0x08	// popup overlaps command line
#define POPF_DRAG	0x10	// popup can be moved by dragging
#define POPF_RESIZE	0x20	// popup can be resized by dragging
#define POPF_MAPPING	0x40	// mapping keys
#define POPF_INFO	0x80	// used for info of popup menu
#define POPF_INFO_MENU	0x100	// align info popup with popup menu
#define POPF_POSINVERT	0x200	// vertical position can be inverted

// flags used in w_popup_handled
#define POPUP_HANDLED_1	    0x01    // used by mouse_find_win()
#define POPUP_HANDLED_2	    0x02    // used by popup_do_filter()
#define POPUP_HANDLED_3	    0x04    // used by popup_check_cursor_pos()
#define POPUP_HANDLED_4	    0x08    // used by may_update_popup_mask()
#define POPUP_HANDLED_5	    0x10    // used by update_popups()

#ifdef FEAT_PROP_POPUP
# define WIN_IS_POPUP(wp) ((wp)->w_popup_flags != 0)
#else
# define WIN_IS_POPUP(wp) 0
#endif

/*
 * Terminal highlighting attribute bits.
 * Attributes above HL_ALL are used for syntax highlighting.
 */
#define HL_NORMAL		0x00
#define HL_INVERSE		0x01
#define HL_BOLD			0x02
#define HL_ITALIC		0x04
#define HL_UNDERLINE		0x08
#define HL_UNDERCURL		0x10
#define HL_STANDOUT		0x20
#define HL_NOCOMBINE		0x40
#define HL_STRIKETHROUGH	0x80
#define HL_ALL			0xff

// special attribute addition: Put message in history
#define MSG_HIST		0x1000

/*
 * values for State
 *
 * The lower bits up to 0x20 are used to distinguish normal/visual/op_pending
 * and cmdline/insert+replace mode.  This is used for mapping.  If none of
 * these bits are set, no mapping is done.
 * The upper bits are used to distinguish between other states.
 */
#define NORMAL		0x01	// Normal mode, command expected
#define VISUAL		0x02	// Visual mode - use get_real_state()
#define OP_PENDING	0x04	// Normal mode, operator is pending - use
				// get_real_state()
#define CMDLINE		0x08	// Editing command line
#define INSERT		0x10	// Insert mode
#define LANGMAP		0x20	// Language mapping, can be combined with
				// INSERT and CMDLINE

#define REPLACE_FLAG	0x40	// Replace mode flag
#define REPLACE		(REPLACE_FLAG + INSERT)
#define VREPLACE_FLAG	0x80	// Virtual-replace mode flag
#define VREPLACE	(REPLACE_FLAG + VREPLACE_FLAG + INSERT)
#define LREPLACE	(REPLACE_FLAG + LANGMAP)

#define NORMAL_BUSY	(0x100 + NORMAL) // Normal mode, busy with a command
#define HITRETURN	(0x200 + NORMAL) // waiting for return or command
#define ASKMORE		0x300	// Asking if you want --more--
#define SETWSIZE	0x400	// window size has changed
#define ABBREV		0x500	// abbreviation instead of mapping
#define EXTERNCMD	0x600	// executing an external command
#define SHOWMATCH	(0x700 + INSERT) // show matching paren
#define CONFIRM		0x800	// ":confirm" prompt
#define SELECTMODE	0x1000	// Select mode, only for mappings
#define TERMINAL        0x2000  // Terminal mode
#define MODE_ALL	0xffff

// all mode bits used for mapping
#define MAP_ALL_MODES	(0x3f | SELECTMODE | TERMINAL)

// directions
#define FORWARD			1
#define BACKWARD		(-1)
#define FORWARD_FILE		3
#define BACKWARD_FILE		(-3)

// return values for functions
#if !(defined(OK) && (OK == 1))
// OK already defined to 1 in MacOS X curses, skip this
# define OK			1
#endif
#define FAIL			0
#define NOTDONE			2   // not OK or FAIL but skipped

// flags for b_flags
#define BF_RECOVERED	0x01	// buffer has been recovered
#define BF_CHECK_RO	0x02	// need to check readonly when loading file
				// into buffer (set by ":e", may be reset by
				// ":buf"
#define BF_NEVERLOADED	0x04	// file has never been loaded into buffer,
				// many variables still need to be set
#define BF_NOTEDITED	0x08	// Set when file name is changed after
				// starting to edit, reset when file is
				// written out.
#define BF_NEW		0x10	// file didn't exist when editing started
#define BF_NEW_W	0x20	// Warned for BF_NEW and file created
#define BF_READERR	0x40	// got errors while reading the file
#define BF_DUMMY	0x80	// dummy buffer, only used internally
#define BF_PRESERVED	0x100	// ":preserve" was used
#define BF_SYN_SET	0x200	// 'syntax' option was set
#define BF_NO_SEA	0x400	// no swap_exists_action (ATTENTION prompt)

// Mask to check for flags that prevent normal writing
#define BF_WRITE_MASK	(BF_NOTEDITED + BF_NEW + BF_READERR)

/*
 * values for xp_context when doing command line completion
 */
#define EXPAND_UNSUCCESSFUL	(-2)
#define EXPAND_OK		(-1)
#define EXPAND_NOTHING		0
#define EXPAND_COMMANDS		1
#define EXPAND_FILES		2
#define EXPAND_DIRECTORIES	3
#define EXPAND_SETTINGS		4
#define EXPAND_BOOL_SETTINGS	5
#define EXPAND_TAGS		6
#define EXPAND_OLD_SETTING	7
#define EXPAND_HELP		8
#define EXPAND_BUFFERS		9
#define EXPAND_EVENTS		10
#define EXPAND_MENUS		11
#define EXPAND_SYNTAX		12
#define EXPAND_HIGHLIGHT	13
#define EXPAND_AUGROUP		14
#define EXPAND_USER_VARS	15
#define EXPAND_MAPPINGS		16
#define EXPAND_TAGS_LISTFILES	17
#define EXPAND_FUNCTIONS	18
#define EXPAND_USER_FUNC	19
#define EXPAND_EXPRESSION	20
#define EXPAND_MENUNAMES	21
#define EXPAND_USER_COMMANDS	22
#define EXPAND_USER_CMD_FLAGS	23
#define EXPAND_USER_NARGS	24
#define EXPAND_USER_COMPLETE	25
#define EXPAND_ENV_VARS		26
#define EXPAND_LANGUAGE		27
#define EXPAND_COLORS		28
#define EXPAND_COMPILER		29
#define EXPAND_USER_DEFINED	30
#define EXPAND_USER_LIST	31
#define EXPAND_SHELLCMD		32
#define EXPAND_CSCOPE		33
#define EXPAND_SIGN		34
#define EXPAND_PROFILE		35
#define EXPAND_BEHAVE		36
#define EXPAND_FILETYPE		37
#define EXPAND_FILES_IN_PATH	38
#define EXPAND_OWNSYNTAX	39
#define EXPAND_LOCALES		40
#define EXPAND_HISTORY		41
#define EXPAND_USER		42
#define EXPAND_SYNTIME		43
#define EXPAND_USER_ADDR_TYPE	44
#define EXPAND_PACKADD		45
#define EXPAND_MESSAGES		46
#define EXPAND_MAPCLEAR		47
#define EXPAND_ARGLIST		48
#define EXPAND_DIFF_BUFFERS	49
#define EXPAND_MACACTION	50

// Values for exmode_active (0 is no exmode)
#define EXMODE_NORMAL		1
#define EXMODE_VIM		2

// Values for nextwild() and ExpandOne().  See ExpandOne() for meaning.
#define WILD_FREE		1
#define WILD_EXPAND_FREE	2
#define WILD_EXPAND_KEEP	3
#define WILD_NEXT		4
#define WILD_PREV		5
#define WILD_ALL		6
#define WILD_LONGEST		7
#define WILD_ALL_KEEP		8

#define WILD_LIST_NOTFOUND	    0x01
#define WILD_HOME_REPLACE	    0x02
#define WILD_USE_NL		    0x04
#define WILD_NO_BEEP		    0x08
#define WILD_ADD_SLASH		    0x10
#define WILD_KEEP_ALL		    0x20
#define WILD_SILENT		    0x40
#define WILD_ESCAPE		    0x80
#define WILD_ICASE		    0x100
#define WILD_ALLLINKS		    0x200
#define WILD_IGNORE_COMPLETESLASH   0x400
#define WILD_NOERROR		    0x800  // sets EW_NOERROR
#define WILD_BUFLASTUSED	    0x1000
#define BUF_DIFF_FILTER		    0x2000

// Flags for expand_wildcards()
#define EW_DIR		0x01	// include directory names
#define EW_FILE		0x02	// include file names
#define EW_NOTFOUND	0x04	// include not found names
#define EW_ADDSLASH	0x08	// append slash to directory name
#define EW_KEEPALL	0x10	// keep all matches
#define EW_SILENT	0x20	// don't print "1 returned" from shell
#define EW_EXEC		0x40	// executable files
#define EW_PATH		0x80	// search in 'path' too
#define EW_ICASE	0x100	// ignore case
#define EW_NOERROR	0x200	// no error for bad regexp
#define EW_NOTWILD	0x400	// add match with literal name if exists
#define EW_KEEPDOLLAR	0x800	// do not escape $, $var is expanded
// Note: mostly EW_NOTFOUND and EW_SILENT are mutually exclusive: EW_NOTFOUND
// is used when executing commands and EW_SILENT for interactive expanding.
#define EW_ALLLINKS	0x1000	// also links not pointing to existing file
#define EW_SHELLCMD	0x2000	// called from expand_shellcmd(), don't check
				// if executable is in $PATH
#define EW_DODOT	0x4000	// also files starting with a dot
#define EW_EMPTYOK	0x8000	// no matches is not an error
#define EW_NOTENV	0x10000	// do not expand environment variables

// Flags for find_file_*() functions.
#define FINDFILE_FILE	0	// only files
#define FINDFILE_DIR	1	// only directories
#define FINDFILE_BOTH	2	// files and directories

#define W_ENDCOL(wp)	(wp->w_wincol + wp->w_width)
#ifdef FEAT_MENU
# define W_WINROW(wp)	(wp->w_winrow + wp->w_winbar_height)
#else
# define W_WINROW(wp)	(wp->w_winrow)
#endif

// Values for the find_pattern_in_path() function args 'type' and 'action':
#define FIND_ANY	1
#define FIND_DEFINE	2
#define CHECK_PATH	3

#define ACTION_SHOW	1
#define ACTION_GOTO	2
#define ACTION_SPLIT	3
#define ACTION_SHOW_ALL	4
#define ACTION_EXPAND	5

#ifdef FEAT_SYN_HL
# define SST_MIN_ENTRIES 150	// minimal size for state stack array
# define SST_MAX_ENTRIES 1000	// maximal size for state stack array
# define SST_FIX_STATES	 7	// size of sst_stack[].
# define SST_DIST	 16	// normal distance between entries
# define SST_INVALID	(synstate_T *)-1	// invalid syn_state pointer

# define HL_CONTAINED	0x01	// not used on toplevel
# define HL_TRANSP	0x02	// has no highlighting
# define HL_ONELINE	0x04	// match within one line only
# define HL_HAS_EOL	0x08	// end pattern that matches with $
# define HL_SYNC_HERE	0x10	// sync point after this item (syncing only)
# define HL_SYNC_THERE	0x20	// sync point at current line (syncing only)
# define HL_MATCH	0x40	// use match ID instead of item ID
# define HL_SKIPNL	0x80	// nextgroup can skip newlines
# define HL_SKIPWHITE	0x100	// nextgroup can skip white space
# define HL_SKIPEMPTY	0x200	// nextgroup can skip empty lines
# define HL_KEEPEND	0x400	// end match always kept
# define HL_EXCLUDENL	0x800	// exclude NL from match
# define HL_DISPLAY	0x1000	// only used for displaying, not syncing
# define HL_FOLD	0x2000	// define fold
# define HL_EXTEND	0x4000	// ignore a keepend
# define HL_MATCHCONT	0x8000	// match continued from previous line
# define HL_TRANS_CONT	0x10000 // transparent item without contains arg
# define HL_CONCEAL	0x20000 // can be concealed
# define HL_CONCEALENDS	0x40000 // can be concealed
#endif

// Values for 'options' argument in do_search() and searchit()
#define SEARCH_REV    0x01  // go in reverse of previous dir.
#define SEARCH_ECHO   0x02  // echo the search command and handle options
#define SEARCH_MSG    0x0c  // give messages (yes, it's not 0x04)
#define SEARCH_NFMSG  0x08  // give all messages except not found
#define SEARCH_OPT    0x10  // interpret optional flags
#define SEARCH_HIS    0x20  // put search pattern in history
#define SEARCH_END    0x40  // put cursor at end of match
#define SEARCH_NOOF   0x80  // don't add offset to position
#define SEARCH_START 0x100  // start search without col offset
#define SEARCH_MARK  0x200  // set previous context mark
#define SEARCH_KEEP  0x400  // keep previous search pattern
#define SEARCH_PEEK  0x800  // peek for typed char, cancel search
#define SEARCH_COL  0x1000  // start at specified column instead of zero

// Values for find_ident_under_cursor()
#define FIND_IDENT	1	// find identifier (word)
#define FIND_STRING	2	// find any string (WORD)
#define FIND_EVAL	4	// include "->", "[]" and "."
#define FIND_NOERROR	8	// no error when no word found

// Values for file_name_in_line()
#define FNAME_MESS	1	// give error message
#define FNAME_EXP	2	// expand to path
#define FNAME_HYP	4	// check for hypertext link
#define FNAME_INCL	8	// apply 'includeexpr'
#define FNAME_REL	16	// ".." and "./" are relative to the (current)
				// file instead of the current directory
#define FNAME_UNESC	32	// remove backslashes used for escaping

// Values for buflist_getfile()
#define GETF_SETMARK	0x01	// set pcmark before jumping
#define GETF_ALT	0x02	// jumping to alternate file (not buf num)
#define GETF_SWITCH	0x04	// respect 'switchbuf' settings when jumping

// Return values of getfile()
#define GETFILE_ERROR	    1	// normal error
#define GETFILE_NOT_WRITTEN 2	// "not written" error
#define GETFILE_SAME_FILE   0	// success, same file
#define GETFILE_OPEN_OTHER -1	// success, opened another file
#define GETFILE_UNUSED	    8
#define GETFILE_SUCCESS(x)  ((x) <= 0)

// Values for buflist_new() flags
#define BLN_CURBUF	1	// may re-use curbuf for new buffer
#define BLN_LISTED	2	// put new buffer in buffer list
#define BLN_DUMMY	4	// allocating dummy buffer
#define BLN_NEW		8	// create a new buffer
#define BLN_NOOPT	16	// don't copy options to existing buffer
#define BLN_DUMMY_OK	32	// also find an existing dummy buffer
#define BLN_REUSE	64	// may re-use number from buf_reuse

// Values for in_cinkeys()
#define KEY_OPEN_FORW	0x101
#define KEY_OPEN_BACK	0x102
#define KEY_COMPLETE	0x103	// end of completion

// Values for "noremap" argument of ins_typebuf().  Also used for
// map->m_noremap and menu->noremap[].
#define REMAP_YES	0	// allow remapping
#define REMAP_NONE	-1	// no remapping
#define REMAP_SCRIPT	-2	// remap script-local mappings only
#define REMAP_SKIP	-3	// no remapping for first char

// Values for mch_call_shell() second argument
#define SHELL_FILTER	1	// filtering text
#define SHELL_EXPAND	2	// expanding wildcards
#define SHELL_COOKED	4	// set term to cooked mode
#define SHELL_DOOUT	8	// redirecting output
#define SHELL_SILENT	16	// don't print error returned by command
#define SHELL_READ	32	// read lines and insert into buffer
#define SHELL_WRITE	64	// write lines from buffer

// Values returned by mch_nodetype()
#define NODE_NORMAL	0	// file or directory, check with mch_isdir()
#define NODE_WRITABLE	1	// something we can write to (character
				// device, fifo, socket, ..)
#define NODE_OTHER	2	// non-writable thing (e.g., block device)

// Values for readfile() flags
#define READ_NEW	0x01	// read a file into a new buffer
#define READ_FILTER	0x02	// read filter output
#define READ_STDIN	0x04	// read from stdin
#define READ_BUFFER	0x08	// read from curbuf (converting stdin)
#define READ_DUMMY	0x10	// reading into a dummy buffer
#define READ_KEEP_UNDO	0x20	// keep undo info
#define READ_FIFO	0x40	// read from fifo or socket

// Values for change_indent()
#define INDENT_SET	1	// set indent
#define INDENT_INC	2	// increase indent
#define INDENT_DEC	3	// decrease indent

// Values for flags argument for findmatchlimit()
#define FM_BACKWARD	0x01	// search backwards
#define FM_FORWARD	0x02	// search forwards
#define FM_BLOCKSTOP	0x04	// stop at start/end of block
#define FM_SKIPCOMM	0x08	// skip comments

// Values for action argument for do_buffer() and close_buffer()
#define DOBUF_GOTO	0	// go to specified buffer
#define DOBUF_SPLIT	1	// split window and go to specified buffer
#define DOBUF_UNLOAD	2	// unload specified buffer(s)
#define DOBUF_DEL	3	// delete specified buffer(s) from buflist
#define DOBUF_WIPE	4	// delete specified buffer(s) really
#define DOBUF_WIPE_REUSE 5	// like DOBUF_WIPE an keep number for reuse

// Values for start argument for do_buffer()
#define DOBUF_CURRENT	0	// "count" buffer from current buffer
#define DOBUF_FIRST	1	// "count" buffer from first buffer
#define DOBUF_LAST	2	// "count" buffer from last buffer
#define DOBUF_MOD	3	// "count" mod. buffer from current buffer

// Values for sub_cmd and which_pat argument for search_regcomp()
// Also used for which_pat argument for searchit()
#define RE_SEARCH	0	// save/use pat in/from search_pattern
#define RE_SUBST	1	// save/use pat in/from subst_pattern
#define RE_BOTH		2	// save pat in both patterns
#define RE_LAST		2	// use last used pattern if "pat" is NULL

// Second argument for vim_regcomp().
#define RE_MAGIC	1	// 'magic' option
#define RE_STRING	2	// match in string instead of buffer text
#define RE_STRICT	4	// don't allow [abc] without ]
#define RE_AUTO		8	// automatic engine selection

#ifdef FEAT_SYN_HL
// values for reg_do_extmatch
# define REX_SET	1	// to allow \z\(...\),
# define REX_USE	2	// to allow \z\1 et al.
# define REX_ALL	(REX_SET | REX_USE)
#endif

// Return values for fullpathcmp()
// Note: can use (fullpathcmp() & FPC_SAME) to check for equal files
#define FPC_SAME	1	// both exist and are the same file.
#define FPC_DIFF	2	// both exist and are different files.
#define FPC_NOTX	4	// both don't exist.
#define FPC_DIFFX	6	// one of them doesn't exist.
#define FPC_SAMEX	7	// both don't exist and file names are same.

// flags for do_ecmd()
#define ECMD_HIDE	0x01	// don't free the current buffer
#define ECMD_SET_HELP	0x02	// set b_help flag of (new) buffer before
				// opening file
#define ECMD_OLDBUF	0x04	// use existing buffer if it exists
#define ECMD_FORCEIT	0x08	// ! used in Ex command
#define ECMD_ADDBUF	0x10	// don't edit, just add to buffer list

// for lnum argument in do_ecmd()
#define ECMD_LASTL	(linenr_T)0	// use last position in loaded file
#define ECMD_LAST	(linenr_T)-1	// use last position in all files
#define ECMD_ONE	(linenr_T)1	// use first line

// flags for do_cmdline()
#define DOCMD_VERBOSE	0x01	// included command in error message
#define DOCMD_NOWAIT	0x02	// don't call wait_return() and friends
#define DOCMD_REPEAT	0x04	// repeat exec. until getline() returns NULL
#define DOCMD_KEYTYPED	0x08	// don't reset KeyTyped
#define DOCMD_EXCRESET	0x10	// reset exception environment (for debugging)
#define DOCMD_KEEPLINE  0x20	// keep typed line for repeating with "."

// flags for beginline()
#define BL_WHITE	1	// cursor on first non-white in the line
#define BL_SOL		2	// use 'sol' option
#define BL_FIX		4	// don't leave cursor on a NUL

// flags for mf_sync()
#define MFS_ALL		1	// also sync blocks with negative numbers
#define MFS_STOP	2	// stop syncing when a character is available
#define MFS_FLUSH	4	// flushed file to disk
#define MFS_ZERO	8	// only write block 0

// flags for buf_copy_options()
#define BCO_ENTER	1	// going to enter the buffer
#define BCO_ALWAYS	2	// always copy the options
#define BCO_NOHELP	4	// don't touch the help related options

// flags for do_put()
#define PUT_FIXINDENT	1	// make indent look nice
#define PUT_CURSEND	2	// leave cursor after end of new text
#define PUT_CURSLINE	4	// leave cursor on last line of new text
#define PUT_LINE	8	// put register as lines
#define PUT_LINE_SPLIT	16	// split line for linewise register
#define PUT_LINE_FORWARD 32	// put linewise register below Visual sel.

// flags for set_indent()
#define SIN_CHANGED	1	// call changed_bytes() when line changed
#define SIN_INSERT	2	// insert indent before existing text
#define SIN_UNDO	4	// save line for undo before changing it

// flags for insertchar()
#define INSCHAR_FORMAT	1	// force formatting
#define INSCHAR_DO_COM	2	// format comments
#define INSCHAR_CTRLV	4	// char typed just after CTRL-V
#define INSCHAR_NO_FEX	8	// don't use 'formatexpr'
#define INSCHAR_COM_LIST 16	// format comments with list/2nd line indent

// flags for open_line()
#define OPENLINE_DELSPACES  1	// delete spaces after cursor
#define OPENLINE_DO_COM	    2	// format comments
#define OPENLINE_KEEPTRAIL  4	// keep trailing spaces
#define OPENLINE_MARKFIX    8	// fix mark positions
#define OPENLINE_COM_LIST  16	// format comments with list/2nd line indent

// There are five history tables:
#define HIST_CMD	0	// colon commands
#define HIST_SEARCH	1	// search commands
#define HIST_EXPR	2	// expressions (from entering = register)
#define HIST_INPUT	3	// input() lines
#define HIST_DEBUG	4	// debug commands
#define HIST_COUNT	5	// number of history tables

// The type numbers are fixed for backwards compatibility.
#define BARTYPE_VERSION 1
#define BARTYPE_HISTORY 2
#define BARTYPE_REGISTER 3
#define BARTYPE_MARK 4

#define VIMINFO_VERSION 4
#define VIMINFO_VERSION_WITH_HISTORY 2
#define VIMINFO_VERSION_WITH_REGISTERS 3
#define VIMINFO_VERSION_WITH_MARKS 4

/*
 * Values for do_tag().
 */
#define DT_TAG		1	// jump to newer position or same tag again
#define DT_POP		2	// jump to older position
#define DT_NEXT		3	// jump to next match of same tag
#define DT_PREV		4	// jump to previous match of same tag
#define DT_FIRST	5	// jump to first match of same tag
#define DT_LAST		6	// jump to first match of same tag
#define DT_SELECT	7	// jump to selection from list
#define DT_HELP		8	// like DT_TAG, but no wildcards
#define DT_JUMP		9	// jump to new tag or selection from list
#define DT_CSCOPE	10	// cscope find command (like tjump)
#define DT_LTAG		11	// tag using location list
#define DT_FREE		99	// free cached matches

/*
 * flags for find_tags().
 */
#define TAG_HELP	1	// only search for help tags
#define TAG_NAMES	2	// only return name of tag
#define	TAG_REGEXP	4	// use tag pattern as regexp
#define	TAG_NOIC	8	// don't always ignore case
#ifdef FEAT_CSCOPE
# define TAG_CSCOPE	16	// cscope tag
#endif
#define TAG_VERBOSE	32	// message verbosity
#define TAG_INS_COMP	64	// Currently doing insert completion
#define TAG_KEEP_LANG	128	// keep current language
#define TAG_NO_TAGFUNC	256	// do not use 'tagfunc'

#define TAG_MANY	300	// When finding many tags (for completion),
				// find up to this many tags

/*
 * Types of dialogs passed to do_vim_dialog().
 */
#define VIM_GENERIC	0
#define VIM_ERROR	1
#define VIM_WARNING	2
#define VIM_INFO	3
#define VIM_QUESTION	4
#define VIM_LAST_TYPE	4	// sentinel value

/*
 * Return values for functions like gui_yesnocancel()
 */
#define VIM_YES		2
#define VIM_NO		3
#define VIM_CANCEL	4
#define VIM_ALL		5
#define VIM_DISCARDALL  6

/*
 * arguments for win_split()
 */
#define WSP_ROOM	1	// require enough room
#define WSP_VERT	2	// split vertically
#define WSP_TOP		4	// window at top-left of shell
#define WSP_BOT		8	// window at bottom-right of shell
#define WSP_HELP	16	// creating the help window
#define WSP_BELOW	32	// put new window below/right
#define WSP_ABOVE	64	// put new window above/left
#define WSP_NEWLOC	128	// don't copy location list

/*
 * arguments for gui_set_shellsize()
 */
#define RESIZE_VERT	1	// resize vertically
#define RESIZE_HOR	2	// resize horizontally
#define RESIZE_BOTH	15	// resize in both directions

/*
 * flags for check_changed()
 */
#define CCGD_AW		1	// do autowrite if buffer was changed
#define CCGD_MULTWIN	2	// check also when several wins for the buf
#define CCGD_FORCEIT	4	// ! used
#define CCGD_ALLBUF	8	// may write all buffers
#define CCGD_EXCMD	16	// may suggest using !

/*
 * "flags" values for option-setting functions.
 * When OPT_GLOBAL and OPT_LOCAL are both missing, set both local and global
 * values, get local value.
 */
#define OPT_FREE	0x01	// free old value if it was allocated
#define OPT_GLOBAL	0x02	// use global value
#define OPT_LOCAL	0x04	// use local value
#define OPT_MODELINE	0x08	// option in modeline
#define OPT_WINONLY	0x10	// only set window-local options
#define OPT_NOWIN	0x20	// don't set window-local options
#define OPT_ONECOLUMN	0x40	// list options one per line

// Magic chars used in confirm dialog strings
#define DLG_BUTTON_SEP	'\n'
#define DLG_HOTKEY_CHAR	'&'

// Values for "starting"
#define NO_SCREEN	2	// no screen updating yet
#define NO_BUFFERS	1	// not all buffers loaded yet
//			0	   not starting anymore

// Values for swap_exists_action: what to do when swap file already exists
#define SEA_NONE	0	// don't use dialog
#define SEA_DIALOG	1	// use dialog when possible
#define SEA_QUIT	2	// quit editing the file
#define SEA_RECOVER	3	// recover the file

/*
 * Minimal size for block 0 of a swap file.
 * NOTE: This depends on size of struct block0! It's not done with a sizeof(),
 * because struct block0 is defined in memline.c (Sorry).
 * The maximal block size is arbitrary.
 */
#define MIN_SWAP_PAGE_SIZE 1048
#define MAX_SWAP_PAGE_SIZE 50000

// Special values for current_sctx.sc_sid.
#define SID_MODELINE	-1	// when using a modeline
#define SID_CMDARG	-2	// for "--cmd" argument
#define SID_CARG	-3	// for "-c" argument
#define SID_ENV		-4	// for sourcing environment variable
#define SID_ERROR	-5	// option was reset because of an error
#define SID_NONE	-6	// don't set scriptID

/*
 * Events for autocommands.
 */
enum auto_event
{
    EVENT_BUFADD = 0,		// after adding a buffer to the buffer list
    EVENT_BUFDELETE,		// deleting a buffer from the buffer list
    EVENT_BUFENTER,		// after entering a buffer
    EVENT_BUFFILEPOST,		// after renaming a buffer
    EVENT_BUFFILEPRE,		// before renaming a buffer
    EVENT_BUFHIDDEN,		// just after buffer becomes hidden
    EVENT_BUFLEAVE,		// before leaving a buffer
    EVENT_BUFNEW,		// after creating any buffer
    EVENT_BUFNEWFILE,		// when creating a buffer for a new file
    EVENT_BUFREADCMD,		// read buffer using command
    EVENT_BUFREADPOST,		// after reading a buffer
    EVENT_BUFREADPRE,		// before reading a buffer
    EVENT_BUFUNLOAD,		// just before unloading a buffer
    EVENT_BUFWINENTER,		// after showing a buffer in a window
    EVENT_BUFWINLEAVE,		// just after buffer removed from window
    EVENT_BUFWIPEOUT,		// just before really deleting a buffer
    EVENT_BUFWRITECMD,		// write buffer using command
    EVENT_BUFWRITEPOST,		// after writing a buffer
    EVENT_BUFWRITEPRE,		// before writing a buffer
    EVENT_CMDLINECHANGED,	// command line was modified
    EVENT_CMDLINEENTER,		// after entering the command line
    EVENT_CMDLINELEAVE,		// before leaving the command line
    EVENT_CMDUNDEFINED,		// command undefined
    EVENT_CMDWINENTER,		// after entering the cmdline window
    EVENT_CMDWINLEAVE,		// before leaving the cmdline window
    EVENT_COLORSCHEME,		// after loading a colorscheme
    EVENT_COLORSCHEMEPRE,	// before loading a colorscheme
    EVENT_COMPLETECHANGED,	// after completion popup menu changed
    EVENT_COMPLETEDONE,		// after finishing insert complete
    EVENT_COMPLETEDONEPRE,	// idem, before clearing info
    EVENT_CURSORHOLD,		// cursor in same position for a while
    EVENT_CURSORHOLDI,		// idem, in Insert mode
    EVENT_CURSORMOVED,		// cursor was moved
    EVENT_CURSORMOVEDI,		// cursor was moved in Insert mode
    EVENT_DIFFUPDATED,		// after diffs were updated
    EVENT_DIRCHANGED,		// after user changed directory
    EVENT_ENCODINGCHANGED,	// after changing the 'encoding' option
    EVENT_EXITPRE,		// before exiting
    EVENT_FILEAPPENDCMD,	// append to a file using command
    EVENT_FILEAPPENDPOST,	// after appending to a file
    EVENT_FILEAPPENDPRE,	// before appending to a file
    EVENT_FILECHANGEDRO,	// before first change to read-only file
    EVENT_FILECHANGEDSHELL,	// after shell command that changed file
    EVENT_FILECHANGEDSHELLPOST,	// after (not) reloading changed file
    EVENT_FILEREADCMD,		// read from a file using command
    EVENT_FILEREADPOST,		// after reading a file
    EVENT_FILEREADPRE,		// before reading a file
    EVENT_FILETYPE,		// new file type detected (user defined)
    EVENT_FILEWRITECMD,		// write to a file using command
    EVENT_FILEWRITEPOST,	// after writing a file
    EVENT_FILEWRITEPRE,		// before writing a file
    EVENT_FILTERREADPOST,	// after reading from a filter
    EVENT_FILTERREADPRE,	// before reading from a filter
    EVENT_FILTERWRITEPOST,	// after writing to a filter
    EVENT_FILTERWRITEPRE,	// before writing to a filter
    EVENT_FOCUSGAINED,		// got the focus
    EVENT_FOCUSLOST,		// lost the focus to another app
    EVENT_FUNCUNDEFINED,	// if calling a function which doesn't exist
    EVENT_GUIENTER,		// after starting the GUI
    EVENT_GUIFAILED,		// after starting the GUI failed
    EVENT_INSERTCHANGE,		// when changing Insert/Replace mode
    EVENT_INSERTCHARPRE,	// before inserting a char
    EVENT_INSERTENTER,		// when entering Insert mode
    EVENT_INSERTLEAVE,		// when leaving Insert mode
    EVENT_MENUPOPUP,		// just before popup menu is displayed
    EVENT_OPTIONSET,		// option was set
    EVENT_OSAPPCHANGED,   // after changing the OS appearance
    EVENT_QUICKFIXCMDPOST,	// after :make, :grep etc.
    EVENT_QUICKFIXCMDPRE,	// before :make, :grep etc.
    EVENT_QUITPRE,		// before :quit
    EVENT_REMOTEREPLY,		// upon string reception from a remote vim
    EVENT_SAFESTATE,		// going to wait for a character
    EVENT_SAFESTATEAGAIN,	// still waiting for a character
    EVENT_SESSIONLOADPOST,	// after loading a session file
    EVENT_SHELLCMDPOST,		// after ":!cmd"
    EVENT_SHELLFILTERPOST,	// after ":1,2!cmd", ":w !cmd", ":r !cmd".
    EVENT_SOURCECMD,		// sourcing a Vim script using command
    EVENT_SOURCEPRE,		// before sourcing a Vim script
    EVENT_SOURCEPOST,		// after sourcing a Vim script
    EVENT_SPELLFILEMISSING,	// spell file missing
    EVENT_STDINREADPOST,	// after reading from stdin
    EVENT_STDINREADPRE,		// before reading from stdin
    EVENT_SWAPEXISTS,		// found existing swap file
    EVENT_SYNTAX,		// syntax selected
    EVENT_TABCLOSED,		// after closing a tab page
    EVENT_TABENTER,		// after entering a tab page
    EVENT_TABLEAVE,		// before leaving a tab page
    EVENT_TABNEW,		// when entering a new tab page
    EVENT_TERMCHANGED,		// after changing 'term'
    EVENT_TERMINALOPEN,		// after a terminal buffer was created
    EVENT_TERMINALWINOPEN,	// after a terminal buffer was created and entering its window
    EVENT_TERMRESPONSE,		// after setting "v:termresponse"
    EVENT_TEXTCHANGED,		// text was modified not in Insert mode
    EVENT_TEXTCHANGEDI,         // text was modified in Insert mode
    EVENT_TEXTCHANGEDP,         // TextChangedI with popup menu visible
    EVENT_TEXTYANKPOST,		// after some text was yanked
    EVENT_USER,			// user defined autocommand
    EVENT_VIMENTER,		// after starting Vim
    EVENT_VIMLEAVE,		// before exiting Vim
    EVENT_VIMLEAVEPRE,		// before exiting Vim and writing .viminfo
    EVENT_VIMRESIZED,		// after Vim window was resized
    EVENT_WINENTER,		// after entering a window
    EVENT_WINLEAVE,		// before leaving a window
    EVENT_WINNEW,		// when entering a new window

    NUM_EVENTS			// MUST be the last one
};

typedef enum auto_event event_T;

/*
 * Values for index in highlight_attr[].
 * When making changes, also update HL_FLAGS below!  And update the default
 * value of 'highlight' in option.c.
 */
typedef enum
{
    HLF_8 = 0	    // Meta & special keys listed with ":map", text that is
		    // displayed different from what it is
    , HLF_EOB	    // after the last line in the buffer
    , HLF_AT	    // @ characters at end of screen, characters that
		    // don't really exist in the text
    , HLF_D	    // directories in CTRL-D listing
    , HLF_E	    // error messages
    , HLF_H	    // obsolete, ignored
    , HLF_I	    // incremental search
    , HLF_L	    // last search string
    , HLF_M	    // "--More--" message
    , HLF_CM	    // Mode (e.g., "-- INSERT --")
    , HLF_N	    // line number for ":number" and ":#" commands
    , HLF_LNA	    // LineNrAbove
    , HLF_LNB	    // LineNrBelow
    , HLF_CLN	    // current line number
    , HLF_R	    // return to continue message and yes/no questions
    , HLF_S	    // status lines
    , HLF_SNC	    // status lines of not-current windows
    , HLF_C	    // column to separate vertically split windows
    , HLF_T	    // Titles for output from ":set all", ":autocmd" etc.
    , HLF_V	    // Visual mode
    , HLF_VNC	    // Visual mode, autoselecting and not clipboard owner
    , HLF_W	    // warning messages
    , HLF_WM	    // Wildmenu highlight
    , HLF_FL	    // Folded line
    , HLF_FC	    // Fold column
    , HLF_ADD	    // Added diff line
    , HLF_CHD	    // Changed diff line
    , HLF_DED	    // Deleted diff line
    , HLF_TXD	    // Text Changed in diff line
    , HLF_CONCEAL   // Concealed text
    , HLF_SC	    // Sign column
    , HLF_SPB	    // SpellBad
    , HLF_SPC	    // SpellCap
    , HLF_SPR	    // SpellRare
    , HLF_SPL	    // SpellLocal
    , HLF_PNI	    // popup menu normal item
    , HLF_PSI	    // popup menu selected item
    , HLF_PSB	    // popup menu scrollbar
    , HLF_PST	    // popup menu scrollbar thumb
    , HLF_TP	    // tabpage line
    , HLF_TPS	    // tabpage line selected
    , HLF_TPF	    // tabpage line filler
    , HLF_CUC	    // 'cursorcolumn'
    , HLF_CUL	    // 'cursorline'
    , HLF_MC	    // 'colorcolumn'
    , HLF_QFL	    // quickfix window line currently selected
    , HLF_ST	    // status lines of terminal windows
    , HLF_STNC	    // status lines of not-current terminal windows
    , HLF_COUNT	    // MUST be the last one
} hlf_T;

// The HL_FLAGS must be in the same order as the HLF_ enums!
// When changing this also adjust the default for 'highlight'.
#define HL_FLAGS {'8', '~', '@', 'd', 'e', 'h', 'i', 'l', 'm', 'M', \
		  'n', 'a', 'b', 'N', 'r', 's', 'S', 'c', 't', 'v', 'V', \
		  'w', 'W', 'f', 'F', 'A', 'C', 'D', 'T', '-', '>', \
		  'B', 'P', 'R', 'L', \
		  '+', '=', 'x', 'X', '*', '#', '_', '!', '.', 'o', 'q', \
		  'z', 'Z'}

/*
 * Boolean constants
 */
#ifndef TRUE
# define FALSE	0	    // note: this is an int, not a long!
# define TRUE	1
#endif

#define MAYBE	2	    // sometimes used for a variant on TRUE

#ifndef UINT32_T
typedef UINT32_TYPEDEF UINT32_T;
#endif

/*
 * Operator IDs; The order must correspond to opchars[] in ops.c!
 */
#define OP_NOP		0	// no pending operation
#define OP_DELETE	1	// "d"  delete operator
#define OP_YANK		2	// "y"  yank operator
#define OP_CHANGE	3	// "c"  change operator
#define OP_LSHIFT	4	// "<"  left shift operator
#define OP_RSHIFT	5	// ">"  right shift operator
#define OP_FILTER	6	// "!"  filter operator
#define OP_TILDE	7	// "g~" switch case operator
#define OP_INDENT	8	// "="  indent operator
#define OP_FORMAT	9	// "gq" format operator
#define OP_COLON	10	// ":"  colon operator
#define OP_UPPER	11	// "gU" make upper case operator
#define OP_LOWER	12	// "gu" make lower case operator
#define OP_JOIN		13	// "J"  join operator, only for Visual mode
#define OP_JOIN_NS	14	// "gJ"  join operator, only for Visual mode
#define OP_ROT13	15	// "g?" rot-13 encoding
#define OP_REPLACE	16	// "r"  replace chars, only for Visual mode
#define OP_INSERT	17	// "I"  Insert column, only for Visual mode
#define OP_APPEND	18	// "A"  Append column, only for Visual mode
#define OP_FOLD		19	// "zf" define a fold
#define OP_FOLDOPEN	20	// "zo" open folds
#define OP_FOLDOPENREC	21	// "zO" open folds recursively
#define OP_FOLDCLOSE	22	// "zc" close folds
#define OP_FOLDCLOSEREC	23	// "zC" close folds recursively
#define OP_FOLDDEL	24	// "zd" delete folds
#define OP_FOLDDELREC	25	// "zD" delete folds recursively
#define OP_FORMAT2	26	// "gw" format operator, keeps cursor pos
#define OP_FUNCTION	27	// "g@" call 'operatorfunc'
#define OP_NR_ADD	28	// "<C-A>" Add to the number or alphabetic
				// character (OP_ADD conflicts with Perl)
#define OP_NR_SUB	29	// "<C-X>" Subtract from the number or
				// alphabetic character

/*
 * Motion types, used for operators and for yank/delete registers.
 */
#define MCHAR	0		// character-wise movement/register
#define MLINE	1		// line-wise movement/register
#define MBLOCK	2		// block-wise register

#define MAUTO	0xff		// Decide between MLINE/MCHAR

/*
 * Minimum screen size
 */
#define MIN_COLUMNS	12	// minimal columns for screen
#define MIN_LINES	2	// minimal lines for screen
#define STATUS_HEIGHT	1	// height of a status line under a window
#ifdef FEAT_MENU		// height of a status line under a window
# define WINBAR_HEIGHT(wp)	(wp)->w_winbar_height
# define VISIBLE_HEIGHT(wp)	((wp)->w_height + (wp)->w_winbar_height)
#else
# define WINBAR_HEIGHT(wp)	0
# define VISIBLE_HEIGHT(wp)	(wp)->w_height
#endif
#define QF_WINHEIGHT	10	// default height for quickfix window

/*
 * Buffer sizes
 */
#ifndef CMDBUFFSIZE
# define CMDBUFFSIZE	256	// size of the command processing buffer
#endif

#define LSIZE	    512		// max. size of a line in the tags file

#define IOSIZE	   (1024+1)	// file i/o and sprintf buffer size

#define DIALOG_MSG_SIZE 1000	// buffer size for dialog_msg()

#define MSG_BUF_LEN 480	// length of buffer for small messages
#define MSG_BUF_CLEN  (MSG_BUF_LEN / 6)    // cell length (worst case: utf-8
					   // takes 6 bytes for one cell)

#define FOLD_TEXT_LEN  51	// buffer size for get_foldtext()

// Size of the buffer used for tgetent().  Unfortunately this is largely
// undocumented, some systems use 1024.  Using a buffer that is too small
// causes a buffer overrun and a crash.  Use the maximum known value to stay
// on the safe side.
#define TBUFSZ 2048		// buffer size for termcap entry

/*
 * Maximum length of key sequence to be mapped.
 * Must be able to hold an Amiga resize report.
 */
#define MAXMAPLEN   50

// Size in bytes of the hash used in the undo file.
#define UNDO_HASH_SIZE 32

#ifdef HAVE_FCNTL_H
# include <fcntl.h>
#endif

#ifdef BINARY_FILE_IO
# define WRITEBIN   "wb"	// no CR-LF translation
# define READBIN    "rb"
# define APPENDBIN  "ab"
#else
# define WRITEBIN   "w"
# define READBIN    "r"
# define APPENDBIN  "a"
#endif

/*
 * EMX doesn't have a global way of making open() use binary I/O.
 * Use O_BINARY for all open() calls.
 */
#if defined(__CYGWIN32__)
# define O_EXTRA    O_BINARY
#else
# define O_EXTRA    0
#endif

#ifndef O_NOFOLLOW
# define O_NOFOLLOW 0
#endif

#ifndef W_OK
# define W_OK 2		// for systems that don't have W_OK in unistd.h
#endif
#ifndef R_OK
# define R_OK 4		// for systems that don't have R_OK in unistd.h
#endif

// Allocate memory for one type and cast the returned pointer to have the
// compiler check the types.
#define ALLOC_ONE(type)  (type *)alloc(sizeof(type))
#define ALLOC_MULT(type, count)  (type *)alloc(sizeof(type) * (count))
#define ALLOC_CLEAR_ONE(type)  (type *)alloc_clear(sizeof(type))
#define ALLOC_CLEAR_MULT(type, count)  (type *)alloc_clear(sizeof(type) * (count))
#define LALLOC_CLEAR_ONE(type)  (type *)lalloc_clear(sizeof(type), FALSE)
#define LALLOC_CLEAR_MULT(type, count)  (type *)lalloc_clear(sizeof(type) * (count), FALSE)
#define LALLOC_MULT(type, count)  (type *)lalloc(sizeof(type) * (count), FALSE)

/*
 * defines to avoid typecasts from (char_u *) to (char *) and back
 * (vim_strchr() and vim_strrchr() are now in alloc.c)
 */
#define STRLEN(s)	    strlen((char *)(s))
#define STRCPY(d, s)	    strcpy((char *)(d), (char *)(s))
#define STRNCPY(d, s, n)    strncpy((char *)(d), (char *)(s), (size_t)(n))
#define STRCMP(d, s)	    strcmp((char *)(d), (char *)(s))
#define STRNCMP(d, s, n)    strncmp((char *)(d), (char *)(s), (size_t)(n))
#ifdef HAVE_STRCASECMP
# define STRICMP(d, s)	    strcasecmp((char *)(d), (char *)(s))
#else
# ifdef HAVE_STRICMP
#  define STRICMP(d, s)	    stricmp((char *)(d), (char *)(s))
# else
#  define STRICMP(d, s)	    vim_stricmp((char *)(d), (char *)(s))
# endif
#endif

// Like strcpy() but allows overlapped source and destination.
#define STRMOVE(d, s)	    mch_memmove((d), (s), STRLEN(s) + 1)

#ifdef HAVE_STRNCASECMP
# define STRNICMP(d, s, n)  strncasecmp((char *)(d), (char *)(s), (size_t)(n))
#else
# ifdef HAVE_STRNICMP
#  define STRNICMP(d, s, n) strnicmp((char *)(d), (char *)(s), (size_t)(n))
# else
#  define STRNICMP(d, s, n) vim_strnicmp((char *)(d), (char *)(s), (size_t)(n))
# endif
#endif

// We need to call mb_stricmp() even when we aren't dealing with a multi-byte
// encoding because mb_stricmp() takes care of all ascii and non-ascii
// encodings, including characters with umlauts in latin1, etc., while
// STRICMP() only handles the system locale version, which often does not
// handle non-ascii properly.

# define MB_STRICMP(d, s)	mb_strnicmp((char_u *)(d), (char_u *)(s), (int)MAXCOL)
# define MB_STRNICMP(d, s, n)	mb_strnicmp((char_u *)(d), (char_u *)(s), (int)(n))

#define STRCAT(d, s)	    strcat((char *)(d), (char *)(s))
#define STRNCAT(d, s, n)    strncat((char *)(d), (char *)(s), (size_t)(n))

#ifdef HAVE_STRPBRK
# define vim_strpbrk(s, cs) (char_u *)strpbrk((char *)(s), (char *)(cs))
#endif

#define OUT_STR(s)		    out_str((char_u *)(s))
#define OUT_STR_NF(s)		    out_str_nf((char_u *)(s))

#ifdef FEAT_GUI
# ifdef FEAT_TERMGUICOLORS
#  define GUI_FUNCTION(f)	    (gui.in_use ? gui_##f : termgui_##f)
#  define GUI_FUNCTION2(f, pixel)   (gui.in_use \
				    ?  ((pixel) != INVALCOLOR \
					? gui_##f((pixel)) \
					: INVALCOLOR) \
				    : termgui_##f((pixel)))
#  define USE_24BIT		    (gui.in_use || p_tgc)
# else
#  define GUI_FUNCTION(f)	    gui_##f
#  define GUI_FUNCTION2(f,pixel)    ((pixel) != INVALCOLOR \
				     ? gui_##f((pixel)) \
				     : INVALCOLOR)
#  define USE_24BIT		    gui.in_use
# endif
#else
# ifdef FEAT_TERMGUICOLORS
#  define GUI_FUNCTION(f)	    termgui_##f
#  define GUI_FUNCTION2(f, pixel)   termgui_##f((pixel))
#  define USE_24BIT		    p_tgc
# endif
#endif
#ifdef FEAT_TERMGUICOLORS
# define IS_CTERM		    (t_colors > 1 || p_tgc)
#else
# define IS_CTERM		    (t_colors > 1)
#endif
#ifdef GUI_FUNCTION
# define GUI_MCH_GET_RGB	    GUI_FUNCTION(mch_get_rgb)
# define GUI_MCH_GET_RGB2(pixel)    GUI_FUNCTION2(mch_get_rgb, (pixel))
# define GUI_MCH_GET_COLOR	    GUI_FUNCTION(mch_get_color)
# define GUI_GET_COLOR		    GUI_FUNCTION(get_color)
#endif

// Prefer using emsgf(), because perror() may send the output to the wrong
// destination and mess up the screen.
#ifdef HAVE_STRERROR
# define PERROR(msg)		    (void)semsg("%s: %s", (char *)msg, strerror(errno))
#else
# define PERROR(msg)		    do_perror(msg)
#endif

typedef long	linenr_T;		// line number type
typedef int	colnr_T;		// column number type
typedef unsigned short disptick_T;	// display tick type

/*
 * Well, you won't believe it, but some S/390 machines ("host", now also known
 * as zServer) use 31 bit pointers. There are also some newer machines, that
 * use 64 bit pointers. I don't know how to distinguish between 31 and 64 bit
 * machines, so the best way is to assume 31 bits whenever we detect OS/390
 * Unix.
 * With this we restrict the maximum line length to 1073741823. I guess this is
 * not a real problem. BTW:  Longer lines are split.
 */
#ifdef __MVS__
# define MAXCOL (0x3fffffffL)		// maximum column number, 30 bits
# define MAXLNUM (0x3fffffffL)		// maximum (invalid) line number
#else
# define MAXCOL  INT_MAX		// maximum column number
# define MAXLNUM LONG_MAX		// maximum (invalid) line number
#endif

#define SHOWCMD_COLS 10			// columns needed by shown command
#define STL_MAX_ITEM 80			// max nr of %<flag> in statusline

typedef void	    *vim_acl_T;		// dummy to pass an ACL to a function

#ifndef mch_memmove
# define mch_memmove(to, from, len) memmove((char*)(to), (char*)(from), (size_t)(len))
#endif

/*
 * fnamecmp() is used to compare file names.
 * On some systems case in a file name does not matter, on others it does.
 * (this does not account for maximum name lengths and things like "../dir",
 * thus it is not 100% accurate!)
 */
#define fnamecmp(x, y) vim_fnamecmp((char_u *)(x), (char_u *)(y))
#define fnamencmp(x, y, n) vim_fnamencmp((char_u *)(x), (char_u *)(y), (size_t)(n))

#ifdef HAVE_MEMSET
# define vim_memset(ptr, c, size)   memset((ptr), (c), (size))
#else
void *vim_memset(void *, int, size_t);
#endif

#if defined(UNIX) || defined(FEAT_GUI) || defined(VMS) \
	|| defined(FEAT_CLIENTSERVER)
# define USE_INPUT_BUF
#endif

#ifndef EINTR
# define read_eintr(fd, buf, count) vim_read((fd), (buf), (count))
# define write_eintr(fd, buf, count) vim_write((fd), (buf), (count))
#endif

#ifdef MSWIN
// On MS-Windows the third argument isn't size_t.  This matters for Win64,
// where sizeof(size_t)==8, not 4
# define vim_read(fd, buf, count)   read((fd), (char *)(buf), (unsigned int)(count))
# define vim_write(fd, buf, count)  write((fd), (char *)(buf), (unsigned int)(count))
#else
# define vim_read(fd, buf, count)   read((fd), (char *)(buf), (size_t) (count))
# define vim_write(fd, buf, count)  write((fd), (char *)(buf), (size_t) (count))
#endif

/*
 * Enums need a typecast to be used as array index (for Ultrix).
 */
#define HL_ATTR(n)	highlight_attr[(int)(n)]
#define TERM_STR(n)	term_strings[(int)(n)]

/*
 * EXTERN is only defined in main.c.  That's where global variables are
 * actually defined and initialized.
 */
#ifndef EXTERN
# define EXTERN extern
# define INIT(x)
# define INIT2(a, b)
# define INIT3(a, b, c)
# define INIT4(a, b, c, d)
# define INIT5(a, b, c, d, e)
#else
# ifndef INIT
#  define INIT(x) x
#  define INIT2(a, b) = {a, b}
#  define INIT3(a, b, c) = {a, b, c}
#  define INIT4(a, b, c, d) = {a, b, c, d}
#  define INIT5(a, b, c, d, e) = {a, b, c, d, e}
#  define DO_INIT
# endif
#endif

#define MAX_MCO	6	// maximum value for 'maxcombine'

// Maximum number of bytes in a multi-byte character.  It can be one 32-bit
// character of up to 6 bytes, or one 16-bit character of up to three bytes
// plus six following composing characters of three bytes each.
#define MB_MAXBYTES	21

#if (defined(FEAT_PROFILE) || defined(FEAT_RELTIME)) && !defined(PROTO)
# ifdef MSWIN
typedef LARGE_INTEGER proftime_T;
# else
typedef struct timeval proftime_T;
# endif
#else
typedef int proftime_T;	    // dummy for function prototypes
#endif

/*
 * When compiling with 32 bit Perl time_t is 32 bits in the Perl code but 64
 * bits elsewhere.  That causes memory corruption.  Define time_T and use it
 * for global variables to avoid that.
 */
#ifdef PROTO
typedef long  time_T;
#else
# ifdef MSWIN
typedef __time64_t  time_T;
# else
typedef time_t	    time_T;
# endif
#endif

#ifdef _WIN64
typedef __int64 sock_T;
#else
typedef int sock_T;
#endif

// Include option.h before structs.h, because the number of window-local and
// buffer-local options is used there.
#include "option.h"	// options and default values

#include "beval.h"	// BalloonEval

// Note that gui.h is included by structs.h

#include "structs.h"	// defines many structures

#include "alloc.h"

// Values for "do_profiling".
#define PROF_NONE	0	// profiling not started
#define PROF_YES	1	// profiling busy
#define PROF_PAUSED	2	// profiling paused


// Codes for mouse button events in lower three bits:
#define MOUSE_LEFT	0x00
#define MOUSE_MIDDLE	0x01
#define MOUSE_RIGHT	0x02
#define MOUSE_RELEASE	0x03

// bit masks for modifiers:
#define MOUSE_SHIFT	0x04
#define MOUSE_ALT	0x08
#define MOUSE_CTRL	0x10

// mouse buttons that are handled like a key press (GUI only)
// Note that the scroll wheel keys are inverted: MOUSE_5 scrolls lines up but
// the result of this is that the window moves down, similarly MOUSE_6 scrolls
// columns left but the window moves right.
#define MOUSE_4	0x100	// scroll wheel down
#define MOUSE_5	0x200	// scroll wheel up

#define MOUSE_X1	0x300 // Mouse-button X1 (6th)
#define MOUSE_X2	0x400 // Mouse-button X2

#define MOUSE_6	0x500	// scroll wheel left
#define MOUSE_7	0x600	// scroll wheel right

// 0x20 is reserved by xterm
#define MOUSE_DRAG_XTERM   0x40

#define MOUSE_DRAG	(0x40 | MOUSE_RELEASE)

// Lowest button code for using the mouse wheel (xterm only)
#define MOUSEWHEEL_LOW		0x60

#define MOUSE_CLICK_MASK	0x03

#define NUM_MOUSE_CLICKS(code) \
    (((unsigned)((code) & 0xC0) >> 6) + 1)

#define SET_NUM_MOUSE_CLICKS(code, num) \
    (code) = ((code) & 0x3f) | ((((num) - 1) & 3) << 6)

// Added to mouse column for GUI when 'mousefocus' wants to give focus to a
// window by simulating a click on its status line.  We could use up to 128 *
// 128 = 16384 columns, now it's reduced to 10000.
#define MOUSE_COLOFF 10000

/*
 * jump_to_mouse() returns one of first four these values, possibly with
 * some of the other three added.
 */
#define IN_UNKNOWN		0
#define IN_BUFFER		1
#define IN_STATUS_LINE		2	// on status or command line
#define IN_SEP_LINE		4	// on vertical separator line
#define IN_OTHER_WIN		8	// in other window but can't go there
#define CURSOR_MOVED		0x100
#define MOUSE_FOLD_CLOSE	0x200	// clicked on '-' in fold column
#define MOUSE_FOLD_OPEN		0x400	// clicked on '+' in fold column
#define MOUSE_WINBAR		0x800	// in window toolbar

// flags for jump_to_mouse()
#define MOUSE_FOCUS		0x01	// need to stay in this window
#define MOUSE_MAY_VIS		0x02	// may start Visual mode
#define MOUSE_DID_MOVE		0x04	// only act when mouse has moved
#define MOUSE_SETPOS		0x08	// only set current mouse position
#define MOUSE_MAY_STOP_VIS	0x10	// may stop Visual mode
#define MOUSE_RELEASED		0x20	// button was released

#if defined(UNIX) && defined(HAVE_GETTIMEOFDAY) && defined(HAVE_SYS_TIME_H)
# define CHECK_DOUBLE_CLICK 1	// Checking for double clicks ourselves.
#endif


// defines for eval_vars()
#define VALID_PATH		1
#define VALID_HEAD		2

// Defines for Vim variables.  These must match vimvars[] in eval.c!
#define VV_COUNT	0
#define VV_COUNT1	1
#define VV_PREVCOUNT	2
#define VV_ERRMSG	3
#define VV_WARNINGMSG	4
#define VV_STATUSMSG	5
#define VV_SHELL_ERROR	6
#define VV_THIS_SESSION	7
#define VV_VERSION	8
#define VV_LNUM		9
#define VV_TERMRESPONSE	10
#define VV_FNAME	11
#define VV_LANG		12
#define VV_LC_TIME	13
#define VV_CTYPE	14
#define VV_CC_FROM	15
#define VV_CC_TO	16
#define VV_FNAME_IN	17
#define VV_FNAME_OUT	18
#define VV_FNAME_NEW	19
#define VV_FNAME_DIFF	20
#define VV_CMDARG	21
#define VV_FOLDSTART	22
#define VV_FOLDEND	23
#define VV_FOLDDASHES	24
#define VV_FOLDLEVEL	25
#define VV_PROGNAME	26
#define VV_SEND_SERVER	27
#define VV_DYING	28
#define VV_EXCEPTION	29
#define VV_THROWPOINT	30
#define VV_REG		31
#define VV_CMDBANG	32
#define VV_INSERTMODE	33
#define VV_VAL		34
#define VV_KEY		35
#define VV_PROFILING	36
#define VV_FCS_REASON	37
#define VV_FCS_CHOICE	38
#define VV_BEVAL_BUFNR	39
#define VV_BEVAL_WINNR	40
#define VV_BEVAL_WINID	41
#define VV_BEVAL_LNUM	42
#define VV_BEVAL_COL	43
#define VV_BEVAL_TEXT	44
#define VV_SCROLLSTART	45
#define VV_SWAPNAME	46
#define VV_SWAPCHOICE	47
#define VV_SWAPCOMMAND	48
#define VV_CHAR		49
#define VV_MOUSE_WIN	50
#define VV_MOUSE_WINID	51
#define VV_MOUSE_LNUM   52
#define VV_MOUSE_COL	53
#define VV_OP		54
#define VV_SEARCHFORWARD 55
#define VV_HLSEARCH	56
#define VV_OLDFILES	57
#define VV_WINDOWID	58
#define VV_PROGPATH	59
#define VV_COMPLETED_ITEM 60
#define VV_OPTION_NEW   61
#define VV_OPTION_OLD   62
#define VV_OPTION_OLDLOCAL 63
#define VV_OPTION_OLDGLOBAL 64
#define VV_OPTION_COMMAND 65
#define VV_OPTION_TYPE  66
#define VV_ERRORS	67
#define VV_FALSE	68
#define VV_TRUE		69
<<<<<<< HEAD
#define VV_NULL		70
#define VV_NONE		71
#define VV_VIM_DID_ENTER 72
#define VV_TESTING	73
#define VV_TYPE_NUMBER	74
#define VV_TYPE_STRING	75
#define VV_TYPE_FUNC	76
#define VV_TYPE_LIST	77
#define VV_TYPE_DICT	78
#define VV_TYPE_FLOAT	79
#define VV_TYPE_BOOL	80
#define VV_TYPE_NONE	81
#define VV_TYPE_JOB	82
#define VV_TYPE_CHANNEL	83
#define VV_TYPE_BLOB	84
#define VV_TERMRFGRESP	85
#define VV_TERMRBGRESP	86
#define VV_TERMU7RESP	87
#define VV_TERMSTYLERESP 88
#define VV_TERMBLINKRESP 89
#define VV_EVENT	90
#define VV_VERSIONLONG	91
#define VV_ECHOSPACE	92
#define VV_ARGV		93
// MacVim-specific values go here
#define VV_OS_APPEARANCE 94
=======
#define VV_NONE		70
#define VV_NULL		71
#define VV_NUMBERSIZE	72
#define VV_VIM_DID_ENTER 73
#define VV_TESTING	74
#define VV_TYPE_NUMBER	75
#define VV_TYPE_STRING	76
#define VV_TYPE_FUNC	77
#define VV_TYPE_LIST	78
#define VV_TYPE_DICT	79
#define VV_TYPE_FLOAT	80
#define VV_TYPE_BOOL	81
#define VV_TYPE_NONE	82
#define VV_TYPE_JOB	83
#define VV_TYPE_CHANNEL	84
#define VV_TYPE_BLOB	85
#define VV_TERMRFGRESP	86
#define VV_TERMRBGRESP	87
#define VV_TERMU7RESP	88
#define VV_TERMSTYLERESP 89
#define VV_TERMBLINKRESP 90
#define VV_EVENT	91
#define VV_VERSIONLONG	92
#define VV_ECHOSPACE	93
#define VV_ARGV		94
>>>>>>> fa29c8ab
#define VV_LEN		95	// number of v: vars

// used for v_number in VAR_BOOL and VAR_SPECIAL
#define VVAL_FALSE	0L	// VAR_BOOL
#define VVAL_TRUE	1L	// VAR_BOOL
#define VVAL_NONE	2L	// VAR_SPECIAL
#define VVAL_NULL	3L	// VAR_SPECIAL

// Type values for type().
#define VAR_TYPE_NUMBER	    0
#define VAR_TYPE_STRING	    1
#define VAR_TYPE_FUNC	    2
#define VAR_TYPE_LIST	    3
#define VAR_TYPE_DICT	    4
#define VAR_TYPE_FLOAT	    5
#define VAR_TYPE_BOOL	    6
#define VAR_TYPE_NONE	    7
#define VAR_TYPE_JOB	    8
#define VAR_TYPE_CHANNEL    9
#define VAR_TYPE_BLOB	    10

#define DICT_MAXNEST 100	// maximum nesting of lists and dicts

#ifdef FEAT_CLIPBOARD

// VIM_ATOM_NAME is the older Vim-specific selection type for X11.  Still
// supported for when a mix of Vim versions is used. VIMENC_ATOM_NAME includes
// the encoding to support Vims using different 'encoding' values.
# define VIM_ATOM_NAME "_VIM_TEXT"
# define VIMENC_ATOM_NAME "_VIMENC_TEXT"

// Selection states for modeless selection
# define SELECT_CLEARED		0
# define SELECT_IN_PROGRESS	1
# define SELECT_DONE		2

# define SELECT_MODE_CHAR	0
# define SELECT_MODE_WORD	1
# define SELECT_MODE_LINE	2

# ifdef FEAT_GUI_MSWIN
#  ifdef FEAT_OLE
#   define WM_OLE (WM_APP+0)
#  endif
# endif

// Info about selected text
typedef struct
{
    int		available;	// Is clipboard available?
    int		owned;		// Flag: do we own the selection?
    pos_T	start;		// Start of selected area
    pos_T	end;		// End of selected area
    int		vmode;		// Visual mode character

    // Fields for selection that doesn't use Visual mode
    short_u	origin_row;
    short_u	origin_start_col;
    short_u	origin_end_col;
    short_u	word_start_col;
    short_u	word_end_col;
#ifdef FEAT_PROP_POPUP
    // limits for selection inside a popup window
    short_u	min_col;
    short_u	max_col;
    short_u	min_row;
    short_u	max_row;
#endif

    pos_T	prev;		// Previous position
    short_u	state;		// Current selection state
    short_u	mode;		// Select by char, word, or line.

# if defined(FEAT_GUI_X11) || defined(FEAT_XCLIPBOARD)
    Atom	sel_atom;	// PRIMARY/CLIPBOARD selection ID
# endif

# ifdef FEAT_GUI_GTK
    GdkAtom     gtk_sel_atom;	// PRIMARY/CLIPBOARD selection ID
# endif

# if defined(MSWIN) || defined(FEAT_CYGWIN_WIN32_CLIPBOARD)
    int_u	format;		// Vim's own special clipboard format
    int_u	format_raw;	// Vim's raw text clipboard format
# endif
} Clipboard_T;
#else
typedef int Clipboard_T;	// This is required for the prototypes.
#endif

// Use 64-bit stat structure if available.
#if (defined(_MSC_VER) && (_MSC_VER >= 1300)) || defined(__MINGW32__)
# define HAVE_STAT64
typedef struct _stat64 stat_T;
#else
typedef struct stat stat_T;
#endif

#if defined(__GNUC__) && !defined(__MINGW32__)
# define USE_PRINTF_FORMAT_ATTRIBUTE
#endif

typedef enum
{
    ASSERT_EQUAL,
    ASSERT_NOTEQUAL,
    ASSERT_MATCH,
    ASSERT_NOTMATCH,
    ASSERT_OTHER
} assert_type_T;

// Mode for bracketed_paste().
typedef enum {
    PASTE_INSERT,	// insert mode
    PASTE_CMDLINE,	// command line
    PASTE_EX,		// ex mode line
    PASTE_ONE_CHAR	// return first character
} paste_mode_T;

// Argument for flush_buffers().
typedef enum {
    FLUSH_MINIMAL,
    FLUSH_TYPEAHEAD,	// flush current typebuf contents
    FLUSH_INPUT		// flush typebuf and inchar() input
} flush_buffers_T;

// Argument for prepare_tagpreview()
typedef enum {
    USEPOPUP_NONE,
    USEPOPUP_NORMAL,	// use info popup
    USEPOPUP_HIDDEN	// use info popup initially hidden
} use_popup_T;

// Flags for assignment functions.
#define LET_IS_CONST	1   // ":const"
#define LET_NO_COMMAND	2   // "var = expr" without ":let" or ":const"

#include "ex_cmds.h"	    // Ex command defines
#include "spell.h"	    // spell checking stuff

#include "proto.h"	    // function prototypes

// This has to go after the include of proto.h, as proto/gui.pro declares
// functions of these names. The declarations would break if the defines had
// been seen at that stage.  But it must be before globals.h, where error_ga
// is declared.
#if !defined(MSWIN) && !defined(FEAT_GUI_X11) \
	&& !defined(FEAT_GUI_GTK) && !defined(FEAT_GUI_MAC) && !defined(PROTO)
# define mch_errmsg(str)	fprintf(stderr, "%s", (str))
# define display_errors()	fflush(stderr)
# define mch_msg(str)		printf("%s", (str))
#else
# define USE_MCH_ERRMSG
#endif

# if defined(FEAT_EVAL) \
	&& (!defined(FEAT_GUI_MSWIN) \
	     || !(defined(FEAT_MBYTE_IME) || defined(GLOBAL_IME))) \
	&& !(defined(FEAT_GUI_MAC) && defined(MACOS_CONVERT))
// Whether IME is supported by im_get_status() defined in mbyte.c.
// For Win32 GUI it's in gui_w32.c when FEAT_MBYTE_IME or GLOBAL_IME is defined.
// for Mac it is in gui_mac.c for the GUI or in os_mac_conv.c when
// MACOS_CONVERT is defined.
# define IME_WITHOUT_XIM
#endif

#if defined(FEAT_XIM) \
	|| defined(IME_WITHOUT_XIM) \
	|| (defined(FEAT_GUI_MSWIN) \
	    && (defined(FEAT_MBYTE_IME) || defined(GLOBAL_IME))) \
	|| defined(FEAT_GUI_MAC)
// im_set_active() is available
# define HAVE_INPUT_METHOD
#endif

#ifndef FEAT_LINEBREAK
// Without the 'numberwidth' option line numbers are always 7 chars.
# define number_width(x) 7
#endif

// This must come after including proto.h.
// For VMS this is defined in macros.h.
#if !defined(MSWIN) && !defined(VMS)
# define mch_open(n, m, p)	open((n), (m), (p))
# define mch_fopen(n, p)	fopen((n), (p))
#endif

#include "globals.h"	    // global variables and messages

/*
 * If console dialog not supported, but GUI dialog is, use the GUI one.
 */
#if defined(FEAT_GUI_DIALOG) && !defined(FEAT_CON_DIALOG)
# define do_dialog gui_mch_dialog
#endif

/*
 * Default filters for gui_mch_browse().
 * The filters are almost system independent.  Except for the difference
 * between "*" and "*.*" for MSDOS-like systems.
 * NOTE: Motif only uses the very first pattern.  Therefore
 * BROWSE_FILTER_DEFAULT should start with a "*" pattern.
 */
#ifdef FEAT_BROWSE
# ifdef BACKSLASH_IN_FILENAME
#  define BROWSE_FILTER_MACROS \
	(char_u *)N_("Vim macro files (*.vim)\t*.vim\nAll Files (*.*)\t*.*\n")
#  define BROWSE_FILTER_ALL_FILES (char_u *)N_("All Files (*.*)\t*.*\n")
#  define BROWSE_FILTER_DEFAULT \
	(char_u *)N_("All Files (*.*)\t*.*\nC source (*.c, *.h)\t*.c;*.h\nC++ source (*.cpp, *.hpp)\t*.cpp;*.hpp\nVB code (*.bas, *.frm)\t*.bas;*.frm\nVim files (*.vim, _vimrc, _gvimrc)\t*.vim;_vimrc;_gvimrc\n")
# else
#  define BROWSE_FILTER_MACROS \
	(char_u *)N_("Vim macro files (*.vim)\t*.vim\nAll Files (*)\t*\n")
#  define BROWSE_FILTER_ALL_FILES (char_u *)N_("All Files (*)\t*\n")
#  define BROWSE_FILTER_DEFAULT \
	(char_u *)N_("All Files (*)\t*\nC source (*.c, *.h)\t*.c;*.h\nC++ source (*.cpp, *.hpp)\t*.cpp;*.hpp\nVim files (*.vim, _vimrc, _gvimrc)\t*.vim;_vimrc;_gvimrc\n")
# endif
# define BROWSE_SAVE 1	    // flag for do_browse()
# define BROWSE_DIR 2	    // flag for do_browse()
#endif

#ifdef _MSC_VER
// Avoid useless warning "conversion from X to Y of greater size".
 #pragma warning(disable : 4312)
// Avoid warning for old style function declarators
 #pragma warning(disable : 4131)
// Avoid warning for conversion to type with smaller range
 #pragma warning(disable : 4244)
// Avoid warning for conversion to larger size
 #pragma warning(disable : 4306)
// Avoid warning for unreferenced formal parameter
 #pragma warning(disable : 4100)
// Avoid warning for differs in indirection to slightly different base type
 #pragma warning(disable : 4057)
// Avoid warning for constant conditional expression
 #pragma warning(disable : 4127)
// Avoid warning for assignment within conditional
 #pragma warning(disable : 4706)
#endif

// Note: a NULL argument for vim_realloc() is not portable, don't use it.
#if defined(MEM_PROFILE)
# define vim_realloc(ptr, size)  mem_realloc((ptr), (size))
#else
# define vim_realloc(ptr, size)  realloc((ptr), (size))
#endif

/*
 * Return byte length of character that starts with byte "b".
 * Returns 1 for a single-byte character.
 * MB_BYTE2LEN_CHECK() can be used to count a special key as one byte.
 * Don't call MB_BYTE2LEN(b) with b < 0 or b > 255!
 */
#define MB_BYTE2LEN(b)		mb_bytelen_tab[b]
#define MB_BYTE2LEN_CHECK(b)	(((b) < 0 || (b) > 255) ? 1 : mb_bytelen_tab[b])

// properties used in enc_canon_table[] (first three mutually exclusive)
#define ENC_8BIT	0x01
#define ENC_DBCS	0x02
#define ENC_UNICODE	0x04

#define ENC_ENDIAN_B	0x10	    // Unicode: Big endian
#define ENC_ENDIAN_L	0x20	    // Unicode: Little endian

#define ENC_2BYTE	0x40	    // Unicode: UCS-2
#define ENC_4BYTE	0x80	    // Unicode: UCS-4
#define ENC_2WORD	0x100	    // Unicode: UTF-16

#define ENC_LATIN1	0x200	    // Latin1
#define ENC_LATIN9	0x400	    // Latin9
#define ENC_MACROMAN	0x800	    // Mac Roman (not Macro Man! :-)

#ifdef USE_ICONV
# ifndef EILSEQ
#  define EILSEQ 123
# endif
# ifdef DYNAMIC_ICONV
// On Win32 iconv.dll is dynamically loaded.
#  define ICONV_ERRNO (*iconv_errno())
#  define ICONV_E2BIG  7
#  define ICONV_EINVAL 22
#  define ICONV_EILSEQ 42
# else
#  define ICONV_ERRNO errno
#  define ICONV_E2BIG  E2BIG
#  define ICONV_EINVAL EINVAL
#  define ICONV_EILSEQ EILSEQ
# endif
#endif

#define SIGN_BYTE 1	    // byte value used where sign is displayed;
			    // attribute value is sign type

#ifdef FEAT_NETBEANS_INTG
# define MULTISIGN_BYTE 2   // byte value used where sign is displayed if
			    // multiple signs exist on the line
#endif

#if defined(FEAT_GUI) && defined(FEAT_XCLIPBOARD)
# ifdef FEAT_GUI_GTK
   // Avoid using a global variable for the X display.  It's ugly
   // and is likely to cause trouble in multihead environments.
#  define X_DISPLAY	((gui.in_use) ? gui_mch_get_display() : xterm_dpy)
# else
#  define X_DISPLAY	(gui.in_use ? gui.dpy : xterm_dpy)
# endif
#else
# ifdef FEAT_GUI
#  ifdef FEAT_GUI_GTK
#   define X_DISPLAY	((gui.in_use) ? gui_mch_get_display() : (Display *)NULL)
#  else
#   define X_DISPLAY	gui.dpy
#  endif
# else
#  define X_DISPLAY	xterm_dpy
# endif
#endif

#if defined(FEAT_BROWSE) && defined(GTK_CHECK_VERSION)
# if GTK_CHECK_VERSION(2,4,0)
#  define USE_FILE_CHOOSER
# endif
#endif

#ifdef FEAT_GUI_GTK
# if !GTK_CHECK_VERSION(2,14,0)
#  define gtk_widget_get_window(wid)	((wid)->window)
#  define gtk_plug_get_socket_window(wid)	((wid)->socket_window)
#  define gtk_selection_data_get_data(sel)	((sel)->data)
#  define gtk_selection_data_get_data_type(sel)	((sel)->type)
#  define gtk_selection_data_get_format(sel)	((sel)->format)
#  define gtk_selection_data_get_length(sel)	((sel)->length)
#  define gtk_adjustment_set_lower(adj, low) \
    do { (adj)->lower = low; } while (0)
#  define gtk_adjustment_set_upper(adj, up) \
    do { (adj)->upper = up; } while (0)
#  define gtk_adjustment_set_page_size(adj, size) \
    do { (adj)->page_size = size; } while (0)
#  define gtk_adjustment_set_page_increment(adj, inc) \
    do { (adj)->page_increment = inc; } while (0)
#  define gtk_adjustment_set_step_increment(adj, inc) \
    do { (adj)->step_increment = inc; } while (0)
# endif
# if !GTK_CHECK_VERSION(2,16,0)
#  define gtk_selection_data_get_selection(sel)	((sel)->selection)
# endif
# if !GTK_CHECK_VERSION(2,18,0)
#  define gtk_widget_get_allocation(wid, alloc) \
    do { *(alloc) = (wid)->allocation; } while (0)
#  define gtk_widget_set_allocation(wid, alloc) \
    do { (wid)->allocation = *(alloc); } while (0)
#  define gtk_widget_get_has_window(wid)	!GTK_WIDGET_NO_WINDOW(wid)
#  define gtk_widget_get_sensitive(wid)	GTK_WIDGET_SENSITIVE(wid)
#  define gtk_widget_get_visible(wid)	GTK_WIDGET_VISIBLE(wid)
#  define gtk_widget_has_focus(wid)	GTK_WIDGET_HAS_FOCUS(wid)
#  define gtk_widget_set_window(wid, win) \
    do { (wid)->window = (win); } while (0)
#  define gtk_widget_set_can_default(wid, can) \
    do { if (can) { GTK_WIDGET_SET_FLAGS(wid, GTK_CAN_DEFAULT); } \
	else { GTK_WIDGET_UNSET_FLAGS(wid, GTK_CAN_DEFAULT); } } while (0)
#  define gtk_widget_set_can_focus(wid, can) \
    do { if (can) { GTK_WIDGET_SET_FLAGS(wid, GTK_CAN_FOCUS); } \
	else { GTK_WIDGET_UNSET_FLAGS(wid, GTK_CAN_FOCUS); } } while (0)
#  define gtk_widget_set_visible(wid, vis) \
    do { if (vis) { gtk_widget_show(wid); } \
	else { gtk_widget_hide(wid); } } while (0)
# endif
# if !GTK_CHECK_VERSION(2,20,0)
#  define gtk_widget_get_mapped(wid)	GTK_WIDGET_MAPPED(wid)
#  define gtk_widget_get_realized(wid)	GTK_WIDGET_REALIZED(wid)
#  define gtk_widget_set_mapped(wid, map) \
    do { if (map) { GTK_WIDGET_SET_FLAGS(wid, GTK_MAPPED); } \
	else { GTK_WIDGET_UNSET_FLAGS(wid, GTK_MAPPED); } } while (0)
#  define gtk_widget_set_realized(wid, rea) \
    do { if (rea) { GTK_WIDGET_SET_FLAGS(wid, GTK_REALIZED); } \
	else { GTK_WIDGET_UNSET_FLAGS(wid, GTK_REALIZED); } } while (0)
# endif
#endif

#ifndef FEAT_NETBEANS_INTG
# undef NBDEBUG
#endif
#ifdef NBDEBUG // Netbeans debugging.
# include "nbdebug.h"
#else
# define nbdebug(a)
#endif

#ifdef IN_PERL_FILE
  /*
   * Avoid clashes between Perl and Vim namespace.
   */
# undef NORMAL
# undef STRLEN
# undef FF
# undef OP_DELETE
# undef OP_JOIN
  // remove MAX and MIN, included by glib.h, redefined by sys/param.h
# ifdef MAX
#  undef MAX
# endif
# ifdef MIN
#  undef MIN
# endif
  // We use _() for gettext(), Perl uses it for function prototypes...
# ifdef _
#  undef _
# endif
# ifdef DEBUG
#  undef DEBUG
# endif
# ifdef _DEBUG
#  undef _DEBUG
# endif
# ifdef instr
#  undef instr
# endif
  // bool may cause trouble on some old versions of Mac OS X but is required
  // on a few other systems and for Perl
# if (defined(MACOS_X) && !defined(MAC_OS_X_VERSION_10_6)) \
				       && defined(bool) && !defined(FEAT_PERL)
#  undef bool
# endif

#endif

// values for vim_handle_signal() that are not a signal
#define SIGNAL_BLOCK	-1
#define SIGNAL_UNBLOCK  -2
#if !defined(UNIX) && !defined(VMS)
# define vim_handle_signal(x) 0
#endif

// flags for skip_vimgrep_pat()
#define VGR_GLOBAL	1
#define VGR_NOJUMP	2

// behavior for bad character, "++bad=" argument
#define BAD_REPLACE	'?'	// replace it with '?' (default)
#define BAD_KEEP	-1	// leave it
#define BAD_DROP	-2	// erase it

// last argument for do_source()
#define DOSO_NONE	0
#define DOSO_VIMRC	1	// loading vimrc file
#define DOSO_GVIMRC	2	// loading gvimrc file

// flags for read_viminfo() and children
#define VIF_WANT_INFO		1	// load non-mark info
#define VIF_WANT_MARKS		2	// load file marks
#define VIF_FORCEIT		4	// overwrite info already read
#define VIF_GET_OLDFILES	8	// load v:oldfiles

// flags for buf_freeall()
#define BFA_DEL		 1	// buffer is going to be deleted
#define BFA_WIPE	 2	// buffer is going to be wiped out
#define BFA_KEEP_UNDO	 4	// do not free undo information
#define BFA_IGNORE_ABORT 8	// do not abort for aborting()

// direction for nv_mousescroll() and ins_mousescroll()
#define MSCR_DOWN	0	// DOWN must be FALSE
#define MSCR_UP		1
#define MSCR_LEFT	-1
#define MSCR_RIGHT	-2

#define KEYLEN_PART_KEY -1	// keylen value for incomplete key-code
#define KEYLEN_PART_MAP -2	// keylen value for incomplete mapping
#define KEYLEN_REMOVED  9999	// keylen value for removed sequence

// Return values from win32_fileinfo().
#define FILEINFO_OK	     0
#define FILEINFO_ENC_FAIL    1	// enc_to_utf16() failed
#define FILEINFO_READ_FAIL   2	// CreateFile() failed
#define FILEINFO_INFO_FAIL   3	// GetFileInformationByHandle() failed

// Return value from get_option_value_strict
#define SOPT_BOOL	0x01	// Boolean option
#define SOPT_NUM	0x02	// Number option
#define SOPT_STRING	0x04	// String option
#define SOPT_GLOBAL	0x08	// Option has global value
#define SOPT_WIN	0x10	// Option has window-local value
#define SOPT_BUF	0x20	// Option has buffer-local value
#define SOPT_UNSET	0x40	// Option does not have local value set

// Option types for various functions in option.c
#define SREQ_GLOBAL	0	// Request global option
#define SREQ_WIN	1	// Request window-local option
#define SREQ_BUF	2	// Request buffer-local option

// Flags for get_reg_contents
#define GREG_NO_EXPR	1	// Do not allow expression register
#define GREG_EXPR_SRC	2	// Return expression itself for "=" register
#define GREG_LIST	4	// Return list

// Character used as separated in autoload function/variable names.
#define AUTOLOAD_CHAR '#'

#ifdef FEAT_JOB_CHANNEL
# define MAX_OPEN_CHANNELS 10
#else
# define MAX_OPEN_CHANNELS 0
#endif

#if defined(MSWIN)
# define MAX_NAMED_PIPE_SIZE 65535
#endif

// Options for json_encode() and json_decode.
#define JSON_JS		1   // use JS instead of JSON
#define JSON_NO_NONE	2   // v:none item not allowed
#define JSON_NL		4   // append a NL

// Used for flags of do_in_path()
#define DIP_ALL	    0x01	// all matches, not just the first one
#define DIP_DIR	    0x02	// find directories instead of files.
#define DIP_ERR	    0x04	// give an error message when none found.
#define DIP_START   0x08	// also use "start" directory in 'packpath'
#define DIP_OPT	    0x10	// also use "opt" directory in 'packpath'
#define DIP_NORTP   0x20	// do not use 'runtimepath'
#define DIP_NOAFTER 0x40	// skip "after" directories
#define DIP_AFTER   0x80	// only use "after" directories

// Lowest number used for window ID. Cannot have this many windows.
#define LOWEST_WIN_ID 1000

// Used by the garbage collector.
#define COPYID_INC 2
#define COPYID_MASK (~0x1)

// Values for trans_function_name() argument:
#define TFN_INT		1	// internal function name OK
#define TFN_QUIET	2	// no error messages
#define TFN_NO_AUTOLOAD	4	// do not use script autoloading
#define TFN_NO_DEREF	8	// do not dereference a Funcref
#define TFN_READ_ONLY	16	// will not change the var

// Values for get_lval() flags argument:
#define GLV_QUIET	TFN_QUIET	// no error messages
#define GLV_NO_AUTOLOAD	TFN_NO_AUTOLOAD	// do not use script autoloading
#define GLV_READ_ONLY	TFN_READ_ONLY	// will not change the var

#define DO_NOT_FREE_CNT 99999	// refcount for dict or list that should not
				// be freed.

// errors for when calling a function
#define FCERR_UNKNOWN	0
#define FCERR_TOOMANY	1
#define FCERR_TOOFEW	2
#define FCERR_SCRIPT	3
#define FCERR_DICT	4
#define FCERR_NONE	5
#define FCERR_OTHER	6
#define FCERR_DELETED	7
#define FCERR_NOTMETHOD	8   // function cannot be used as a method

// fixed buffer length for fname_trans_sid()
#define FLEN_FIXED 40

// flags for find_name_end()
#define FNE_INCL_BR	1	// include [] in name
#define FNE_CHECK_START	2	// check name starts with valid character

// BSD is supposed to cover FreeBSD and similar systems.
#if (defined(SUN_SYSTEM) || defined(BSD) || defined(__FreeBSD_kernel__)) \
	&& (defined(S_ISCHR) || defined(S_IFCHR))
# define OPEN_CHR_FILES
#endif

// stat macros
#ifndef S_ISDIR
# ifdef S_IFDIR
#  define S_ISDIR(m)	(((m) & S_IFMT) == S_IFDIR)
# else
#  define S_ISDIR(m)	0
# endif
#endif
#ifndef S_ISREG
# ifdef S_IFREG
#  define S_ISREG(m)	(((m) & S_IFMT) == S_IFREG)
# else
#  define S_ISREG(m)	0
# endif
#endif
#ifndef S_ISBLK
# ifdef S_IFBLK
#  define S_ISBLK(m)	(((m) & S_IFMT) == S_IFBLK)
# else
#  define S_ISBLK(m)	0
# endif
#endif
#ifndef S_ISSOCK
# ifdef S_IFSOCK
#  define S_ISSOCK(m)	(((m) & S_IFMT) == S_IFSOCK)
# else
#  define S_ISSOCK(m)	0
# endif
#endif
#ifndef S_ISFIFO
# ifdef S_IFIFO
#  define S_ISFIFO(m)	(((m) & S_IFMT) == S_IFIFO)
# else
#  define S_ISFIFO(m)	0
# endif
#endif
#ifndef S_ISCHR
# ifdef S_IFCHR
#  define S_ISCHR(m)	(((m) & S_IFMT) == S_IFCHR)
# else
#  define S_ISCHR(m)	0
# endif
#endif
#ifndef S_ISLNK
# ifdef S_IFLNK
#  define S_ISLNK(m)	(((m) & S_IFMT) == S_IFLNK)
# else
#  define S_ISLNK(m)	0
# endif
#endif

#if defined(HAVE_GETTIMEOFDAY) && defined(HAVE_SYS_TIME_H)
# define ELAPSED_TIMEVAL
# define ELAPSED_INIT(v) gettimeofday(&v, NULL)
# define ELAPSED_FUNC(v) elapsed(&v)
typedef struct timeval elapsed_T;
long elapsed(struct timeval *start_tv);
#elif defined(MSWIN)
# define ELAPSED_TICKCOUNT
# define ELAPSED_INIT(v) v = GetTickCount()
# define ELAPSED_FUNC(v) elapsed(v)
# ifdef PROTO
typedef int DWORD;
# endif
typedef DWORD elapsed_T;
# ifndef PROTO
long elapsed(DWORD start_tick);
# endif
#endif

// Replacement for nchar used by nv_replace().
#define REPLACE_CR_NCHAR    -1
#define REPLACE_NL_NCHAR    -2

// flags for term_start()
#define TERM_START_NOJOB	1
#define TERM_START_FORCEIT	2
#define TERM_START_SYSTEM	4

// Used for icon/title save and restore.
#define SAVE_RESTORE_TITLE	1
#define SAVE_RESTORE_ICON	2
#define SAVE_RESTORE_BOTH	(SAVE_RESTORE_TITLE | SAVE_RESTORE_ICON)

// Flags for adjust_prop_columns()
#define APC_SAVE_FOR_UNDO	1   // call u_savesub() before making changes
#define APC_SUBSTITUTE		2   // text is replaced, not inserted

#define CLIP_ZINDEX 32000

// Flags for replace_termcodes()
#define REPTERM_FROM_PART	1
#define REPTERM_DO_LT		2
#define REPTERM_SPECIAL		4
#define REPTERM_NO_SIMPLIFY	8

#endif // VIM__H<|MERGE_RESOLUTION|>--- conflicted
+++ resolved
@@ -1968,34 +1968,6 @@
 #define VV_ERRORS	67
 #define VV_FALSE	68
 #define VV_TRUE		69
-<<<<<<< HEAD
-#define VV_NULL		70
-#define VV_NONE		71
-#define VV_VIM_DID_ENTER 72
-#define VV_TESTING	73
-#define VV_TYPE_NUMBER	74
-#define VV_TYPE_STRING	75
-#define VV_TYPE_FUNC	76
-#define VV_TYPE_LIST	77
-#define VV_TYPE_DICT	78
-#define VV_TYPE_FLOAT	79
-#define VV_TYPE_BOOL	80
-#define VV_TYPE_NONE	81
-#define VV_TYPE_JOB	82
-#define VV_TYPE_CHANNEL	83
-#define VV_TYPE_BLOB	84
-#define VV_TERMRFGRESP	85
-#define VV_TERMRBGRESP	86
-#define VV_TERMU7RESP	87
-#define VV_TERMSTYLERESP 88
-#define VV_TERMBLINKRESP 89
-#define VV_EVENT	90
-#define VV_VERSIONLONG	91
-#define VV_ECHOSPACE	92
-#define VV_ARGV		93
-// MacVim-specific values go here
-#define VV_OS_APPEARANCE 94
-=======
 #define VV_NONE		70
 #define VV_NULL		71
 #define VV_NUMBERSIZE	72
@@ -2021,8 +1993,9 @@
 #define VV_VERSIONLONG	92
 #define VV_ECHOSPACE	93
 #define VV_ARGV		94
->>>>>>> fa29c8ab
-#define VV_LEN		95	// number of v: vars
+// MacVim-specific values go here
+#define VV_OS_APPEARANCE 95
+#define VV_LEN		96	// number of v: vars
 
 // used for v_number in VAR_BOOL and VAR_SPECIAL
 #define VVAL_FALSE	0L	// VAR_BOOL

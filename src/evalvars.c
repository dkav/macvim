/* vi:set ts=8 sts=4 sw=4 noet:
 *
 * VIM - Vi IMproved	by Bram Moolenaar
 *
 * Do ":help uganda"  in Vim to read copying and usage conditions.
 * Do ":help credits" in Vim to see a list of people who contributed.
 * See README.txt for an overview of the Vim source code.
 */

/*
 * evalvars.c: functions for dealing with variables
 */

#include "vim.h"

#if defined(FEAT_EVAL) || defined(PROTO)

static dictitem_T	globvars_var;		// variable used for g:
static dict_T		globvardict;		// Dictionary with g: variables
#define globvarht globvardict.dv_hashtab

/*
 * Old Vim variables such as "v:version" are also available without the "v:".
 * Also in functions.  We need a special hashtable for them.
 */
static hashtab_T	compat_hashtab;

/*
 * Array to hold the value of v: variables.
 * The value is in a dictitem, so that it can also be used in the v: scope.
 * The reason to use this table anyway is for very quick access to the
 * variables with the VV_ defines.
 */

// values for vv_flags:
#define VV_COMPAT	1	// compatible, also used without "v:"
#define VV_RO		2	// read-only
#define VV_RO_SBX	4	// read-only in the sandbox

#define VV_NAME(s, t)	s, {{t, 0, {0}}, 0, {0}}

typedef struct vimvar vimvar_T;

static struct vimvar
{
    char	*vv_name;	// name of variable, without v:
    dictitem16_T vv_di;		// value and name for key (max 16 chars!)
    char	vv_flags;	// VV_COMPAT, VV_RO, VV_RO_SBX
} vimvars[VV_LEN] =
{
    // The order here must match the VV_ defines in vim.h!
    // Initializing a union does not work, leave tv.vval empty to get zero's.
    {VV_NAME("count",		 VAR_NUMBER), VV_COMPAT+VV_RO},
    {VV_NAME("count1",		 VAR_NUMBER), VV_RO},
    {VV_NAME("prevcount",	 VAR_NUMBER), VV_RO},
    {VV_NAME("errmsg",		 VAR_STRING), VV_COMPAT},
    {VV_NAME("warningmsg",	 VAR_STRING), 0},
    {VV_NAME("statusmsg",	 VAR_STRING), 0},
    {VV_NAME("shell_error",	 VAR_NUMBER), VV_COMPAT+VV_RO},
    {VV_NAME("this_session",	 VAR_STRING), VV_COMPAT},
    {VV_NAME("version",		 VAR_NUMBER), VV_COMPAT+VV_RO},
    {VV_NAME("lnum",		 VAR_NUMBER), VV_RO_SBX},
    {VV_NAME("termresponse",	 VAR_STRING), VV_RO},
    {VV_NAME("fname",		 VAR_STRING), VV_RO},
    {VV_NAME("lang",		 VAR_STRING), VV_RO},
    {VV_NAME("lc_time",		 VAR_STRING), VV_RO},
    {VV_NAME("ctype",		 VAR_STRING), VV_RO},
    {VV_NAME("charconvert_from", VAR_STRING), VV_RO},
    {VV_NAME("charconvert_to",	 VAR_STRING), VV_RO},
    {VV_NAME("fname_in",	 VAR_STRING), VV_RO},
    {VV_NAME("fname_out",	 VAR_STRING), VV_RO},
    {VV_NAME("fname_new",	 VAR_STRING), VV_RO},
    {VV_NAME("fname_diff",	 VAR_STRING), VV_RO},
    {VV_NAME("cmdarg",		 VAR_STRING), VV_RO},
    {VV_NAME("foldstart",	 VAR_NUMBER), VV_RO_SBX},
    {VV_NAME("foldend",		 VAR_NUMBER), VV_RO_SBX},
    {VV_NAME("folddashes",	 VAR_STRING), VV_RO_SBX},
    {VV_NAME("foldlevel",	 VAR_NUMBER), VV_RO_SBX},
    {VV_NAME("progname",	 VAR_STRING), VV_RO},
    {VV_NAME("servername",	 VAR_STRING), VV_RO},
    {VV_NAME("dying",		 VAR_NUMBER), VV_RO},
    {VV_NAME("exception",	 VAR_STRING), VV_RO},
    {VV_NAME("throwpoint",	 VAR_STRING), VV_RO},
    {VV_NAME("register",	 VAR_STRING), VV_RO},
    {VV_NAME("cmdbang",		 VAR_NUMBER), VV_RO},
    {VV_NAME("insertmode",	 VAR_STRING), VV_RO},
    {VV_NAME("val",		 VAR_UNKNOWN), VV_RO},
    {VV_NAME("key",		 VAR_UNKNOWN), VV_RO},
    {VV_NAME("profiling",	 VAR_NUMBER), VV_RO},
    {VV_NAME("fcs_reason",	 VAR_STRING), VV_RO},
    {VV_NAME("fcs_choice",	 VAR_STRING), 0},
    {VV_NAME("beval_bufnr",	 VAR_NUMBER), VV_RO},
    {VV_NAME("beval_winnr",	 VAR_NUMBER), VV_RO},
    {VV_NAME("beval_winid",	 VAR_NUMBER), VV_RO},
    {VV_NAME("beval_lnum",	 VAR_NUMBER), VV_RO},
    {VV_NAME("beval_col",	 VAR_NUMBER), VV_RO},
    {VV_NAME("beval_text",	 VAR_STRING), VV_RO},
    {VV_NAME("scrollstart",	 VAR_STRING), 0},
    {VV_NAME("swapname",	 VAR_STRING), VV_RO},
    {VV_NAME("swapchoice",	 VAR_STRING), 0},
    {VV_NAME("swapcommand",	 VAR_STRING), VV_RO},
    {VV_NAME("char",		 VAR_STRING), 0},
    {VV_NAME("mouse_win",	 VAR_NUMBER), 0},
    {VV_NAME("mouse_winid",	 VAR_NUMBER), 0},
    {VV_NAME("mouse_lnum",	 VAR_NUMBER), 0},
    {VV_NAME("mouse_col",	 VAR_NUMBER), 0},
    {VV_NAME("operator",	 VAR_STRING), VV_RO},
    {VV_NAME("searchforward",	 VAR_NUMBER), 0},
    {VV_NAME("hlsearch",	 VAR_NUMBER), 0},
    {VV_NAME("oldfiles",	 VAR_LIST), 0},
    {VV_NAME("windowid",	 VAR_NUMBER), VV_RO},
    {VV_NAME("progpath",	 VAR_STRING), VV_RO},
    {VV_NAME("completed_item",	 VAR_DICT), VV_RO},
    {VV_NAME("option_new",	 VAR_STRING), VV_RO},
    {VV_NAME("option_old",	 VAR_STRING), VV_RO},
    {VV_NAME("option_oldlocal",	 VAR_STRING), VV_RO},
    {VV_NAME("option_oldglobal", VAR_STRING), VV_RO},
    {VV_NAME("option_command",	 VAR_STRING), VV_RO},
    {VV_NAME("option_type",	 VAR_STRING), VV_RO},
    {VV_NAME("errors",		 VAR_LIST), 0},
    {VV_NAME("false",		 VAR_BOOL), VV_RO},
    {VV_NAME("true",		 VAR_BOOL), VV_RO},
    {VV_NAME("none",		 VAR_SPECIAL), VV_RO},
    {VV_NAME("null",		 VAR_SPECIAL), VV_RO},
    {VV_NAME("numbersize",	 VAR_NUMBER), VV_RO},
    {VV_NAME("vim_did_enter",	 VAR_NUMBER), VV_RO},
    {VV_NAME("testing",		 VAR_NUMBER), 0},
    {VV_NAME("t_number",	 VAR_NUMBER), VV_RO},
    {VV_NAME("t_string",	 VAR_NUMBER), VV_RO},
    {VV_NAME("t_func",		 VAR_NUMBER), VV_RO},
    {VV_NAME("t_list",		 VAR_NUMBER), VV_RO},
    {VV_NAME("t_dict",		 VAR_NUMBER), VV_RO},
    {VV_NAME("t_float",		 VAR_NUMBER), VV_RO},
    {VV_NAME("t_bool",		 VAR_NUMBER), VV_RO},
    {VV_NAME("t_none",		 VAR_NUMBER), VV_RO},
    {VV_NAME("t_job",		 VAR_NUMBER), VV_RO},
    {VV_NAME("t_channel",	 VAR_NUMBER), VV_RO},
    {VV_NAME("t_blob",		 VAR_NUMBER), VV_RO},
    {VV_NAME("termrfgresp",	 VAR_STRING), VV_RO},
    {VV_NAME("termrbgresp",	 VAR_STRING), VV_RO},
    {VV_NAME("termu7resp",	 VAR_STRING), VV_RO},
    {VV_NAME("termstyleresp",	 VAR_STRING), VV_RO},
    {VV_NAME("termblinkresp",	 VAR_STRING), VV_RO},
    {VV_NAME("event",		 VAR_DICT), VV_RO},
    {VV_NAME("versionlong",	 VAR_NUMBER), VV_RO},
    {VV_NAME("echospace",	 VAR_NUMBER), VV_RO},
    {VV_NAME("argv",		 VAR_LIST), VV_RO},
<<<<<<< HEAD
    // MacVim-specific value go here
    {VV_NAME("os_appearance",    VAR_NUMBER), VV_RO},
=======
    {VV_NAME("collate",		 VAR_STRING), VV_RO},
>>>>>>> c5b1c20b
};

// shorthand
#define vv_type		vv_di.di_tv.v_type
#define vv_nr		vv_di.di_tv.vval.v_number
#define vv_float	vv_di.di_tv.vval.v_float
#define vv_str		vv_di.di_tv.vval.v_string
#define vv_list		vv_di.di_tv.vval.v_list
#define vv_dict		vv_di.di_tv.vval.v_dict
#define vv_blob		vv_di.di_tv.vval.v_blob
#define vv_tv		vv_di.di_tv

static dictitem_T	vimvars_var;		// variable used for v:
static dict_T		vimvardict;		// Dictionary with v: variables
#define vimvarht  vimvardict.dv_hashtab

// for VIM_VERSION_ defines
#include "version.h"

static void list_glob_vars(int *first);
static void list_buf_vars(int *first);
static void list_win_vars(int *first);
static void list_tab_vars(int *first);
static char_u *list_arg_vars(exarg_T *eap, char_u *arg, int *first);
static char_u *ex_let_one(char_u *arg, typval_T *tv, int copy, int flags, char_u *endchars, char_u *op);
static int do_unlet_var(lval_T *lp, char_u *name_end, exarg_T *eap, int deep, void *cookie);
static int do_lock_var(lval_T *lp, char_u *name_end, exarg_T *eap, int deep, void *cookie);
static void item_lock(typval_T *tv, int deep, int lock);
static void delete_var(hashtab_T *ht, hashitem_T *hi);
static void list_one_var(dictitem_T *v, char *prefix, int *first);
static void list_one_var_a(char *prefix, char_u *name, int type, char_u *string, int *first);

/*
 * Initialize global and vim special variables
 */
    void
evalvars_init(void)
{
    int		    i;
    struct vimvar   *p;

    init_var_dict(&globvardict, &globvars_var, VAR_DEF_SCOPE);
    init_var_dict(&vimvardict, &vimvars_var, VAR_SCOPE);
    vimvardict.dv_lock = VAR_FIXED;
    hash_init(&compat_hashtab);

    for (i = 0; i < VV_LEN; ++i)
    {
	p = &vimvars[i];
	if (STRLEN(p->vv_name) > DICTITEM16_KEY_LEN)
	{
	    iemsg("INTERNAL: name too long, increase size of dictitem16_T");
	    getout(1);
	}
	STRCPY(p->vv_di.di_key, p->vv_name);
	if (p->vv_flags & VV_RO)
	    p->vv_di.di_flags = DI_FLAGS_RO | DI_FLAGS_FIX;
	else if (p->vv_flags & VV_RO_SBX)
	    p->vv_di.di_flags = DI_FLAGS_RO_SBX | DI_FLAGS_FIX;
	else
	    p->vv_di.di_flags = DI_FLAGS_FIX;

	// add to v: scope dict, unless the value is not always available
	if (p->vv_type != VAR_UNKNOWN)
	    hash_add(&vimvarht, p->vv_di.di_key);
	if (p->vv_flags & VV_COMPAT)
	    // add to compat scope dict
	    hash_add(&compat_hashtab, p->vv_di.di_key);
    }
    vimvars[VV_VERSION].vv_nr = VIM_VERSION_100;
    vimvars[VV_VERSIONLONG].vv_nr = VIM_VERSION_100 * 10000 + highest_patch();

    set_vim_var_nr(VV_SEARCHFORWARD, 1L);
    set_vim_var_nr(VV_HLSEARCH, 1L);
    set_vim_var_dict(VV_COMPLETED_ITEM, dict_alloc_lock(VAR_FIXED));
    set_vim_var_list(VV_ERRORS, list_alloc());
    set_vim_var_dict(VV_EVENT, dict_alloc_lock(VAR_FIXED));

    set_vim_var_nr(VV_FALSE, VVAL_FALSE);
    set_vim_var_nr(VV_TRUE, VVAL_TRUE);
    set_vim_var_nr(VV_NONE, VVAL_NONE);
    set_vim_var_nr(VV_NULL, VVAL_NULL);
    set_vim_var_nr(VV_NUMBERSIZE, sizeof(varnumber_T) * 8);

    set_vim_var_nr(VV_TYPE_NUMBER,  VAR_TYPE_NUMBER);
    set_vim_var_nr(VV_TYPE_STRING,  VAR_TYPE_STRING);
    set_vim_var_nr(VV_TYPE_FUNC,    VAR_TYPE_FUNC);
    set_vim_var_nr(VV_TYPE_LIST,    VAR_TYPE_LIST);
    set_vim_var_nr(VV_TYPE_DICT,    VAR_TYPE_DICT);
    set_vim_var_nr(VV_TYPE_FLOAT,   VAR_TYPE_FLOAT);
    set_vim_var_nr(VV_TYPE_BOOL,    VAR_TYPE_BOOL);
    set_vim_var_nr(VV_TYPE_NONE,    VAR_TYPE_NONE);
    set_vim_var_nr(VV_TYPE_JOB,     VAR_TYPE_JOB);
    set_vim_var_nr(VV_TYPE_CHANNEL, VAR_TYPE_CHANNEL);
    set_vim_var_nr(VV_TYPE_BLOB,    VAR_TYPE_BLOB);

    set_vim_var_nr(VV_ECHOSPACE,    sc_col - 1);

    // Default for v:register is not 0 but '"'.  This is adjusted once the
    // clipboard has been setup by calling reset_reg_var().
    set_reg_var(0);
}

#if defined(EXITFREE) || defined(PROTO)
/*
 * Free all vim variables information on exit
 */
    void
evalvars_clear(void)
{
    int		    i;
    struct vimvar   *p;

    for (i = 0; i < VV_LEN; ++i)
    {
	p = &vimvars[i];
	if (p->vv_di.di_tv.v_type == VAR_STRING)
	    VIM_CLEAR(p->vv_str);
	else if (p->vv_di.di_tv.v_type == VAR_LIST)
	{
	    list_unref(p->vv_list);
	    p->vv_list = NULL;
	}
    }
    hash_clear(&vimvarht);
    hash_init(&vimvarht);  // garbage_collect() will access it
    hash_clear(&compat_hashtab);

    // global variables
    vars_clear(&globvarht);

    // Script-local variables. Clear all the variables here.
    // The scriptvar_T is cleared later in free_scriptnames(), because a
    // variable in one script might hold a reference to the whole scope of
    // another script.
    for (i = 1; i <= script_items.ga_len; ++i)
	vars_clear(&SCRIPT_VARS(i));
}
#endif

    int
garbage_collect_globvars(int copyID)
{
    return set_ref_in_ht(&globvarht, copyID, NULL);
}

    int
garbage_collect_vimvars(int copyID)
{
    return set_ref_in_ht(&vimvarht, copyID, NULL);
}

    int
garbage_collect_scriptvars(int copyID)
{
    int		i;
    int		abort = FALSE;

    for (i = 1; i <= script_items.ga_len; ++i)
	abort = abort || set_ref_in_ht(&SCRIPT_VARS(i), copyID, NULL);

    return abort;
}

/*
 * Set an internal variable to a string value. Creates the variable if it does
 * not already exist.
 */
    void
set_internal_string_var(char_u *name, char_u *value)
{
    char_u	*val;
    typval_T	*tvp;

    val = vim_strsave(value);
    if (val != NULL)
    {
	tvp = alloc_string_tv(val);
	if (tvp != NULL)
	{
	    set_var(name, tvp, FALSE);
	    free_tv(tvp);
	}
    }
}

    int
eval_charconvert(
    char_u	*enc_from,
    char_u	*enc_to,
    char_u	*fname_from,
    char_u	*fname_to)
{
    int		err = FALSE;

    set_vim_var_string(VV_CC_FROM, enc_from, -1);
    set_vim_var_string(VV_CC_TO, enc_to, -1);
    set_vim_var_string(VV_FNAME_IN, fname_from, -1);
    set_vim_var_string(VV_FNAME_OUT, fname_to, -1);
    if (eval_to_bool(p_ccv, &err, NULL, FALSE))
	err = TRUE;
    set_vim_var_string(VV_CC_FROM, NULL, -1);
    set_vim_var_string(VV_CC_TO, NULL, -1);
    set_vim_var_string(VV_FNAME_IN, NULL, -1);
    set_vim_var_string(VV_FNAME_OUT, NULL, -1);

    if (err)
	return FAIL;
    return OK;
}

# if defined(FEAT_POSTSCRIPT) || defined(PROTO)
    int
eval_printexpr(char_u *fname, char_u *args)
{
    int		err = FALSE;

    set_vim_var_string(VV_FNAME_IN, fname, -1);
    set_vim_var_string(VV_CMDARG, args, -1);
    if (eval_to_bool(p_pexpr, &err, NULL, FALSE))
	err = TRUE;
    set_vim_var_string(VV_FNAME_IN, NULL, -1);
    set_vim_var_string(VV_CMDARG, NULL, -1);

    if (err)
    {
	mch_remove(fname);
	return FAIL;
    }
    return OK;
}
# endif

# if defined(FEAT_DIFF) || defined(PROTO)
    void
eval_diff(
    char_u	*origfile,
    char_u	*newfile,
    char_u	*outfile)
{
    int		err = FALSE;

    set_vim_var_string(VV_FNAME_IN, origfile, -1);
    set_vim_var_string(VV_FNAME_NEW, newfile, -1);
    set_vim_var_string(VV_FNAME_OUT, outfile, -1);
    (void)eval_to_bool(p_dex, &err, NULL, FALSE);
    set_vim_var_string(VV_FNAME_IN, NULL, -1);
    set_vim_var_string(VV_FNAME_NEW, NULL, -1);
    set_vim_var_string(VV_FNAME_OUT, NULL, -1);
}

    void
eval_patch(
    char_u	*origfile,
    char_u	*difffile,
    char_u	*outfile)
{
    int		err;

    set_vim_var_string(VV_FNAME_IN, origfile, -1);
    set_vim_var_string(VV_FNAME_DIFF, difffile, -1);
    set_vim_var_string(VV_FNAME_OUT, outfile, -1);
    (void)eval_to_bool(p_pex, &err, NULL, FALSE);
    set_vim_var_string(VV_FNAME_IN, NULL, -1);
    set_vim_var_string(VV_FNAME_DIFF, NULL, -1);
    set_vim_var_string(VV_FNAME_OUT, NULL, -1);
}
# endif

#if defined(FEAT_SPELL) || defined(PROTO)
/*
 * Evaluate an expression to a list with suggestions.
 * For the "expr:" part of 'spellsuggest'.
 * Returns NULL when there is an error.
 */
    list_T *
eval_spell_expr(char_u *badword, char_u *expr)
{
    typval_T	save_val;
    typval_T	rettv;
    list_T	*list = NULL;
    char_u	*p = skipwhite(expr);

    // Set "v:val" to the bad word.
    prepare_vimvar(VV_VAL, &save_val);
    set_vim_var_string(VV_VAL, badword, -1);
    if (p_verbose == 0)
	++emsg_off;

    if (eval1(&p, &rettv, EVAL_EVALUATE) == OK)
    {
	if (rettv.v_type != VAR_LIST)
	    clear_tv(&rettv);
	else
	    list = rettv.vval.v_list;
    }

    if (p_verbose == 0)
	--emsg_off;
    clear_tv(get_vim_var_tv(VV_VAL));
    restore_vimvar(VV_VAL, &save_val);

    return list;
}

/*
 * "list" is supposed to contain two items: a word and a number.  Return the
 * word in "pp" and the number as the return value.
 * Return -1 if anything isn't right.
 * Used to get the good word and score from the eval_spell_expr() result.
 */
    int
get_spellword(list_T *list, char_u **pp)
{
    listitem_T	*li;

    li = list->lv_first;
    if (li == NULL)
	return -1;
    *pp = tv_get_string(&li->li_tv);

    li = li->li_next;
    if (li == NULL)
	return -1;
    return (int)tv_get_number(&li->li_tv);
}
#endif

/*
 * Prepare v: variable "idx" to be used.
 * Save the current typeval in "save_tv" and clear it.
 * When not used yet add the variable to the v: hashtable.
 */
    void
prepare_vimvar(int idx, typval_T *save_tv)
{
    *save_tv = vimvars[idx].vv_tv;
    vimvars[idx].vv_str = NULL;  // don't free it now
    if (vimvars[idx].vv_type == VAR_UNKNOWN)
	hash_add(&vimvarht, vimvars[idx].vv_di.di_key);
}

/*
 * Restore v: variable "idx" to typeval "save_tv".
 * Note that the v: variable must have been cleared already.
 * When no longer defined, remove the variable from the v: hashtable.
 */
    void
restore_vimvar(int idx, typval_T *save_tv)
{
    hashitem_T	*hi;

    vimvars[idx].vv_tv = *save_tv;
    if (vimvars[idx].vv_type == VAR_UNKNOWN)
    {
	hi = hash_find(&vimvarht, vimvars[idx].vv_di.di_key);
	if (HASHITEM_EMPTY(hi))
	    internal_error("restore_vimvar()");
	else
	    hash_remove(&vimvarht, hi);
    }
}

/*
 * List Vim variables.
 */
    static void
list_vim_vars(int *first)
{
    list_hashtable_vars(&vimvarht, "v:", FALSE, first);
}

/*
 * List script-local variables, if there is a script.
 */
    static void
list_script_vars(int *first)
{
    if (current_sctx.sc_sid > 0 && current_sctx.sc_sid <= script_items.ga_len)
	list_hashtable_vars(&SCRIPT_VARS(current_sctx.sc_sid),
							   "s:", FALSE, first);
}

/*
 * Get a list of lines from a HERE document. The here document is a list of
 * lines surrounded by a marker.
 *	cmd << {marker}
 *	  {line1}
 *	  {line2}
 *	  ....
 *	{marker}
 *
 * The {marker} is a string. If the optional 'trim' word is supplied before the
 * marker, then the leading indentation before the lines (matching the
 * indentation in the 'cmd' line) is stripped.
 *
 * When getting lines for an embedded script (e.g. python, lua, perl, ruby,
 * tcl, mzscheme), script_get is set to TRUE. In this case, if the marker is
 * missing, then '.' is accepted as a marker.
 *
 * Returns a List with {lines} or NULL.
 */
    list_T *
heredoc_get(exarg_T *eap, char_u *cmd, int script_get)
{
    char_u	*theline;
    char_u	*marker;
    list_T	*l;
    char_u	*p;
    int		marker_indent_len = 0;
    int		text_indent_len = 0;
    char_u	*text_indent = NULL;
    char_u	dot[] = ".";

    if (eap->getline == NULL)
    {
	emsg(_("E991: cannot use =<< here"));
	return NULL;
    }

    // Check for the optional 'trim' word before the marker
    cmd = skipwhite(cmd);
    if (STRNCMP(cmd, "trim", 4) == 0 && (cmd[4] == NUL || VIM_ISWHITE(cmd[4])))
    {
	cmd = skipwhite(cmd + 4);

	// Trim the indentation from all the lines in the here document.
	// The amount of indentation trimmed is the same as the indentation of
	// the first line after the :let command line.  To find the end marker
	// the indent of the :let command line is trimmed.
	p = *eap->cmdlinep;
	while (VIM_ISWHITE(*p))
	{
	    p++;
	    marker_indent_len++;
	}
	text_indent_len = -1;
    }

    // The marker is the next word.
    if (*cmd != NUL && *cmd != '"')
    {
	marker = skipwhite(cmd);
	p = skiptowhite(marker);
	if (*skipwhite(p) != NUL && *skipwhite(p) != '"')
	{
	    emsg(_(e_trailing));
	    return NULL;
	}
	*p = NUL;
	if (!script_get && vim_islower(*marker))
	{
	    emsg(_("E221: Marker cannot start with lower case letter"));
	    return NULL;
	}
    }
    else
    {
	// When getting lines for an embedded script, if the marker is missing,
	// accept '.' as the marker.
	if (script_get)
	    marker = dot;
	else
	{
	    emsg(_("E172: Missing marker"));
	    return NULL;
	}
    }

    l = list_alloc();
    if (l == NULL)
	return NULL;

    for (;;)
    {
	int	mi = 0;
	int	ti = 0;

	theline = eap->getline(NUL, eap->cookie, 0, FALSE);
	if (theline == NULL)
	{
	    semsg(_("E990: Missing end marker '%s'"), marker);
	    break;
	}

	// with "trim": skip the indent matching the :let line to find the
	// marker
	if (marker_indent_len > 0
		&& STRNCMP(theline, *eap->cmdlinep, marker_indent_len) == 0)
	    mi = marker_indent_len;
	if (STRCMP(marker, theline + mi) == 0)
	{
	    vim_free(theline);
	    break;
	}

	if (text_indent_len == -1 && *theline != NUL)
	{
	    // set the text indent from the first line.
	    p = theline;
	    text_indent_len = 0;
	    while (VIM_ISWHITE(*p))
	    {
		p++;
		text_indent_len++;
	    }
	    text_indent = vim_strnsave(theline, text_indent_len);
	}
	// with "trim": skip the indent matching the first line
	if (text_indent != NULL)
	    for (ti = 0; ti < text_indent_len; ++ti)
		if (theline[ti] != text_indent[ti])
		    break;

	if (list_append_string(l, theline + ti, -1) == FAIL)
	    break;
	vim_free(theline);
    }
    vim_free(text_indent);

    return l;
}

/*
 * ":let"			list all variable values
 * ":let var1 var2"		list variable values
 * ":let var = expr"		assignment command.
 * ":let var += expr"		assignment command.
 * ":let var -= expr"		assignment command.
 * ":let var *= expr"		assignment command.
 * ":let var /= expr"		assignment command.
 * ":let var %= expr"		assignment command.
 * ":let var .= expr"		assignment command.
 * ":let var ..= expr"		assignment command.
 * ":let [var1, var2] = expr"	unpack list.
 * ":let var =<< ..."		heredoc
 * ":let var: string"		Vim9 declaration
 *
 * ":const"			list all variable values
 * ":const var1 var2"		list variable values
 * ":const var = expr"		assignment command.
 * ":const [var1, var2] = expr"	unpack list.
 */
    void
ex_let(exarg_T *eap)
{
    char_u	*arg = eap->arg;
    char_u	*expr = NULL;
    typval_T	rettv;
    int		i;
    int		var_count = 0;
    int		semicolon = 0;
    char_u	op[2];
    char_u	*argend;
    int		first = TRUE;
    int		concat;
    int		has_assign;
    int		flags = eap->cmdidx == CMD_const ? LET_IS_CONST : 0;

    // detect Vim9 assignment without ":let" or ":const"
    if (eap->arg == eap->cmd)
	flags |= LET_NO_COMMAND;

    argend = skip_var_list(arg, TRUE, &var_count, &semicolon, FALSE);
    if (argend == NULL)
	return;
    if (argend > arg && argend[-1] == '.')  // for var.='str'
	--argend;
    expr = skipwhite(argend);
    concat = expr[0] == '.'
	&& ((expr[1] == '=' && current_sctx.sc_version < 2)
		|| (expr[1] == '.' && expr[2] == '='));
    has_assign =  *expr == '=' || (vim_strchr((char_u *)"+-*/%", *expr) != NULL
							    && expr[1] == '=');
    if (!has_assign && !concat)
    {
	// ":let" without "=": list variables
	if (*arg == '[')
	    emsg(_(e_invarg));
	else if (expr[0] == '.')
	    emsg(_("E985: .= is not supported with script version 2"));
	else if (!ends_excmd2(eap->cmd, arg))
	{
	    if (current_sctx.sc_version == SCRIPT_VERSION_VIM9)
	    {
		// Vim9 declaration ":let var: type"
		arg = vim9_declare_scriptvar(eap, arg);
	    }
	    else
	    {
		// ":let var1 var2" - list values
		arg = list_arg_vars(eap, arg, &first);
	    }
	}
	else if (!eap->skip)
	{
	    // ":let"
	    list_glob_vars(&first);
	    list_buf_vars(&first);
	    list_win_vars(&first);
	    list_tab_vars(&first);
	    list_script_vars(&first);
	    list_func_vars(&first);
	    list_vim_vars(&first);
	}
	eap->nextcmd = check_nextcmd(arg);
    }
    else if (expr[0] == '=' && expr[1] == '<' && expr[2] == '<')
    {
	list_T	*l;

	// HERE document
	l = heredoc_get(eap, expr + 3, FALSE);
	if (l != NULL)
	{
	    rettv_list_set(&rettv, l);
	    if (!eap->skip)
	    {
		op[0] = '=';
		op[1] = NUL;
		(void)ex_let_vars(eap->arg, &rettv, FALSE, semicolon, var_count,
								flags, op);
	    }
	    clear_tv(&rettv);
	}
    }
    else
    {
	int eval_flags;

	rettv.v_type = VAR_UNKNOWN;
	i = FAIL;
	if (has_assign || concat)
	{
	    op[0] = '=';
	    op[1] = NUL;
	    if (*expr != '=')
	    {
		if (vim_strchr((char_u *)"+-*/%.", *expr) != NULL)
		{
		    op[0] = *expr;   // +=, -=, *=, /=, %= or .=
		    if (expr[0] == '.' && expr[1] == '.') // ..=
			++expr;
		}
		expr = skipwhite(expr + 2);
	    }
	    else
		expr = skipwhite(expr + 1);

	    if (eap->skip)
		++emsg_skip;
	    eval_flags = eap->skip ? 0 : EVAL_EVALUATE;
	    i = eval0(expr, &rettv, &eap->nextcmd, eval_flags);
	}
	if (eap->skip)
	{
	    if (i != FAIL)
		clear_tv(&rettv);
	    --emsg_skip;
	}
	else if (i != FAIL)
	{
	    (void)ex_let_vars(eap->arg, &rettv, FALSE, semicolon, var_count,
								 flags, op);
	    clear_tv(&rettv);
	}
    }
}

/*
 * Assign the typevalue "tv" to the variable or variables at "arg_start".
 * Handles both "var" with any type and "[var, var; var]" with a list type.
 * When "op" is not NULL it points to a string with characters that
 * must appear after the variable(s).  Use "+", "-" or "." for add, subtract
 * or concatenate.
 * Returns OK or FAIL;
 */
    int
ex_let_vars(
    char_u	*arg_start,
    typval_T	*tv,
    int		copy,		// copy values from "tv", don't move
    int		semicolon,	// from skip_var_list()
    int		var_count,	// from skip_var_list()
    int		flags,		// LET_IS_CONST and/or LET_NO_COMMAND
    char_u	*op)
{
    char_u	*arg = arg_start;
    list_T	*l;
    int		i;
    listitem_T	*item;
    typval_T	ltv;

    if (*arg != '[')
    {
	// ":let var = expr" or ":for var in list"
	if (ex_let_one(arg, tv, copy, flags, op, op) == NULL)
	    return FAIL;
	return OK;
    }

    // ":let [v1, v2] = list" or ":for [v1, v2] in listlist"
    if (tv->v_type != VAR_LIST || (l = tv->vval.v_list) == NULL)
    {
	emsg(_(e_listreq));
	return FAIL;
    }

    i = list_len(l);
    if (semicolon == 0 && var_count < i)
    {
	emsg(_("E687: Less targets than List items"));
	return FAIL;
    }
    if (var_count - semicolon > i)
    {
	emsg(_("E688: More targets than List items"));
	return FAIL;
    }

    CHECK_LIST_MATERIALIZE(l);
    item = l->lv_first;
    while (*arg != ']')
    {
	arg = skipwhite(arg + 1);
	arg = ex_let_one(arg, &item->li_tv, TRUE, flags, (char_u *)",;]", op);
	item = item->li_next;
	if (arg == NULL)
	    return FAIL;

	arg = skipwhite(arg);
	if (*arg == ';')
	{
	    // Put the rest of the list (may be empty) in the var after ';'.
	    // Create a new list for this.
	    l = list_alloc();
	    if (l == NULL)
		return FAIL;
	    while (item != NULL)
	    {
		list_append_tv(l, &item->li_tv);
		item = item->li_next;
	    }

	    ltv.v_type = VAR_LIST;
	    ltv.v_lock = 0;
	    ltv.vval.v_list = l;
	    l->lv_refcount = 1;

	    arg = ex_let_one(skipwhite(arg + 1), &ltv, FALSE, flags,
							    (char_u *)"]", op);
	    clear_tv(&ltv);
	    if (arg == NULL)
		return FAIL;
	    break;
	}
	else if (*arg != ',' && *arg != ']')
	{
	    internal_error("ex_let_vars()");
	    return FAIL;
	}
    }

    return OK;
}

/*
 * Skip over assignable variable "var" or list of variables "[var, var]".
 * Used for ":let varvar = expr" and ":for varvar in expr".
 * For "[var, var]" increment "*var_count" for each variable.
 * for "[var, var; var]" set "semicolon" to 1.
 * If "silent" is TRUE do not give an "invalid argument" error message.
 * Return NULL for an error.
 */
    char_u *
skip_var_list(
    char_u	*arg,
    int		include_type,
    int		*var_count,
    int		*semicolon,
    int		silent)
{
    char_u	*p, *s;

    if (*arg == '[')
    {
	// "[var, var]": find the matching ']'.
	p = arg;
	for (;;)
	{
	    p = skipwhite(p + 1);	// skip whites after '[', ';' or ','
	    s = skip_var_one(p, FALSE);
	    if (s == p)
	    {
		if (!silent)
		    semsg(_(e_invarg2), p);
		return NULL;
	    }
	    ++*var_count;

	    p = skipwhite(s);
	    if (*p == ']')
		break;
	    else if (*p == ';')
	    {
		if (*semicolon == 1)
		{
		    emsg(_("E452: Double ; in list of variables"));
		    return NULL;
		}
		*semicolon = 1;
	    }
	    else if (*p != ',')
	    {
		if (!silent)
		    semsg(_(e_invarg2), p);
		return NULL;
	    }
	}
	return p + 1;
    }
    else
	return skip_var_one(arg, include_type);
}

/*
 * Skip one (assignable) variable name, including @r, $VAR, &option, d.key,
 * l[idx].
 * In Vim9 script also skip over ": type" if "include_type" is TRUE.
 */
    char_u *
skip_var_one(char_u *arg, int include_type)
{
    char_u *end;

    if (*arg == '@' && arg[1] != NUL)
	return arg + 2;
    end = find_name_end(*arg == '$' || *arg == '&' ? arg + 1 : arg,
				   NULL, NULL, FNE_INCL_BR | FNE_CHECK_START);
    if (include_type && current_sctx.sc_version == SCRIPT_VERSION_VIM9)
    {
	// "a: type" is declaring variable "a" with a type, not "a:".
	if (end == arg + 2 && end[-1] == ':')
	    --end;
	if (*end == ':')
	    end = skip_type(skipwhite(end + 1));
    }
    return end;
}

/*
 * List variables for hashtab "ht" with prefix "prefix".
 * If "empty" is TRUE also list NULL strings as empty strings.
 */
    void
list_hashtable_vars(
    hashtab_T	*ht,
    char	*prefix,
    int		empty,
    int		*first)
{
    hashitem_T	*hi;
    dictitem_T	*di;
    int		todo;
    char_u	buf[IOSIZE];

    todo = (int)ht->ht_used;
    for (hi = ht->ht_array; todo > 0 && !got_int; ++hi)
    {
	if (!HASHITEM_EMPTY(hi))
	{
	    --todo;
	    di = HI2DI(hi);

	    // apply :filter /pat/ to variable name
	    vim_strncpy((char_u *)buf, (char_u *)prefix, IOSIZE - 1);
	    vim_strcat((char_u *)buf, di->di_key, IOSIZE);
	    if (message_filtered(buf))
		continue;

	    if (empty || di->di_tv.v_type != VAR_STRING
					   || di->di_tv.vval.v_string != NULL)
		list_one_var(di, prefix, first);
	}
    }
}

/*
 * List global variables.
 */
    static void
list_glob_vars(int *first)
{
    list_hashtable_vars(&globvarht, "", TRUE, first);
}

/*
 * List buffer variables.
 */
    static void
list_buf_vars(int *first)
{
    list_hashtable_vars(&curbuf->b_vars->dv_hashtab, "b:", TRUE, first);
}

/*
 * List window variables.
 */
    static void
list_win_vars(int *first)
{
    list_hashtable_vars(&curwin->w_vars->dv_hashtab, "w:", TRUE, first);
}

/*
 * List tab page variables.
 */
    static void
list_tab_vars(int *first)
{
    list_hashtable_vars(&curtab->tp_vars->dv_hashtab, "t:", TRUE, first);
}

/*
 * List variables in "arg".
 */
    static char_u *
list_arg_vars(exarg_T *eap, char_u *arg, int *first)
{
    int		error = FALSE;
    int		len;
    char_u	*name;
    char_u	*name_start;
    char_u	*arg_subsc;
    char_u	*tofree;
    typval_T    tv;

    while (!ends_excmd2(eap->cmd, arg) && !got_int)
    {
	if (error || eap->skip)
	{
	    arg = find_name_end(arg, NULL, NULL, FNE_INCL_BR | FNE_CHECK_START);
	    if (!VIM_ISWHITE(*arg) && !ends_excmd(*arg))
	    {
		emsg_severe = TRUE;
		emsg(_(e_trailing));
		break;
	    }
	}
	else
	{
	    // get_name_len() takes care of expanding curly braces
	    name_start = name = arg;
	    len = get_name_len(&arg, &tofree, TRUE, TRUE);
	    if (len <= 0)
	    {
		// This is mainly to keep test 49 working: when expanding
		// curly braces fails overrule the exception error message.
		if (len < 0 && !aborting())
		{
		    emsg_severe = TRUE;
		    semsg(_(e_invarg2), arg);
		    break;
		}
		error = TRUE;
	    }
	    else
	    {
		if (tofree != NULL)
		    name = tofree;
		if (get_var_tv(name, len, &tv, NULL, TRUE, FALSE) == FAIL)
		    error = TRUE;
		else
		{
		    // handle d.key, l[idx], f(expr)
		    arg_subsc = arg;
		    if (handle_subscript(&arg, &tv, EVAL_EVALUATE, TRUE,
							  name, &name) == FAIL)
			error = TRUE;
		    else
		    {
			if (arg == arg_subsc && len == 2 && name[1] == ':')
			{
			    switch (*name)
			    {
				case 'g': list_glob_vars(first); break;
				case 'b': list_buf_vars(first); break;
				case 'w': list_win_vars(first); break;
				case 't': list_tab_vars(first); break;
				case 'v': list_vim_vars(first); break;
				case 's': list_script_vars(first); break;
				case 'l': list_func_vars(first); break;
				default:
					  semsg(_("E738: Can't list variables for %s"), name);
			    }
			}
			else
			{
			    char_u	numbuf[NUMBUFLEN];
			    char_u	*tf;
			    int		c;
			    char_u	*s;

			    s = echo_string(&tv, &tf, numbuf, 0);
			    c = *arg;
			    *arg = NUL;
			    list_one_var_a("",
				    arg == arg_subsc ? name : name_start,
				    tv.v_type,
				    s == NULL ? (char_u *)"" : s,
				    first);
			    *arg = c;
			    vim_free(tf);
			}
			clear_tv(&tv);
		    }
		}
	    }

	    vim_free(tofree);
	}

	arg = skipwhite(arg);
    }

    return arg;
}

/*
 * Set one item of ":let var = expr" or ":let [v1, v2] = list" to its value.
 * Returns a pointer to the char just after the var name.
 * Returns NULL if there is an error.
 */
    static char_u *
ex_let_one(
    char_u	*arg,		// points to variable name
    typval_T	*tv,		// value to assign to variable
    int		copy,		// copy value from "tv"
    int		flags,		// LET_IS_CONST and/or LET_NO_COMMAND
    char_u	*endchars,	// valid chars after variable name  or NULL
    char_u	*op)		// "+", "-", "."  or NULL
{
    int		c1;
    char_u	*name;
    char_u	*p;
    char_u	*arg_end = NULL;
    int		len;
    int		opt_flags;
    char_u	*tofree = NULL;

    // ":let $VAR = expr": Set environment variable.
    if (*arg == '$')
    {
	if (flags & LET_IS_CONST)
	{
	    emsg(_("E996: Cannot lock an environment variable"));
	    return NULL;
	}
	// Find the end of the name.
	++arg;
	name = arg;
	len = get_env_len(&arg);
	if (len == 0)
	    semsg(_(e_invarg2), name - 1);
	else
	{
	    if (op != NULL && vim_strchr((char_u *)"+-*/%", *op) != NULL)
		semsg(_(e_letwrong), op);
	    else if (endchars != NULL
			     && vim_strchr(endchars, *skipwhite(arg)) == NULL)
		emsg(_(e_letunexp));
	    else if (!check_secure())
	    {
		c1 = name[len];
		name[len] = NUL;
		p = tv_get_string_chk(tv);
		if (p != NULL && op != NULL && *op == '.')
		{
		    int	    mustfree = FALSE;
		    char_u  *s = vim_getenv(name, &mustfree);

		    if (s != NULL)
		    {
			p = tofree = concat_str(s, p);
			if (mustfree)
			    vim_free(s);
		    }
		}
		if (p != NULL)
		{
		    vim_setenv_ext(name, p);
		    arg_end = arg;
		}
		name[len] = c1;
		vim_free(tofree);
	    }
	}
    }

    // ":let &option = expr": Set option value.
    // ":let &l:option = expr": Set local option value.
    // ":let &g:option = expr": Set global option value.
    else if (*arg == '&')
    {
	if (flags & LET_IS_CONST)
	{
	    emsg(_(e_const_option));
	    return NULL;
	}
	// Find the end of the name.
	p = find_option_end(&arg, &opt_flags);
	if (p == NULL || (endchars != NULL
			      && vim_strchr(endchars, *skipwhite(p)) == NULL))
	    emsg(_(e_letunexp));
	else
	{
	    long	n;
	    int		opt_type;
	    long	numval;
	    char_u	*stringval = NULL;
	    char_u	*s = NULL;

	    c1 = *p;
	    *p = NUL;

	    n = (long)tv_get_number(tv);
	    // avoid setting a string option to the text "v:false" or similar.
	    if (tv->v_type != VAR_BOOL && tv->v_type != VAR_SPECIAL)
		s = tv_get_string_chk(tv);	// != NULL if number or string
	    if (s != NULL && op != NULL && *op != '=')
	    {
		opt_type = get_option_value(arg, &numval,
						       &stringval, opt_flags);
		if ((opt_type == 1 && *op == '.')
			|| (opt_type == 0 && *op != '.'))
		{
		    semsg(_(e_letwrong), op);
		    s = NULL;  // don't set the value
		}
		else
		{
		    if (opt_type == 1)  // number
		    {
			switch (*op)
			{
			    case '+': n = numval + n; break;
			    case '-': n = numval - n; break;
			    case '*': n = numval * n; break;
			    case '/': n = (long)num_divide(numval, n); break;
			    case '%': n = (long)num_modulus(numval, n); break;
			}
		    }
		    else if (opt_type == 0 && stringval != NULL) // string
		    {
			s = concat_str(stringval, s);
			vim_free(stringval);
			stringval = s;
		    }
		}
	    }
	    if (s != NULL || tv->v_type == VAR_BOOL
						  || tv->v_type == VAR_SPECIAL)
	    {
		set_option_value(arg, n, s, opt_flags);
		arg_end = p;
	    }
	    *p = c1;
	    vim_free(stringval);
	}
    }

    // ":let @r = expr": Set register contents.
    else if (*arg == '@')
    {
	if (flags & LET_IS_CONST)
	{
	    emsg(_("E996: Cannot lock a register"));
	    return NULL;
	}
	++arg;
	if (op != NULL && vim_strchr((char_u *)"+-*/%", *op) != NULL)
	    semsg(_(e_letwrong), op);
	else if (endchars != NULL
			 && vim_strchr(endchars, *skipwhite(arg + 1)) == NULL)
	    emsg(_(e_letunexp));
	else
	{
	    char_u	*ptofree = NULL;
	    char_u	*s;

	    p = tv_get_string_chk(tv);
	    if (p != NULL && op != NULL && *op == '.')
	    {
		s = get_reg_contents(*arg == '@' ? '"' : *arg, GREG_EXPR_SRC);
		if (s != NULL)
		{
		    p = ptofree = concat_str(s, p);
		    vim_free(s);
		}
	    }
	    if (p != NULL)
	    {
		write_reg_contents(*arg == '@' ? '"' : *arg, p, -1, FALSE);
		arg_end = arg + 1;
	    }
	    vim_free(ptofree);
	}
    }

    // ":let var = expr": Set internal variable.
    // ":let var: type = expr": Set internal variable with type.
    // ":let {expr} = expr": Idem, name made with curly braces
    else if (eval_isnamec1(*arg) || *arg == '{')
    {
	lval_T	lv;

	p = get_lval(arg, tv, &lv, FALSE, FALSE, 0, FNE_CHECK_START);
	if (p != NULL && lv.ll_name != NULL)
	{
	    if (endchars != NULL && vim_strchr(endchars,
					   *skipwhite(lv.ll_name_end)) == NULL)
		emsg(_(e_letunexp));
	    else
	    {
		set_var_lval(&lv, p, tv, copy, flags, op);
		arg_end = p;
	    }
	}
	clear_lval(&lv);
    }

    else
	semsg(_(e_invarg2), arg);

    return arg_end;
}

/*
 * ":unlet[!] var1 ... " command.
 */
    void
ex_unlet(exarg_T *eap)
{
    ex_unletlock(eap, eap->arg, 0, 0, do_unlet_var, NULL);
}

/*
 * ":lockvar" and ":unlockvar" commands
 */
    void
ex_lockvar(exarg_T *eap)
{
    char_u	*arg = eap->arg;
    int		deep = 2;

    if (eap->forceit)
	deep = -1;
    else if (vim_isdigit(*arg))
    {
	deep = getdigits(&arg);
	arg = skipwhite(arg);
    }

    ex_unletlock(eap, arg, deep, 0, do_lock_var, NULL);
}

/*
 * ":unlet", ":lockvar" and ":unlockvar" are quite similar.
 * Also used for Vim9 script.  "callback" is invoked as:
 *	callback(&lv, name_end, eap, deep, cookie)
 */
    void
ex_unletlock(
    exarg_T	*eap,
    char_u	*argstart,
    int		deep,
    int		glv_flags,
    int		(*callback)(lval_T *, char_u *, exarg_T *, int, void *),
    void	*cookie)
{
    char_u	*arg = argstart;
    char_u	*name_end;
    int		error = FALSE;
    lval_T	lv;

    do
    {
	if (*arg == '$')
	{
	    lv.ll_name = arg;
	    lv.ll_tv = NULL;
	    ++arg;
	    if (get_env_len(&arg) == 0)
	    {
		semsg(_(e_invarg2), arg - 1);
		return;
	    }
	    if (!error && !eap->skip
			      && callback(&lv, arg, eap, deep, cookie) == FAIL)
		error = TRUE;
	    name_end = arg;
	}
	else
	{
	    // Parse the name and find the end.
	    name_end = get_lval(arg, NULL, &lv, TRUE, eap->skip || error,
						   glv_flags, FNE_CHECK_START);
	    if (lv.ll_name == NULL)
		error = TRUE;	    // error but continue parsing
	    if (name_end == NULL || (!VIM_ISWHITE(*name_end)
						    && !ends_excmd(*name_end)))
	    {
		if (name_end != NULL)
		{
		    emsg_severe = TRUE;
		    emsg(_(e_trailing));
		}
		if (!(eap->skip || error))
		    clear_lval(&lv);
		break;
	    }

	    if (!error && !eap->skip
			 && callback(&lv, name_end, eap, deep, cookie) == FAIL)
		error = TRUE;

	    if (!eap->skip)
		clear_lval(&lv);
	}

	arg = skipwhite(name_end);
    } while (!ends_excmd2(name_end, arg));

    eap->nextcmd = check_nextcmd(arg);
}

    static int
do_unlet_var(
    lval_T	*lp,
    char_u	*name_end,
    exarg_T	*eap,
    int		deep UNUSED,
    void	*cookie UNUSED)
{
    int		forceit = eap->forceit;
    int		ret = OK;
    int		cc;

    if (lp->ll_tv == NULL)
    {
	cc = *name_end;
	*name_end = NUL;

	// Environment variable, normal name or expanded name.
	if (*lp->ll_name == '$')
	    vim_unsetenv(lp->ll_name + 1);
	else if (do_unlet(lp->ll_name, forceit) == FAIL)
	    ret = FAIL;
	*name_end = cc;
    }
    else if ((lp->ll_list != NULL
		 && var_check_lock(lp->ll_list->lv_lock, lp->ll_name, FALSE))
	    || (lp->ll_dict != NULL
		 && var_check_lock(lp->ll_dict->dv_lock, lp->ll_name, FALSE)))
	return FAIL;
    else if (lp->ll_range)
    {
	listitem_T    *li;
	listitem_T    *ll_li = lp->ll_li;
	int	      ll_n1 = lp->ll_n1;

	while (ll_li != NULL && (lp->ll_empty2 || lp->ll_n2 >= ll_n1))
	{
	    li = ll_li->li_next;
	    if (var_check_lock(ll_li->li_tv.v_lock, lp->ll_name, FALSE))
		return FAIL;
	    ll_li = li;
	    ++ll_n1;
	}

	// Delete a range of List items.
	while (lp->ll_li != NULL && (lp->ll_empty2 || lp->ll_n2 >= lp->ll_n1))
	{
	    li = lp->ll_li->li_next;
	    listitem_remove(lp->ll_list, lp->ll_li);
	    lp->ll_li = li;
	    ++lp->ll_n1;
	}
    }
    else
    {
	if (lp->ll_list != NULL)
	    // unlet a List item.
	    listitem_remove(lp->ll_list, lp->ll_li);
	else
	    // unlet a Dictionary item.
	    dictitem_remove(lp->ll_dict, lp->ll_di);
    }

    return ret;
}

/*
 * "unlet" a variable.  Return OK if it existed, FAIL if not.
 * When "forceit" is TRUE don't complain if the variable doesn't exist.
 */
    int
do_unlet(char_u *name, int forceit)
{
    hashtab_T	*ht;
    hashitem_T	*hi;
    char_u	*varname;
    dict_T	*d;
    dictitem_T	*di;

    if (current_sctx.sc_version == SCRIPT_VERSION_VIM9
	    && check_vim9_unlet(name) == FAIL)
	return FAIL;

    ht = find_var_ht(name, &varname);
    if (ht != NULL && *varname != NUL)
    {
	d = get_current_funccal_dict(ht);
	if (d == NULL)
	{
	    if (ht == &globvarht)
		d = &globvardict;
	    else if (ht == &compat_hashtab)
		d = &vimvardict;
	    else
	    {
		di = find_var_in_ht(ht, *name, (char_u *)"", FALSE);
		d = di == NULL ? NULL : di->di_tv.vval.v_dict;
	    }
	    if (d == NULL)
	    {
		internal_error("do_unlet()");
		return FAIL;
	    }
	}
	hi = hash_find(ht, varname);
	if (HASHITEM_EMPTY(hi))
	    hi = find_hi_in_scoped_ht(name, &ht);
	if (hi != NULL && !HASHITEM_EMPTY(hi))
	{
	    di = HI2DI(hi);
	    if (var_check_fixed(di->di_flags, name, FALSE)
		    || var_check_ro(di->di_flags, name, FALSE)
		    || var_check_lock(d->dv_lock, name, FALSE))
		return FAIL;

	    delete_var(ht, hi);
	    return OK;
	}
    }
    if (forceit)
	return OK;
    semsg(_("E108: No such variable: \"%s\""), name);
    return FAIL;
}

/*
 * Lock or unlock variable indicated by "lp".
 * "deep" is the levels to go (-1 for unlimited);
 * "lock" is TRUE for ":lockvar", FALSE for ":unlockvar".
 */
    static int
do_lock_var(
    lval_T	*lp,
    char_u	*name_end,
    exarg_T	*eap,
    int		deep,
    void	*cookie UNUSED)
{
    int		lock = eap->cmdidx == CMD_lockvar;
    int		ret = OK;
    int		cc;
    dictitem_T	*di;

    if (deep == 0)	// nothing to do
	return OK;

    if (lp->ll_tv == NULL)
    {
	cc = *name_end;
	*name_end = NUL;
	if (*lp->ll_name == '$')
	{
	    semsg(_(e_lock_unlock), lp->ll_name);
	    ret = FAIL;
	}
	else
	{
	    // Normal name or expanded name.
	    di = find_var(lp->ll_name, NULL, TRUE);
	    if (di == NULL)
		ret = FAIL;
	    else if ((di->di_flags & DI_FLAGS_FIX)
			    && di->di_tv.v_type != VAR_DICT
			    && di->di_tv.v_type != VAR_LIST)
	    {
		// For historic reasons this error is not given for a list or
		// dict.  E.g., the b: dict could be locked/unlocked.
		semsg(_(e_lock_unlock), lp->ll_name);
		ret = FAIL;
	    }
	    else
	    {
		if (lock)
		    di->di_flags |= DI_FLAGS_LOCK;
		else
		    di->di_flags &= ~DI_FLAGS_LOCK;
		item_lock(&di->di_tv, deep, lock);
	    }
	}
	*name_end = cc;
    }
    else if (lp->ll_range)
    {
	listitem_T    *li = lp->ll_li;

	// (un)lock a range of List items.
	while (li != NULL && (lp->ll_empty2 || lp->ll_n2 >= lp->ll_n1))
	{
	    item_lock(&li->li_tv, deep, lock);
	    li = li->li_next;
	    ++lp->ll_n1;
	}
    }
    else if (lp->ll_list != NULL)
	// (un)lock a List item.
	item_lock(&lp->ll_li->li_tv, deep, lock);
    else
	// (un)lock a Dictionary item.
	item_lock(&lp->ll_di->di_tv, deep, lock);

    return ret;
}

/*
 * Lock or unlock an item.  "deep" is nr of levels to go.
 */
    static void
item_lock(typval_T *tv, int deep, int lock)
{
    static int	recurse = 0;
    list_T	*l;
    listitem_T	*li;
    dict_T	*d;
    blob_T	*b;
    hashitem_T	*hi;
    int		todo;

    if (recurse >= DICT_MAXNEST)
    {
	emsg(_("E743: variable nested too deep for (un)lock"));
	return;
    }
    if (deep == 0)
	return;
    ++recurse;

    // lock/unlock the item itself
    if (lock)
	tv->v_lock |= VAR_LOCKED;
    else
	tv->v_lock &= ~VAR_LOCKED;

    switch (tv->v_type)
    {
	case VAR_UNKNOWN:
	case VAR_ANY:
	case VAR_VOID:
	case VAR_NUMBER:
	case VAR_BOOL:
	case VAR_STRING:
	case VAR_FUNC:
	case VAR_PARTIAL:
	case VAR_FLOAT:
	case VAR_SPECIAL:
	case VAR_JOB:
	case VAR_CHANNEL:
	    break;

	case VAR_BLOB:
	    if ((b = tv->vval.v_blob) != NULL)
	    {
		if (lock)
		    b->bv_lock |= VAR_LOCKED;
		else
		    b->bv_lock &= ~VAR_LOCKED;
	    }
	    break;
	case VAR_LIST:
	    if ((l = tv->vval.v_list) != NULL)
	    {
		if (lock)
		    l->lv_lock |= VAR_LOCKED;
		else
		    l->lv_lock &= ~VAR_LOCKED;
		if ((deep < 0 || deep > 1) && l->lv_first != &range_list_item)
		    // recursive: lock/unlock the items the List contains
		    FOR_ALL_LIST_ITEMS(l, li)
			item_lock(&li->li_tv, deep - 1, lock);
	    }
	    break;
	case VAR_DICT:
	    if ((d = tv->vval.v_dict) != NULL)
	    {
		if (lock)
		    d->dv_lock |= VAR_LOCKED;
		else
		    d->dv_lock &= ~VAR_LOCKED;
		if (deep < 0 || deep > 1)
		{
		    // recursive: lock/unlock the items the List contains
		    todo = (int)d->dv_hashtab.ht_used;
		    for (hi = d->dv_hashtab.ht_array; todo > 0; ++hi)
		    {
			if (!HASHITEM_EMPTY(hi))
			{
			    --todo;
			    item_lock(&HI2DI(hi)->di_tv, deep - 1, lock);
			}
		    }
		}
	    }
    }
    --recurse;
}

#if (defined(FEAT_MENU) && defined(FEAT_MULTI_LANG)) || defined(PROTO)
/*
 * Delete all "menutrans_" variables.
 */
    void
del_menutrans_vars(void)
{
    hashitem_T	*hi;
    int		todo;

    hash_lock(&globvarht);
    todo = (int)globvarht.ht_used;
    for (hi = globvarht.ht_array; todo > 0 && !got_int; ++hi)
    {
	if (!HASHITEM_EMPTY(hi))
	{
	    --todo;
	    if (STRNCMP(HI2DI(hi)->di_key, "menutrans_", 10) == 0)
		delete_var(&globvarht, hi);
	}
    }
    hash_unlock(&globvarht);
}
#endif

/*
 * Local string buffer for the next two functions to store a variable name
 * with its prefix. Allocated in cat_prefix_varname(), freed later in
 * get_user_var_name().
 */

static char_u	*varnamebuf = NULL;
static int	varnamebuflen = 0;

/*
 * Function to concatenate a prefix and a variable name.
 */
    static char_u *
cat_prefix_varname(int prefix, char_u *name)
{
    int		len;

    len = (int)STRLEN(name) + 3;
    if (len > varnamebuflen)
    {
	vim_free(varnamebuf);
	len += 10;			// some additional space
	varnamebuf = alloc(len);
	if (varnamebuf == NULL)
	{
	    varnamebuflen = 0;
	    return NULL;
	}
	varnamebuflen = len;
    }
    *varnamebuf = prefix;
    varnamebuf[1] = ':';
    STRCPY(varnamebuf + 2, name);
    return varnamebuf;
}

/*
 * Function given to ExpandGeneric() to obtain the list of user defined
 * (global/buffer/window/built-in) variable names.
 */
    char_u *
get_user_var_name(expand_T *xp, int idx)
{
    static long_u	gdone;
    static long_u	bdone;
    static long_u	wdone;
    static long_u	tdone;
    static int		vidx;
    static hashitem_T	*hi;
    hashtab_T		*ht;

    if (idx == 0)
    {
	gdone = bdone = wdone = vidx = 0;
	tdone = 0;
    }

    // Global variables
    if (gdone < globvarht.ht_used)
    {
	if (gdone++ == 0)
	    hi = globvarht.ht_array;
	else
	    ++hi;
	while (HASHITEM_EMPTY(hi))
	    ++hi;
	if (STRNCMP("g:", xp->xp_pattern, 2) == 0)
	    return cat_prefix_varname('g', hi->hi_key);
	return hi->hi_key;
    }

    // b: variables
    ht = &curbuf->b_vars->dv_hashtab;
    if (bdone < ht->ht_used)
    {
	if (bdone++ == 0)
	    hi = ht->ht_array;
	else
	    ++hi;
	while (HASHITEM_EMPTY(hi))
	    ++hi;
	return cat_prefix_varname('b', hi->hi_key);
    }

    // w: variables
    ht = &curwin->w_vars->dv_hashtab;
    if (wdone < ht->ht_used)
    {
	if (wdone++ == 0)
	    hi = ht->ht_array;
	else
	    ++hi;
	while (HASHITEM_EMPTY(hi))
	    ++hi;
	return cat_prefix_varname('w', hi->hi_key);
    }

    // t: variables
    ht = &curtab->tp_vars->dv_hashtab;
    if (tdone < ht->ht_used)
    {
	if (tdone++ == 0)
	    hi = ht->ht_array;
	else
	    ++hi;
	while (HASHITEM_EMPTY(hi))
	    ++hi;
	return cat_prefix_varname('t', hi->hi_key);
    }

    // v: variables
    if (vidx < VV_LEN)
	return cat_prefix_varname('v', (char_u *)vimvars[vidx++].vv_name);

    VIM_CLEAR(varnamebuf);
    varnamebuflen = 0;
    return NULL;
}

    char *
get_var_special_name(int nr)
{
    switch (nr)
    {
	case VVAL_FALSE: return "v:false";
	case VVAL_TRUE:  return "v:true";
	case VVAL_NONE:  return "v:none";
	case VVAL_NULL:  return "v:null";
    }
    internal_error("get_var_special_name()");
    return "42";
}

/*
 * Returns the global variable dictionary
 */
    dict_T *
get_globvar_dict(void)
{
    return &globvardict;
}

/*
 * Returns the global variable hash table
 */
    hashtab_T *
get_globvar_ht(void)
{
    return &globvarht;
}

/*
 * Returns the v: variable dictionary
 */
    dict_T *
get_vimvar_dict(void)
{
    return &vimvardict;
}

/*
 * Returns the index of a v:variable.  Negative if not found.
 * Returns DI_ flags in "di_flags".
 */
    int
find_vim_var(char_u *name, int *di_flags)
{
    dictitem_T	    *di = find_var_in_ht(&vimvarht, 0, name, TRUE);
    struct vimvar   *vv;

    if (di == NULL)
	return -1;
    *di_flags = di->di_flags;
    vv = (struct vimvar *)((char *)di - offsetof(vimvar_T, vv_di));
    return (int)(vv - vimvars);
}


/*
 * Set type of v: variable to "type".
 */
    void
set_vim_var_type(int idx, vartype_T type)
{
    vimvars[idx].vv_type = type;
}

/*
 * Set number v: variable to "val".
 * Note that this does not set the type, use set_vim_var_type() for that.
 */
    void
set_vim_var_nr(int idx, varnumber_T val)
{
    vimvars[idx].vv_nr = val;
}

    char *
get_vim_var_name(int idx)
{
    return vimvars[idx].vv_name;
}

/*
 * Get typval_T v: variable value.
 */
    typval_T *
get_vim_var_tv(int idx)
{
    return &vimvars[idx].vv_tv;
}

/*
 * Set v: variable to "tv".  Only accepts the same type.
 * Takes over the value of "tv".
 */
    int
set_vim_var_tv(int idx, typval_T *tv)
{
    if (vimvars[idx].vv_type != tv->v_type)
    {
	emsg(_("E1063: type mismatch for v: variable"));
	clear_tv(tv);
	return FAIL;
    }
    // VV_RO is also checked when compiling, but let's check here as well.
    if (vimvars[idx].vv_flags & VV_RO)
    {
	semsg(_(e_readonlyvar), vimvars[idx].vv_name);
	return FAIL;
    }
    if (sandbox && (vimvars[idx].vv_flags & VV_RO_SBX))
    {
	semsg(_(e_readonlysbx), vimvars[idx].vv_name);
	return FAIL;
    }
    clear_tv(&vimvars[idx].vv_di.di_tv);
    vimvars[idx].vv_di.di_tv = *tv;
    return OK;
}

/*
 * Get number v: variable value.
 */
    varnumber_T
get_vim_var_nr(int idx)
{
    return vimvars[idx].vv_nr;
}

/*
 * Get string v: variable value.  Uses a static buffer, can only be used once.
 * If the String variable has never been set, return an empty string.
 * Never returns NULL;
 */
    char_u *
get_vim_var_str(int idx)
{
    return tv_get_string(&vimvars[idx].vv_tv);
}

/*
 * Get List v: variable value.  Caller must take care of reference count when
 * needed.
 */
    list_T *
get_vim_var_list(int idx)
{
    return vimvars[idx].vv_list;
}

/*
 * Get Dict v: variable value.  Caller must take care of reference count when
 * needed.
 */
    dict_T *
get_vim_var_dict(int idx)
{
    return vimvars[idx].vv_dict;
}

/*
 * Set v:char to character "c".
 */
    void
set_vim_var_char(int c)
{
    char_u	buf[MB_MAXBYTES + 1];

    if (has_mbyte)
	buf[(*mb_char2bytes)(c, buf)] = NUL;
    else
    {
	buf[0] = c;
	buf[1] = NUL;
    }
    set_vim_var_string(VV_CHAR, buf, -1);
}

/*
 * Set v:count to "count" and v:count1 to "count1".
 * When "set_prevcount" is TRUE first set v:prevcount from v:count.
 */
    void
set_vcount(
    long	count,
    long	count1,
    int		set_prevcount)
{
    if (set_prevcount)
	vimvars[VV_PREVCOUNT].vv_nr = vimvars[VV_COUNT].vv_nr;
    vimvars[VV_COUNT].vv_nr = count;
    vimvars[VV_COUNT1].vv_nr = count1;
}

/*
 * Save variables that might be changed as a side effect.  Used when executing
 * a timer callback.
 */
    void
save_vimvars(vimvars_save_T *vvsave)
{
    vvsave->vv_prevcount = vimvars[VV_PREVCOUNT].vv_nr;
    vvsave->vv_count = vimvars[VV_COUNT].vv_nr;
    vvsave->vv_count1 = vimvars[VV_COUNT1].vv_nr;
}

/*
 * Restore variables saved by save_vimvars().
 */
    void
restore_vimvars(vimvars_save_T *vvsave)
{
    vimvars[VV_PREVCOUNT].vv_nr = vvsave->vv_prevcount;
    vimvars[VV_COUNT].vv_nr = vvsave->vv_count;
    vimvars[VV_COUNT1].vv_nr = vvsave->vv_count1;
}

/*
 * Set string v: variable to a copy of "val". If 'copy' is FALSE, then set the
 * value.
 */
    void
set_vim_var_string(
    int		idx,
    char_u	*val,
    int		len)	    // length of "val" to use or -1 (whole string)
{
    clear_tv(&vimvars[idx].vv_di.di_tv);
    vimvars[idx].vv_type = VAR_STRING;
    if (val == NULL)
	vimvars[idx].vv_str = NULL;
    else if (len == -1)
	vimvars[idx].vv_str = vim_strsave(val);
    else
	vimvars[idx].vv_str = vim_strnsave(val, len);
}

/*
 * Set List v: variable to "val".
 */
    void
set_vim_var_list(int idx, list_T *val)
{
    clear_tv(&vimvars[idx].vv_di.di_tv);
    vimvars[idx].vv_type = VAR_LIST;
    vimvars[idx].vv_list = val;
    if (val != NULL)
	++val->lv_refcount;
}

/*
 * Set Dictionary v: variable to "val".
 */
    void
set_vim_var_dict(int idx, dict_T *val)
{
    clear_tv(&vimvars[idx].vv_di.di_tv);
    vimvars[idx].vv_type = VAR_DICT;
    vimvars[idx].vv_dict = val;
    if (val != NULL)
    {
	++val->dv_refcount;
	dict_set_items_ro(val);
    }
}

/*
 * Set the v:argv list.
 */
    void
set_argv_var(char **argv, int argc)
{
    list_T	*l = list_alloc();
    int		i;

    if (l == NULL)
	getout(1);
    l->lv_lock = VAR_FIXED;
    for (i = 0; i < argc; ++i)
    {
	if (list_append_string(l, (char_u *)argv[i], -1) == FAIL)
	    getout(1);
	l->lv_u.mat.lv_last->li_tv.v_lock = VAR_FIXED;
    }
    set_vim_var_list(VV_ARGV, l);
}

/*
 * Reset v:register, taking the 'clipboard' setting into account.
 */
    void
reset_reg_var(void)
{
    int regname = 0;

    // Adjust the register according to 'clipboard', so that when
    // "unnamed" is present it becomes '*' or '+' instead of '"'.
#ifdef FEAT_CLIPBOARD
    adjust_clip_reg(&regname);
#endif
    set_reg_var(regname);
}

/*
 * Set v:register if needed.
 */
    void
set_reg_var(int c)
{
    char_u	regname;

    if (c == 0 || c == ' ')
	regname = '"';
    else
	regname = c;
    // Avoid free/alloc when the value is already right.
    if (vimvars[VV_REG].vv_str == NULL || vimvars[VV_REG].vv_str[0] != c)
	set_vim_var_string(VV_REG, &regname, 1);
}

/*
 * Get or set v:exception.  If "oldval" == NULL, return the current value.
 * Otherwise, restore the value to "oldval" and return NULL.
 * Must always be called in pairs to save and restore v:exception!  Does not
 * take care of memory allocations.
 */
    char_u *
v_exception(char_u *oldval)
{
    if (oldval == NULL)
	return vimvars[VV_EXCEPTION].vv_str;

    vimvars[VV_EXCEPTION].vv_str = oldval;
    return NULL;
}

/*
 * Get or set v:throwpoint.  If "oldval" == NULL, return the current value.
 * Otherwise, restore the value to "oldval" and return NULL.
 * Must always be called in pairs to save and restore v:throwpoint!  Does not
 * take care of memory allocations.
 */
    char_u *
v_throwpoint(char_u *oldval)
{
    if (oldval == NULL)
	return vimvars[VV_THROWPOINT].vv_str;

    vimvars[VV_THROWPOINT].vv_str = oldval;
    return NULL;
}

/*
 * Set v:cmdarg.
 * If "eap" != NULL, use "eap" to generate the value and return the old value.
 * If "oldarg" != NULL, restore the value to "oldarg" and return NULL.
 * Must always be called in pairs!
 */
    char_u *
set_cmdarg(exarg_T *eap, char_u *oldarg)
{
    char_u	*oldval;
    char_u	*newval;
    unsigned	len;

    oldval = vimvars[VV_CMDARG].vv_str;
    if (eap == NULL)
    {
	vim_free(oldval);
	vimvars[VV_CMDARG].vv_str = oldarg;
	return NULL;
    }

    if (eap->force_bin == FORCE_BIN)
	len = 6;
    else if (eap->force_bin == FORCE_NOBIN)
	len = 8;
    else
	len = 0;

    if (eap->read_edit)
	len += 7;

    if (eap->force_ff != 0)
	len += 10; // " ++ff=unix"
    if (eap->force_enc != 0)
	len += (unsigned)STRLEN(eap->cmd + eap->force_enc) + 7;
    if (eap->bad_char != 0)
	len += 7 + 4;  // " ++bad=" + "keep" or "drop"

    newval = alloc(len + 1);
    if (newval == NULL)
	return NULL;

    if (eap->force_bin == FORCE_BIN)
	sprintf((char *)newval, " ++bin");
    else if (eap->force_bin == FORCE_NOBIN)
	sprintf((char *)newval, " ++nobin");
    else
	*newval = NUL;

    if (eap->read_edit)
	STRCAT(newval, " ++edit");

    if (eap->force_ff != 0)
	sprintf((char *)newval + STRLEN(newval), " ++ff=%s",
						eap->force_ff == 'u' ? "unix"
						: eap->force_ff == 'd' ? "dos"
						: "mac");
    if (eap->force_enc != 0)
	sprintf((char *)newval + STRLEN(newval), " ++enc=%s",
					       eap->cmd + eap->force_enc);
    if (eap->bad_char == BAD_KEEP)
	STRCPY(newval + STRLEN(newval), " ++bad=keep");
    else if (eap->bad_char == BAD_DROP)
	STRCPY(newval + STRLEN(newval), " ++bad=drop");
    else if (eap->bad_char != 0)
	sprintf((char *)newval + STRLEN(newval), " ++bad=%c", eap->bad_char);
    vimvars[VV_CMDARG].vv_str = newval;
    return oldval;
}

/*
 * Get the value of internal variable "name".
 * Return OK or FAIL.  If OK is returned "rettv" must be cleared.
 */
    int
get_var_tv(
    char_u	*name,
    int		len,		// length of "name"
    typval_T	*rettv,		// NULL when only checking existence
    dictitem_T	**dip,		// non-NULL when typval's dict item is needed
    int		verbose,	// may give error message
    int		no_autoload)	// do not use script autoloading
{
    int		ret = OK;
    typval_T	*tv = NULL;
    dictitem_T	*v;
    int		cc;

    // truncate the name, so that we can use strcmp()
    cc = name[len];
    name[len] = NUL;

    // Check for user-defined variables.
    v = find_var(name, NULL, no_autoload);
    if (v != NULL)
    {
	tv = &v->di_tv;
	if (dip != NULL)
	    *dip = v;
    }

    if (tv == NULL && (current_sctx.sc_version == SCRIPT_VERSION_VIM9
					       || STRNCMP(name, "s:", 2) == 0))
    {
	imported_T  *import;
	char_u	    *p = STRNCMP(name, "s:", 2) == 0 ? name + 2 : name;

	import = find_imported(p, 0, NULL);

	// imported variable from another script
	if (import != NULL)
	{
	    scriptitem_T    *si = SCRIPT_ITEM(import->imp_sid);
	    svar_T	    *sv = ((svar_T *)si->sn_var_vals.ga_data)
						    + import->imp_var_vals_idx;
	    tv = sv->sv_tv;
	}
    }

    if (tv == NULL)
    {
	if (rettv != NULL && verbose)
	    semsg(_(e_undefvar), name);
	ret = FAIL;
    }
    else if (rettv != NULL)
	copy_tv(tv, rettv);

    name[len] = cc;

    return ret;
}

/*
 * Check if variable "name[len]" is a local variable or an argument.
 * If so, "*eval_lavars_used" is set to TRUE.
 */
    void
check_vars(char_u *name, int len)
{
    int		cc;
    char_u	*varname;
    hashtab_T	*ht;

    if (eval_lavars_used == NULL)
	return;

    // truncate the name, so that we can use strcmp()
    cc = name[len];
    name[len] = NUL;

    ht = find_var_ht(name, &varname);
    if (ht == get_funccal_local_ht() || ht == get_funccal_args_ht())
    {
	if (find_var(name, NULL, TRUE) != NULL)
	    *eval_lavars_used = TRUE;
    }

    name[len] = cc;
}

/*
 * Find variable "name" in the list of variables.
 * Return a pointer to it if found, NULL if not found.
 * Careful: "a:0" variables don't have a name.
 * When "htp" is not NULL we are writing to the variable, set "htp" to the
 * hashtab_T used.
 */
    dictitem_T *
find_var(char_u *name, hashtab_T **htp, int no_autoload)
{
    char_u	*varname;
    hashtab_T	*ht;
    dictitem_T	*ret = NULL;

    ht = find_var_ht(name, &varname);
    if (htp != NULL)
	*htp = ht;
    if (ht == NULL)
	return NULL;
    ret = find_var_in_ht(ht, *name, varname, no_autoload || htp != NULL);
    if (ret != NULL)
	return ret;

    // Search in parent scope for lambda
    return find_var_in_scoped_ht(name, no_autoload || htp != NULL);
}

/*
 * Find variable "varname" in hashtab "ht" with name "htname".
 * When "varname" is empty returns curwin/curtab/etc vars dictionary.
 * Returns NULL if not found.
 */
    dictitem_T *
find_var_in_ht(
    hashtab_T	*ht,
    int		htname,
    char_u	*varname,
    int		no_autoload)
{
    hashitem_T	*hi;

    if (*varname == NUL)
    {
	// Must be something like "s:", otherwise "ht" would be NULL.
	switch (htname)
	{
	    case 's': return &SCRIPT_SV(current_sctx.sc_sid)->sv_var;
	    case 'g': return &globvars_var;
	    case 'v': return &vimvars_var;
	    case 'b': return &curbuf->b_bufvar;
	    case 'w': return &curwin->w_winvar;
	    case 't': return &curtab->tp_winvar;
	    case 'l': return get_funccal_local_var();
	    case 'a': return get_funccal_args_var();
	}
	return NULL;
    }

    hi = hash_find(ht, varname);
    if (HASHITEM_EMPTY(hi))
    {
	// For global variables we may try auto-loading the script.  If it
	// worked find the variable again.  Don't auto-load a script if it was
	// loaded already, otherwise it would be loaded every time when
	// checking if a function name is a Funcref variable.
	if (ht == &globvarht && !no_autoload)
	{
	    // Note: script_autoload() may make "hi" invalid. It must either
	    // be obtained again or not used.
	    if (!script_autoload(varname, FALSE) || aborting())
		return NULL;
	    hi = hash_find(ht, varname);
	}
	if (HASHITEM_EMPTY(hi))
	    return NULL;
    }
    return HI2DI(hi);
}

/*
 * Get the script-local hashtab.  NULL if not in a script context.
 */
    static hashtab_T *
get_script_local_ht(void)
{
    scid_T sid = current_sctx.sc_sid;

    if (sid > 0 && sid <= script_items.ga_len)
	return &SCRIPT_VARS(sid);
    return NULL;
}

/*
 * Look for "name[len]" in script-local variables.
 * Return a non-NULL pointer when found, NULL when not found.
 */
    void *
lookup_scriptvar(char_u *name, size_t len, cctx_T *dummy UNUSED)
{
    hashtab_T	*ht = get_script_local_ht();
    char_u	buffer[30];
    char_u	*p;
    void	*res;
    hashitem_T	*hi;

    if (ht == NULL)
	return NULL;
    if (len < sizeof(buffer) - 1)
    {
	// avoid an alloc/free for short names
	vim_strncpy(buffer, name, len);
	p = buffer;
    }
    else
    {
	p = vim_strnsave(name, len);
	if (p == NULL)
	    return NULL;
    }

    hi = hash_find(ht, p);
    res = HASHITEM_EMPTY(hi) ? NULL : hi;

    // if not script-local, then perhaps imported
    if (res == NULL && find_imported(p, 0, NULL) != NULL)
	res = p;

    if (p != buffer)
	vim_free(p);
    // Don't return "buffer", gcc complains.
    return res == NULL ? NULL : IObuff;
}

/*
 * Find the hashtab used for a variable name.
 * Return NULL if the name is not valid.
 * Set "varname" to the start of name without ':'.
 */
    hashtab_T *
find_var_ht(char_u *name, char_u **varname)
{
    hashitem_T	*hi;
    hashtab_T	*ht;

    if (name[0] == NUL)
	return NULL;
    if (name[1] != ':')
    {
	// The name must not start with a colon or #.
	if (name[0] == ':' || name[0] == AUTOLOAD_CHAR)
	    return NULL;
	*varname = name;

	// "version" is "v:version" in all scopes if scriptversion < 3.
	// Same for a few other variables marked with VV_COMPAT.
	if (current_sctx.sc_version < 3)
	{
	    hi = hash_find(&compat_hashtab, name);
	    if (!HASHITEM_EMPTY(hi))
		return &compat_hashtab;
	}

	ht = get_funccal_local_ht();
	if (ht != NULL)
	    return ht;				// local variable

	// in Vim9 script items at the script level are script-local
	if (current_sctx.sc_version == SCRIPT_VERSION_VIM9)
	{
	    ht = get_script_local_ht();
	    if (ht != NULL)
		return ht;
	}

	return &globvarht;			// global variable
    }
    *varname = name + 2;
    if (*name == 'g')				// global variable
	return &globvarht;
    // There must be no ':' or '#' in the rest of the name, unless g: is used
    if (vim_strchr(name + 2, ':') != NULL
			       || vim_strchr(name + 2, AUTOLOAD_CHAR) != NULL)
	return NULL;
    if (*name == 'b')				// buffer variable
	return &curbuf->b_vars->dv_hashtab;
    if (*name == 'w')				// window variable
	return &curwin->w_vars->dv_hashtab;
    if (*name == 't')				// tab page variable
	return &curtab->tp_vars->dv_hashtab;
    if (*name == 'v')				// v: variable
	return &vimvarht;
    if (get_current_funccal() != NULL
	       && get_current_funccal()->func->uf_dfunc_idx == UF_NOT_COMPILED)
    {
	// a: and l: are only used in functions defined with ":function"
	if (*name == 'a')			// a: function argument
	    return get_funccal_args_ht();
	if (*name == 'l')			// l: local function variable
	    return get_funccal_local_ht();
    }
    if (*name == 's')				// script variable
    {
	ht = get_script_local_ht();
	if (ht != NULL)
	    return ht;
    }
    return NULL;
}

/*
 * Get the string value of a (global/local) variable.
 * Note: see tv_get_string() for how long the pointer remains valid.
 * Returns NULL when it doesn't exist.
 */
    char_u *
get_var_value(char_u *name)
{
    dictitem_T	*v;

    v = find_var(name, NULL, FALSE);
    if (v == NULL)
	return NULL;
    return tv_get_string(&v->di_tv);
}

/*
 * Allocate a new hashtab for a sourced script.  It will be used while
 * sourcing this script and when executing functions defined in the script.
 */
    void
new_script_vars(scid_T id)
{
    scriptvar_T *sv;

    sv = ALLOC_CLEAR_ONE(scriptvar_T);
    if (sv == NULL)
	return;
    init_var_dict(&sv->sv_dict, &sv->sv_var, VAR_SCOPE);
    SCRIPT_ITEM(id)->sn_vars = sv;
}

/*
 * Initialize dictionary "dict" as a scope and set variable "dict_var" to
 * point to it.
 */
    void
init_var_dict(dict_T *dict, dictitem_T *dict_var, int scope)
{
    hash_init(&dict->dv_hashtab);
    dict->dv_lock = 0;
    dict->dv_scope = scope;
    dict->dv_refcount = DO_NOT_FREE_CNT;
    dict->dv_copyID = 0;
    dict_var->di_tv.vval.v_dict = dict;
    dict_var->di_tv.v_type = VAR_DICT;
    dict_var->di_tv.v_lock = VAR_FIXED;
    dict_var->di_flags = DI_FLAGS_RO | DI_FLAGS_FIX;
    dict_var->di_key[0] = NUL;
}

/*
 * Unreference a dictionary initialized by init_var_dict().
 */
    void
unref_var_dict(dict_T *dict)
{
    // Now the dict needs to be freed if no one else is using it, go back to
    // normal reference counting.
    dict->dv_refcount -= DO_NOT_FREE_CNT - 1;
    dict_unref(dict);
}

/*
 * Clean up a list of internal variables.
 * Frees all allocated variables and the value they contain.
 * Clears hashtab "ht", does not free it.
 */
    void
vars_clear(hashtab_T *ht)
{
    vars_clear_ext(ht, TRUE);
}

/*
 * Like vars_clear(), but only free the value if "free_val" is TRUE.
 */
    void
vars_clear_ext(hashtab_T *ht, int free_val)
{
    int		todo;
    hashitem_T	*hi;
    dictitem_T	*v;

    hash_lock(ht);
    todo = (int)ht->ht_used;
    for (hi = ht->ht_array; todo > 0; ++hi)
    {
	if (!HASHITEM_EMPTY(hi))
	{
	    --todo;

	    // Free the variable.  Don't remove it from the hashtab,
	    // ht_array might change then.  hash_clear() takes care of it
	    // later.
	    v = HI2DI(hi);
	    if (free_val)
		clear_tv(&v->di_tv);
	    if (v->di_flags & DI_FLAGS_ALLOC)
		vim_free(v);
	}
    }
    hash_clear(ht);
    ht->ht_used = 0;
}

/*
 * Delete a variable from hashtab "ht" at item "hi".
 * Clear the variable value and free the dictitem.
 */
    static void
delete_var(hashtab_T *ht, hashitem_T *hi)
{
    dictitem_T	*di = HI2DI(hi);

    hash_remove(ht, hi);
    clear_tv(&di->di_tv);
    vim_free(di);
}

/*
 * List the value of one internal variable.
 */
    static void
list_one_var(dictitem_T *v, char *prefix, int *first)
{
    char_u	*tofree;
    char_u	*s;
    char_u	numbuf[NUMBUFLEN];

    s = echo_string(&v->di_tv, &tofree, numbuf, get_copyID());
    list_one_var_a(prefix, v->di_key, v->di_tv.v_type,
					 s == NULL ? (char_u *)"" : s, first);
    vim_free(tofree);
}

    static void
list_one_var_a(
    char	*prefix,
    char_u	*name,
    int		type,
    char_u	*string,
    int		*first)  // when TRUE clear rest of screen and set to FALSE
{
    // don't use msg() or msg_attr() to avoid overwriting "v:statusmsg"
    msg_start();
    msg_puts(prefix);
    if (name != NULL)	// "a:" vars don't have a name stored
	msg_puts((char *)name);
    msg_putchar(' ');
    msg_advance(22);
    if (type == VAR_NUMBER)
	msg_putchar('#');
    else if (type == VAR_FUNC || type == VAR_PARTIAL)
	msg_putchar('*');
    else if (type == VAR_LIST)
    {
	msg_putchar('[');
	if (*string == '[')
	    ++string;
    }
    else if (type == VAR_DICT)
    {
	msg_putchar('{');
	if (*string == '{')
	    ++string;
    }
    else
	msg_putchar(' ');

    msg_outtrans(string);

    if (type == VAR_FUNC || type == VAR_PARTIAL)
	msg_puts("()");
    if (*first)
    {
	msg_clr_eos();
	*first = FALSE;
    }
}

/*
 * Set variable "name" to value in "tv".
 * If the variable already exists, the value is updated.
 * Otherwise the variable is created.
 */
    void
set_var(
    char_u	*name,
    typval_T	*tv,
    int		copy)	    // make copy of value in "tv"
{
    set_var_const(name, NULL, tv, copy, 0);
}

/*
 * Set variable "name" to value in "tv".
 * If the variable already exists and "is_const" is FALSE the value is updated.
 * Otherwise the variable is created.
 */
    void
set_var_const(
    char_u	*name,
    type_T	*type,
    typval_T	*tv,
    int		copy,	    // make copy of value in "tv"
    int		flags)	    // LET_IS_CONST and/or LET_NO_COMMAND
{
    dictitem_T	*di;
    char_u	*varname;
    hashtab_T	*ht;
    int		is_script_local;

    ht = find_var_ht(name, &varname);
    if (ht == NULL || *varname == NUL)
    {
	semsg(_(e_illvar), name);
	return;
    }
    is_script_local = ht == get_script_local_ht();

    di = find_var_in_ht(ht, 0, varname, TRUE);

    // Search in parent scope which is possible to reference from lambda
    if (di == NULL)
	di = find_var_in_scoped_ht(name, TRUE);

    if ((tv->v_type == VAR_FUNC || tv->v_type == VAR_PARTIAL)
				      && var_check_func_name(name, di == NULL))
	return;

    if (di != NULL)
    {
	if ((di->di_flags & DI_FLAGS_RELOAD) == 0)
	{
	    if (flags & LET_IS_CONST)
	    {
		emsg(_(e_cannot_mod));
		return;
	    }

	    if (var_check_ro(di->di_flags, name, FALSE)
			       || var_check_lock(di->di_tv.v_lock, name, FALSE))
		return;

	    if (is_script_local
			     && current_sctx.sc_version == SCRIPT_VERSION_VIM9)
	    {
		if ((flags & LET_NO_COMMAND) == 0)
		{
		    semsg(_("E1041: Redefining script item %s"), name);
		    return;
		}

		// check the type
		check_script_var_type(&di->di_tv, tv, name);
	    }
	}
	else
	    // can only redefine once
	    di->di_flags &= ~DI_FLAGS_RELOAD;

	// existing variable, need to clear the value

	// Handle setting internal di: variables separately where needed to
	// prevent changing the type.
	if (ht == &vimvarht)
	{
	    if (di->di_tv.v_type == VAR_STRING)
	    {
		VIM_CLEAR(di->di_tv.vval.v_string);
		if (copy || tv->v_type != VAR_STRING)
		{
		    char_u *val = tv_get_string(tv);

		    // Careful: when assigning to v:errmsg and tv_get_string()
		    // causes an error message the variable will already be set.
		    if (di->di_tv.vval.v_string == NULL)
			di->di_tv.vval.v_string = vim_strsave(val);
		}
		else
		{
		    // Take over the string to avoid an extra alloc/free.
		    di->di_tv.vval.v_string = tv->vval.v_string;
		    tv->vval.v_string = NULL;
		}
		return;
	    }
	    else if (di->di_tv.v_type == VAR_NUMBER)
	    {
		di->di_tv.vval.v_number = tv_get_number(tv);
		if (STRCMP(varname, "searchforward") == 0)
		    set_search_direction(di->di_tv.vval.v_number ? '/' : '?');
#ifdef FEAT_SEARCH_EXTRA
		else if (STRCMP(varname, "hlsearch") == 0)
		{
		    no_hlsearch = !di->di_tv.vval.v_number;
		    redraw_all_later(SOME_VALID);
		}
#endif
		return;
	    }
	    else if (di->di_tv.v_type != tv->v_type)
	    {
		semsg(_("E963: setting %s to value with wrong type"), name);
		return;
	    }
	}

	clear_tv(&di->di_tv);
    }
    else		    // add a new variable
    {
	// Can't add "v:" or "a:" variable.
	if (ht == &vimvarht || ht == get_funccal_args_ht())
	{
	    semsg(_(e_illvar), name);
	    return;
	}

	// Make sure the variable name is valid.
	if (!valid_varname(varname))
	    return;

	di = alloc(sizeof(dictitem_T) + STRLEN(varname));
	if (di == NULL)
	    return;
	STRCPY(di->di_key, varname);
	if (hash_add(ht, DI2HIKEY(di)) == FAIL)
	{
	    vim_free(di);
	    return;
	}
	di->di_flags = DI_FLAGS_ALLOC;
	if (flags & LET_IS_CONST)
	    di->di_flags |= DI_FLAGS_LOCK;

	if (is_script_local && current_sctx.sc_version == SCRIPT_VERSION_VIM9)
	{
	    scriptitem_T *si = SCRIPT_ITEM(current_sctx.sc_sid);

	    // Store a pointer to the typval_T, so that it can be found by
	    // index instead of using a hastab lookup.
	    if (ga_grow(&si->sn_var_vals, 1) == OK)
	    {
		svar_T *sv = ((svar_T *)si->sn_var_vals.ga_data)
						      + si->sn_var_vals.ga_len;
		sv->sv_name = di->di_key;
		sv->sv_tv = &di->di_tv;
		sv->sv_type = type == NULL ? &t_any : type;
		sv->sv_const = (flags & LET_IS_CONST);
		sv->sv_export = is_export;
		++si->sn_var_vals.ga_len;

		// let ex_export() know the export worked.
		is_export = FALSE;
	    }
	}
    }

    if (copy || tv->v_type == VAR_NUMBER || tv->v_type == VAR_FLOAT)
	copy_tv(tv, &di->di_tv);
    else
    {
	di->di_tv = *tv;
	di->di_tv.v_lock = 0;
	init_tv(tv);
    }

    if (flags & LET_IS_CONST)
	di->di_tv.v_lock |= VAR_LOCKED;
}

/*
 * Return TRUE if di_flags "flags" indicates variable "name" is read-only.
 * Also give an error message.
 */
    int
var_check_ro(int flags, char_u *name, int use_gettext)
{
    if (flags & DI_FLAGS_RO)
    {
	semsg(_(e_readonlyvar), use_gettext ? (char_u *)_(name) : name);
	return TRUE;
    }
    if ((flags & DI_FLAGS_RO_SBX) && sandbox)
    {
	semsg(_(e_readonlysbx), use_gettext ? (char_u *)_(name) : name);
	return TRUE;
    }
    return FALSE;
}

/*
 * Return TRUE if di_flags "flags" indicates variable "name" is fixed.
 * Also give an error message.
 */
    int
var_check_fixed(int flags, char_u *name, int use_gettext)
{
    if (flags & DI_FLAGS_FIX)
    {
	semsg(_("E795: Cannot delete variable %s"),
				      use_gettext ? (char_u *)_(name) : name);
	return TRUE;
    }
    return FALSE;
}

/*
 * Check if a funcref is assigned to a valid variable name.
 * Return TRUE and give an error if not.
 */
    int
var_check_func_name(
    char_u *name,    // points to start of variable name
    int    new_var)  // TRUE when creating the variable
{
    // Allow for w: b: s: and t:.
    if (!(vim_strchr((char_u *)"wbst", name[0]) != NULL && name[1] == ':')
	    && !ASCII_ISUPPER((name[0] != NUL && name[1] == ':')
						     ? name[2] : name[0]))
    {
	semsg(_("E704: Funcref variable name must start with a capital: %s"),
									name);
	return TRUE;
    }
    // Don't allow hiding a function.  When "v" is not NULL we might be
    // assigning another function to the same var, the type is checked
    // below.
    if (new_var && function_exists(name, FALSE))
    {
	semsg(_("E705: Variable name conflicts with existing function: %s"),
								    name);
	return TRUE;
    }
    return FALSE;
}

/*
 * Return TRUE if "flags" indicates variable "name" is locked (immutable).
 * Also give an error message, using "name" or _("name") when use_gettext is
 * TRUE.
 */
    int
var_check_lock(int lock, char_u *name, int use_gettext)
{
    if (lock & VAR_LOCKED)
    {
	semsg(_("E741: Value is locked: %s"),
				name == NULL ? (char_u *)_("Unknown")
					     : use_gettext ? (char_u *)_(name)
					     : name);
	return TRUE;
    }
    if (lock & VAR_FIXED)
    {
	semsg(_("E742: Cannot change value of %s"),
				name == NULL ? (char_u *)_("Unknown")
					     : use_gettext ? (char_u *)_(name)
					     : name);
	return TRUE;
    }
    return FALSE;
}

/*
 * Check if a variable name is valid.
 * Return FALSE and give an error if not.
 */
    int
valid_varname(char_u *varname)
{
    char_u *p;

    for (p = varname; *p != NUL; ++p)
	if (!eval_isnamec1(*p) && (p == varname || !VIM_ISDIGIT(*p))
						   && *p != AUTOLOAD_CHAR)
	{
	    semsg(_(e_illvar), varname);
	    return FALSE;
	}
    return TRUE;
}

/*
 * getwinvar() and gettabwinvar()
 */
    static void
getwinvar(
    typval_T	*argvars,
    typval_T	*rettv,
    int		off)	    // 1 for gettabwinvar()
{
    win_T	*win;
    char_u	*varname;
    dictitem_T	*v;
    tabpage_T	*tp = NULL;
    int		done = FALSE;
    win_T	*oldcurwin;
    tabpage_T	*oldtabpage;
    int		need_switch_win;

    if (off == 1)
	tp = find_tabpage((int)tv_get_number_chk(&argvars[0], NULL));
    else
	tp = curtab;
    win = find_win_by_nr(&argvars[off], tp);
    varname = tv_get_string_chk(&argvars[off + 1]);
    ++emsg_off;

    rettv->v_type = VAR_STRING;
    rettv->vval.v_string = NULL;

    if (win != NULL && varname != NULL)
    {
	// Set curwin to be our win, temporarily.  Also set the tabpage,
	// otherwise the window is not valid. Only do this when needed,
	// autocommands get blocked.
	need_switch_win = !(tp == curtab && win == curwin);
	if (!need_switch_win
		  || switch_win(&oldcurwin, &oldtabpage, win, tp, TRUE) == OK)
	{
	    if (*varname == '&')
	    {
		if (varname[1] == NUL)
		{
		    // get all window-local options in a dict
		    dict_T	*opts = get_winbuf_options(FALSE);

		    if (opts != NULL)
		    {
			rettv_dict_set(rettv, opts);
			done = TRUE;
		    }
		}
		else if (get_option_tv(&varname, rettv, 1) == OK)
		    // window-local-option
		    done = TRUE;
	    }
	    else
	    {
		// Look up the variable.
		// Let getwinvar({nr}, "") return the "w:" dictionary.
		v = find_var_in_ht(&win->w_vars->dv_hashtab, 'w',
							      varname, FALSE);
		if (v != NULL)
		{
		    copy_tv(&v->di_tv, rettv);
		    done = TRUE;
		}
	    }
	}

	if (need_switch_win)
	    // restore previous notion of curwin
	    restore_win(oldcurwin, oldtabpage, TRUE);
    }

    if (!done && argvars[off + 2].v_type != VAR_UNKNOWN)
	// use the default return value
	copy_tv(&argvars[off + 2], rettv);

    --emsg_off;
}

/*
 * "setwinvar()" and "settabwinvar()" functions
 */
    static void
setwinvar(typval_T *argvars, int off)
{
    win_T	*win;
    win_T	*save_curwin;
    tabpage_T	*save_curtab;
    int		need_switch_win;
    char_u	*varname, *winvarname;
    typval_T	*varp;
    char_u	nbuf[NUMBUFLEN];
    tabpage_T	*tp = NULL;

    if (check_secure())
	return;

    if (off == 1)
	tp = find_tabpage((int)tv_get_number_chk(&argvars[0], NULL));
    else
	tp = curtab;
    win = find_win_by_nr(&argvars[off], tp);
    varname = tv_get_string_chk(&argvars[off + 1]);
    varp = &argvars[off + 2];

    if (win != NULL && varname != NULL && varp != NULL)
    {
	need_switch_win = !(tp == curtab && win == curwin);
	if (!need_switch_win
	       || switch_win(&save_curwin, &save_curtab, win, tp, TRUE) == OK)
	{
	    if (*varname == '&')
	    {
		long	numval;
		char_u	*strval;
		int		error = FALSE;

		++varname;
		numval = (long)tv_get_number_chk(varp, &error);
		strval = tv_get_string_buf_chk(varp, nbuf);
		if (!error && strval != NULL)
		    set_option_value(varname, numval, strval, OPT_LOCAL);
	    }
	    else
	    {
		winvarname = alloc(STRLEN(varname) + 3);
		if (winvarname != NULL)
		{
		    STRCPY(winvarname, "w:");
		    STRCPY(winvarname + 2, varname);
		    set_var(winvarname, varp, TRUE);
		    vim_free(winvarname);
		}
	    }
	}
	if (need_switch_win)
	    restore_win(save_curwin, save_curtab, TRUE);
    }
}

/*
 * reset v:option_new, v:option_old, v:option_oldlocal, v:option_oldglobal,
 * v:option_type, and v:option_command.
 */
    void
reset_v_option_vars(void)
{
    set_vim_var_string(VV_OPTION_NEW,  NULL, -1);
    set_vim_var_string(VV_OPTION_OLD,  NULL, -1);
    set_vim_var_string(VV_OPTION_OLDLOCAL, NULL, -1);
    set_vim_var_string(VV_OPTION_OLDGLOBAL, NULL, -1);
    set_vim_var_string(VV_OPTION_TYPE, NULL, -1);
    set_vim_var_string(VV_OPTION_COMMAND, NULL, -1);
}

/*
 * Add an assert error to v:errors.
 */
    void
assert_error(garray_T *gap)
{
    struct vimvar   *vp = &vimvars[VV_ERRORS];

    if (vp->vv_type != VAR_LIST || vimvars[VV_ERRORS].vv_list == NULL)
	// Make sure v:errors is a list.
	set_vim_var_list(VV_ERRORS, list_alloc());
    list_append_string(vimvars[VV_ERRORS].vv_list, gap->ga_data, gap->ga_len);
}

    int
var_exists(char_u *var)
{
    char_u	*name;
    char_u	*tofree;
    typval_T    tv;
    int		len = 0;
    int		n = FALSE;

    // get_name_len() takes care of expanding curly braces
    name = var;
    len = get_name_len(&var, &tofree, TRUE, FALSE);
    if (len > 0)
    {
	if (tofree != NULL)
	    name = tofree;
	n = (get_var_tv(name, len, &tv, NULL, FALSE, TRUE) == OK);
	if (n)
	{
	    // handle d.key, l[idx], f(expr)
	    n = (handle_subscript(&var, &tv, EVAL_EVALUATE,
						    FALSE, name, &name) == OK);
	    if (n)
		clear_tv(&tv);
	}
    }
    if (*var != NUL)
	n = FALSE;

    vim_free(tofree);
    return n;
}

static lval_T	*redir_lval = NULL;
#define EVALCMD_BUSY (redir_lval == (lval_T *)&redir_lval)
static garray_T redir_ga;	// only valid when redir_lval is not NULL
static char_u	*redir_endp = NULL;
static char_u	*redir_varname = NULL;

/*
 * Start recording command output to a variable
 * When "append" is TRUE append to an existing variable.
 * Returns OK if successfully completed the setup.  FAIL otherwise.
 */
    int
var_redir_start(char_u *name, int append)
{
    int		save_emsg;
    int		err;
    typval_T	tv;

    // Catch a bad name early.
    if (!eval_isnamec1(*name))
    {
	emsg(_(e_invarg));
	return FAIL;
    }

    // Make a copy of the name, it is used in redir_lval until redir ends.
    redir_varname = vim_strsave(name);
    if (redir_varname == NULL)
	return FAIL;

    redir_lval = ALLOC_CLEAR_ONE(lval_T);
    if (redir_lval == NULL)
    {
	var_redir_stop();
	return FAIL;
    }

    // The output is stored in growarray "redir_ga" until redirection ends.
    ga_init2(&redir_ga, (int)sizeof(char), 500);

    // Parse the variable name (can be a dict or list entry).
    redir_endp = get_lval(redir_varname, NULL, redir_lval, FALSE, FALSE, 0,
							     FNE_CHECK_START);
    if (redir_endp == NULL || redir_lval->ll_name == NULL || *redir_endp != NUL)
    {
	clear_lval(redir_lval);
	if (redir_endp != NULL && *redir_endp != NUL)
	    // Trailing characters are present after the variable name
	    emsg(_(e_trailing));
	else
	    emsg(_(e_invarg));
	redir_endp = NULL;  // don't store a value, only cleanup
	var_redir_stop();
	return FAIL;
    }

    // check if we can write to the variable: set it to or append an empty
    // string
    save_emsg = did_emsg;
    did_emsg = FALSE;
    tv.v_type = VAR_STRING;
    tv.vval.v_string = (char_u *)"";
    if (append)
	set_var_lval(redir_lval, redir_endp, &tv, TRUE, 0, (char_u *)".");
    else
	set_var_lval(redir_lval, redir_endp, &tv, TRUE, 0, (char_u *)"=");
    clear_lval(redir_lval);
    err = did_emsg;
    did_emsg |= save_emsg;
    if (err)
    {
	redir_endp = NULL;  // don't store a value, only cleanup
	var_redir_stop();
	return FAIL;
    }

    return OK;
}

/*
 * Append "value[value_len]" to the variable set by var_redir_start().
 * The actual appending is postponed until redirection ends, because the value
 * appended may in fact be the string we write to, changing it may cause freed
 * memory to be used:
 *   :redir => foo
 *   :let foo
 *   :redir END
 */
    void
var_redir_str(char_u *value, int value_len)
{
    int		len;

    if (redir_lval == NULL)
	return;

    if (value_len == -1)
	len = (int)STRLEN(value);	// Append the entire string
    else
	len = value_len;		// Append only "value_len" characters

    if (ga_grow(&redir_ga, len) == OK)
    {
	mch_memmove((char *)redir_ga.ga_data + redir_ga.ga_len, value, len);
	redir_ga.ga_len += len;
    }
    else
	var_redir_stop();
}

/*
 * Stop redirecting command output to a variable.
 * Frees the allocated memory.
 */
    void
var_redir_stop(void)
{
    typval_T	tv;

    if (EVALCMD_BUSY)
    {
	redir_lval = NULL;
	return;
    }

    if (redir_lval != NULL)
    {
	// If there was no error: assign the text to the variable.
	if (redir_endp != NULL)
	{
	    ga_append(&redir_ga, NUL);  // Append the trailing NUL.
	    tv.v_type = VAR_STRING;
	    tv.vval.v_string = redir_ga.ga_data;
	    // Call get_lval() again, if it's inside a Dict or List it may
	    // have changed.
	    redir_endp = get_lval(redir_varname, NULL, redir_lval,
					FALSE, FALSE, 0, FNE_CHECK_START);
	    if (redir_endp != NULL && redir_lval->ll_name != NULL)
		set_var_lval(redir_lval, redir_endp, &tv, FALSE, 0,
								(char_u *)".");
	    clear_lval(redir_lval);
	}

	// free the collected output
	VIM_CLEAR(redir_ga.ga_data);

	VIM_CLEAR(redir_lval);
    }
    VIM_CLEAR(redir_varname);
}

/*
 * "gettabvar()" function
 */
    void
f_gettabvar(typval_T *argvars, typval_T *rettv)
{
    win_T	*oldcurwin;
    tabpage_T	*tp, *oldtabpage;
    dictitem_T	*v;
    char_u	*varname;
    int		done = FALSE;

    rettv->v_type = VAR_STRING;
    rettv->vval.v_string = NULL;

    varname = tv_get_string_chk(&argvars[1]);
    tp = find_tabpage((int)tv_get_number_chk(&argvars[0], NULL));
    if (tp != NULL && varname != NULL)
    {
	// Set tp to be our tabpage, temporarily.  Also set the window to the
	// first window in the tabpage, otherwise the window is not valid.
	if (switch_win(&oldcurwin, &oldtabpage,
		tp == curtab || tp->tp_firstwin == NULL ? firstwin
					    : tp->tp_firstwin, tp, TRUE) == OK)
	{
	    // look up the variable
	    // Let gettabvar({nr}, "") return the "t:" dictionary.
	    v = find_var_in_ht(&tp->tp_vars->dv_hashtab, 't', varname, FALSE);
	    if (v != NULL)
	    {
		copy_tv(&v->di_tv, rettv);
		done = TRUE;
	    }
	}

	// restore previous notion of curwin
	restore_win(oldcurwin, oldtabpage, TRUE);
    }

    if (!done && argvars[2].v_type != VAR_UNKNOWN)
	copy_tv(&argvars[2], rettv);
}

/*
 * "gettabwinvar()" function
 */
    void
f_gettabwinvar(typval_T *argvars, typval_T *rettv)
{
    getwinvar(argvars, rettv, 1);
}

/*
 * "getwinvar()" function
 */
    void
f_getwinvar(typval_T *argvars, typval_T *rettv)
{
    getwinvar(argvars, rettv, 0);
}

/*
 * "getbufvar()" function
 */
    void
f_getbufvar(typval_T *argvars, typval_T *rettv)
{
    buf_T	*buf;
    char_u	*varname;
    dictitem_T	*v;
    int		done = FALSE;

    (void)tv_get_number(&argvars[0]);	    // issue errmsg if type error
    varname = tv_get_string_chk(&argvars[1]);
    ++emsg_off;
    buf = tv_get_buf(&argvars[0], FALSE);

    rettv->v_type = VAR_STRING;
    rettv->vval.v_string = NULL;

    if (buf != NULL && varname != NULL)
    {
	if (*varname == '&')
	{
	    buf_T	*save_curbuf = curbuf;

	    // set curbuf to be our buf, temporarily
	    curbuf = buf;

	    if (varname[1] == NUL)
	    {
		// get all buffer-local options in a dict
		dict_T	*opts = get_winbuf_options(TRUE);

		if (opts != NULL)
		{
		    rettv_dict_set(rettv, opts);
		    done = TRUE;
		}
	    }
	    else if (get_option_tv(&varname, rettv, TRUE) == OK)
		// buffer-local-option
		done = TRUE;

	    // restore previous notion of curbuf
	    curbuf = save_curbuf;
	}
	else
	{
	    // Look up the variable.
	    if (*varname == NUL)
		// Let getbufvar({nr}, "") return the "b:" dictionary.
		v = &buf->b_bufvar;
	    else
		v = find_var_in_ht(&buf->b_vars->dv_hashtab, 'b',
							       varname, FALSE);
	    if (v != NULL)
	    {
		copy_tv(&v->di_tv, rettv);
		done = TRUE;
	    }
	}
    }

    if (!done && argvars[2].v_type != VAR_UNKNOWN)
	// use the default value
	copy_tv(&argvars[2], rettv);

    --emsg_off;
}

/*
 * "settabvar()" function
 */
    void
f_settabvar(typval_T *argvars, typval_T *rettv UNUSED)
{
    tabpage_T	*save_curtab;
    tabpage_T	*tp;
    char_u	*varname, *tabvarname;
    typval_T	*varp;

    if (check_secure())
	return;

    tp = find_tabpage((int)tv_get_number_chk(&argvars[0], NULL));
    varname = tv_get_string_chk(&argvars[1]);
    varp = &argvars[2];

    if (varname != NULL && varp != NULL && tp != NULL)
    {
	save_curtab = curtab;
	goto_tabpage_tp(tp, FALSE, FALSE);

	tabvarname = alloc(STRLEN(varname) + 3);
	if (tabvarname != NULL)
	{
	    STRCPY(tabvarname, "t:");
	    STRCPY(tabvarname + 2, varname);
	    set_var(tabvarname, varp, TRUE);
	    vim_free(tabvarname);
	}

	// Restore current tabpage
	if (valid_tabpage(save_curtab))
	    goto_tabpage_tp(save_curtab, FALSE, FALSE);
    }
}

/*
 * "settabwinvar()" function
 */
    void
f_settabwinvar(typval_T *argvars, typval_T *rettv UNUSED)
{
    setwinvar(argvars, 1);
}

/*
 * "setwinvar()" function
 */
    void
f_setwinvar(typval_T *argvars, typval_T *rettv UNUSED)
{
    setwinvar(argvars, 0);
}

/*
 * "setbufvar()" function
 */
    void
f_setbufvar(typval_T *argvars, typval_T *rettv UNUSED)
{
    buf_T	*buf;
    char_u	*varname, *bufvarname;
    typval_T	*varp;
    char_u	nbuf[NUMBUFLEN];

    if (check_secure())
	return;
    (void)tv_get_number(&argvars[0]);	    // issue errmsg if type error
    varname = tv_get_string_chk(&argvars[1]);
    buf = tv_get_buf(&argvars[0], FALSE);
    varp = &argvars[2];

    if (buf != NULL && varname != NULL && varp != NULL)
    {
	if (*varname == '&')
	{
	    long	numval;
	    char_u	*strval;
	    int		error = FALSE;
	    aco_save_T	aco;

	    // set curbuf to be our buf, temporarily
	    aucmd_prepbuf(&aco, buf);

	    ++varname;
	    numval = (long)tv_get_number_chk(varp, &error);
	    strval = tv_get_string_buf_chk(varp, nbuf);
	    if (!error && strval != NULL)
		set_option_value(varname, numval, strval, OPT_LOCAL);

	    // reset notion of buffer
	    aucmd_restbuf(&aco);
	}
	else
	{
	    bufvarname = alloc(STRLEN(varname) + 3);
	    if (bufvarname != NULL)
	    {
		buf_T *save_curbuf = curbuf;

		curbuf = buf;
		STRCPY(bufvarname, "b:");
		STRCPY(bufvarname + 2, varname);
		set_var(bufvarname, varp, TRUE);
		vim_free(bufvarname);
		curbuf = save_curbuf;
	    }
	}
    }
}

/*
 * Get a callback from "arg".  It can be a Funcref or a function name.
 * When "arg" is zero return an empty string.
 * "cb_name" is not allocated.
 * "cb_name" is set to NULL for an invalid argument.
 */
    callback_T
get_callback(typval_T *arg)
{
    callback_T  res;
    int		r = OK;

    res.cb_free_name = FALSE;
    if (arg->v_type == VAR_PARTIAL && arg->vval.v_partial != NULL)
    {
	res.cb_partial = arg->vval.v_partial;
	++res.cb_partial->pt_refcount;
	res.cb_name = partial_name(res.cb_partial);
    }
    else
    {
	res.cb_partial = NULL;
	if (arg->v_type == VAR_STRING && arg->vval.v_string != NULL
					       && isdigit(*arg->vval.v_string))
	    r = FAIL;
	else if (arg->v_type == VAR_FUNC || arg->v_type == VAR_STRING)
	{
	    // Note that we don't make a copy of the string.
	    res.cb_name = arg->vval.v_string;
	    func_ref(res.cb_name);
	}
	else if (arg->v_type == VAR_NUMBER && arg->vval.v_number == 0)
	    res.cb_name = (char_u *)"";
	else
	    r = FAIL;

	if (r == FAIL)
	{
	    emsg(_("E921: Invalid callback argument"));
	    res.cb_name = NULL;
	}
    }
    return res;
}

/*
 * Copy a callback into a typval_T.
 */
    void
put_callback(callback_T *cb, typval_T *tv)
{
    if (cb->cb_partial != NULL)
    {
	tv->v_type = VAR_PARTIAL;
	tv->vval.v_partial = cb->cb_partial;
	++tv->vval.v_partial->pt_refcount;
    }
    else
    {
	tv->v_type = VAR_FUNC;
	tv->vval.v_string = vim_strsave(cb->cb_name);
	func_ref(cb->cb_name);
    }
}

/*
 * Make a copy of "src" into "dest", allocating the function name if needed,
 * without incrementing the refcount.
 */
    void
set_callback(callback_T *dest, callback_T *src)
{
    if (src->cb_partial == NULL)
    {
	// just a function name, make a copy
	dest->cb_name = vim_strsave(src->cb_name);
	dest->cb_free_name = TRUE;
    }
    else
    {
	// cb_name is a pointer into cb_partial
	dest->cb_name = src->cb_name;
	dest->cb_free_name = FALSE;
    }
    dest->cb_partial = src->cb_partial;
}

/*
 * Unref/free "callback" returned by get_callback() or set_callback().
 */
    void
free_callback(callback_T *callback)
{
    if (callback->cb_partial != NULL)
    {
	partial_unref(callback->cb_partial);
	callback->cb_partial = NULL;
    }
    else if (callback->cb_name != NULL)
	func_unref(callback->cb_name);
    if (callback->cb_free_name)
    {
	vim_free(callback->cb_name);
	callback->cb_free_name = FALSE;
    }
    callback->cb_name = NULL;
}

#endif // FEAT_EVAL<|MERGE_RESOLUTION|>--- conflicted
+++ resolved
@@ -145,12 +145,9 @@
     {VV_NAME("versionlong",	 VAR_NUMBER), VV_RO},
     {VV_NAME("echospace",	 VAR_NUMBER), VV_RO},
     {VV_NAME("argv",		 VAR_LIST), VV_RO},
-<<<<<<< HEAD
+    {VV_NAME("collate",		 VAR_STRING), VV_RO},
     // MacVim-specific value go here
     {VV_NAME("os_appearance",    VAR_NUMBER), VV_RO},
-=======
-    {VV_NAME("collate",		 VAR_STRING), VV_RO},
->>>>>>> c5b1c20b
 };
 
 // shorthand

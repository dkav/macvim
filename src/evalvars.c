--- conflicted
+++ resolved
@@ -143,11 +143,9 @@
     {VV_NAME("event",		 VAR_DICT), VV_RO},
     {VV_NAME("versionlong",	 VAR_NUMBER), VV_RO},
     {VV_NAME("echospace",	 VAR_NUMBER), VV_RO},
-<<<<<<< HEAD
+    {VV_NAME("argv",		 VAR_LIST), VV_RO},
+    // MacVim-specific value go here
     {VV_NAME("os_appearance",    VAR_NUMBER), VV_RO},
-=======
-    {VV_NAME("argv",		 VAR_LIST), VV_RO},
->>>>>>> 3f39697b
 };
 
 // shorthand

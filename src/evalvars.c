/* vi:set ts=8 sts=4 sw=4 noet:
 *
 * VIM - Vi IMproved	by Bram Moolenaar
 *
 * Do ":help uganda"  in Vim to read copying and usage conditions.
 * Do ":help credits" in Vim to see a list of people who contributed.
 * See README.txt for an overview of the Vim source code.
 */

/*
 * evalvars.c: functions for dealing with variables
 */

#include "vim.h"

#if defined(FEAT_EVAL) || defined(PROTO)

static dictitem_T	globvars_var;		// variable used for g:
static dict_T		globvardict;		// Dictionary with g: variables
#define globvarht globvardict.dv_hashtab

/*
 * Old Vim variables such as "v:version" are also available without the "v:".
 * Also in functions.  We need a special hashtable for them.
 */
static hashtab_T	compat_hashtab;

/*
 * Array to hold the value of v: variables.
 * The value is in a dictitem, so that it can also be used in the v: scope.
 * The reason to use this table anyway is for very quick access to the
 * variables with the VV_ defines.
 */

// values for vv_flags:
#define VV_COMPAT	1	// compatible, also used without "v:"
#define VV_RO		2	// read-only
#define VV_RO_SBX	4	// read-only in the sandbox

#define VV_NAME(s, t)	s, {{t, 0, {0}}, 0, {0}}

typedef struct vimvar vimvar_T;

static struct vimvar
{
    char	*vv_name;	// name of variable, without v:
    dictitem16_T vv_di;		// value and name for key (max 16 chars!)
    type_T	*vv_type;	// type or NULL
    char	vv_flags;	// VV_COMPAT, VV_RO, VV_RO_SBX
} vimvars[VV_LEN] =
{
    // The order here must match the VV_ defines in vim.h!
    // Initializing a union does not work, leave tv.vval empty to get zero's.
    {VV_NAME("count",		 VAR_NUMBER), NULL, VV_COMPAT+VV_RO},
    {VV_NAME("count1",		 VAR_NUMBER), NULL, VV_RO},
    {VV_NAME("prevcount",	 VAR_NUMBER), NULL, VV_RO},
    {VV_NAME("errmsg",		 VAR_STRING), NULL, VV_COMPAT},
    {VV_NAME("warningmsg",	 VAR_STRING), NULL, 0},
    {VV_NAME("statusmsg",	 VAR_STRING), NULL, 0},
    {VV_NAME("shell_error",	 VAR_NUMBER), NULL, VV_COMPAT+VV_RO},
    {VV_NAME("this_session",	 VAR_STRING), NULL, VV_COMPAT},
    {VV_NAME("version",		 VAR_NUMBER), NULL, VV_COMPAT+VV_RO},
    {VV_NAME("lnum",		 VAR_NUMBER), NULL, VV_RO_SBX},
    {VV_NAME("termresponse",	 VAR_STRING), NULL, VV_RO},
    {VV_NAME("fname",		 VAR_STRING), NULL, VV_RO},
    {VV_NAME("lang",		 VAR_STRING), NULL, VV_RO},
    {VV_NAME("lc_time",		 VAR_STRING), NULL, VV_RO},
    {VV_NAME("ctype",		 VAR_STRING), NULL, VV_RO},
    {VV_NAME("charconvert_from", VAR_STRING), NULL, VV_RO},
    {VV_NAME("charconvert_to",	 VAR_STRING), NULL, VV_RO},
    {VV_NAME("fname_in",	 VAR_STRING), NULL, VV_RO},
    {VV_NAME("fname_out",	 VAR_STRING), NULL, VV_RO},
    {VV_NAME("fname_new",	 VAR_STRING), NULL, VV_RO},
    {VV_NAME("fname_diff",	 VAR_STRING), NULL, VV_RO},
    {VV_NAME("cmdarg",		 VAR_STRING), NULL, VV_RO},
    {VV_NAME("foldstart",	 VAR_NUMBER), NULL, VV_RO_SBX},
    {VV_NAME("foldend",		 VAR_NUMBER), NULL, VV_RO_SBX},
    {VV_NAME("folddashes",	 VAR_STRING), NULL, VV_RO_SBX},
    {VV_NAME("foldlevel",	 VAR_NUMBER), NULL, VV_RO_SBX},
    {VV_NAME("progname",	 VAR_STRING), NULL, VV_RO},
    {VV_NAME("servername",	 VAR_STRING), NULL, VV_RO},
    {VV_NAME("dying",		 VAR_NUMBER), NULL, VV_RO},
    {VV_NAME("exception",	 VAR_STRING), NULL, VV_RO},
    {VV_NAME("throwpoint",	 VAR_STRING), NULL, VV_RO},
    {VV_NAME("register",	 VAR_STRING), NULL, VV_RO},
    {VV_NAME("cmdbang",		 VAR_NUMBER), NULL, VV_RO},
    {VV_NAME("insertmode",	 VAR_STRING), NULL, VV_RO},
    {VV_NAME("val",		 VAR_UNKNOWN), NULL, VV_RO},
    {VV_NAME("key",		 VAR_UNKNOWN), NULL, VV_RO},
    {VV_NAME("profiling",	 VAR_NUMBER), NULL, VV_RO},
    {VV_NAME("fcs_reason",	 VAR_STRING), NULL, VV_RO},
    {VV_NAME("fcs_choice",	 VAR_STRING), NULL, 0},
    {VV_NAME("beval_bufnr",	 VAR_NUMBER), NULL, VV_RO},
    {VV_NAME("beval_winnr",	 VAR_NUMBER), NULL, VV_RO},
    {VV_NAME("beval_winid",	 VAR_NUMBER), NULL, VV_RO},
    {VV_NAME("beval_lnum",	 VAR_NUMBER), NULL, VV_RO},
    {VV_NAME("beval_col",	 VAR_NUMBER), NULL, VV_RO},
    {VV_NAME("beval_text",	 VAR_STRING), NULL, VV_RO},
    {VV_NAME("scrollstart",	 VAR_STRING), NULL, 0},
    {VV_NAME("swapname",	 VAR_STRING), NULL, VV_RO},
    {VV_NAME("swapchoice",	 VAR_STRING), NULL, 0},
    {VV_NAME("swapcommand",	 VAR_STRING), NULL, VV_RO},
    {VV_NAME("char",		 VAR_STRING), NULL, 0},
    {VV_NAME("mouse_win",	 VAR_NUMBER), NULL, 0},
    {VV_NAME("mouse_winid",	 VAR_NUMBER), NULL, 0},
    {VV_NAME("mouse_lnum",	 VAR_NUMBER), NULL, 0},
    {VV_NAME("mouse_col",	 VAR_NUMBER), NULL, 0},
    {VV_NAME("operator",	 VAR_STRING), NULL, VV_RO},
    {VV_NAME("searchforward",	 VAR_NUMBER), NULL, 0},
    {VV_NAME("hlsearch",	 VAR_NUMBER), NULL, 0},
    {VV_NAME("oldfiles",	 VAR_LIST), &t_list_string, 0},
    {VV_NAME("windowid",	 VAR_NUMBER), NULL, VV_RO},
    {VV_NAME("progpath",	 VAR_STRING), NULL, VV_RO},
    {VV_NAME("completed_item",	 VAR_DICT), &t_dict_string, 0},
    {VV_NAME("option_new",	 VAR_STRING), NULL, VV_RO},
    {VV_NAME("option_old",	 VAR_STRING), NULL, VV_RO},
    {VV_NAME("option_oldlocal",	 VAR_STRING), NULL, VV_RO},
    {VV_NAME("option_oldglobal", VAR_STRING), NULL, VV_RO},
    {VV_NAME("option_command",	 VAR_STRING), NULL, VV_RO},
    {VV_NAME("option_type",	 VAR_STRING), NULL, VV_RO},
    {VV_NAME("errors",		 VAR_LIST), &t_list_string, 0},
    {VV_NAME("false",		 VAR_BOOL), NULL, VV_RO},
    {VV_NAME("true",		 VAR_BOOL), NULL, VV_RO},
    {VV_NAME("none",		 VAR_SPECIAL), NULL, VV_RO},
    {VV_NAME("null",		 VAR_SPECIAL), NULL, VV_RO},
    {VV_NAME("numbermax",	 VAR_NUMBER), NULL, VV_RO},
    {VV_NAME("numbermin",	 VAR_NUMBER), NULL, VV_RO},
    {VV_NAME("numbersize",	 VAR_NUMBER), NULL, VV_RO},
    {VV_NAME("vim_did_enter",	 VAR_NUMBER), NULL, VV_RO},
    {VV_NAME("testing",		 VAR_NUMBER), NULL, 0},
    {VV_NAME("t_number",	 VAR_NUMBER), NULL, VV_RO},
    {VV_NAME("t_string",	 VAR_NUMBER), NULL, VV_RO},
    {VV_NAME("t_func",		 VAR_NUMBER), NULL, VV_RO},
    {VV_NAME("t_list",		 VAR_NUMBER), NULL, VV_RO},
    {VV_NAME("t_dict",		 VAR_NUMBER), NULL, VV_RO},
    {VV_NAME("t_float",		 VAR_NUMBER), NULL, VV_RO},
    {VV_NAME("t_bool",		 VAR_NUMBER), NULL, VV_RO},
    {VV_NAME("t_none",		 VAR_NUMBER), NULL, VV_RO},
    {VV_NAME("t_job",		 VAR_NUMBER), NULL, VV_RO},
    {VV_NAME("t_channel",	 VAR_NUMBER), NULL, VV_RO},
    {VV_NAME("t_blob",		 VAR_NUMBER), NULL, VV_RO},
    {VV_NAME("t_class",		 VAR_NUMBER), NULL, VV_RO},
    {VV_NAME("t_object",	 VAR_NUMBER), NULL, VV_RO},
    {VV_NAME("termrfgresp",	 VAR_STRING), NULL, VV_RO},
    {VV_NAME("termrbgresp",	 VAR_STRING), NULL, VV_RO},
    {VV_NAME("termu7resp",	 VAR_STRING), NULL, VV_RO},
    {VV_NAME("termstyleresp",	 VAR_STRING), NULL, VV_RO},
    {VV_NAME("termblinkresp",	 VAR_STRING), NULL, VV_RO},
    {VV_NAME("event",		 VAR_DICT), NULL, VV_RO},
    {VV_NAME("versionlong",	 VAR_NUMBER), NULL, VV_RO},
    {VV_NAME("echospace",	 VAR_NUMBER), NULL, VV_RO},
    {VV_NAME("argv",		 VAR_LIST), &t_list_string, VV_RO},
    {VV_NAME("collate",		 VAR_STRING), NULL, VV_RO},
    {VV_NAME("exiting",		 VAR_SPECIAL), NULL, VV_RO},
    {VV_NAME("colornames",       VAR_DICT), &t_dict_string, VV_RO},
    {VV_NAME("sizeofint",	 VAR_NUMBER), NULL, VV_RO},
    {VV_NAME("sizeoflong",	 VAR_NUMBER), NULL, VV_RO},
    {VV_NAME("sizeofpointer",	 VAR_NUMBER), NULL, VV_RO},
    {VV_NAME("maxcol",		 VAR_NUMBER), NULL, VV_RO},
    {VV_NAME("python3_version",	 VAR_NUMBER), NULL, VV_RO},
    {VV_NAME("t_typealias",	 VAR_NUMBER), NULL, VV_RO},
    {VV_NAME("t_enum",		 VAR_NUMBER), NULL, VV_RO},
    {VV_NAME("t_enumvalue",	 VAR_NUMBER), NULL, VV_RO},
<<<<<<< HEAD
    // MacVim-specific value go here
    {VV_NAME("os_appearance",    VAR_NUMBER), NULL, VV_RO},
=======
    {VV_NAME("cmdcomplete",	 VAR_BOOL), NULL, VV_RO},
>>>>>>> b5e7da1f
};

// shorthand
#define vv_tv_type	vv_di.di_tv.v_type
#define vv_nr		vv_di.di_tv.vval.v_number
#define vv_float	vv_di.di_tv.vval.v_float
#define vv_str		vv_di.di_tv.vval.v_string
#define vv_list		vv_di.di_tv.vval.v_list
#define vv_dict		vv_di.di_tv.vval.v_dict
#define vv_blob		vv_di.di_tv.vval.v_blob
#define vv_tv		vv_di.di_tv

static dictitem_T	vimvars_var;		// variable used for v:
static dict_T		vimvardict;		// Dictionary with v: variables
#define vimvarht  vimvardict.dv_hashtab

// for VIM_VERSION_ defines
#include "version.h"

static void list_glob_vars(int *first);
static void list_buf_vars(int *first);
static void list_win_vars(int *first);
static void list_tab_vars(int *first);
static char_u *list_arg_vars(exarg_T *eap, char_u *arg, int *first);
static char_u *ex_let_one(char_u *arg, typval_T *tv, int copy, int flags, char_u *endchars, char_u *op, int var_idx);
static int do_unlet_var(lval_T *lp, char_u *name_end, exarg_T *eap, int deep, void *cookie);
static int do_lock_var(lval_T *lp, char_u *name_end, exarg_T *eap, int deep, void *cookie);
static void list_one_var(dictitem_T *v, char *prefix, int *first);
static void list_one_var_a(char *prefix, char_u *name, int type, char_u *string, int *first);

/*
 * Initialize global and vim special variables
 */
    void
evalvars_init(void)
{
    int		    i;
    struct vimvar   *p;

    init_var_dict(&globvardict, &globvars_var, VAR_DEF_SCOPE);
    init_var_dict(&vimvardict, &vimvars_var, VAR_SCOPE);
    vimvardict.dv_lock = VAR_FIXED;
    hash_init(&compat_hashtab);

    for (i = 0; i < VV_LEN; ++i)
    {
	p = &vimvars[i];
	if (STRLEN(p->vv_name) > DICTITEM16_KEY_LEN)
	{
	    iemsg("Name too long, increase size of dictitem16_T");
	    getout(1);
	}
	STRCPY(p->vv_di.di_key, p->vv_name);
	if (p->vv_flags & VV_RO)
	    p->vv_di.di_flags = DI_FLAGS_RO | DI_FLAGS_FIX;
	else if (p->vv_flags & VV_RO_SBX)
	    p->vv_di.di_flags = DI_FLAGS_RO_SBX | DI_FLAGS_FIX;
	else
	    p->vv_di.di_flags = DI_FLAGS_FIX;

	// add to v: scope dict, unless the value is not always available
	if (p->vv_tv_type != VAR_UNKNOWN)
	    hash_add(&vimvarht, p->vv_di.di_key, "initialization");
	if (p->vv_flags & VV_COMPAT)
	    // add to compat scope dict
	    hash_add(&compat_hashtab, p->vv_di.di_key, "initialization");
    }
    set_vim_var_nr(VV_VERSION, VIM_VERSION_100);
    set_vim_var_nr(VV_VERSIONLONG, VIM_VERSION_100 * 10000 + highest_patch());

    set_vim_var_nr(VV_SEARCHFORWARD, 1L);
    set_vim_var_nr(VV_HLSEARCH, 1L);
    set_vim_var_nr(VV_EXITING, VVAL_NULL);
    set_vim_var_nr(VV_CMDCOMPLETE, VVAL_FALSE);
    set_vim_var_dict(VV_COMPLETED_ITEM, dict_alloc_lock(VAR_FIXED));
    set_vim_var_list(VV_ERRORS, list_alloc());
    set_vim_var_dict(VV_EVENT, dict_alloc_lock(VAR_FIXED));

    set_vim_var_nr(VV_FALSE, VVAL_FALSE);
    set_vim_var_nr(VV_TRUE, VVAL_TRUE);
    set_vim_var_nr(VV_NONE, VVAL_NONE);
    set_vim_var_nr(VV_NULL, VVAL_NULL);
    set_vim_var_nr(VV_NUMBERMAX, VARNUM_MAX);
    set_vim_var_nr(VV_NUMBERMIN, VARNUM_MIN);
    set_vim_var_nr(VV_NUMBERSIZE, sizeof(varnumber_T) * 8);
    set_vim_var_nr(VV_SIZEOFINT, sizeof(int));
    set_vim_var_nr(VV_SIZEOFLONG, sizeof(long));
    set_vim_var_nr(VV_SIZEOFPOINTER, sizeof(char *));
    set_vim_var_nr(VV_MAXCOL, MAXCOL);

    set_vim_var_nr(VV_TYPE_NUMBER,  VAR_TYPE_NUMBER);
    set_vim_var_nr(VV_TYPE_STRING,  VAR_TYPE_STRING);
    set_vim_var_nr(VV_TYPE_FUNC,    VAR_TYPE_FUNC);
    set_vim_var_nr(VV_TYPE_LIST,    VAR_TYPE_LIST);
    set_vim_var_nr(VV_TYPE_DICT,    VAR_TYPE_DICT);
    set_vim_var_nr(VV_TYPE_FLOAT,   VAR_TYPE_FLOAT);
    set_vim_var_nr(VV_TYPE_BOOL,    VAR_TYPE_BOOL);
    set_vim_var_nr(VV_TYPE_NONE,    VAR_TYPE_NONE);
    set_vim_var_nr(VV_TYPE_JOB,     VAR_TYPE_JOB);
    set_vim_var_nr(VV_TYPE_CHANNEL, VAR_TYPE_CHANNEL);
    set_vim_var_nr(VV_TYPE_BLOB,    VAR_TYPE_BLOB);
    set_vim_var_nr(VV_TYPE_CLASS,   VAR_TYPE_CLASS);
    set_vim_var_nr(VV_TYPE_OBJECT,  VAR_TYPE_OBJECT);
    set_vim_var_nr(VV_TYPE_TYPEALIAS,  VAR_TYPE_TYPEALIAS);
    set_vim_var_nr(VV_TYPE_ENUM,  VAR_TYPE_ENUM);
    set_vim_var_nr(VV_TYPE_ENUMVALUE,  VAR_TYPE_ENUMVALUE);

    set_vim_var_nr(VV_ECHOSPACE,    sc_col - 1);

    set_vim_var_dict(VV_COLORNAMES, dict_alloc());

#ifdef FEAT_PYTHON3
    set_vim_var_nr(VV_PYTHON3_VERSION, python3_version());
#endif

    // Default for v:register is not 0 but '"'.  This is adjusted once the
    // clipboard has been setup by calling reset_reg_var().
    set_reg_var(0);
}

#if defined(EXITFREE) || defined(PROTO)
/*
 * Free all vim variables information on exit
 */
    void
evalvars_clear(void)
{
    int		    i;
    struct vimvar   *p;

    for (i = 0; i < VV_LEN; ++i)
    {
	p = &vimvars[i];
	if (p->vv_di.di_tv.v_type == VAR_STRING)
	    VIM_CLEAR(p->vv_str);
	else if (p->vv_di.di_tv.v_type == VAR_LIST)
	{
	    list_unref(p->vv_list);
	    p->vv_list = NULL;
	}
    }
    hash_clear(&vimvarht);
    hash_init(&vimvarht);  // garbage_collect() will access it
    hash_clear(&compat_hashtab);

    // global variables
    vars_clear(&globvarht);

    // Script-local variables. Clear all the variables here.
    // The scriptvar_T is cleared later in free_scriptnames(), because a
    // variable in one script might hold a reference to the whole scope of
    // another script.
    for (i = 1; i <= script_items.ga_len; ++i)
	vars_clear(&SCRIPT_VARS(i));
}
#endif

    int
garbage_collect_globvars(int copyID)
{
    return set_ref_in_ht(&globvarht, copyID, NULL);
}

    int
garbage_collect_vimvars(int copyID)
{
    return set_ref_in_ht(&vimvarht, copyID, NULL);
}

    int
garbage_collect_scriptvars(int copyID)
{
    int		    i;
    int		    idx;
    int		    abort = FALSE;
    scriptitem_T    *si;

    for (i = 1; i <= script_items.ga_len; ++i)
    {
	abort = abort || set_ref_in_ht(&SCRIPT_VARS(i), copyID, NULL);

	si = SCRIPT_ITEM(i);
	for (idx = 0; idx < si->sn_var_vals.ga_len; ++idx)
	{
	    svar_T    *sv = ((svar_T *)si->sn_var_vals.ga_data) + idx;

	    if (sv->sv_name != NULL)
		abort = abort || set_ref_in_item(sv->sv_tv, copyID, NULL, NULL);
	}
    }

    return abort;
}

/*
 * Set an internal variable to a string value. Creates the variable if it does
 * not already exist.
 */
    void
set_internal_string_var(char_u *name, char_u *value)
{
    char_u	*val;
    typval_T	*tvp;

    val = vim_strsave(value);
    if (val == NULL)
	return;

    tvp = alloc_string_tv(val);
    if (tvp == NULL)
	return;

    set_var(name, tvp, FALSE);
    free_tv(tvp);
}

    int
eval_charconvert(
    char_u	*enc_from,
    char_u	*enc_to,
    char_u	*fname_from,
    char_u	*fname_to)
{
    int		err = FALSE;
    sctx_T	saved_sctx = current_sctx;
    sctx_T	*ctx;

    set_vim_var_string(VV_CC_FROM, enc_from, -1);
    set_vim_var_string(VV_CC_TO, enc_to, -1);
    set_vim_var_string(VV_FNAME_IN, fname_from, -1);
    set_vim_var_string(VV_FNAME_OUT, fname_to, -1);
    ctx = get_option_sctx("charconvert");
    if (ctx != NULL)
	current_sctx = *ctx;

    if (eval_to_bool(p_ccv, &err, NULL, FALSE, TRUE))
	err = TRUE;

    set_vim_var_string(VV_CC_FROM, NULL, -1);
    set_vim_var_string(VV_CC_TO, NULL, -1);
    set_vim_var_string(VV_FNAME_IN, NULL, -1);
    set_vim_var_string(VV_FNAME_OUT, NULL, -1);
    current_sctx = saved_sctx;

    if (err)
	return FAIL;
    return OK;
}

# if defined(FEAT_POSTSCRIPT) || defined(PROTO)
    int
eval_printexpr(char_u *fname, char_u *args)
{
    int		err = FALSE;
    sctx_T	saved_sctx = current_sctx;
    sctx_T	*ctx;

    set_vim_var_string(VV_FNAME_IN, fname, -1);
    set_vim_var_string(VV_CMDARG, args, -1);
    ctx = get_option_sctx("printexpr");
    if (ctx != NULL)
	current_sctx = *ctx;

    if (eval_to_bool(p_pexpr, &err, NULL, FALSE, TRUE))
	err = TRUE;

    set_vim_var_string(VV_FNAME_IN, NULL, -1);
    set_vim_var_string(VV_CMDARG, NULL, -1);
    current_sctx = saved_sctx;

    if (err)
    {
	mch_remove(fname);
	return FAIL;
    }
    return OK;
}
# endif

# if defined(FEAT_DIFF) || defined(PROTO)
    void
eval_diff(
    char_u	*origfile,
    char_u	*newfile,
    char_u	*outfile)
{
    sctx_T	saved_sctx = current_sctx;
    sctx_T	*ctx;
    typval_T	*tv;

    set_vim_var_string(VV_FNAME_IN, origfile, -1);
    set_vim_var_string(VV_FNAME_NEW, newfile, -1);
    set_vim_var_string(VV_FNAME_OUT, outfile, -1);

    ctx = get_option_sctx("diffexpr");
    if (ctx != NULL)
	current_sctx = *ctx;

    // errors are ignored
    tv = eval_expr_ext(p_dex, NULL, TRUE);
    free_tv(tv);

    set_vim_var_string(VV_FNAME_IN, NULL, -1);
    set_vim_var_string(VV_FNAME_NEW, NULL, -1);
    set_vim_var_string(VV_FNAME_OUT, NULL, -1);
    current_sctx = saved_sctx;
}

    void
eval_patch(
    char_u	*origfile,
    char_u	*difffile,
    char_u	*outfile)
{
    sctx_T	saved_sctx = current_sctx;
    sctx_T	*ctx;
    typval_T	*tv;

    set_vim_var_string(VV_FNAME_IN, origfile, -1);
    set_vim_var_string(VV_FNAME_DIFF, difffile, -1);
    set_vim_var_string(VV_FNAME_OUT, outfile, -1);

    ctx = get_option_sctx("patchexpr");
    if (ctx != NULL)
	current_sctx = *ctx;

    // errors are ignored
    tv = eval_expr_ext(p_pex, NULL, TRUE);
    free_tv(tv);

    set_vim_var_string(VV_FNAME_IN, NULL, -1);
    set_vim_var_string(VV_FNAME_DIFF, NULL, -1);
    set_vim_var_string(VV_FNAME_OUT, NULL, -1);
    current_sctx = saved_sctx;
}
# endif

#if defined(FEAT_SPELL) || defined(PROTO)
/*
 * Evaluate an expression to a list with suggestions.
 * For the "expr:" part of 'spellsuggest'.
 * Returns NULL when there is an error.
 */
    list_T *
eval_spell_expr(char_u *badword, char_u *expr)
{
    typval_T	save_val;
    typval_T	rettv;
    list_T	*list = NULL;
    char_u	*p = skipwhite(expr);
    sctx_T	saved_sctx = current_sctx;
    sctx_T	*ctx;
    int		r;

    // Set "v:val" to the bad word.
    prepare_vimvar(VV_VAL, &save_val);
    set_vim_var_string(VV_VAL, badword, -1);
    if (p_verbose == 0)
	++emsg_off;
    ctx = get_option_sctx("spellsuggest");
    if (ctx != NULL)
	current_sctx = *ctx;

    r = may_call_simple_func(p, &rettv);
    if (r == NOTDONE)
	r = eval1(&p, &rettv, &EVALARG_EVALUATE);
    if (r == OK)
    {
	if (rettv.v_type != VAR_LIST)
	    clear_tv(&rettv);
	else
	    list = rettv.vval.v_list;
    }

    if (p_verbose == 0)
	--emsg_off;
    clear_tv(get_vim_var_tv(VV_VAL));
    restore_vimvar(VV_VAL, &save_val);
    current_sctx = saved_sctx;

    return list;
}

/*
 * "list" is supposed to contain two items: a word and a number.  Return the
 * word in "pp" and the number as the return value.
 * Return -1 if anything isn't right.
 * Used to get the good word and score from the eval_spell_expr() result.
 */
    int
get_spellword(list_T *list, char_u **pp)
{
    listitem_T	*li;

    li = list->lv_first;
    if (li == NULL)
	return -1;
    *pp = tv_get_string(&li->li_tv);

    li = li->li_next;
    if (li == NULL)
	return -1;
    return (int)tv_get_number(&li->li_tv);
}
#endif

/*
 * Prepare v: variable "idx" to be used.
 * Save the current typeval in "save_tv" and clear it.
 * When not used yet add the variable to the v: hashtable.
 */
    void
prepare_vimvar(int idx, typval_T *save_tv)
{
    *save_tv = vimvars[idx].vv_tv;
    vimvars[idx].vv_str = NULL;  // don't free it now
    if (vimvars[idx].vv_tv_type == VAR_UNKNOWN)
	hash_add(&vimvarht, vimvars[idx].vv_di.di_key, "prepare vimvar");
}

/*
 * Restore v: variable "idx" to typeval "save_tv".
 * Note that the v: variable must have been cleared already.
 * When no longer defined, remove the variable from the v: hashtable.
 */
    void
restore_vimvar(int idx, typval_T *save_tv)
{
    hashitem_T	*hi;

    vimvars[idx].vv_tv = *save_tv;
    if (vimvars[idx].vv_tv_type != VAR_UNKNOWN)
	return;

    hi = hash_find(&vimvarht, vimvars[idx].vv_di.di_key);
    if (HASHITEM_EMPTY(hi))
	internal_error("restore_vimvar()");
    else
	hash_remove(&vimvarht, hi, "restore vimvar");
}

/*
 * List Vim variables.
 */
    static void
list_vim_vars(int *first)
{
    list_hashtable_vars(&vimvarht, "v:", FALSE, first);
}

/*
 * List script-local variables, if there is a script.
 */
    static void
list_script_vars(int *first)
{
    if (SCRIPT_ID_VALID(current_sctx.sc_sid))
	list_hashtable_vars(&SCRIPT_VARS(current_sctx.sc_sid),
							   "s:", FALSE, first);
}

/*
 * Return TRUE if "name" starts with "g:", "w:", "t:" or "b:".
 * But only when an identifier character follows.
 */
    int
is_scoped_variable(char_u *name)
{
    return vim_strchr((char_u *)"gwbt", name[0]) != NULL
	&& name[1] == ':'
	&& eval_isnamec(name[2]);
}

/*
 * Evaluate one Vim expression {expr} in string "p" and append the
 * resulting string to "gap".  "p" points to the opening "{".
 * When "evaluate" is FALSE only skip over the expression.
 * Return a pointer to the character after "}", NULL for an error.
 */
    char_u *
eval_one_expr_in_str(char_u *p, garray_T *gap, int evaluate)
{
    char_u	*block_start = skipwhite(p + 1);  // skip the opening {
    char_u	*block_end = block_start;
    char_u	*expr_val;

    if (*block_start == NUL)
    {
	semsg(_(e_missing_close_curly_str), p);
	return NULL;
    }
    if (skip_expr(&block_end, NULL) == FAIL)
	return NULL;
    block_end = skipwhite(block_end);
    if (*block_end != '}')
    {
	semsg(_(e_missing_close_curly_str), p);
	return NULL;
    }
    if (evaluate)
    {
	*block_end = NUL;
	expr_val = eval_to_string(block_start, FALSE, FALSE);
	*block_end = '}';
	if (expr_val == NULL)
	    return NULL;
	ga_concat(gap, expr_val);
	vim_free(expr_val);
    }

    return block_end + 1;
}

/*
 * Evaluate all the Vim expressions {expr} in "str" and return the resulting
 * string in allocated memory.  "{{" is reduced to "{" and "}}" to "}".
 * Used for a heredoc assignment.
 * Returns NULL for an error.
 */
    static char_u *
eval_all_expr_in_str(char_u *str)
{
    garray_T	ga;
    char_u	*p;

    ga_init2(&ga, 1, 80);
    p = str;

    while (*p != NUL)
    {
	char_u	*lit_start;
	int	escaped_brace = FALSE;

	// Look for a block start.
	lit_start = p;
	while (*p != '{' && *p != '}' && *p != NUL)
	    ++p;

	if (*p != NUL && *p == p[1])
	{
	    // Escaped brace, unescape and continue.
	    // Include the brace in the literal string.
	    ++p;
	    escaped_brace = TRUE;
	}
	else if (*p == '}')
	{
	    semsg(_(e_stray_closing_curly_str), str);
	    ga_clear(&ga);
	    return NULL;
	}

	// Append the literal part.
	ga_concat_len(&ga, lit_start, (size_t)(p - lit_start));

	if (*p == NUL)
	    break;

	if (escaped_brace)
	{
	    // Skip the second brace.
	    ++p;
	    continue;
	}

	// Evaluate the expression and append the result.
	p = eval_one_expr_in_str(p, &ga, TRUE);
	if (p == NULL)
	{
	    ga_clear(&ga);
	    return NULL;
	}
    }
    ga_append(&ga, NUL);

    return ga.ga_data;
}

/*
 * Get a list of lines from a HERE document. The here document is a list of
 * lines surrounded by a marker.
 *	cmd << {marker}
 *	  {line1}
 *	  {line2}
 *	  ....
 *	{marker}
 *
 * The {marker} is a string. If the optional 'trim' word is supplied before the
 * marker, then the leading indentation before the lines (matching the
 * indentation in the "cmd" line) is stripped.
 *
 * When getting lines for an embedded script (e.g. python, lua, perl, ruby,
 * tcl, mzscheme), "script_get" is set to TRUE. In this case, if the marker is
 * missing, then '.' is accepted as a marker.
 *
 * When compiling a heredoc assignment to a variable in a Vim9 def function,
 * "vim9compile" is set to TRUE. In this case, instead of generating a list of
 * string values from the heredoc, vim9 instructions are generated.  On success
 * the returned list will be empty.
 *
 * Returns a List with {lines} or NULL on failure.
 */
    list_T *
heredoc_get(exarg_T *eap, char_u *cmd, int script_get, int vim9compile)
{
    char_u	*theline = NULL;
    char_u	*marker;
    list_T	*l;
    char_u	*p;
    char_u	*str;
    int		marker_indent_len = 0;
    int		text_indent_len = 0;
    char_u	*text_indent = NULL;
    char_u	dot[] = ".";
    int		comment_char = in_vim9script() ? '#' : '"';
    int		evalstr = FALSE;
    int		eval_failed = FALSE;
    cctx_T	*cctx = vim9compile ? eap->cookie : NULL;
    int		count = 0;
    int		heredoc_in_string = FALSE;
    char_u	*line_arg = NULL;
    char_u	*nl_ptr = vim_strchr(cmd, '\n');

    if (nl_ptr != NULL)
    {
	heredoc_in_string = TRUE;
	line_arg = nl_ptr + 1;
	*nl_ptr = NUL;
    }
    else if (eap->ea_getline == NULL)
    {
	emsg(_(e_cannot_use_heredoc_here));
	return NULL;
    }

    // Check for the optional 'trim' word before the marker
    cmd = skipwhite(cmd);

    while (TRUE)
    {
	if (STRNCMP(cmd, "trim", 4) == 0
		&& (cmd[4] == NUL || VIM_ISWHITE(cmd[4])))
	{
	    cmd = skipwhite(cmd + 4);

	    // Trim the indentation from all the lines in the here document.
	    // The amount of indentation trimmed is the same as the indentation
	    // of the first line after the :let command line.  To find the end
	    // marker the indent of the :let command line is trimmed.
	    p = *eap->cmdlinep;
	    while (VIM_ISWHITE(*p))
	    {
		p++;
		marker_indent_len++;
	    }
	    text_indent_len = -1;

	    continue;
	}
	if (STRNCMP(cmd, "eval", 4) == 0
		&& (cmd[4] == NUL || VIM_ISWHITE(cmd[4])))
	{
	    cmd = skipwhite(cmd + 4);
	    evalstr = TRUE;
	    continue;
	}
	break;
    }

    // The marker is the next word.
    if (*cmd != NUL && *cmd != comment_char)
    {
	marker = skipwhite(cmd);
	p = skiptowhite(marker);
	if (*skipwhite(p) != NUL && *skipwhite(p) != comment_char)
	{
	    semsg(_(e_trailing_characters_str), p);
	    return NULL;
	}
	*p = NUL;
	if (!script_get && vim_islower(*marker))
	{
	    emsg(_(e_marker_cannot_start_with_lower_case_letter));
	    return NULL;
	}
    }
    else
    {
	// When getting lines for an embedded script, if the marker is missing,
	// accept '.' as the marker.
	if (script_get)
	    marker = dot;
	else
	{
	    emsg(_(e_missing_marker));
	    return NULL;
	}
    }

    l = list_alloc();
    if (l == NULL)
	return NULL;

    for (;;)
    {
	int	mi = 0;
	int	ti = 0;

	if (heredoc_in_string)
	{
	    char_u	*next_line;

	    // heredoc in a string separated by newlines.  Get the next line
	    // from the string.

	    if (*line_arg == NUL)
	    {
		semsg(_(e_missing_end_marker_str), marker);
		break;
	    }

	    theline = line_arg;
	    next_line = vim_strchr(theline, '\n');
	    if (next_line == NULL)
		line_arg += STRLEN(line_arg);
	    else
	    {
		*next_line = NUL;
		line_arg = next_line + 1;
	    }
	}
	else
	{
	    vim_free(theline);
	    theline = eap->ea_getline(NUL, eap->cookie, 0, FALSE);
	    if (theline == NULL)
	    {
		semsg(_(e_missing_end_marker_str), marker);
		break;
	    }
	}

	// with "trim": skip the indent matching the :let line to find the
	// marker
	if (marker_indent_len > 0
		&& STRNCMP(theline, *eap->cmdlinep, marker_indent_len) == 0)
	    mi = marker_indent_len;
	if (STRCMP(marker, theline + mi) == 0)
	    break;

	// If expression evaluation failed in the heredoc, then skip till the
	// end marker.
	if (eval_failed)
	    continue;

	if (text_indent_len == -1 && *theline != NUL)
	{
	    // set the text indent from the first line.
	    p = theline;
	    text_indent_len = 0;
	    while (VIM_ISWHITE(*p))
	    {
		p++;
		text_indent_len++;
	    }
	    text_indent = vim_strnsave(theline, text_indent_len);
	}
	// with "trim": skip the indent matching the first line
	if (text_indent != NULL)
	    for (ti = 0; ti < text_indent_len; ++ti)
		if (theline[ti] != text_indent[ti])
		    break;

	str = theline + ti;
	if (vim9compile)
	{
	    if (compile_all_expr_in_str(str, evalstr, cctx) == FAIL)
	    {
		vim_free(theline);
		vim_free(text_indent);
		return FAIL;
	    }
	    count++;
	}
	else
	{
	    int	    free_str = FALSE;

	    if (evalstr && !eap->skip)
	    {
		str = eval_all_expr_in_str(str);
		if (str == NULL)
		{
		    // expression evaluation failed
		    eval_failed = TRUE;
		    continue;
		}
		free_str = TRUE;
	    }

	    if (list_append_string(l, str, -1) == FAIL)
		break;
	    if (free_str)
		vim_free(str);
	}
    }
    if (heredoc_in_string)
	// Next command follows the heredoc in the string.
	eap->nextcmd = line_arg;
    else
	vim_free(theline);
    vim_free(text_indent);

    if (vim9compile && cctx->ctx_skip != SKIP_YES && !eval_failed)
	generate_NEWLIST(cctx, count, FALSE);

    if (eval_failed)
    {
	// expression evaluation in the heredoc failed
	list_free(l);
	return NULL;
    }
    return l;
}

/*
 * Vim9 variable declaration:
 * ":var name"
 * ":var name: type"
 * ":var name = expr"
 * ":var name: type = expr"
 * etc.
 */
    void
ex_var(exarg_T *eap)
{
    char_u *p = eap->cmd;
    int	    has_var;

    if (!in_vim9script())
    {
	semsg(_(e_str_cannot_be_used_in_legacy_vim_script), ":var");
	return;
    }
    has_var = checkforcmd_noparen(&p, "var", 3);
    if (current_sctx.sc_sid == 0 && has_var)
    {
	emsg(_(e_cannot_declare_variable_on_command_line));
	return;
    }
    ex_let(eap);
}

/*
 * ":let"			list all variable values
 * ":let var1 var2"		list variable values
 * ":let var = expr"		assignment command.
 * ":let var += expr"		assignment command.
 * ":let var -= expr"		assignment command.
 * ":let var *= expr"		assignment command.
 * ":let var /= expr"		assignment command.
 * ":let var %= expr"		assignment command.
 * ":let var .= expr"		assignment command.
 * ":let var ..= expr"		assignment command.
 * ":let [var1, var2] = expr"	unpack list.
 * ":let var =<< ..."		heredoc
 * ":let var: string"		Vim9 declaration
 *
 * ":final var = expr"		assignment command.
 * ":final [var1, var2] = expr"	unpack list.
 *
 * ":const"			list all variable values
 * ":const var1 var2"		list variable values
 * ":const var = expr"		assignment command.
 * ":const [var1, var2] = expr"	unpack list.
 */
    void
ex_let(exarg_T *eap)
{
    char_u	*arg = eap->arg;
    char_u	*expr = NULL;
    typval_T	rettv;
    int		var_count = 0;
    int		semicolon = 0;
    char_u	op[4];
    char_u	*argend;
    int		first = TRUE;
    int		concat;
    int		has_assign;
    int		flags = 0;
    int		vim9script = in_vim9script();

    if (eap->cmdidx == CMD_final && !vim9script)
    {
	// In legacy Vim script ":final" is short for ":finally".
	ex_finally(eap);
	return;
    }
    if (eap->cmdidx == CMD_let && vim9script)
    {
	emsg(_(e_cannot_use_let_in_vim9_script));
	return;
    }

    if (eap->cmdidx == CMD_const)
	flags |= ASSIGN_CONST;
    else if (eap->cmdidx == CMD_final)
	flags |= ASSIGN_FINAL;

    // Vim9 assignment without ":let", ":const" or ":final"
    if (eap->arg == eap->cmd)
	flags |= ASSIGN_NO_DECL;

    argend = skip_var_list(arg, TRUE, &var_count, &semicolon, FALSE);
    if (argend == NULL)
	return;
    if (argend > arg && argend[-1] == '.')  // for var.='str'
	--argend;
    expr = skipwhite(argend);
    concat = expr[0] == '.'
	&& ((expr[1] == '=' && in_old_script(2))
		|| (expr[1] == '.' && expr[2] == '='));
    has_assign =  *expr == '=' || (vim_strchr((char_u *)"+-*/%", *expr) != NULL
							    && expr[1] == '=');
    if (!has_assign && !concat)
    {
	// ":let" without "=": list variables
	if (*arg == '[')
	    emsg(_(e_invalid_argument));
	else if (expr[0] == '.' && expr[1] == '=')
	    emsg(_(e_dot_equal_not_supported_with_script_version_two));
	else if (!ends_excmd2(eap->cmd, arg))
	{
	    if (vim9script)
	    {
		if (!ends_excmd2(eap->cmd, skipwhite(argend)))
		    semsg(_(e_trailing_characters_str), argend);
		else
		    // Vim9 declaration ":var name: type"
		    arg = vim9_declare_scriptvar(eap, arg);
	    }
	    else
	    {
		// ":let var1 var2" - list values
		arg = list_arg_vars(eap, arg, &first);
	    }
	}
	else if (!eap->skip)
	{
	    // ":let"
	    list_glob_vars(&first);
	    list_buf_vars(&first);
	    list_win_vars(&first);
	    list_tab_vars(&first);
	    list_script_vars(&first);
	    list_func_vars(&first);
	    list_vim_vars(&first);
	}
	set_nextcmd(eap, arg);
	return;
    }

    if (expr[0] == '=' && expr[1] == '<' && expr[2] == '<')
    {
	list_T	*l = NULL;
	long	cur_lnum = SOURCING_LNUM;

	// :let text =<< [trim] [eval] END
	// :var text =<< [trim] [eval] END
	if (vim9script && !eap->skip && (!VIM_ISWHITE(expr[-1])
						 || !IS_WHITE_OR_NUL(expr[3])))
	    semsg(_(e_white_space_required_before_and_after_str_at_str),
								  "=<<", expr);
	else
	    l = heredoc_get(eap, expr + 3, FALSE, FALSE);

	if (l != NULL)
	{
	    rettv_list_set(&rettv, l);
	    if (!eap->skip)
	    {
		// errors are for the assignment, not the end marker
		SOURCING_LNUM = cur_lnum;
		op[0] = '=';
		op[1] = NUL;
		(void)ex_let_vars(eap->arg, &rettv, FALSE, semicolon, var_count,
								flags, op);
	    }
	    clear_tv(&rettv);
	}
	return;
    }

    evalarg_T   evalarg;
    int	    len = 1;

    CLEAR_FIELD(rettv);

    int cur_lnum;

    op[0] = '=';
    op[1] = NUL;
    if (*expr != '=')
    {
	if (vim9script && (flags & ASSIGN_NO_DECL) == 0)
	{
	    // +=, /=, etc. require an existing variable
	    semsg(_(e_cannot_use_operator_on_new_variable_str), eap->arg);
	}
	else if (vim_strchr((char_u *)"+-*/%.", *expr) != NULL)
	{
	    op[0] = *expr;   // +=, -=, *=, /=, %= or .=
	    ++len;
	    if (expr[0] == '.' && expr[1] == '.') // ..=
	    {
		++expr;
		++len;
	    }
	}
	expr += 2;
    }
    else
	++expr;

    if (vim9script && !eap->skip && (!VIM_ISWHITE(*argend)
					       || !IS_WHITE_OR_NUL(*expr)))
    {
	vim_strncpy(op, expr - len, len);
	semsg(_(e_white_space_required_before_and_after_str_at_str),
							       op, argend);
    }

    if (eap->skip)
	++emsg_skip;
    fill_evalarg_from_eap(&evalarg, eap, eap->skip);
    expr = skipwhite_and_linebreak(expr, &evalarg);
    cur_lnum = SOURCING_LNUM;
    int eval_res = eval0(expr, &rettv, eap, &evalarg);
    if (eap->skip)
	--emsg_skip;
    clear_evalarg(&evalarg, eap);

    // Restore the line number so that any type error is given for the
    // declaration, not the expression.
    SOURCING_LNUM = cur_lnum;

    if (!eap->skip && eval_res != FAIL)
	(void)ex_let_vars(eap->arg, &rettv, FALSE, semicolon, var_count,
								    flags, op);
    if (eval_res != FAIL)
	clear_tv(&rettv);
}

/*
 * Assign the typeval "tv" to the variable or variables at "arg_start".
 * Handles both "var" with any type and "[var, var; var]" with a list type.
 * When "op" is not NULL it points to a string with characters that
 * must appear after the variable(s).  Use "+", "-" or "." for add, subtract
 * or concatenate.
 * Returns OK or FAIL;
 */
    int
ex_let_vars(
    char_u	*arg_start,
    typval_T	*tv,
    int		copy,		// copy values from "tv", don't move
    int		semicolon,	// from skip_var_list()
    int		var_count,	// from skip_var_list()
    int		flags,		// ASSIGN_FINAL, ASSIGN_CONST, etc.
    char_u	*op)
{
    char_u	*arg = arg_start;
    list_T	*l;
    int		i;
    int		var_idx = 0;
    listitem_T	*item;
    typval_T	ltv;

    if (tv->v_type == VAR_VOID)
    {
	emsg(_(e_cannot_use_void_value));
	return FAIL;
    }
    if (*arg != '[')
    {
	// ":let var = expr" or ":for var in list"
	if (ex_let_one(arg, tv, copy, flags, op, op, var_idx) == NULL)
	    return FAIL;
	return OK;
    }

    // ":let [v1, v2] = list" or ":for [v1, v2] in listlist"
    if (tv->v_type != VAR_LIST || (l = tv->vval.v_list) == NULL)
    {
	emsg(_(e_list_required));
	return FAIL;
    }

    i = list_len(l);
    if (semicolon == 0 && var_count < i)
    {
	emsg(_(e_less_targets_than_list_items));
	return FAIL;
    }
    if (var_count - semicolon > i)
    {
	emsg(_(e_more_targets_than_list_items));
	return FAIL;
    }

    CHECK_LIST_MATERIALIZE(l);
    item = l->lv_first;
    while (*arg != ']')
    {
	arg = skipwhite(arg + 1);
	++var_idx;
	arg = ex_let_one(arg, &item->li_tv, TRUE,
			  flags | ASSIGN_UNPACK, (char_u *)",;]", op, var_idx);
	item = item->li_next;
	if (arg == NULL)
	    return FAIL;

	arg = skipwhite(arg);
	if (*arg == ';')
	{
	    // Put the rest of the list (may be empty) in the var after ';'.
	    // Create a new list for this.
	    l = list_alloc();
	    if (l == NULL)
		return FAIL;
	    while (item != NULL)
	    {
		list_append_tv(l, &item->li_tv);
		item = item->li_next;
	    }

	    ltv.v_type = VAR_LIST;
	    ltv.v_lock = 0;
	    ltv.vval.v_list = l;
	    l->lv_refcount = 1;
	    ++var_idx;

	    arg = ex_let_one(skipwhite(arg + 1), &ltv, FALSE,
			    flags | ASSIGN_UNPACK, (char_u *)"]", op, var_idx);
	    clear_tv(&ltv);
	    if (arg == NULL)
		return FAIL;
	    break;
	}
	else if (*arg != ',' && *arg != ']')
	{
	    internal_error("ex_let_vars()");
	    return FAIL;
	}
    }

    return OK;
}

/*
 * Skip over assignable variable "var" or list of variables "[var, var]".
 * Used for ":let varvar = expr" and ":for varvar in expr".
 * For "[var, var]" increment "*var_count" for each variable.
 * for "[var, var; var]" set "semicolon" to 1.
 * If "silent" is TRUE do not give an "invalid argument" error message.
 * Return NULL for an error.
 */
    char_u *
skip_var_list(
    char_u	*arg,
    int		include_type,
    int		*var_count,
    int		*semicolon,
    int		silent)
{
    char_u	*p, *s;

    if (*arg == '[')
    {
	// "[var, var]": find the matching ']'.
	p = arg;
	for (;;)
	{
	    p = skipwhite(p + 1);	// skip whites after '[', ';' or ','
	    s = skip_var_one(p, include_type);
	    if (s == p)
	    {
		if (!silent)
		    semsg(_(e_invalid_argument_str), p);
		return NULL;
	    }
	    ++*var_count;

	    p = skipwhite(s);
	    if (*p == ']')
		break;
	    else if (*p == ';')
	    {
		if (*semicolon == 1)
		{
		    if (!silent)
			emsg(_(e_double_semicolon_in_list_of_variables));
		    return NULL;
		}
		*semicolon = 1;
	    }
	    else if (*p != ',')
	    {
		if (!silent)
		    semsg(_(e_invalid_argument_str), p);
		return NULL;
	    }
	}
	return p + 1;
    }

    return skip_var_one(arg, include_type);
}

/*
 * Skip one (assignable) variable name, including @r, $VAR, &option, d.key,
 * l[idx].
 * In Vim9 script also skip over ": type" if "include_type" is TRUE.
 */
    char_u *
skip_var_one(char_u *arg, int include_type)
{
    char_u	*end;
    int		vim9 = in_vim9script();

    if (*arg == '@' && arg[1] != NUL)
	return arg + 2;

    // termcap option name may have non-alpha characters
    if (STRNCMP(arg, "&t_", 3) == 0 && arg[3] != NUL && arg[4] != NUL)
	return arg + 5;

    end = find_name_end(*arg == '$' || *arg == '&' ? arg + 1 : arg,
				   NULL, NULL, FNE_INCL_BR | FNE_CHECK_START);

    // "a: type" is declaring variable "a" with a type, not "a:".
    // Same for "s: type".
    if (vim9 && end == arg + 2 && end[-1] == ':')
	--end;

    if (include_type && vim9)
    {
	if (*skipwhite(end) == ':')
	    end = skip_type(skipwhite(skipwhite(end) + 1), FALSE);
    }
    return end;
}

/*
 * List variables for hashtab "ht" with prefix "prefix".
 * If "empty" is TRUE also list NULL strings as empty strings.
 */
    void
list_hashtable_vars(
    hashtab_T	*ht,
    char	*prefix,
    int		empty,
    int		*first)
{
    hashitem_T	*hi;
    dictitem_T	*di;
    int		todo;
    char_u	buf[IOSIZE];

    int save_ht_flags = ht->ht_flags;
    ht->ht_flags |= HTFLAGS_FROZEN;

    todo = (int)ht->ht_used;
    for (hi = ht->ht_array; todo > 0 && !got_int; ++hi)
    {
	if (!HASHITEM_EMPTY(hi))
	{
	    --todo;
	    di = HI2DI(hi);

	    // apply :filter /pat/ to variable name
	    vim_strncpy((char_u *)buf, (char_u *)prefix, IOSIZE - 1);
	    vim_strcat((char_u *)buf, di->di_key, IOSIZE);
	    if (message_filtered(buf))
		continue;

	    if (empty || di->di_tv.v_type != VAR_STRING
					   || di->di_tv.vval.v_string != NULL)
		list_one_var(di, prefix, first);
	}
    }

    ht->ht_flags = save_ht_flags;
}

/*
 * List global variables.
 */
    static void
list_glob_vars(int *first)
{
    list_hashtable_vars(&globvarht, "", TRUE, first);
}

/*
 * List buffer variables.
 */
    static void
list_buf_vars(int *first)
{
    list_hashtable_vars(&curbuf->b_vars->dv_hashtab, "b:", TRUE, first);
}

/*
 * List window variables.
 */
    static void
list_win_vars(int *first)
{
    list_hashtable_vars(&curwin->w_vars->dv_hashtab, "w:", TRUE, first);
}

/*
 * List tab page variables.
 */
    static void
list_tab_vars(int *first)
{
    list_hashtable_vars(&curtab->tp_vars->dv_hashtab, "t:", TRUE, first);
}

/*
 * List variables in "arg".
 */
    static char_u *
list_arg_vars(exarg_T *eap, char_u *arg, int *first)
{
    int		error = FALSE;
    int		len;
    char_u	*name;
    char_u	*name_start;
    char_u	*arg_subsc;
    char_u	*tofree;
    typval_T    tv;

    while (!ends_excmd2(eap->cmd, arg) && !got_int)
    {
	if (error || eap->skip)
	{
	    arg = find_name_end(arg, NULL, NULL, FNE_INCL_BR | FNE_CHECK_START);
	    if (!VIM_ISWHITE(*arg) && !ends_excmd(*arg))
	    {
		emsg_severe = TRUE;
		if (!did_emsg)
		    semsg(_(e_trailing_characters_str), arg);
		break;
	    }
	}
	else
	{
	    // get_name_len() takes care of expanding curly braces
	    name_start = name = arg;
	    len = get_name_len(&arg, &tofree, TRUE, TRUE);
	    if (len <= 0)
	    {
		// This is mainly to keep test 49 working: when expanding
		// curly braces fails overrule the exception error message.
		if (len < 0 && !aborting())
		{
		    emsg_severe = TRUE;
		    semsg(_(e_invalid_argument_str), arg);
		    break;
		}
		error = TRUE;
	    }
	    else
	    {
		arg = skipwhite(arg);
		if (tofree != NULL)
		    name = tofree;
		if (eval_variable(name, len, 0, &tv, NULL,
						     EVAL_VAR_VERBOSE) == FAIL)
		    error = TRUE;
		else
		{
		    // handle d.key, l[idx], f(expr)
		    arg_subsc = arg;
		    if (handle_subscript(&arg, name_start, &tv,
					      &EVALARG_EVALUATE, TRUE) == FAIL)
			error = TRUE;
		    else
		    {
			if (arg == arg_subsc && len == 2 && name[1] == ':')
			{
			    switch (*name)
			    {
				case 'g': list_glob_vars(first); break;
				case 'b': list_buf_vars(first); break;
				case 'w': list_win_vars(first); break;
				case 't': list_tab_vars(first); break;
				case 'v': list_vim_vars(first); break;
				case 's': list_script_vars(first); break;
				case 'l': list_func_vars(first); break;
				default:
					  semsg(_(e_cant_list_variables_for_str), name);
			    }
			}
			else
			{
			    char_u	numbuf[NUMBUFLEN];
			    char_u	*tf;
			    int		c;
			    char_u	*s;

			    s = echo_string(&tv, &tf, numbuf, 0);
			    c = *arg;
			    *arg = NUL;
			    list_one_var_a("",
				    arg == arg_subsc ? name : name_start,
				    tv.v_type,
				    s == NULL ? (char_u *)"" : s,
				    first);
			    *arg = c;
			    vim_free(tf);
			}
			clear_tv(&tv);
		    }
		}
	    }

	    vim_free(tofree);
	}

	arg = skipwhite(arg);
    }

    return arg;
}

/*
 * Set an environment variable, part of ex_let_one().
 */
    static char_u *
ex_let_env(
    char_u	*arg,
    typval_T	*tv,
    int		flags,
    char_u	*endchars,
    char_u	*op)
{
    char_u	*arg_end = NULL;
    char_u	*name;
    int		len;

    if ((flags & (ASSIGN_CONST | ASSIGN_FINAL))
					 && (flags & ASSIGN_FOR_LOOP) == 0)
    {
	emsg(_(e_cannot_lock_environment_variable));
	return NULL;
    }

    // Find the end of the name.
    ++arg;
    name = arg;
    len = get_env_len(&arg);
    if (len == 0)
	semsg(_(e_invalid_argument_str), name - 1);
    else
    {
	if (op != NULL && vim_strchr((char_u *)"+-*/%", *op) != NULL)
	    semsg(_(e_wrong_variable_type_for_str_equal), op);
	else if (endchars != NULL
			      && vim_strchr(endchars, *skipwhite(arg)) == NULL)
	    emsg(_(e_unexpected_characters_in_let));
	else if (!check_secure())
	{
	    char_u	*tofree = NULL;
	    int		c1 = name[len];
	    char_u	*p;

	    name[len] = NUL;
	    p = tv_get_string_chk(tv);
	    if (p != NULL && op != NULL && *op == '.')
	    {
		int	mustfree = FALSE;
		char_u  *s = vim_getenv(name, &mustfree);

		if (s != NULL)
		{
		    p = tofree = concat_str(s, p);
		    if (mustfree)
			vim_free(s);
		}
	    }
	    if (p != NULL)
	    {
		vim_setenv_ext(name, p);
		arg_end = arg;
	    }
	    name[len] = c1;
	    vim_free(tofree);
	}
    }
    return arg_end;
}

/*
 * Set an option, part of ex_let_one().
 */
    static char_u *
ex_let_option(
    char_u	*arg,
    typval_T	*tv,
    int		flags,
    char_u	*endchars,
    char_u	*op)
{
    char_u	*p;
    int		scope;
    char_u	*arg_end = NULL;

    if ((flags & (ASSIGN_CONST | ASSIGN_FINAL))
					 && (flags & ASSIGN_FOR_LOOP) == 0)
    {
	emsg(_(e_cannot_lock_option));
	return NULL;
    }

    // Find the end of the name.
    p = find_option_end(&arg, &scope);
    if (p == NULL || (endchars != NULL
			       && vim_strchr(endchars, *skipwhite(p)) == NULL))
    {
	emsg(_(e_unexpected_characters_in_let));
	return NULL;
    }

    int		c1;
    long	n = 0;
    getoption_T	opt_type;
    long	numval;
    char_u	*stringval = NULL;
    char_u	*s = NULL;
    int		failed = FALSE;
    int		opt_p_flags;
    char_u	*tofree = NULL;
    char_u	numbuf[NUMBUFLEN];

    c1 = *p;
    *p = NUL;

    opt_type = get_option_value(arg, &numval, &stringval, &opt_p_flags, scope);
    if (opt_type == gov_unknown && arg[0] != 't' && arg[1] != '_')
    {
	semsg(_(e_unknown_option_str_2), arg);
	goto theend;
    }
    if (op != NULL && *op != '='
	&& (((opt_type == gov_bool || opt_type == gov_number) && *op == '.')
	    || (opt_type == gov_string && *op != '.')))
    {
	semsg(_(e_wrong_variable_type_for_str_equal), op);
	goto theend;
    }

    if ((opt_type == gov_bool
		|| opt_type == gov_number
		|| opt_type == gov_hidden_bool
		|| opt_type == gov_hidden_number)
		     && (tv->v_type != VAR_STRING || !in_vim9script()))
    {
	if (opt_type == gov_bool || opt_type == gov_hidden_bool)
	    // bool, possibly hidden
	    n = (long)tv_get_bool_chk(tv, &failed);
	else
	    // number, possibly hidden
	    n = (long)tv_get_number_chk(tv, &failed);
	if (failed)
	    goto theend;
    }

    if ((opt_p_flags & P_FUNC) && (tv->v_type == VAR_PARTIAL
						    || tv->v_type == VAR_FUNC))
    {
	// If the option can be set to a function reference or a lambda
	// and the passed value is a function reference, then convert it to
	// the name (string) of the function reference.
	s = tv2string(tv, &tofree, numbuf, 0);
	if (s == NULL)
	    goto theend;
    }
    // Avoid setting a string option to the text "v:false" or similar.
    // In Vim9 script also don't convert a number to string.
    else if (tv->v_type != VAR_BOOL && tv->v_type != VAR_SPECIAL
		     && (!in_vim9script() || tv->v_type != VAR_NUMBER))
    {
	s = tv_get_string_chk(tv);
	if (s == NULL)
	    goto theend;
    }
    else if (opt_type == gov_string || opt_type == gov_hidden_string)
    {
	emsg(_(e_string_required));
	goto theend;
    }

    if (op != NULL && *op != '=')
    {
	// number, in legacy script also bool
	if (opt_type == gov_number
				 || (opt_type == gov_bool && !in_vim9script()))
	{
	    switch (*op)
	    {
		case '+': n = numval + n; break;
		case '-': n = numval - n; break;
		case '*': n = numval * n; break;
		case '/': n = (long)num_divide(numval, n, &failed); break;
		case '%': n = (long)num_modulus(numval, n, &failed); break;
	    }
	    s = NULL;
	    if (failed)
		goto theend;
	}
	else if (opt_type == gov_string && stringval != NULL && s != NULL)
	{
	    // string
	    s = concat_str(stringval, s);
	    vim_free(stringval);
	    stringval = s;
	}
    }

    char *err = set_option_value(arg, n, s, scope);
    arg_end = p;
    if (err != NULL)
	emsg(_(err));

theend:
    *p = c1;
    vim_free(stringval);
    vim_free(tofree);
    return arg_end;
}

/*
 * Set a register, part of ex_let_one().
 */
    static char_u *
ex_let_register(
    char_u	*arg,
    typval_T	*tv,
    int		flags,
    char_u	*endchars,
    char_u	*op)
{
    char_u	*arg_end = NULL;

    if ((flags & (ASSIGN_CONST | ASSIGN_FINAL))
					 && (flags & ASSIGN_FOR_LOOP) == 0)
    {
	emsg(_(e_cannot_lock_register));
	return NULL;
    }
    ++arg;
    if (op != NULL && vim_strchr((char_u *)"+-*/%", *op) != NULL)
	semsg(_(e_wrong_variable_type_for_str_equal), op);
    else if (endchars != NULL
			  && vim_strchr(endchars, *skipwhite(arg + 1)) == NULL)
	emsg(_(e_unexpected_characters_in_let));
    else
    {
	char_u	*ptofree = NULL;
	char_u	*p;

	p = tv_get_string_chk(tv);
	if (p != NULL && op != NULL && *op == '.')
	{
	    char_u  *s = get_reg_contents(*arg == '@'
						  ? '"' : *arg, GREG_EXPR_SRC);

	    if (s != NULL)
	    {
		p = ptofree = concat_str(s, p);
		vim_free(s);
	    }
	}
	if (p != NULL)
	{
	    write_reg_contents(*arg == '@' ? '"' : *arg, p, -1, FALSE);
	    arg_end = arg + 1;
	}
	vim_free(ptofree);
    }
    return arg_end;
}

/*
 * Set one item of ":let var = expr" or ":let [v1, v2] = list" to its value.
 * Returns a pointer to the char just after the var name.
 * Returns NULL if there is an error.
 */
    static char_u *
ex_let_one(
    char_u	*arg,		// points to variable name
    typval_T	*tv,		// value to assign to variable
    int		copy,		// copy value from "tv"
    int		flags,		// ASSIGN_CONST, ASSIGN_FINAL, etc.
    char_u	*endchars,	// valid chars after variable name  or NULL
    char_u	*op,		// "+", "-", "."  or NULL
    int		var_idx)	// variable index for "let [a, b] = list"
{
    char_u	*arg_end = NULL;

    if (in_vim9script() && (flags & (ASSIGN_NO_DECL | ASSIGN_DECL)) == 0
			&& (flags & (ASSIGN_CONST | ASSIGN_FINAL)) == 0
				  && vim_strchr((char_u *)"$@&", *arg) != NULL)
    {
	vim9_declare_error(arg);
	return NULL;
    }

    if (check_typval_is_value(tv) == FAIL)
	return NULL;

    if (*arg == '$')
    {
	// ":let $VAR = expr": Set environment variable.
	return ex_let_env(arg, tv, flags, endchars, op);
    }
    else if (*arg == '&')
    {
	// ":let &option = expr": Set option value.
	// ":let &l:option = expr": Set local option value.
	// ":let &g:option = expr": Set global option value.
	// ":for &ts in range(8)": Set option value for for loop
	return ex_let_option(arg, tv, flags, endchars, op);
    }
    else if (*arg == '@')
    {
	// ":let @r = expr": Set register contents.
	return ex_let_register(arg, tv, flags, endchars, op);
    }
    else if (eval_isnamec1(*arg) || *arg == '{')
    {
	lval_T	lv;
	char_u	*p;
	int	lval_flags = (flags & (ASSIGN_NO_DECL | ASSIGN_DECL))
							     ? GLV_NO_DECL : 0;
	lval_flags |= (flags & ASSIGN_FOR_LOOP) ? GLV_FOR_LOOP : 0;
	if (op != NULL && *op != '=')
	    lval_flags |= GLV_ASSIGN_WITH_OP;

	// ":let var = expr": Set internal variable.
	// ":let var: type = expr": Set internal variable with type.
	// ":let {expr} = expr": Idem, name made with curly braces
	p = get_lval(arg, tv, &lv, FALSE, FALSE, lval_flags, FNE_CHECK_START);
	if (p != NULL && lv.ll_name != NULL)
	{
	    if (endchars != NULL && vim_strchr(endchars,
					   *skipwhite(lv.ll_name_end)) == NULL)
	    {
		emsg(_(e_unexpected_characters_in_let));
	    }
	    else
	    {
		set_var_lval(&lv, p, tv, copy, flags, op, var_idx);
		arg_end = lv.ll_name_end;
	    }
	}
	clear_lval(&lv);
    }
    else
	semsg(_(e_invalid_argument_str), arg);

    return arg_end;
}

/*
 * ":unlet[!] var1 ... " command.
 */
    void
ex_unlet(exarg_T *eap)
{
    ex_unletlock(eap, eap->arg, 0, 0, do_unlet_var, NULL);
}

/*
 * ":lockvar" and ":unlockvar" commands
 */
    void
ex_lockvar(exarg_T *eap)
{
    char_u	*arg = eap->arg;
    int		deep = 2;

    if (eap->forceit)
	deep = -1;
    else if (vim_isdigit(*arg))
    {
	deep = getdigits(&arg);
	arg = skipwhite(arg);
    }

    ex_unletlock(eap, arg, deep, 0, do_lock_var, NULL);
}

/*
 * ":unlet", ":lockvar" and ":unlockvar" are quite similar.
 * Also used for Vim9 script.  "callback" is invoked as:
 *	callback(&lv, name_end, eap, deep, cookie)
 */
    void
ex_unletlock(
    exarg_T	*eap,
    char_u	*argstart,
    int		deep,
    int		glv_flags,
    int		(*callback)(lval_T *, char_u *, exarg_T *, int, void *),
    void	*cookie)
{
    char_u	*arg = argstart;
    char_u	*name_end;
    int		error = FALSE;
    lval_T	lv;

    do
    {
	if (*arg == '$')
	{
	    lv.ll_name = arg;
	    lv.ll_tv = NULL;
	    ++arg;
	    if (get_env_len(&arg) == 0)
	    {
		semsg(_(e_invalid_argument_str), arg - 1);
		return;
	    }
	    if (!error && !eap->skip
			      && callback(&lv, arg, eap, deep, cookie) == FAIL)
		error = TRUE;
	    name_end = arg;
	}
	else
	{
	    // Parse the name and find the end.
	    name_end = get_lval(arg, NULL, &lv, TRUE, eap->skip || error,
				     glv_flags | GLV_NO_DECL, FNE_CHECK_START);
	    if (lv.ll_name == NULL)
		error = TRUE;	    // error but continue parsing
	    if (name_end == NULL || (!VIM_ISWHITE(*name_end)
						    && !ends_excmd(*name_end)))
	    {
		if (name_end != NULL)
		{
		    emsg_severe = TRUE;
		    semsg(_(e_trailing_characters_str), name_end);
		}
		if (!(eap->skip || error))
		    clear_lval(&lv);
		break;
	    }

	    if (!error && !eap->skip
			 && callback(&lv, name_end, eap, deep, cookie) == FAIL)
		error = TRUE;

	    if (!eap->skip)
		clear_lval(&lv);
	}

	arg = skipwhite(name_end);
    } while (!ends_excmd2(name_end, arg));

    set_nextcmd(eap, arg);
}

    static int
do_unlet_var(
    lval_T	*lp,
    char_u	*name_end,
    exarg_T	*eap,
    int		deep UNUSED,
    void	*cookie UNUSED)
{
    int		forceit = eap->forceit;
    int		ret = OK;
    int		cc;

    if (lp->ll_tv == NULL)
    {
	cc = *name_end;
	*name_end = NUL;

	// Environment variable, normal name or expanded name.
	if (*lp->ll_name == '$')
	    vim_unsetenv_ext(lp->ll_name + 1);
	else if (do_unlet(lp->ll_name, forceit) == FAIL)
	    ret = FAIL;
	*name_end = cc;
    }
    else if ((lp->ll_list != NULL
		 && value_check_lock(lp->ll_list->lv_lock, lp->ll_name, FALSE))
	    || (lp->ll_dict != NULL
		&& value_check_lock(lp->ll_dict->dv_lock, lp->ll_name, FALSE)))
	return FAIL;
    else if (lp->ll_range)
	list_unlet_range(lp->ll_list, lp->ll_li, lp->ll_n1,
						    !lp->ll_empty2, lp->ll_n2);
    else if (lp->ll_list != NULL)
	// unlet a List item.
	listitem_remove(lp->ll_list, lp->ll_li);
    else
	// unlet a Dictionary item.
	dictitem_remove(lp->ll_dict, lp->ll_di, "unlet");

    return ret;
}

/*
 * Unlet one item or a range of items from a list.
 * Return OK or FAIL.
 */
    void
list_unlet_range(
	list_T	    *l,
	listitem_T  *li_first,
	long	    n1_arg,
	int	    has_n2,
	long	    n2)
{
    listitem_T  *li = li_first;
    int		n1 = n1_arg;

    // Delete a range of List items.
    li = li_first;
    n1 = n1_arg;
    while (li != NULL && (!has_n2 || n2 >= n1))
    {
	listitem_T *next = li->li_next;

	listitem_remove(l, li);
	li = next;
	++n1;
    }
}
/*
 * "unlet" a variable.  Return OK if it existed, FAIL if not.
 * When "forceit" is TRUE don't complain if the variable doesn't exist.
 */
    int
do_unlet(char_u *name, int forceit)
{
    hashtab_T	*ht;
    hashitem_T	*hi;
    char_u	*varname = NULL;  // init to shut up gcc
    dict_T	*d;
    dictitem_T	*di;

    // can't :unlet a script variable in Vim9 script
    if (in_vim9script() && check_vim9_unlet(name) == FAIL)
	return FAIL;

    ht = find_var_ht(name, &varname);

    // can't :unlet a script variable in Vim9 script from a function
    if (ht == get_script_local_ht()
	    && SCRIPT_ID_VALID(current_sctx.sc_sid)
	    && SCRIPT_ITEM(current_sctx.sc_sid)->sn_version
							 == SCRIPT_VERSION_VIM9
	    && check_vim9_unlet(name) == FAIL)
	return FAIL;

    if (ht != NULL && *varname != NUL)
    {
	d = get_current_funccal_dict(ht);
	if (d == NULL)
	{
	    if (ht == &globvarht)
		d = &globvardict;
	    else if (ht == &compat_hashtab)
		d = &vimvardict;
	    else
	    {
		di = find_var_in_ht(ht, *name, (char_u *)"", FALSE);
		d = di == NULL ? NULL : di->di_tv.vval.v_dict;
	    }
	    if (d == NULL)
	    {
		internal_error("do_unlet()");
		return FAIL;
	    }
	}
	hi = hash_find(ht, varname);
	if (HASHITEM_EMPTY(hi))
	    hi = find_hi_in_scoped_ht(name, &ht);
	if (hi != NULL && !HASHITEM_EMPTY(hi))
	{
	    di = HI2DI(hi);
	    if (var_check_fixed(di->di_flags, name, FALSE)
		    || var_check_ro(di->di_flags, name, FALSE)
		    || value_check_lock(d->dv_lock, name, FALSE)
		    || check_hashtab_frozen(ht, "unlet"))
		return FAIL;

	    delete_var(ht, hi);
	    return OK;
	}
    }
    if (forceit)
	return OK;
    semsg(_(e_no_such_variable_str), name);
    return FAIL;
}

    static void
report_lockvar_member(char *msg, lval_T *lp)
{
    int did_alloc = FALSE;
    char_u *vname = (char_u *)"";
    char_u *class_name = lp->ll_class != NULL
				    ? lp->ll_class->class_name : (char_u *)"";
    if (lp->ll_name != NULL)
    {
	if (lp->ll_name_end == NULL)
	    vname = lp->ll_name;
	else
	{
	    vname = vim_strnsave(lp->ll_name, lp->ll_name_end - lp->ll_name);
	    if (vname == NULL)
		return;
	    did_alloc = TRUE;
	}
    }
    semsg(_(msg), vname, class_name);
    if (did_alloc)
	vim_free(vname);
}

/*
 * Lock or unlock variable indicated by "lp".
 * "deep" is the levels to go (-1 for unlimited);
 * "lock" is TRUE for ":lockvar", FALSE for ":unlockvar".
 */
    static int
do_lock_var(
    lval_T	*lp,
    char_u	*name_end,
    exarg_T	*eap,
    int		deep,
    void	*cookie UNUSED)
{
    int		lock = eap->cmdidx == CMD_lockvar;
    int		ret = OK;
    int		cc;
    dictitem_T	*di;

#ifdef LOG_LOCKVAR
    ch_log(NULL, "LKVAR: do_lock_var(): name %s, is_root %d", lp->ll_name, lp->ll_is_root);
#endif

    if (lp->ll_tv == NULL)
    {
	cc = *name_end;
	*name_end = NUL;
	if (*lp->ll_name == '$')
	{
	    semsg(_(e_cannot_lock_or_unlock_variable_str), lp->ll_name);
	    ret = FAIL;
	}
	else
	{
	    // Normal name or expanded name.
	    di = find_var(lp->ll_name, NULL, TRUE);
	    if (di == NULL)
	    {
		if (in_vim9script())
		    semsg(_(e_cannot_find_variable_to_unlock_str),
								  lp->ll_name);
		ret = FAIL;
	    }
	    else
	    {
		if ((di->di_flags & DI_FLAGS_FIX)
			    && di->di_tv.v_type != VAR_DICT
			    && di->di_tv.v_type != VAR_LIST)
		{
		    // For historic reasons this error is not given for a list
		    // or dict.  E.g., the b: dict could be locked/unlocked.
		    semsg(_(e_cannot_lock_or_unlock_variable_str), lp->ll_name);
		    ret = FAIL;
		}
		else
		{
		    if (in_vim9script())
		    {
			svar_T  *sv = find_typval_in_script(&di->di_tv,
								     0, FALSE);

			if (sv != NULL && sv->sv_const != 0)
			{
			    semsg(_(e_cannot_change_readonly_variable_str),
								  lp->ll_name);
			    ret = FAIL;
			}
		    }

		    if (ret == OK)
		    {
			if (lock)
			    di->di_flags |= DI_FLAGS_LOCK;
			else
			    di->di_flags &= ~DI_FLAGS_LOCK;
			if (deep != 0)
			    item_lock(&di->di_tv, deep, lock, FALSE);
		    }
		}
	    }
	}
	*name_end = cc;
    }
    else if (deep == 0 && lp->ll_object == NULL && lp->ll_class == NULL)
    {
	// nothing to do
    }
    else if (lp->ll_is_root)
	// (un)lock the item.
	item_lock(lp->ll_tv, deep, lock, FALSE);
    else if (lp->ll_range)
    {
	listitem_T    *li = lp->ll_li;

	// (un)lock a range of List items.
	while (li != NULL && (lp->ll_empty2 || lp->ll_n2 >= lp->ll_n1))
	{
	    item_lock(&li->li_tv, deep, lock, FALSE);
	    li = li->li_next;
	    ++lp->ll_n1;
	}
    }
    else if (lp->ll_list != NULL)
	// (un)lock a List item.
	item_lock(&lp->ll_li->li_tv, deep, lock, FALSE);
    else if (lp->ll_object != NULL)  // This check must be before ll_class.
    {
	// (un)lock an object variable.
	report_lockvar_member(e_cannot_lock_object_variable_str, lp);
	ret = FAIL;
    }
    else if (lp->ll_class != NULL)
    {
	// (un)lock a class variable.
	report_lockvar_member(e_cannot_lock_class_variable_str, lp);
	ret = FAIL;
    }
    else
    {
	// (un)lock a Dictionary item.
	if (lp->ll_di == NULL)
	{
	    emsg(_(e_dictionary_required));
	    ret = FAIL;
	}
	else
	    item_lock(&lp->ll_di->di_tv, deep, lock, FALSE);
    }

    return ret;
}

/*
 * Lock or unlock an item.  "deep" is nr of levels to go.
 * When "check_refcount" is TRUE do not lock a list or dict with a reference
 * count larger than 1.
 */
    void
item_lock(typval_T *tv, int deep, int lock, int check_refcount)
{
    static int	recurse = 0;
    list_T	*l;
    listitem_T	*li;
    dict_T	*d;
    blob_T	*b;
    hashitem_T	*hi;
    int		todo;

#ifdef LOG_LOCKVAR
    ch_log(NULL, "LKVAR: item_lock(): type %s", vartype_name(tv->v_type));
#endif

    if (recurse >= DICT_MAXNEST)
    {
	emsg(_(e_variable_nested_too_deep_for_unlock));
	return;
    }
    if (deep == 0)
	return;
    ++recurse;

    // lock/unlock the item itself
    if (lock)
	tv->v_lock |= VAR_LOCKED;
    else
	tv->v_lock &= ~VAR_LOCKED;

    switch (tv->v_type)
    {
	case VAR_UNKNOWN:
	case VAR_ANY:
	case VAR_VOID:
	case VAR_NUMBER:
	case VAR_BOOL:
	case VAR_STRING:
	case VAR_FUNC:
	case VAR_PARTIAL:
	case VAR_FLOAT:
	case VAR_SPECIAL:
	case VAR_JOB:
	case VAR_CHANNEL:
	case VAR_INSTR:
	case VAR_CLASS:
	case VAR_OBJECT:
	case VAR_TYPEALIAS:
	    break;

	case VAR_BLOB:
	    if ((b = tv->vval.v_blob) != NULL
				    && !(check_refcount && b->bv_refcount > 1))
	    {
		if (lock)
		    b->bv_lock |= VAR_LOCKED;
		else
		    b->bv_lock &= ~VAR_LOCKED;
	    }
	    break;
	case VAR_LIST:
	    if ((l = tv->vval.v_list) != NULL
				    && !(check_refcount && l->lv_refcount > 1))
	    {
		if (lock)
		    l->lv_lock |= VAR_LOCKED;
		else
		    l->lv_lock &= ~VAR_LOCKED;
		if (deep < 0 || deep > 1)
		{
		    if (l->lv_first == &range_list_item)
			l->lv_lock |= VAR_ITEMS_LOCKED;
		    else
		    {
			// recursive: lock/unlock the items the List contains
			CHECK_LIST_MATERIALIZE(l);
			FOR_ALL_LIST_ITEMS(l, li) item_lock(&li->li_tv,
					       deep - 1, lock, check_refcount);
		    }
		}
	    }
	    break;
	case VAR_DICT:
	    if ((d = tv->vval.v_dict) != NULL
				    && !(check_refcount && d->dv_refcount > 1))
	    {
		if (lock)
		    d->dv_lock |= VAR_LOCKED;
		else
		    d->dv_lock &= ~VAR_LOCKED;
		if (deep < 0 || deep > 1)
		{
		    // recursive: lock/unlock the items the List contains
		    todo = (int)d->dv_hashtab.ht_used;
		    FOR_ALL_HASHTAB_ITEMS(&d->dv_hashtab, hi, todo)
		    {
			if (!HASHITEM_EMPTY(hi))
			{
			    --todo;
			    item_lock(&HI2DI(hi)->di_tv, deep - 1, lock,
							       check_refcount);
			}
		    }
		}
	    }
    }
    --recurse;
}

#if (defined(FEAT_MENU) && defined(FEAT_MULTI_LANG)) || defined(PROTO)
/*
 * Delete all "menutrans_" variables.
 */
    void
del_menutrans_vars(void)
{
    hashitem_T	*hi;
    int		todo;

    hash_lock(&globvarht);
    todo = (int)globvarht.ht_used;
    for (hi = globvarht.ht_array; todo > 0 && !got_int; ++hi)
    {
	if (!HASHITEM_EMPTY(hi))
	{
	    --todo;
	    if (STRNCMP(HI2DI(hi)->di_key, "menutrans_", 10) == 0)
		delete_var(&globvarht, hi);
	}
    }
    hash_unlock(&globvarht);
}
#endif

/*
 * Local string buffer for the next two functions to store a variable name
 * with its prefix. Allocated in cat_prefix_varname(), freed later in
 * get_user_var_name().
 */

static char_u	*varnamebuf = NULL;
static int	varnamebuflen = 0;

/*
 * Function to concatenate a prefix and a variable name.
 */
    char_u *
cat_prefix_varname(int prefix, char_u *name)
{
    int		len;

    len = (int)STRLEN(name) + 3;
    if (len > varnamebuflen)
    {
	vim_free(varnamebuf);
	len += 10;			// some additional space
	varnamebuf = alloc(len);
	if (varnamebuf == NULL)
	{
	    varnamebuflen = 0;
	    return NULL;
	}
	varnamebuflen = len;
    }
    *varnamebuf = prefix;
    varnamebuf[1] = ':';
    STRCPY(varnamebuf + 2, name);
    return varnamebuf;
}

/*
 * Function given to ExpandGeneric() to obtain the list of user defined
 * (global/buffer/window/built-in) variable names.
 */
    char_u *
get_user_var_name(expand_T *xp, int idx)
{
    static long_u	gdone;
    static long_u	bdone;
    static long_u	wdone;
    static long_u	tdone;
    static int		vidx;
    static hashitem_T	*hi;
    hashtab_T		*ht;

    if (idx == 0)
    {
	gdone = bdone = wdone = vidx = 0;
	tdone = 0;
    }

    // Global variables
    if (gdone < globvarht.ht_used)
    {
	if (gdone++ == 0)
	    hi = globvarht.ht_array;
	else
	    ++hi;
	while (HASHITEM_EMPTY(hi))
	    ++hi;
	if (STRNCMP("g:", xp->xp_pattern, 2) == 0)
	    return cat_prefix_varname('g', hi->hi_key);
	return hi->hi_key;
    }

    // b: variables
    ht = &prevwin_curwin()->w_buffer->b_vars->dv_hashtab;
    if (bdone < ht->ht_used)
    {
	if (bdone++ == 0)
	    hi = ht->ht_array;
	else
	    ++hi;
	while (HASHITEM_EMPTY(hi))
	    ++hi;
	return cat_prefix_varname('b', hi->hi_key);
    }

    // w: variables
    ht = &prevwin_curwin()->w_vars->dv_hashtab;
    if (wdone < ht->ht_used)
    {
	if (wdone++ == 0)
	    hi = ht->ht_array;
	else
	    ++hi;
	while (HASHITEM_EMPTY(hi))
	    ++hi;
	return cat_prefix_varname('w', hi->hi_key);
    }

    // t: variables
    ht = &curtab->tp_vars->dv_hashtab;
    if (tdone < ht->ht_used)
    {
	if (tdone++ == 0)
	    hi = ht->ht_array;
	else
	    ++hi;
	while (HASHITEM_EMPTY(hi))
	    ++hi;
	return cat_prefix_varname('t', hi->hi_key);
    }

    // v: variables
    if (vidx < VV_LEN)
	return cat_prefix_varname('v', (char_u *)vimvars[vidx++].vv_name);

    VIM_CLEAR(varnamebuf);
    varnamebuflen = 0;
    return NULL;
}

    char *
get_var_special_name(int nr)
{
    switch (nr)
    {
	case VVAL_FALSE: return in_vim9script() ? "false" : "v:false";
	case VVAL_TRUE:  return in_vim9script() ? "true" : "v:true";
	case VVAL_NULL:  return in_vim9script() ? "null" : "v:null";
	case VVAL_NONE:  return "v:none";
    }
    internal_error("get_var_special_name()");
    return "42";
}

/*
 * Returns the global variable dictionary
 */
    dict_T *
get_globvar_dict(void)
{
    return &globvardict;
}

/*
 * Returns the global variable hash table
 */
    hashtab_T *
get_globvar_ht(void)
{
    return &globvarht;
}

/*
 * Returns the v: variable dictionary
 */
    dict_T *
get_vimvar_dict(void)
{
    return &vimvardict;
}

/*
 * Returns the index of a v:variable.  Negative if not found.
 * Returns DI_ flags in "di_flags".
 */
    int
find_vim_var(char_u *name, int *di_flags)
{
    dictitem_T	    *di = find_var_in_ht(&vimvarht, 0, name, TRUE);
    struct vimvar   *vv;

    if (di == NULL)
	return -1;
    *di_flags = di->di_flags;
    vv = (struct vimvar *)((char *)di - offsetof(vimvar_T, vv_di));
    return (int)(vv - vimvars);
}


/*
 * Set type of v: variable to "type".
 */
    void
set_vim_var_type(int idx, vartype_T type)
{
    vimvars[idx].vv_tv_type = type;
}

/*
 * Set number v: variable to "val".
 * Note that this does not set the type, use set_vim_var_type() for that.
 */
    void
set_vim_var_nr(int idx, varnumber_T val)
{
    vimvars[idx].vv_nr = val;
}

    char *
get_vim_var_name(int idx)
{
    return vimvars[idx].vv_name;
}

/*
 * Get typval_T v: variable value.
 */
    typval_T *
get_vim_var_tv(int idx)
{
    return &vimvars[idx].vv_tv;
}

    type_T *
get_vim_var_type(int idx, garray_T *type_list)
{
    if (vimvars[idx].vv_type != NULL)
	return vimvars[idx].vv_type;
    return typval2type_vimvar(&vimvars[idx].vv_tv, type_list);
}

/*
 * Set v: variable to "tv".  Only accepts the same type.
 * Takes over the value of "tv".
 */
    int
set_vim_var_tv(int idx, typval_T *tv)
{
    if (vimvars[idx].vv_tv_type != tv->v_type)
    {
	emsg(_(e_type_mismatch_for_v_variable));
	clear_tv(tv);
	return FAIL;
    }
    // VV_RO is also checked when compiling, but let's check here as well.
    if (vimvars[idx].vv_flags & VV_RO)
    {
	semsg(_(e_cannot_change_readonly_variable_str), vimvars[idx].vv_name);
	return FAIL;
    }
    if (sandbox && (vimvars[idx].vv_flags & VV_RO_SBX))
    {
	semsg(_(e_cannot_set_variable_in_sandbox_str), vimvars[idx].vv_name);
	return FAIL;
    }
    clear_tv(&vimvars[idx].vv_di.di_tv);
    vimvars[idx].vv_di.di_tv = *tv;
    return OK;
}

/*
 * Get number v: variable value.
 */
    varnumber_T
get_vim_var_nr(int idx)
{
    return vimvars[idx].vv_nr;
}

/*
 * Get string v: variable value.  Uses a static buffer, can only be used once.
 * If the String variable has never been set, return an empty string.
 * Never returns NULL;
 */
    char_u *
get_vim_var_str(int idx)
{
    return tv_get_string(&vimvars[idx].vv_tv);
}

/*
 * Get List v: variable value.  Caller must take care of reference count when
 * needed.
 */
    list_T *
get_vim_var_list(int idx)
{
    return vimvars[idx].vv_list;
}

/*
 * Get Dict v: variable value.  Caller must take care of reference count when
 * needed.
 */
    dict_T *
get_vim_var_dict(int idx)
{
    return vimvars[idx].vv_dict;
}

/*
 * Set v:char to character "c".
 */
    void
set_vim_var_char(int c)
{
    char_u	buf[MB_MAXBYTES + 1];

    if (has_mbyte)
	buf[(*mb_char2bytes)(c, buf)] = NUL;
    else
    {
	buf[0] = c;
	buf[1] = NUL;
    }
    set_vim_var_string(VV_CHAR, buf, -1);
}

/*
 * Set v:count to "count" and v:count1 to "count1".
 * When "set_prevcount" is TRUE first set v:prevcount from v:count.
 */
    void
set_vcount(
    long	count,
    long	count1,
    int		set_prevcount)
{
    if (set_prevcount)
	vimvars[VV_PREVCOUNT].vv_nr = vimvars[VV_COUNT].vv_nr;
    vimvars[VV_COUNT].vv_nr = count;
    vimvars[VV_COUNT1].vv_nr = count1;
}

/*
 * Save variables that might be changed as a side effect.  Used when executing
 * a timer callback.
 */
    void
save_vimvars(vimvars_save_T *vvsave)
{
    vvsave->vv_prevcount = vimvars[VV_PREVCOUNT].vv_nr;
    vvsave->vv_count = vimvars[VV_COUNT].vv_nr;
    vvsave->vv_count1 = vimvars[VV_COUNT1].vv_nr;
}

/*
 * Restore variables saved by save_vimvars().
 */
    void
restore_vimvars(vimvars_save_T *vvsave)
{
    vimvars[VV_PREVCOUNT].vv_nr = vvsave->vv_prevcount;
    vimvars[VV_COUNT].vv_nr = vvsave->vv_count;
    vimvars[VV_COUNT1].vv_nr = vvsave->vv_count1;
}

/*
 * Set string v: variable to a copy of "val". If 'copy' is FALSE, then set the
 * value.
 */
    void
set_vim_var_string(
    int		idx,
    char_u	*val,
    int		len)	    // length of "val" to use or -1 (whole string)
{
    clear_tv(&vimvars[idx].vv_di.di_tv);
    vimvars[idx].vv_tv_type = VAR_STRING;
    if (val == NULL)
	vimvars[idx].vv_str = NULL;
    else if (len == -1)
	vimvars[idx].vv_str = vim_strsave(val);
    else
	vimvars[idx].vv_str = vim_strnsave(val, len);
}

/*
 * Set List v: variable to "val".
 */
    void
set_vim_var_list(int idx, list_T *val)
{
    clear_tv(&vimvars[idx].vv_di.di_tv);
    vimvars[idx].vv_tv_type = VAR_LIST;
    vimvars[idx].vv_list = val;
    if (val != NULL)
	++val->lv_refcount;
}

/*
 * Set Dictionary v: variable to "val".
 */
    void
set_vim_var_dict(int idx, dict_T *val)
{
    clear_tv(&vimvars[idx].vv_di.di_tv);
    vimvars[idx].vv_tv_type = VAR_DICT;
    vimvars[idx].vv_dict = val;
    if (val == NULL)
	return;

    ++val->dv_refcount;
    dict_set_items_ro(val);
}

/*
 * Set the v:argv list.
 */
    void
set_argv_var(char **argv, int argc)
{
    list_T	*l = list_alloc();
    int		i;

    if (l == NULL)
	getout(1);
    l->lv_lock = VAR_FIXED;
    for (i = 0; i < argc; ++i)
    {
	if (list_append_string(l, (char_u *)argv[i], -1) == FAIL)
	    getout(1);
	l->lv_u.mat.lv_last->li_tv.v_lock = VAR_FIXED;
    }
    set_vim_var_list(VV_ARGV, l);
}

/*
 * Reset v:register, taking the 'clipboard' setting into account.
 */
    void
reset_reg_var(void)
{
    int regname = 0;

    // Adjust the register according to 'clipboard', so that when
    // "unnamed" is present it becomes '*' or '+' instead of '"'.
#ifdef FEAT_CLIPBOARD
    adjust_clip_reg(&regname);
#endif
    set_reg_var(regname);
}

/*
 * Set v:register if needed.
 */
    void
set_reg_var(int c)
{
    char_u	regname;

    if (c == 0 || c == ' ')
	regname = '"';
    else
	regname = c;
    // Avoid free/alloc when the value is already right.
    if (vimvars[VV_REG].vv_str == NULL || vimvars[VV_REG].vv_str[0] != c)
	set_vim_var_string(VV_REG, &regname, 1);
}

/*
 * Get or set v:exception.  If "oldval" == NULL, return the current value.
 * Otherwise, restore the value to "oldval" and return NULL.
 * Must always be called in pairs to save and restore v:exception!  Does not
 * take care of memory allocations.
 */
    char_u *
v_exception(char_u *oldval)
{
    if (oldval == NULL)
	return vimvars[VV_EXCEPTION].vv_str;

    vimvars[VV_EXCEPTION].vv_str = oldval;
    return NULL;
}

/*
 * Get or set v:throwpoint.  If "oldval" == NULL, return the current value.
 * Otherwise, restore the value to "oldval" and return NULL.
 * Must always be called in pairs to save and restore v:throwpoint!  Does not
 * take care of memory allocations.
 */
    char_u *
v_throwpoint(char_u *oldval)
{
    if (oldval == NULL)
	return vimvars[VV_THROWPOINT].vv_str;

    vimvars[VV_THROWPOINT].vv_str = oldval;
    return NULL;
}

/*
 * Set v:cmdarg.
 * If "eap" != NULL, use "eap" to generate the value and return the old value.
 * If "oldarg" != NULL, restore the value to "oldarg" and return NULL.
 * Must always be called in pairs!
 */
    char_u *
set_cmdarg(exarg_T *eap, char_u *oldarg)
{
    char_u	*oldval;
    char_u	*newval;
    unsigned	len;

    oldval = vimvars[VV_CMDARG].vv_str;
    if (eap == NULL)
    {
	vim_free(oldval);
	vimvars[VV_CMDARG].vv_str = oldarg;
	return NULL;
    }

    if (eap->force_bin == FORCE_BIN)
	len = 6;
    else if (eap->force_bin == FORCE_NOBIN)
	len = 8;
    else
	len = 0;

    if (eap->read_edit)
	len += 7;

    if (eap->force_ff != 0)
	len += 10; // " ++ff=unix"
    if (eap->force_enc != 0)
	len += (unsigned)STRLEN(eap->cmd + eap->force_enc) + 7;
    if (eap->bad_char != 0)
	len += 7 + 4;  // " ++bad=" + "keep" or "drop"

    newval = alloc(len + 1);
    if (newval == NULL)
	return NULL;

    if (eap->force_bin == FORCE_BIN)
	sprintf((char *)newval, " ++bin");
    else if (eap->force_bin == FORCE_NOBIN)
	sprintf((char *)newval, " ++nobin");
    else
	*newval = NUL;

    if (eap->read_edit)
	STRCAT(newval, " ++edit");

    if (eap->force_ff != 0)
	sprintf((char *)newval + STRLEN(newval), " ++ff=%s",
						eap->force_ff == 'u' ? "unix"
						: eap->force_ff == 'd' ? "dos"
						: "mac");
    if (eap->force_enc != 0)
	sprintf((char *)newval + STRLEN(newval), " ++enc=%s",
					       eap->cmd + eap->force_enc);
    if (eap->bad_char == BAD_KEEP)
	STRCPY(newval + STRLEN(newval), " ++bad=keep");
    else if (eap->bad_char == BAD_DROP)
	STRCPY(newval + STRLEN(newval), " ++bad=drop");
    else if (eap->bad_char != 0)
	sprintf((char *)newval + STRLEN(newval), " ++bad=%c", eap->bad_char);
    vimvars[VV_CMDARG].vv_str = newval;
    return oldval;
}

/*
 * Get the value of internal variable "name".
 * If "flags" has EVAL_VAR_IMPORT may return a VAR_ANY with v_number set to the
 * imported script ID.
 * Return OK or FAIL.  If OK is returned "rettv" must be cleared.
 */
    int
eval_variable(
    char_u	*name,
    int		len,		// length of "name" or zero
    scid_T	sid,		// script ID for imported item or zero
    typval_T	*rettv,		// NULL when only checking existence
    dictitem_T	**dip,		// non-NULL when typval's dict item is needed
    int		flags)		// EVAL_VAR_ flags
{
    int		ret = OK;
    typval_T	*tv = NULL;
    int		found = FALSE;
    hashtab_T	*ht = NULL;
    int		cc = 0;
    type_T	*type = NULL;

    if (len > 0)
    {
	// truncate the name, so that we can use strcmp()
	cc = name[len];
	name[len] = NUL;
    }

    // Check for local variable when debugging.
    if ((sid == 0) && (tv = lookup_debug_var(name)) == NULL)
    {
	// Check for user-defined variables.
	dictitem_T	*v = find_var(name, &ht, flags & EVAL_VAR_NOAUTOLOAD);

	if (v != NULL)
	{
	    tv = &v->di_tv;
	    if (dip != NULL)
		*dip = v;
	}
	else
	    ht = NULL;
    }

    if (tv == NULL && (in_vim9script() || STRNCMP(name, "s:", 2) == 0))
    {
	imported_T  *import = NULL;
	char_u	    *p = STRNCMP(name, "s:", 2) == 0 ? name + 2 : name;

	if (sid == 0)
	    import = find_imported(p, 0, TRUE);

	// imported variable from another script
	if (import != NULL || sid != 0)
	{
	    if ((flags & EVAL_VAR_IMPORT) == 0)
	    {
		if (SCRIPT_ID_VALID(sid))
		{
		    ht = &SCRIPT_VARS(sid);
		    if (ht != NULL)
		    {
			dictitem_T *v = find_var_in_ht(ht, 0, name,
						  flags & EVAL_VAR_NOAUTOLOAD);

			if (v != NULL)
			{
			    tv = &v->di_tv;
			    if (dip != NULL)
				*dip = v;
			}
			else
			    ht = NULL;
		    }
		}
		else
		{
		    if (flags & EVAL_VAR_VERBOSE)
			semsg(_(e_expected_dot_after_name_str), name);
		    ret = FAIL;
		}
	    }
	    else
	    {
		if (rettv != NULL)
		{
		    // special value that is used in handle_subscript()
		    rettv->v_type = VAR_ANY;
		    rettv->vval.v_number = sid != 0 ? sid : import->imp_sid;
		}
		found = TRUE;
	    }
	}
	else if (in_vim9script() && (flags & EVAL_VAR_NO_FUNC) == 0)
	{
	    int	    has_g_prefix = STRNCMP(name, "g:", 2) == 0;
	    ufunc_T *ufunc = find_func(name, FALSE);

	    // In Vim9 script we can get a function reference by using the
	    // function name.  For a global non-autoload function "g:" is
	    // required.
	    if (ufunc != NULL && (has_g_prefix
					    || !func_requires_g_prefix(ufunc)))
	    {
		found = TRUE;
		if (rettv != NULL)
		{
		    rettv->v_type = VAR_FUNC;
		    if (has_g_prefix)
			// Keep the "g:", otherwise script-local may be
			// assumed.
			rettv->vval.v_string = vim_strsave(name);
		    else
			rettv->vval.v_string = vim_strsave(ufunc->uf_name);
		    if (rettv->vval.v_string != NULL)
			func_ref(ufunc->uf_name);
		}
	    }
	}
    }

    if (!found)
    {
	if (tv == NULL)
	{
	    if (rettv != NULL && (flags & EVAL_VAR_VERBOSE))
		semsg(_(e_undefined_variable_str), name);
	    ret = FAIL;
	}
	else if (rettv != NULL)
	{
	    svar_T  *sv = NULL;
	    int	    was_assigned = FALSE;

	    if (ht != NULL && ht == get_script_local_ht()
		    && tv != &SCRIPT_SV(current_sctx.sc_sid)->sv_var.di_tv)
	    {
		sv = find_typval_in_script(tv, 0, TRUE);
		if (sv != NULL)
		{
		    type = sv->sv_type;
		    was_assigned = sv->sv_flags & SVFLAG_ASSIGNED;
		}
	    }

	    if ((tv->v_type == VAR_TYPEALIAS || tv->v_type == VAR_CLASS)
		    && sid != 0)
	    {
		// type alias or class imported from another script.  Check
		// whether it is exported from the other script.
		sv = find_typval_in_script(tv, sid, TRUE);
		if (sv == NULL)
		{
		    ret = FAIL;
		    goto done;
		}
		if ((sv->sv_flags & SVFLAG_EXPORTED) == 0)
		{
		    semsg(_(e_item_not_exported_in_script_str), name);
		    ret = FAIL;
		    goto done;
		}
	    }

	    // If a list or dict variable wasn't initialized and has meaningful
	    // type, do it now.  Not for global variables, they are not
	    // declared.
	    if (ht != &globvarht)
	    {
		if (tv->v_type == VAR_DICT && tv->vval.v_dict == NULL
					    && ((type != NULL && !was_assigned)
							  || !in_vim9script()))
		{
		    tv->vval.v_dict = dict_alloc();
		    if (tv->vval.v_dict != NULL)
		    {
			++tv->vval.v_dict->dv_refcount;
			tv->vval.v_dict->dv_type = alloc_type(type);
			if (sv != NULL)
			    sv->sv_flags |= SVFLAG_ASSIGNED;
		    }
		}
		else if (tv->v_type == VAR_LIST && tv->vval.v_list == NULL
					    && ((type != NULL && !was_assigned)
							  || !in_vim9script()))
		{
		    tv->vval.v_list = list_alloc();
		    if (tv->vval.v_list != NULL)
		    {
			++tv->vval.v_list->lv_refcount;
			tv->vval.v_list->lv_type = alloc_type(type);
			if (sv != NULL)
			    sv->sv_flags |= SVFLAG_ASSIGNED;
		    }
		}
		else if (tv->v_type == VAR_BLOB && tv->vval.v_blob == NULL
					    && ((type != NULL && !was_assigned)
							  || !in_vim9script()))
		{
		    tv->vval.v_blob = blob_alloc();
		    if (tv->vval.v_blob != NULL)
		    {
			++tv->vval.v_blob->bv_refcount;
			if (sv != NULL)
			    sv->sv_flags |= SVFLAG_ASSIGNED;
		    }
		}
	    }
	    copy_tv(tv, rettv);
	}
    }

done:
    if (len > 0)
	name[len] = cc;

    return ret;
}

/*
 * Get the value of internal variable "name", also handling "import.name".
 * Return OK or FAIL.  If OK is returned "rettv" must be cleared.
 */
    int
eval_variable_import(
    char_u	*name,
    typval_T	*rettv)
{
    char_u  *s = name;
    while (ASCII_ISALNUM(*s) || *s == '_')
	++s;
    int	    len = (int)(s - name);

    if (eval_variable(name, len, 0, rettv, NULL, EVAL_VAR_IMPORT) == FAIL)
	return FAIL;
    if (rettv->v_type == VAR_ANY && *s == '.')
    {
	char_u *ns = s + 1;
	s = ns;
	while (ASCII_ISALNUM(*s) || *s == '_')
	    ++s;
	int sid = rettv->vval.v_number;
	return eval_variable(ns, (int)(s - ns), sid, rettv, NULL, 0);
    }
    return OK;
}


/*
 * Check if variable "name[len]" is a local variable or an argument.
 * If so, "*eval_lavars_used" is set to TRUE.
 */
    void
check_vars(char_u *name, int len)
{
    int		cc;
    char_u	*varname;
    hashtab_T	*ht;

    if (eval_lavars_used == NULL)
	return;

    // truncate the name, so that we can use strcmp()
    cc = name[len];
    name[len] = NUL;

    ht = find_var_ht(name, &varname);
    if (ht == get_funccal_local_ht() || ht == get_funccal_args_ht())
    {
	if (find_var(name, NULL, TRUE) != NULL)
	    *eval_lavars_used = TRUE;
    }

    name[len] = cc;
}

/*
 * Find variable "name" in the list of variables.
 * Return a pointer to it if found, NULL if not found.
 * Careful: "a:0" variables don't have a name.
 * When "htp" is not NULL  set "htp" to the hashtab_T used.
 */
    dictitem_T *
find_var(char_u *name, hashtab_T **htp, int no_autoload)
{
    char_u	*varname;
    hashtab_T	*ht;
    dictitem_T	*ret = NULL;

    ht = find_var_ht(name, &varname);
    if (htp != NULL)
	*htp = ht;
    if (ht == NULL)
	return NULL;
    ret = find_var_in_ht(ht, *name, varname, no_autoload);
    if (ret != NULL)
	return ret;

    // Search in parent scope for lambda
    ret = find_var_in_scoped_ht(name, no_autoload);
    if (ret != NULL)
	return ret;

    // in Vim9 script items without a scope can be script-local
    if (in_vim9script() && name[0] != NUL && name[1] != ':')
    {
	ht = get_script_local_ht();
	if (ht != NULL)
	{
	    ret = find_var_in_ht(ht, *name, varname, no_autoload);
	    if (ret != NULL)
	    {
		if (htp != NULL)
		    *htp = ht;
		return ret;
	    }
	}
    }

    // and finally try
    return find_var_autoload_prefix(name, 0, htp, NULL);
}

/*
 * Find variable "name" with sn_autoload_prefix.
 * Return a pointer to it if found, NULL if not found.
 * When "sid" > 0, use it otherwise use "current_sctx.sc_sid".
 * When "htp" is not NULL  set "htp" to the hashtab_T used.
 * When "namep" is not NULL set "namep" to the generated name, and
 * then the caller gets ownership and is responsible for freeing the name.
 */
    dictitem_T *
find_var_autoload_prefix(char_u *name, int sid, hashtab_T **htp,
							    char_u **namep)
{
    hashtab_T	*ht;
    dictitem_T	*ret = NULL;
    // When using "vim9script autoload" script-local items are prefixed but can
    // be used with s:name.
    int check_sid = sid > 0 ? sid : current_sctx.sc_sid;
    if (SCRIPT_ID_VALID(check_sid)
		   && (in_vim9script() || (name[0] == 's' && name[1] == ':')))
    {
	scriptitem_T *si = SCRIPT_ITEM(check_sid);

	if (si->sn_autoload_prefix != NULL)
	{
	    char_u *base_name = (name[0] == 's' && name[1] == ':')
							     ? name + 2 : name;
	    char_u *auto_name = concat_str(si->sn_autoload_prefix, base_name);

	    if (auto_name != NULL)
	    {
		int free_auto_name = TRUE;
		ht = &globvarht;
		ret = find_var_in_ht(ht, 'g', auto_name, TRUE);
		if (ret != NULL)
		{
		    if (htp != NULL)
			*htp = ht;
		    if (namep != NULL)
		    {
			free_auto_name = FALSE;
			*namep = auto_name;
		    }
		}
		if (free_auto_name)
		    vim_free(auto_name);
	    }
	}
    }

    return ret;
}

/*
 * Like find_var() but if the name starts with <SNR>99_ then look in the
 * referenced script (used for a funcref).
 */
    dictitem_T *
find_var_also_in_script(char_u *name, hashtab_T **htp, int no_autoload)
{
    if (STRNCMP(name, "<SNR>", 5) == 0 && SAFE_isdigit(name[5]))
    {
	char_u	    *p = name + 5;
	int	    sid = getdigits(&p);

	if (SCRIPT_ID_VALID(sid) && *p == '_')
	{
	    hashtab_T	*ht = &SCRIPT_VARS(sid);

	    if (ht != NULL)
	    {
		dictitem_T *di = find_var_in_ht(ht, 0, p + 1, no_autoload);

		if (di != NULL)
		{
		    if (htp != NULL)
			*htp = ht;
		    return di;
		}
	    }
	}
    }

    return find_var(name, htp, no_autoload);
}

/*
 * Find variable "varname" in hashtab "ht" with name "htname".
 * When "varname" is empty returns curwin/curtab/etc vars dictionary.
 * Returns NULL if not found.
 */
    dictitem_T *
find_var_in_ht(
    hashtab_T	*ht,
    int		htname,
    char_u	*varname,
    int		no_autoload)
{
    hashitem_T	*hi;

    if (*varname == NUL)
    {
	// Must be something like "s:", otherwise "ht" would be NULL.
	switch (htname)
	{
	    case 's': return &SCRIPT_SV(current_sctx.sc_sid)->sv_var;
	    case 'g': return &globvars_var;
	    case 'v': return &vimvars_var;
	    case 'b': return &curbuf->b_bufvar;
	    case 'w': return &curwin->w_winvar;
	    case 't': return &curtab->tp_winvar;
	    case 'l': return get_funccal_local_var();
	    case 'a': return get_funccal_args_var();
	}
	return NULL;
    }

    hi = hash_find(ht, varname);
    if (HASHITEM_EMPTY(hi))
    {
	// For global variables we may try auto-loading the script.  If it
	// worked find the variable again.  Don't auto-load a script if it was
	// loaded already, otherwise it would be loaded every time when
	// checking if a function name is a Funcref variable.
	if (ht == &globvarht && !no_autoload)
	{
	    // Note: script_autoload() may make "hi" invalid. It must either
	    // be obtained again or not used.
	    if (!script_autoload(varname, FALSE) || aborting())
		return NULL;
	    hi = hash_find(ht, varname);
	}
	if (HASHITEM_EMPTY(hi))
	    return NULL;
    }
    return HI2DI(hi);
}

/*
 * Get the script-local hashtab.  NULL if not in a script context.
 */
    hashtab_T *
get_script_local_ht(void)
{
    scid_T sid = current_sctx.sc_sid;

    if (SCRIPT_ID_VALID(sid))
	return &SCRIPT_VARS(sid);
    return NULL;
}

/*
 * Look for "name[len]" in script-local variables and functions.
 * When "cmd" is TRUE it must look like a command, a function must be followed
 * by "(" or "->".
 * Return OK when found, FAIL when not found.
 */
    int
lookup_scriptitem(
	char_u	*name,
	size_t	len,
	int	cmd,
	cctx_T	*dummy UNUSED)
{
    hashtab_T	*ht = get_script_local_ht();
    char_u	buffer[30];
    char_u	*p;
    int		res;
    hashitem_T	*hi;
    int		is_global = FALSE;
    char_u	*fname = name;

    if (ht == NULL)
	return FAIL;
    if (len < sizeof(buffer) - 1)
    {
	// avoid an alloc/free for short names
	vim_strncpy(buffer, name, len);
	p = buffer;
    }
    else
    {
	p = vim_strnsave(name, len);
	if (p == NULL)
	    return FAIL;
    }

    hi = hash_find(ht, p);
    res = HASHITEM_EMPTY(hi) ? FAIL : OK;

    // if not script-local, then perhaps autoload-exported
    if (res == FAIL && find_var_autoload_prefix(p, 0, NULL, NULL) != NULL)
	res = OK;

    // if not script-local or autoload, then perhaps imported
    if (res == FAIL && find_imported(p, 0, FALSE) != NULL)
	res = OK;
    if (p != buffer)
	vim_free(p);

    // Find a function, so that a following "->" works.
    // When used as a command require "(" or "->" to follow, "Cmd" is a user
    // command while "Cmd()" is a function call.
    if (res != OK)
    {
	p = skipwhite(name + len);

	if (!cmd || name[len] == '(' || (p[0] == '-' && p[1] == '>'))
	{
	    // Do not check for an internal function, since it might also be a
	    // valid command, such as ":split" versus "split()".
	    // Skip "g:" before a function name.
	    if (name[0] == 'g' && name[1] == ':')
	    {
		is_global = TRUE;
		fname = name + 2;
	    }
	    if (find_func(fname, is_global) != NULL)
		res = OK;
	}
    }

    return res;
}

/*
 * Find the hashtab used for a variable name.
 * Return NULL if the name is not valid.
 * Set "varname" to the start of name without ':'.
 */
    hashtab_T *
find_var_ht(char_u *name, char_u **varname)
{
    hashitem_T	*hi;
    hashtab_T	*ht;

    if (name[0] == NUL)
	return NULL;
    if (name[1] != ':')
    {
	// The name must not start with a colon or #.
	if (name[0] == ':' || name[0] == AUTOLOAD_CHAR)
	    return NULL;
	*varname = name;

	// "version" is "v:version" in all scopes if scriptversion < 3.
	// Same for a few other variables marked with VV_COMPAT.
	if (in_old_script(3))
	{
	    hi = hash_find(&compat_hashtab, name);
	    if (!HASHITEM_EMPTY(hi))
		return &compat_hashtab;
	}

	ht = get_funccal_local_ht();
	if (ht != NULL)
	    return ht;				// local variable

	// In Vim9 script items at the script level are script-local, except
	// for autoload names.
	if (in_vim9script() && vim_strchr(name, AUTOLOAD_CHAR) == NULL)
	{
	    ht = get_script_local_ht();
	    if (ht != NULL)
		return ht;
	}

	return &globvarht;			// global variable
    }
    *varname = name + 2;
    if (*name == 'g')				// global variable
	return &globvarht;
    // There must be no ':' or '#' in the rest of the name, unless g: is used
    if (vim_strchr(name + 2, ':') != NULL
			       || vim_strchr(name + 2, AUTOLOAD_CHAR) != NULL)
	return NULL;
    if (*name == 'b')				// buffer variable
	return &curbuf->b_vars->dv_hashtab;
    if (*name == 'w')				// window variable
	return &curwin->w_vars->dv_hashtab;
    if (*name == 't')				// tab page variable
	return &curtab->tp_vars->dv_hashtab;
    if (*name == 'v')				// v: variable
	return &vimvarht;
    if (get_current_funccal() != NULL
	       && get_current_funccal()->fc_func->uf_def_status
							    == UF_NOT_COMPILED)
    {
	// a: and l: are only used in functions defined with ":function"
	if (*name == 'a')			// a: function argument
	    return get_funccal_args_ht();
	if (*name == 'l')			// l: local function variable
	    return get_funccal_local_ht();
    }
    if (*name == 's')				// script variable
    {
	ht = get_script_local_ht();
	if (ht != NULL)
	    return ht;
    }
    return NULL;
}

/*
 * Get the string value of a (global/local) variable.
 * Note: see tv_get_string() for how long the pointer remains valid.
 * Returns NULL when it doesn't exist.
 */
    char_u *
get_var_value(char_u *name)
{
    dictitem_T	*v;

    v = find_var(name, NULL, FALSE);
    if (v == NULL)
	return NULL;
    return tv_get_string(&v->di_tv);
}

/*
 * Allocate a new hashtab for a sourced script.  It will be used while
 * sourcing this script and when executing functions defined in the script.
 */
    void
new_script_vars(scid_T id)
{
    scriptvar_T *sv;

    sv = ALLOC_CLEAR_ONE(scriptvar_T);
    if (sv == NULL)
	return;
    init_var_dict(&sv->sv_dict, &sv->sv_var, VAR_SCOPE);
    SCRIPT_ITEM(id)->sn_vars = sv;
}

/*
 * Initialize dictionary "dict" as a scope and set variable "dict_var" to
 * point to it.
 */
    void
init_var_dict(dict_T *dict, dictitem_T *dict_var, int scope)
{
    hash_init(&dict->dv_hashtab);
    dict->dv_lock = 0;
    dict->dv_scope = scope;
    dict->dv_refcount = DO_NOT_FREE_CNT;
    dict->dv_copyID = 0;
    dict_var->di_tv.vval.v_dict = dict;
    dict_var->di_tv.v_type = VAR_DICT;
    dict_var->di_tv.v_lock = VAR_FIXED;
    dict_var->di_flags = DI_FLAGS_RO | DI_FLAGS_FIX;
    dict_var->di_key[0] = NUL;
}

/*
 * Unreference a dictionary initialized by init_var_dict().
 */
    void
unref_var_dict(dict_T *dict)
{
    // Now the dict needs to be freed if no one else is using it, go back to
    // normal reference counting.
    dict->dv_refcount -= DO_NOT_FREE_CNT - 1;
    dict_unref(dict);
}

/*
 * Clean up a list of internal variables.
 * Frees all allocated variables and the value they contain.
 * Clears hashtab "ht", does not free it.
 */
    void
vars_clear(hashtab_T *ht)
{
    vars_clear_ext(ht, TRUE);
}

/*
 * Like vars_clear(), but only free the value if "free_val" is TRUE.
 */
    void
vars_clear_ext(hashtab_T *ht, int free_val)
{
    int		todo;
    hashitem_T	*hi;
    dictitem_T	*v;

    hash_lock(ht);
    todo = (int)ht->ht_used;
    FOR_ALL_HASHTAB_ITEMS(ht, hi, todo)
    {
	if (!HASHITEM_EMPTY(hi))
	{
	    --todo;

	    // Free the variable.  Don't remove it from the hashtab,
	    // ht_array might change then.  hash_clear() takes care of it
	    // later.
	    v = HI2DI(hi);
	    if (free_val)
		clear_tv(&v->di_tv);
	    if (v->di_flags & DI_FLAGS_ALLOC)
		vim_free(v);
	}
    }
    hash_clear(ht);
    hash_init(ht);
}

/*
 * Delete a variable from hashtab "ht" at item "hi".
 * Clear the variable value and free the dictitem.
 */
    void
delete_var(hashtab_T *ht, hashitem_T *hi)
{
    dictitem_T	*di = HI2DI(hi);

    if (hash_remove(ht, hi, "delete variable") != OK)
	return;

    clear_tv(&di->di_tv);
    vim_free(di);
}

/*
 * List the value of one internal variable.
 */
    static void
list_one_var(dictitem_T *v, char *prefix, int *first)
{
    char_u	*tofree;
    char_u	*s;
    char_u	numbuf[NUMBUFLEN];

    s = echo_string(&v->di_tv, &tofree, numbuf, get_copyID());
    list_one_var_a(prefix, v->di_key, v->di_tv.v_type,
					 s == NULL ? (char_u *)"" : s, first);
    vim_free(tofree);
}

    static void
list_one_var_a(
    char	*prefix,
    char_u	*name,
    int		type,
    char_u	*string,
    int		*first)  // when TRUE clear rest of screen and set to FALSE
{
    // don't use msg() or msg_attr() to avoid overwriting "v:statusmsg"
    msg_start();
    msg_puts(prefix);
    if (name != NULL)	// "a:" vars don't have a name stored
	msg_puts((char *)name);
    msg_putchar(' ');
    msg_advance(22);
    if (type == VAR_NUMBER)
	msg_putchar('#');
    else if (type == VAR_FUNC || type == VAR_PARTIAL)
	msg_putchar('*');
    else if (type == VAR_LIST)
    {
	msg_putchar('[');
	if (*string == '[')
	    ++string;
    }
    else if (type == VAR_DICT)
    {
	msg_putchar('{');
	if (*string == '{')
	    ++string;
    }
    else
	msg_putchar(' ');

    msg_outtrans(string);

    if (type == VAR_FUNC || type == VAR_PARTIAL)
	msg_puts("()");
    if (*first)
    {
	msg_clr_eos();
	*first = FALSE;
    }
}

/*
 * Addition handling for setting a v: variable.
 * Return TRUE if the variable should be set normally,
 *        FALSE if nothing else needs to be done.
 */
    int
before_set_vvar(
    char_u	*varname,
    dictitem_T	*di,
    typval_T	*tv,
    int		copy,
    int		*type_error)
{
    if (di->di_tv.v_type == VAR_STRING)
    {
	VIM_CLEAR(di->di_tv.vval.v_string);
	if (copy || tv->v_type != VAR_STRING)
	{
	    char_u *val = tv_get_string(tv);

	    // Careful: when assigning to v:errmsg and
	    // tv_get_string() causes an error message the variable
	    // will already be set.
	    if (di->di_tv.vval.v_string == NULL)
		di->di_tv.vval.v_string = vim_strsave(val);
	}
	else
	{
	    // Take over the string to avoid an extra alloc/free.
	    di->di_tv.vval.v_string = tv->vval.v_string;
	    tv->vval.v_string = NULL;
	}
	return FALSE;
    }
    else if (di->di_tv.v_type == VAR_NUMBER)
    {
	di->di_tv.vval.v_number = tv_get_number(tv);
	if (STRCMP(varname, "searchforward") == 0)
	    set_search_direction(di->di_tv.vval.v_number ? '/' : '?');
#ifdef FEAT_SEARCH_EXTRA
	else if (STRCMP(varname, "hlsearch") == 0)
	{
	    no_hlsearch = !di->di_tv.vval.v_number;
	    redraw_all_later(UPD_SOME_VALID);
	}
#endif
	return FALSE;
    }
    else if (di->di_tv.v_type != tv->v_type)
    {
	*type_error = TRUE;
	return FALSE;
    }
    return TRUE;
}

/*
 * Set variable "name" to value in "tv".
 * If the variable already exists, the value is updated.
 * Otherwise the variable is created.
 */
    void
set_var(
    char_u	*name,
    typval_T	*tv,
    int		copy)	    // make copy of value in "tv"
{
    set_var_const(name, 0, NULL, tv, copy, ASSIGN_DECL, 0);
}

/*
 * Set variable "name" to value in "tv_arg".
 * When "sid" is non-zero "name" is in the script with this ID.
 * If the variable already exists and "is_const" is FALSE the value is updated.
 * Otherwise the variable is created.
 */
    int
set_var_const(
    char_u	*name,
    scid_T	sid,
    type_T	*type_arg,
    typval_T	*tv_arg,
    int		copy,	    // make copy of value in "tv"
    int		flags_arg,  // ASSIGN_CONST, ASSIGN_FINAL, etc.
    int		var_idx)    // index for ":let [a, b] = list"
{
    typval_T	*tv = tv_arg;
    type_T	*type = type_arg;
    typval_T	bool_tv;
    dictitem_T	*di;
    typval_T	*dest_tv;
    char_u	*varname;
    char_u	*name_tofree = NULL;
    hashtab_T	*ht = NULL;
    int		is_script_local;
    int		vim9script = in_vim9script();
    int		var_in_vim9script;
    int		var_in_autoload = FALSE;
    int		flags = flags_arg;
    int		free_tv_arg = !copy;  // free tv_arg if not used
    int		rc = FAIL;

    if (sid != 0)
    {
	varname = NULL;
	if (SCRIPT_ID_VALID(sid))
	{
	    char_u	*auto_name = NULL;
	    if (find_var_autoload_prefix(name, sid, &ht, &auto_name) != NULL)
	    {
		var_in_autoload = TRUE;
		varname = auto_name;
		name_tofree = varname;
	    }
	    else
		ht = &SCRIPT_VARS(sid);
	}
	if (varname == NULL)
	    varname = name;
    }
    else
    {
	scriptitem_T	*si;
	char_u		*auto_name = NULL;

	if (in_vim9script()
	    && SCRIPT_ID_VALID(current_sctx.sc_sid)
	    && (si = SCRIPT_ITEM(current_sctx.sc_sid))
					      ->sn_autoload_prefix != NULL
	    && (is_export
		|| find_var_autoload_prefix(name, 0, NULL, &auto_name)
								    != NULL))
	{
	    // In a vim9 autoload script an exported variable is put in the
	    // global namespace with the autoload prefix.
	    var_in_autoload = TRUE;
	    varname = auto_name != NULL ? auto_name
		      : concat_str(si->sn_autoload_prefix, name);
	    if (varname == NULL)
		goto failed;
	    name_tofree = varname;
	    ht = &globvarht;
	}
	else
	    ht = find_var_ht(name, &varname);
    }
    if (ht == NULL || *varname == NUL)
    {
	semsg(_(e_illegal_variable_name_str), name);
	goto failed;
    }
    is_script_local = ht == get_script_local_ht() || sid != 0
							    || var_in_autoload;

    if (vim9script
	    && !is_script_local
	    && (flags & (ASSIGN_NO_DECL | ASSIGN_DECL)) == 0
	    && (flags & (ASSIGN_CONST | ASSIGN_FINAL)) == 0
	    && name[1] == ':')
    {
	vim9_declare_error(name);
	goto failed;
    }
    if ((flags & ASSIGN_FOR_LOOP) && is_scoped_variable(name))
	// Do not make g:var, w:var, b:var or t:var final.
	flags &= ~ASSIGN_FINAL;

    var_in_vim9script = is_script_local && current_script_is_vim9();
    if (var_in_vim9script && name[0] == '_' && name[1] == NUL)
    {
	// For "[a, _] = list" the underscore is ignored.
	if ((flags & ASSIGN_UNPACK) == 0)
	    emsg(_(e_cannot_use_underscore_here));
	goto failed;
    }

    di = find_var_in_ht(ht, 0, varname, TRUE);

    if (di == NULL && var_in_vim9script)
    {
	imported_T  *import = find_imported(varname, 0, FALSE);

	if (import != NULL)
	{
	    // imported name space cannot be used
	    if ((flags & ASSIGN_NO_DECL) == 0)
	    {
		semsg(_(e_redefining_imported_item_str), name);
		goto failed;
	    }
	    semsg(_(e_cannot_use_str_itself_it_is_imported), name);
	    goto failed;
	}
	if (!in_vim9script())
	{
	    semsg(_(e_cannot_create_vim9_script_variable_in_function_str),
									 name);
	    goto failed;
	}
    }

    // Search in parent scope which is possible to reference from lambda
    if (di == NULL)
	di = find_var_in_scoped_ht(name, TRUE);

    if ((tv->v_type == VAR_FUNC || tv->v_type == VAR_PARTIAL)
				  && var_wrong_func_name(name, di == NULL))
	goto failed;

    if (need_convert_to_bool(type, tv))
    {
	// Destination is a bool and the value is not, but it can be
	// converted.
	CLEAR_FIELD(bool_tv);
	bool_tv.v_type = VAR_BOOL;
	bool_tv.vval.v_number = tv2bool(tv) ? VVAL_TRUE : VVAL_FALSE;
	tv = &bool_tv;
    }

    if (di != NULL)
    {
	// Item already exists.  Allowed to replace when reloading.
	if ((di->di_flags & DI_FLAGS_RELOAD) == 0)
	{
	    if ((flags & (ASSIGN_CONST | ASSIGN_FINAL))
					 && (flags & ASSIGN_FOR_LOOP) == 0)
	    {
		emsg(_(e_cannot_modify_existing_variable));
		goto failed;
	    }

	    if (is_script_local && vim9script
			  && (flags & (ASSIGN_NO_DECL | ASSIGN_DECL)) == 0)
	    {
		semsg(_(e_redefining_script_item_str), name);
		goto failed;
	    }

	    if (check_typval_is_value(&di->di_tv) == FAIL)
		goto failed;

	    // List and Blob types can be modified in-place using the "+="
	    // compound operator.  For other types, this is not allowed.
	    int type_inplace_modifiable =
		(di->di_tv.v_type == VAR_LIST || di->di_tv.v_type == VAR_BLOB);

	    if (var_in_vim9script && (flags & ASSIGN_FOR_LOOP) == 0
		    && ((flags & ASSIGN_COMPOUND_OP) == 0
			|| !type_inplace_modifiable))
	    {
		where_T where = WHERE_INIT;
		svar_T  *sv = find_typval_in_script(&di->di_tv, sid, TRUE);

		if (sv != NULL)
		{
		    // check the type and adjust to bool if needed
		    if (var_idx > 0)
		    {
			where.wt_index = var_idx;
			where.wt_kind = WT_VARIABLE;
		    }
		    if (check_script_var_type(sv, tv, name, where) == FAIL)
			goto failed;
		    if (type == NULL)
			type = sv->sv_type;
		    sv->sv_flags |= SVFLAG_ASSIGNED;
		}
	    }

	    // Modifying a final variable with a List value using the "+="
	    // operator is allowed.  For other types, it is not allowed.
	    if ((((flags & ASSIGN_FOR_LOOP) == 0 || (flags & ASSIGN_DECL) == 0)
			&& ((flags & ASSIGN_COMPOUND_OP) == 0
			    || !type_inplace_modifiable))
				 ? var_check_permission(di, name) == FAIL
				 : var_check_ro(di->di_flags, name, FALSE))
		goto failed;
	}
	else
	{
	    // can only redefine once
	    di->di_flags &= ~DI_FLAGS_RELOAD;

	    // A Vim9 script-local variable is also present in sn_all_vars
	    // and sn_var_vals.  It may set "type" from "tv".
	    if (var_in_vim9script || var_in_autoload)
		update_vim9_script_var(FALSE, di,
			var_in_autoload ? name : di->di_key, flags,
			tv, &type, (flags & ASSIGN_NO_MEMBER_TYPE) == 0);
	}

	// existing variable, need to clear the value

	// Handle setting internal v: variables separately where needed to
	// prevent changing the type.
	int type_error = FALSE;
	if (ht == &vimvarht
		&& !before_set_vvar(varname, di, tv, copy, &type_error))
	{
	    if (type_error)
		semsg(_(e_setting_v_str_to_value_with_wrong_type), varname);
	    goto failed;
	}

	clear_tv(&di->di_tv);

	if ((flags & ASSIGN_UPDATE_BLOCK_ID)
				       && SCRIPT_ID_VALID(current_sctx.sc_sid))
	{
	    scriptitem_T *si = SCRIPT_ITEM(current_sctx.sc_sid);

	    update_script_var_block_id(name, si->sn_current_block_id);
	}
    }
    else
    {
	// Item not found, check if a function already exists.
	if (is_script_local && (flags & (ASSIGN_NO_DECL | ASSIGN_DECL)) == 0
	       && lookup_scriptitem(name, STRLEN(name), FALSE, NULL) == OK)
	{
	    semsg(_(e_redefining_script_item_str), name);
	    goto failed;
	}

	// add a new variable
	if (var_in_vim9script && (flags & ASSIGN_NO_DECL))
	{
	    semsg(_(e_unknown_variable_str), name);
	    goto failed;
	}

	if (check_hashtab_frozen(ht, "add variable"))
	    goto failed;

	// Can't add "v:" or "a:" variable.
	if (ht == &vimvarht || ht == get_funccal_args_ht())
	{
	    semsg(_(e_illegal_variable_name_str), name);
	    goto failed;
	}

	// Make sure the variable name is valid.  In Vim9 script an
	// autoload variable must be prefixed with "g:" unless in an
	// autoload script.
	if (!valid_varname(varname, -1, !vim9script
			|| STRNCMP(name, "g:", 2) == 0 || var_in_autoload))
	    goto failed;

	di = alloc(offsetof(dictitem_T, di_key) + STRLEN(varname) + 1);
	if (di == NULL)
	    goto failed;
	STRCPY(di->di_key, varname);
	if (hash_add(ht, DI2HIKEY(di), "add variable") == FAIL)
	{
	    vim_free(di);
	    goto failed;
	}
	di->di_flags = DI_FLAGS_ALLOC;
	if (flags & (ASSIGN_CONST | ASSIGN_FINAL))
	    di->di_flags |= DI_FLAGS_LOCK;

	// A Vim9 script-local variable is also added to sn_all_vars and
	// sn_var_vals. It may set "type" from "tv".
	if (var_in_vim9script || var_in_autoload)
	    update_vim9_script_var(TRUE, di,
		    var_in_autoload ? name : di->di_key, flags,
			  tv, &type, (flags & ASSIGN_NO_MEMBER_TYPE) == 0);
    }

    dest_tv = &di->di_tv;
    if (copy || tv->v_type == VAR_NUMBER || tv->v_type == VAR_FLOAT)
	copy_tv(tv, dest_tv);
    else
    {
	*dest_tv = *tv;
	dest_tv->v_lock = 0;
	init_tv(tv);
    }
    free_tv_arg = FALSE;

    if (vim9script && type != NULL)
	set_tv_type(dest_tv, type);

    // ":const var = value" locks the value
    // ":final var = value" locks "var"
    if (flags & ASSIGN_CONST)
	// Like :lockvar! name: lock the value and what it contains, but only
	// if the reference count is up to one.  That locks only literal
	// values.
	item_lock(dest_tv, DICT_MAXNEST, TRUE, TRUE);

    rc = OK;

failed:
    vim_free(name_tofree);
    if (free_tv_arg)
	clear_tv(tv_arg);

    return rc;
}

/*
 * Check in this order for backwards compatibility:
 * - Whether the variable is read-only
 * - Whether the variable value is locked
 * - Whether the variable is locked
 * NOTE: "name" is only used for error messages.
 */
    int
var_check_permission(dictitem_T *di, char_u *name)
{
    if (var_check_ro(di->di_flags, name, FALSE)
		    || value_check_lock(di->di_tv.v_lock, name, FALSE)
		    || var_check_lock(di->di_flags, name, FALSE))
	return FAIL;
    return OK;
}

/*
 * Return TRUE if di_flags "flags" indicates variable "name" is read-only.
 * Also give an error message.
 */
    int
var_check_ro(int flags, char_u *name, int use_gettext)
{
    if (flags & DI_FLAGS_RO)
    {
	if (name == NULL)
	    emsg(_(e_cannot_change_readonly_variable));
	else
	    semsg(_(e_cannot_change_readonly_variable_str),
				       use_gettext ? (char_u *)_(name) : name);
	return TRUE;
    }
    if ((flags & DI_FLAGS_RO_SBX) && sandbox)
    {
	if (name == NULL)
	    emsg(_(e_cannot_set_variable_in_sandbox));
	else
	    semsg(_(e_cannot_set_variable_in_sandbox_str),
				       use_gettext ? (char_u *)_(name) : name);
	return TRUE;
    }
    return FALSE;
}

/*
 * Return TRUE if di_flags "flags" indicates variable "name" is locked.
 * Also give an error message.
 */
    int
var_check_lock(int flags, char_u *name, int use_gettext)
{
    if (flags & DI_FLAGS_LOCK)
    {
	semsg(_(e_variable_is_locked_str),
				       use_gettext ? (char_u *)_(name) : name);
	return TRUE;
    }
    return FALSE;
}

/*
 * Return TRUE if di_flags "flags" indicates variable "name" is fixed.
 * Also give an error message.
 */
    int
var_check_fixed(int flags, char_u *name, int use_gettext)
{
    if (flags & DI_FLAGS_FIX)
    {
	if (name == NULL)
	    emsg(_(e_cannot_delete_variable));
	else
	    semsg(_(e_cannot_delete_variable_str),
				      use_gettext ? (char_u *)_(name) : name);
	return TRUE;
    }
    return FALSE;
}

/*
 * Check if a funcref is assigned to a valid variable name.
 * Return TRUE and give an error if not.
 */
    int
var_wrong_func_name(
    char_u *name,    // points to start of variable name
    int    new_var)  // TRUE when creating the variable
{
    // Allow for w: b: s: and t:.  In Vim9 script s: is not allowed, because
    // the name can be used without the s: prefix.
    // Allow autoload variable.
    if (!((vim_strchr((char_u *)"wbt", name[0]) != NULL
		    || (!in_vim9script() && name[0] == 's')) && name[1] == ':')
	    && !ASCII_ISUPPER((name[0] != NUL && name[1] == ':')
						     ? name[2] : name[0])
	    && vim_strchr(name, '#') == NULL)
    {
	semsg(_(e_funcref_variable_name_must_start_with_capital_str), name);
	return TRUE;
    }
    // Don't allow hiding a function.  When "v" is not NULL we might be
    // assigning another function to the same var, the type is checked
    // below.
    if (new_var && function_exists(name, FALSE))
    {
	semsg(_(e_variable_name_conflicts_with_existing_function_str),
								    name);
	return TRUE;
    }
    return FALSE;
}

/*
 * Return TRUE if "flags" indicates variable "name" has a locked (immutable)
 * value.  Also give an error message, using "name" or _("name") when
 * "use_gettext" is TRUE.
 */
    int
value_check_lock(int lock, char_u *name, int use_gettext)
{
    if (lock & VAR_LOCKED)
    {
	if (name == NULL)
	    emsg(_(e_value_is_locked));
	else
	    semsg(_(e_value_is_locked_str),
				       use_gettext ? (char_u *)_(name) : name);
	return TRUE;
    }
    if (lock & VAR_FIXED)
    {
	if (name == NULL)
	    emsg(_(e_cannot_change_value));
	else
	    semsg(_(e_cannot_change_value_of_str),
				       use_gettext ? (char_u *)_(name) : name);
	return TRUE;
    }
    return FALSE;
}

/*
 * Check if a variable name is valid.  When "autoload" is true "#" is allowed.
 * If "len" is -1 use all of "varname", otherwise up to "varname[len]".
 * Return FALSE and give an error if not.
 */
    int
valid_varname(char_u *varname, int len, int autoload)
{
    char_u *p;

    for (p = varname; len < 0 ? *p != NUL : p < varname + len; ++p)
	if (!eval_isnamec1(*p) && (p == varname || !VIM_ISDIGIT(*p))
					 && !(autoload && *p == AUTOLOAD_CHAR))
	{
	    semsg(_(e_illegal_variable_name_str), varname);
	    return FALSE;
	}
    return TRUE;
}

/*
 * Implements the logic to retrieve local variable and option values.
 * Used by "getwinvar()" "gettabvar()" "gettabwinvar()" "getbufvar()".
 */
    static void
get_var_from(
    char_u	*varname,
    typval_T	*rettv,
    typval_T	*deftv,	    // Default value if not found.
    int		htname,	    // 't'ab, 'w'indow or 'b'uffer local.
    tabpage_T	*tp,	    // can be NULL
    win_T	*win,
    buf_T	*buf)	    // Ignored if htname is not 'b'.
{
    dictitem_T	*v;
    int		done = FALSE;
    switchwin_T	switchwin;
    int		need_switch_win;
    int		do_change_curbuf = buf != NULL && htname == 'b';

    ++emsg_off;

    rettv->v_type = VAR_STRING;
    rettv->vval.v_string = NULL;

    if (varname != NULL && tp != NULL && win != NULL
	    && (htname != 'b' || buf != NULL))
    {
	// Set curwin to be our win, temporarily.  Also set the tabpage,
	// otherwise the window is not valid. Only do this when needed,
	// autocommands get blocked.
	// If we have a buffer reference avoid the switching, we're saving and
	// restoring curbuf directly.
	need_switch_win = !(tp == curtab && win == curwin) && !do_change_curbuf;
	if (!need_switch_win || switch_win(&switchwin, win, tp, TRUE) == OK)
	{
	    // Handle options. There are no tab-local options.
	    if (*varname == '&' && htname != 't')
	    {
		buf_T	*save_curbuf = curbuf;

		// Change curbuf so the option is read from the correct buffer.
		if (do_change_curbuf)
		    curbuf = buf;

		if (varname[1] == NUL)
		{
		    // get all window-local or buffer-local options in a dict
		    dict_T	*opts = get_winbuf_options(htname == 'b');

		    if (opts != NULL)
		    {
			rettv_dict_set(rettv, opts);
			done = TRUE;
		    }
		}
		else if (eval_option(&varname, rettv, TRUE) == OK)
		    // Local option
		    done = TRUE;

		curbuf = save_curbuf;
	    }
	    else if (*varname == NUL)
	    {
		// Empty string: return a dict with all the local variables.
		if (htname == 'b')
		    v = &buf->b_bufvar;
		else if (htname == 'w')
		    v = &win->w_winvar;
		else
		    v = &tp->tp_winvar;
		copy_tv(&v->di_tv, rettv);
		done = TRUE;
	    }
	    else
	    {
		hashtab_T	*ht;

		if (htname == 'b')
		    ht = &buf->b_vars->dv_hashtab;
		else if (htname == 'w')
		    ht = &win->w_vars->dv_hashtab;
		else
		    ht = &tp->tp_vars->dv_hashtab;

		// Look up the variable.
		v = find_var_in_ht(ht, htname, varname, FALSE);
		if (v != NULL)
		{
		    copy_tv(&v->di_tv, rettv);
		    done = TRUE;
		}
	    }
	}

	if (need_switch_win)
	    // restore previous notion of curwin
	    restore_win(&switchwin, TRUE);
    }

    if (!done && deftv->v_type != VAR_UNKNOWN)
	// use the default value
	copy_tv(deftv, rettv);

    --emsg_off;
}

/*
 * getwinvar() and gettabwinvar()
 */
    static void
getwinvar(
    typval_T	*argvars,
    typval_T	*rettv,
    int		off)	    // 1 for gettabwinvar()
{
    char_u	*varname;
    tabpage_T	*tp;
    win_T	*win;

    if (off == 1)
	tp = find_tabpage((int)tv_get_number_chk(&argvars[0], NULL));
    else
	tp = curtab;
    win = find_win_by_nr(&argvars[off], tp);
    varname = tv_get_string_chk(&argvars[off + 1]);

    get_var_from(varname, rettv, &argvars[off + 2], 'w', tp, win, NULL);
}

/*
 * Set option "varname" to the value of "varp" for the current buffer/window.
 */
    static void
set_option_from_tv(char_u *varname, typval_T *varp)
{
    long	numval = 0;
    char_u	*strval;
    char_u	nbuf[NUMBUFLEN];
    int		error = FALSE;

    int		opt_idx = findoption(varname);
    if (opt_idx < 0)
    {
	semsg(_(e_unknown_option_str_2), varname);
	return;
    }
    int		opt_p_flags = get_option_flags(opt_idx);

    if (varp->v_type == VAR_BOOL)
    {
	if (opt_p_flags & P_STRING)
	{
	    emsg(_(e_string_required));
	    return;
	}
	numval = (long)varp->vval.v_number;
	strval = (char_u *)"0";  // avoid using "false"
    }
    else
    {
	if ((opt_p_flags & (P_NUM|P_BOOL))
		&& (!in_vim9script() || varp->v_type != VAR_STRING))
	    numval = (long)tv_get_number_chk(varp, &error);
	if (!error)
	    strval = tv_get_string_buf_chk(varp, nbuf);
    }
    if (!error && strval != NULL)
	set_option_value_give_err(varname, numval, strval, OPT_LOCAL);
}

/*
 * "setwinvar()" and "settabwinvar()" functions
 */
    static void
setwinvar(typval_T *argvars, int off)
{
    win_T	*win;
    switchwin_T	switchwin;
    int		need_switch_win;
    char_u	*varname, *winvarname;
    typval_T	*varp;
    tabpage_T	*tp = NULL;

    if (check_secure())
	return;

    if (off == 1)
	tp = find_tabpage((int)tv_get_number_chk(&argvars[0], NULL));
    else
	tp = curtab;
    win = find_win_by_nr(&argvars[off], tp);
    varname = tv_get_string_chk(&argvars[off + 1]);
    varp = &argvars[off + 2];

    if (win == NULL || varname == NULL)
	return;

    need_switch_win = !(tp == curtab && win == curwin);
    if (!need_switch_win
	    || switch_win(&switchwin, win, tp, TRUE) == OK)
    {
	if (*varname == '&')
	    set_option_from_tv(varname + 1, varp);
	else
	{
	    winvarname = alloc(STRLEN(varname) + 3);
	    if (winvarname != NULL)
	    {
		STRCPY(winvarname, "w:");
		STRCPY(winvarname + 2, varname);
		set_var(winvarname, varp, TRUE);
		vim_free(winvarname);
	    }
	}
    }
    if (need_switch_win)
	restore_win(&switchwin, TRUE);
}

/*
 * reset v:option_new, v:option_old, v:option_oldlocal, v:option_oldglobal,
 * v:option_type, and v:option_command.
 */
    void
reset_v_option_vars(void)
{
    set_vim_var_string(VV_OPTION_NEW,  NULL, -1);
    set_vim_var_string(VV_OPTION_OLD,  NULL, -1);
    set_vim_var_string(VV_OPTION_OLDLOCAL, NULL, -1);
    set_vim_var_string(VV_OPTION_OLDGLOBAL, NULL, -1);
    set_vim_var_string(VV_OPTION_TYPE, NULL, -1);
    set_vim_var_string(VV_OPTION_COMMAND, NULL, -1);
}

/*
 * Add an assert error to v:errors.
 */
    void
assert_error(garray_T *gap)
{
    struct vimvar   *vp = &vimvars[VV_ERRORS];

    if (vp->vv_tv_type != VAR_LIST || vimvars[VV_ERRORS].vv_list == NULL)
	// Make sure v:errors is a list.
	set_vim_var_list(VV_ERRORS, list_alloc());
    list_append_string(vimvars[VV_ERRORS].vv_list, gap->ga_data, gap->ga_len);
}

    int
var_exists(char_u *var)
{
    char_u	*arg = var;
    char_u	*name;
    char_u	*tofree;
    typval_T    tv;
    int		len = 0;
    int		n = FALSE;

    // get_name_len() takes care of expanding curly braces
    name = var;
    len = get_name_len(&arg, &tofree, TRUE, FALSE);
    if (len > 0)
    {
	if (tofree != NULL)
	    name = tofree;
	n = (eval_variable(name, len, 0, &tv, NULL,
				 EVAL_VAR_NOAUTOLOAD + EVAL_VAR_IMPORT) == OK);
	if (n)
	{
	    // handle d.key, l[idx], f(expr)
	    arg = skipwhite(arg);
	    n = (handle_subscript(&arg, name, &tv, &EVALARG_EVALUATE,
								 FALSE) == OK);
	    if (n)
		clear_tv(&tv);
	}
    }
    if (*arg != NUL)
	n = FALSE;

    vim_free(tofree);
    return n;
}

static lval_T	*redir_lval = NULL;
#define EVALCMD_BUSY (redir_lval == (lval_T *)&redir_lval)
static garray_T redir_ga;	// only valid when redir_lval is not NULL
static char_u	*redir_endp = NULL;
static char_u	*redir_varname = NULL;

    int
alloc_redir_lval(void)
{
    redir_lval = ALLOC_CLEAR_ONE(lval_T);
    if (redir_lval == NULL)
	return FAIL;
    return OK;
}

    void
clear_redir_lval(void)
{
    VIM_CLEAR(redir_lval);
}

    void
init_redir_ga(void)
{
    ga_init2(&redir_ga, sizeof(char), 500);
}

/*
 * Start recording command output to a variable
 * When "append" is TRUE append to an existing variable.
 * Returns OK if successfully completed the setup.  FAIL otherwise.
 */
    int
var_redir_start(char_u *name, int append)
{
    int		called_emsg_before;
    typval_T	tv;

    // Catch a bad name early.
    if (!eval_isnamec1(*name))
    {
	emsg(_(e_invalid_argument));
	return FAIL;
    }

    // Make a copy of the name, it is used in redir_lval until redir ends.
    redir_varname = vim_strsave(name);
    if (redir_varname == NULL)
	return FAIL;

    if (alloc_redir_lval() == FAIL)
    {
	var_redir_stop();
	return FAIL;
    }

    // The output is stored in growarray "redir_ga" until redirection ends.
    init_redir_ga();

    // Parse the variable name (can be a dict or list entry).
    redir_endp = get_lval(redir_varname, NULL, redir_lval, FALSE, FALSE, 0,
							     FNE_CHECK_START);
    if (redir_endp == NULL || redir_lval->ll_name == NULL || *redir_endp != NUL)
    {
	clear_lval(redir_lval);
	if (redir_endp != NULL && *redir_endp != NUL)
	    // Trailing characters are present after the variable name
	    semsg(_(e_trailing_characters_str), redir_endp);
	else
	    semsg(_(e_invalid_argument_str), name);
	redir_endp = NULL;  // don't store a value, only cleanup
	var_redir_stop();
	return FAIL;
    }

    // check if we can write to the variable: set it to or append an empty
    // string
    called_emsg_before = called_emsg;
    tv.v_type = VAR_STRING;
    tv.vval.v_string = (char_u *)"";
    if (append)
	set_var_lval(redir_lval, redir_endp, &tv, TRUE,
					     ASSIGN_NO_DECL, (char_u *)".", 0);
    else
	set_var_lval(redir_lval, redir_endp, &tv, TRUE,
					     ASSIGN_NO_DECL, (char_u *)"=", 0);
    clear_lval(redir_lval);
    if (called_emsg > called_emsg_before)
    {
	redir_endp = NULL;  // don't store a value, only cleanup
	var_redir_stop();
	return FAIL;
    }

    return OK;
}

/*
 * Append "value[value_len]" to the variable set by var_redir_start().
 * The actual appending is postponed until redirection ends, because the value
 * appended may in fact be the string we write to, changing it may cause freed
 * memory to be used:
 *   :redir => foo
 *   :let foo
 *   :redir END
 */
    void
var_redir_str(char_u *value, int value_len)
{
    int		len;

    if (redir_lval == NULL)
	return;

    if (value_len == -1)
	len = (int)STRLEN(value);	// Append the entire string
    else
	len = value_len;		// Append only "value_len" characters

    if (ga_grow(&redir_ga, len) == OK)
    {
	mch_memmove((char *)redir_ga.ga_data + redir_ga.ga_len, value, len);
	redir_ga.ga_len += len;
    }
    else
	var_redir_stop();
}

/*
 * Stop redirecting command output to a variable.
 * Frees the allocated memory.
 */
    void
var_redir_stop(void)
{
    typval_T	tv;

    if (EVALCMD_BUSY)
    {
	redir_lval = NULL;
	return;
    }

    if (redir_lval != NULL)
    {
	// If there was no error: assign the text to the variable.
	if (redir_endp != NULL)
	{
	    ga_append(&redir_ga, NUL);  // Append the trailing NUL.
	    tv.v_type = VAR_STRING;
	    tv.vval.v_string = redir_ga.ga_data;
	    // Call get_lval() again, if it's inside a Dict or List it may
	    // have changed.
	    redir_endp = get_lval(redir_varname, NULL, redir_lval,
					FALSE, FALSE, 0, FNE_CHECK_START);
	    if (redir_endp != NULL && redir_lval->ll_name != NULL)
		set_var_lval(redir_lval, redir_endp, &tv, FALSE, 0,
							     (char_u *)".", 0);
	    clear_lval(redir_lval);
	}

	// free the collected output
	VIM_CLEAR(redir_ga.ga_data);

	VIM_CLEAR(redir_lval);
    }
    VIM_CLEAR(redir_varname);
}

/*
 * Get the collected redirected text and clear redir_ga.
 */
    char_u *
get_clear_redir_ga(void)
{
    char_u *res;

    ga_append(&redir_ga, NUL);  // Append the trailing NUL.
    res = redir_ga.ga_data;
    redir_ga.ga_data = NULL;
    return res;
}

/*
 * "gettabvar()" function
 */
    void
f_gettabvar(typval_T *argvars, typval_T *rettv)
{
    char_u	*varname;
    tabpage_T	*tp;
    win_T	*win = NULL;

    if (in_vim9script()
	    && (check_for_number_arg(argvars, 0) == FAIL
		|| check_for_string_arg(argvars, 1) == FAIL))
	return;

    varname = tv_get_string_chk(&argvars[1]);
    tp = find_tabpage((int)tv_get_number_chk(&argvars[0], NULL));
    if (tp != NULL)
	win = tp == curtab || tp->tp_firstwin == NULL ? firstwin
		: tp->tp_firstwin;

    get_var_from(varname, rettv, &argvars[2], 't', tp, win, NULL);
}

/*
 * "gettabwinvar()" function
 */
    void
f_gettabwinvar(typval_T *argvars, typval_T *rettv)
{
    if (in_vim9script()
	    && (check_for_number_arg(argvars, 0) == FAIL
		|| check_for_number_arg(argvars, 1) == FAIL
		|| check_for_string_arg(argvars, 2) == FAIL))
	return;

    getwinvar(argvars, rettv, 1);
}

/*
 * "getwinvar()" function
 */
    void
f_getwinvar(typval_T *argvars, typval_T *rettv)
{
    if (in_vim9script()
	    && (check_for_number_arg(argvars, 0) == FAIL
		|| check_for_string_arg(argvars, 1) == FAIL))
	return;

    getwinvar(argvars, rettv, 0);
}

/*
 * "getbufvar()" function
 */
    void
f_getbufvar(typval_T *argvars, typval_T *rettv)
{
    char_u	*varname;
    buf_T	*buf;

    if (in_vim9script()
	    && (check_for_buffer_arg(argvars, 0) == FAIL
		|| check_for_string_arg(argvars, 1) == FAIL))
	return;

    varname = tv_get_string_chk(&argvars[1]);
    buf = tv_get_buf_from_arg(&argvars[0]);

    get_var_from(varname, rettv, &argvars[2], 'b', curtab, curwin, buf);
}

/*
 * "settabvar()" function
 */
    void
f_settabvar(typval_T *argvars, typval_T *rettv UNUSED)
{
    tabpage_T	*save_curtab;
    tabpage_T	*tp;
    tabpage_T	*save_lu_tp;
    char_u	*varname, *tabvarname;
    typval_T	*varp;

    if (check_secure())
	return;

    if (in_vim9script()
	    && (check_for_number_arg(argvars, 0) == FAIL
		|| check_for_string_arg(argvars, 1) == FAIL))
	return;

    tp = find_tabpage((int)tv_get_number_chk(&argvars[0], NULL));
    varname = tv_get_string_chk(&argvars[1]);
    varp = &argvars[2];

    if (varname == NULL || tp == NULL)
	return;

    save_curtab = curtab;
    save_lu_tp = lastused_tabpage;
    goto_tabpage_tp(tp, FALSE, FALSE);

    tabvarname = alloc(STRLEN(varname) + 3);
    if (tabvarname != NULL)
    {
	STRCPY(tabvarname, "t:");
	STRCPY(tabvarname + 2, varname);
	set_var(tabvarname, varp, TRUE);
	vim_free(tabvarname);
    }

    // Restore current tabpage and last accessed tabpage.
    if (valid_tabpage(save_curtab))
    {
	goto_tabpage_tp(save_curtab, FALSE, FALSE);
	if (valid_tabpage(save_lu_tp))
	    lastused_tabpage = save_lu_tp;
    }
}

/*
 * "settabwinvar()" function
 */
    void
f_settabwinvar(typval_T *argvars, typval_T *rettv UNUSED)
{
    if (in_vim9script()
	    && (check_for_number_arg(argvars, 0) == FAIL
		|| check_for_number_arg(argvars, 1) == FAIL
		|| check_for_string_arg(argvars, 2) == FAIL))
	return;

    setwinvar(argvars, 1);
}

/*
 * "setwinvar()" function
 */
    void
f_setwinvar(typval_T *argvars, typval_T *rettv UNUSED)
{
    if (in_vim9script()
	    && (check_for_number_arg(argvars, 0) == FAIL
		|| check_for_string_arg(argvars, 1) == FAIL))
	return;

    setwinvar(argvars, 0);
}

/*
 * "setbufvar()" function
 */
    void
f_setbufvar(typval_T *argvars, typval_T *rettv UNUSED)
{
    buf_T	*buf;
    char_u	*varname, *bufvarname;
    typval_T	*varp;

    if (check_secure())
	return;

    if (in_vim9script()
	    && (check_for_buffer_arg(argvars, 0) == FAIL
		|| check_for_string_arg(argvars, 1) == FAIL))
	return;

    varname = tv_get_string_chk(&argvars[1]);
    buf = tv_get_buf_from_arg(&argvars[0]);
    varp = &argvars[2];

    if (buf == NULL || varname == NULL)
	return;

    if (*varname == '&')
    {
	aco_save_T	aco;
	// safe the current window position, it could
	// change because of 'scrollbind' window-local
	// options
	linenr_T	old_topline = curwin->w_topline;

	// Set curbuf to be our buf, temporarily.
	aucmd_prepbuf(&aco, buf);
	if (curbuf == buf)
	{
	    // Only when it worked to set "curbuf".
	    set_option_from_tv(varname + 1, varp);

	    // reset notion of buffer
	    aucmd_restbuf(&aco);
	}
	curwin->w_topline = old_topline;
    }
    else
    {
	bufvarname = alloc(STRLEN(varname) + 3);
	if (bufvarname != NULL)
	{
	    buf_T *save_curbuf = curbuf;

	    curbuf = buf;
	    STRCPY(bufvarname, "b:");
	    STRCPY(bufvarname + 2, varname);
	    set_var(bufvarname, varp, TRUE);
	    vim_free(bufvarname);
	    curbuf = save_curbuf;
	}
    }
}

/*
 * Get a callback from "arg".  It can be a Funcref or a function name.
 * When "arg" is zero "res.cb_name" is set to an empty string.
 * If "res.cb_name" is allocated then "res.cb_free_name" is set to TRUE.
 * "res.cb_name" is set to NULL for an invalid argument.
 */
    callback_T
get_callback(typval_T *arg)
{
    callback_T  res;
    int		r = OK;

    CLEAR_FIELD(res);
    if (arg->v_type == VAR_PARTIAL && arg->vval.v_partial != NULL)
    {
	res.cb_partial = arg->vval.v_partial;
	++res.cb_partial->pt_refcount;
	res.cb_name = partial_name(res.cb_partial);
    }
    else
    {
	if (arg->v_type == VAR_STRING && arg->vval.v_string != NULL
					       && SAFE_isdigit(*arg->vval.v_string))
	    r = FAIL;
	else if (arg->v_type == VAR_FUNC || arg->v_type == VAR_STRING)
	{
	    res.cb_name = arg->vval.v_string;
	    if (arg->v_type == VAR_STRING)
	    {
		char_u *name = get_scriptlocal_funcname(arg->vval.v_string);
		if (name != NULL)
		{
		    res.cb_name = name;
		    res.cb_free_name = TRUE;
		}
	    }
	    func_ref(res.cb_name);
	}
	else if (arg->v_type == VAR_NUMBER && arg->vval.v_number == 0)
	    res.cb_name = (char_u *)"";
	else
	    r = FAIL;

	if (r == FAIL)
	{
	    emsg(_(e_invalid_callback_argument));
	    res.cb_name = NULL;
	}
    }
    return res;
}

/*
 * Copy a callback into a typval_T.
 */
    void
put_callback(callback_T *cb, typval_T *tv)
{
    if (cb->cb_partial != NULL)
    {
	tv->v_type = VAR_PARTIAL;
	tv->vval.v_partial = cb->cb_partial;
	++tv->vval.v_partial->pt_refcount;
    }
    else
    {
	tv->v_type = VAR_FUNC;
	tv->vval.v_string = vim_strsave(cb->cb_name);
	func_ref(cb->cb_name);
    }
}

/*
 * Make a copy of "src" into "dest", allocating the function name if needed,
 * without incrementing the refcount.
 */
    void
set_callback(callback_T *dest, callback_T *src)
{
    if (src->cb_partial == NULL)
    {
	// just a function name, make a copy
	dest->cb_name = vim_strsave(src->cb_name);
	dest->cb_free_name = TRUE;
    }
    else
    {
	// cb_name is a pointer into cb_partial
	dest->cb_name = src->cb_name;
	dest->cb_free_name = FALSE;
    }
    dest->cb_partial = src->cb_partial;
}

/*
 * Copy callback from "src" to "dest", incrementing the refcounts.
 */
    void
copy_callback(callback_T *dest, callback_T *src)
{
    dest->cb_partial = src->cb_partial;
    if (dest->cb_partial != NULL)
    {
	dest->cb_name = src->cb_name;
	dest->cb_free_name = FALSE;
	++dest->cb_partial->pt_refcount;
    }
    else
    {
	dest->cb_name = vim_strsave(src->cb_name);
	dest->cb_free_name = TRUE;
	func_ref(src->cb_name);
    }
}

/*
 * When a callback refers to an autoload import, change the function name to
 * the "path#name" form.  Uses the current script context.
 * Only works when the name is allocated.
 */
    void
expand_autload_callback(callback_T *cb)
{
    char_u	*name;
    char_u	*p;
    imported_T	*import;

    if (!in_vim9script() || cb->cb_name == NULL
	    || (!cb->cb_free_name
	       && (cb->cb_partial == NULL || cb->cb_partial->pt_name == NULL)))
	return;
    if (cb->cb_partial != NULL)
	name = cb->cb_partial->pt_name;
    else
	name = cb->cb_name;
    p = vim_strchr(name, '.');
    if (p == NULL)
	return;

    import = find_imported(name, p - name, FALSE);
    if (import == NULL || !SCRIPT_ID_VALID(import->imp_sid))
	return;

    scriptitem_T *si = SCRIPT_ITEM(import->imp_sid);
    if (si->sn_autoload_prefix == NULL)
	return;

    char_u *newname = concat_str(si->sn_autoload_prefix, p + 1);
    if (newname == NULL)
	return;

    if (cb->cb_partial != NULL)
    {
	if (cb->cb_name == cb->cb_partial->pt_name)
	    cb->cb_name = newname;
	vim_free(cb->cb_partial->pt_name);
	cb->cb_partial->pt_name = newname;
    }
    else
    {
	vim_free(cb->cb_name);
	cb->cb_name = newname;
    }
}

/*
 * Unref/free "callback" returned by get_callback() or set_callback().
 */
    void
free_callback(callback_T *callback)
{
    if (callback->cb_partial != NULL)
    {
	partial_unref(callback->cb_partial);
	callback->cb_partial = NULL;
    }
    else if (callback->cb_name != NULL)
	func_unref(callback->cb_name);
    if (callback->cb_free_name)
    {
	vim_free(callback->cb_name);
	callback->cb_free_name = FALSE;
    }
    callback->cb_name = NULL;
}

#endif // FEAT_EVAL<|MERGE_RESOLUTION|>--- conflicted
+++ resolved
@@ -161,12 +161,9 @@
     {VV_NAME("t_typealias",	 VAR_NUMBER), NULL, VV_RO},
     {VV_NAME("t_enum",		 VAR_NUMBER), NULL, VV_RO},
     {VV_NAME("t_enumvalue",	 VAR_NUMBER), NULL, VV_RO},
-<<<<<<< HEAD
+    {VV_NAME("cmdcomplete",	 VAR_BOOL), NULL, VV_RO},
     // MacVim-specific value go here
     {VV_NAME("os_appearance",    VAR_NUMBER), NULL, VV_RO},
-=======
-    {VV_NAME("cmdcomplete",	 VAR_BOOL), NULL, VV_RO},
->>>>>>> b5e7da1f
 };
 
 // shorthand

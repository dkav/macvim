--- conflicted
+++ resolved
@@ -167,12 +167,9 @@
     {VV_NAME("clipmethod",	 VAR_STRING), NULL, VV_RO},
     {VV_NAME("termda1",		 VAR_STRING), NULL, VV_RO},
     {VV_NAME("termosc",	 VAR_STRING), NULL, VV_RO},
-<<<<<<< HEAD
+    {VV_NAME("vim_did_init",	 VAR_NUMBER), NULL, VV_RO},
     // MacVim-specific value go here
     {VV_NAME("os_appearance",    VAR_NUMBER), NULL, VV_RO},
-=======
-    {VV_NAME("vim_did_init",	 VAR_NUMBER), NULL, VV_RO},
->>>>>>> 8cb4505e
 };
 
 // shorthand

--- conflicted
+++ resolved
@@ -432,13 +432,10 @@
     /* Source startup scripts. */
     source_startup_scripts(&params);
 
-<<<<<<< HEAD
 #ifdef FEAT_GUI_MACVIM
     gui_macvim_release_autoreleasepool(autoreleasePool);
 #endif
 
-=======
->>>>>>> 6ce65048
 #ifdef FEAT_MZSCHEME
     /*
      * Newer version of MzScheme (Racket) require earlier (trampolined)
@@ -464,12 +461,9 @@
 vim_main2(void)
 {
 #ifndef NO_VIM_MAIN
-<<<<<<< HEAD
 #ifdef FEAT_GUI_MACVIM
     void *autoreleasePool = gui_macvim_new_autoreleasepool();
 #endif
-=======
->>>>>>> 6ce65048
 #ifdef FEAT_EVAL
     /*
      * Read all the plugin files.

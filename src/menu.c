/* vi:set ts=8 sts=4 sw=4 noet:
 *
 * VIM - Vi IMproved		by Bram Moolenaar
 *				GUI/Motif support by Robert Webb
 *
 * Do ":help uganda"  in Vim to read copying and usage conditions.
 * Do ":help credits" in Vim to see a list of people who contributed.
 * See README.txt for an overview of the Vim source code.
 */

/*
 * Code for menus.  Used for the GUI and 'wildmenu'.
 */

#include "vim.h"

#if defined(FEAT_MENU) || defined(PROTO)

#define MENUDEPTH   10		// maximum depth of menus

#ifdef FEAT_GUI_MSWIN
static int add_menu_path(char_u *, vimmenu_T *, int *, char_u *, int);
#else
static int add_menu_path(char_u *, vimmenu_T *, int *, char_u *);
#endif
static int menu_nable_recurse(vimmenu_T *menu, char_u *name, int modes, int enable);
static int remove_menu(vimmenu_T **, char_u *, int, int silent);
static void free_menu(vimmenu_T **menup);
static void free_menu_string(vimmenu_T *, int);
static int show_menus(char_u *, int);
static void show_menus_recursive(vimmenu_T *, int, int);
static char_u *menu_name_skip(char_u *name);
static int menu_name_equal(char_u *name, vimmenu_T *menu);
static int menu_namecmp(char_u *name, char_u *mname);
static int get_menu_cmd_modes(char_u *, int, int *, int *);
static char_u *popup_mode_name(char_u *name, int idx);
static char_u *menu_text(char_u *text, int *mnemonic, char_u **actext);

#if defined(FEAT_GUI_MSWIN) && defined(FEAT_TEAROFF)
static void gui_create_tearoffs_recurse(vimmenu_T *menu, const char_u *pname, int *pri_tab, int pri_idx);
static void gui_add_tearoff(char_u *tearpath, int *pri_tab, int pri_idx);
static void gui_destroy_tearoffs_recurse(vimmenu_T *menu);
static int s_tearoffs = FALSE;
#endif

static int menu_is_hidden(char_u *name);
static int menu_is_tearoff(char_u *name);

#if defined(FEAT_MULTI_LANG) || defined(FEAT_TOOLBAR)
static char_u *menu_skip_part(char_u *p);
#endif
#ifdef FEAT_MULTI_LANG
static char_u *menutrans_lookup(char_u *name, int len);
static void menu_unescape_name(char_u	*p);
#endif

static char_u *menu_translate_tab_and_shift(char_u *arg_start);

// The character for each menu mode
static char *menu_mode_chars[] = {"n", "v", "s", "o", "i", "c", "tl", "t"};

#ifdef FEAT_TOOLBAR
static const char *toolbar_names[] =
{
    /*  0 */ "New", "Open", "Save", "Undo", "Redo",
    /*  5 */ "Cut", "Copy", "Paste", "Print", "Help",
    /* 10 */ "Find", "SaveAll", "SaveSesn", "NewSesn", "LoadSesn",
    /* 15 */ "RunScript", "Replace", "WinClose", "WinMax", "WinMin",
    /* 20 */ "WinSplit", "Shell", "FindPrev", "FindNext", "FindHelp",
    /* 25 */ "Make", "TagJump", "RunCtags", "WinVSplit", "WinMaxWidth",
    /* 30 */ "WinMinWidth", "Exit"
};
# define TOOLBAR_NAME_COUNT ARRAY_LENGTH(toolbar_names)
#endif

/*
 * Return TRUE if "name" is a window toolbar menu name.
 */
    static int
menu_is_winbar(char_u *name)
{
    return (STRNCMP(name, "WinBar", 6) == 0);
}

    int
winbar_height(win_T *wp)
{
    if (wp->w_winbar != NULL && wp->w_winbar->children != NULL)
	return 1;
    return 0;
}

    static vimmenu_T **
get_root_menu(char_u *name)
{
    if (menu_is_winbar(name))
	return &curwin->w_winbar;
    return &root_menu;
}

/*
 * Do the :menu command and relatives.
 */
    void
ex_menu(
    exarg_T	*eap)		    // Ex command arguments
{
    char_u	*menu_path;
    int		modes;
    char_u	*map_to;
    int		noremap;
    int		silent = FALSE;
    int		special = FALSE;
    int		unmenu;
    char_u	*map_buf;
    char_u	*arg;
    char_u	*p;
    int		i;
#if defined(FEAT_GUI) && !(defined(FEAT_GUI_GTK) || defined(FEAT_GUI_MACVIM))
    int		old_menu_height;
# if defined(FEAT_TOOLBAR) && !defined(FEAT_GUI_MSWIN)
    int		old_toolbar_height;
# endif
#endif
    int		pri_tab[MENUDEPTH + 1];
    int		enable = MAYBE;	    // TRUE for "menu enable", FALSE for "menu
				    // disable
#ifdef FEAT_TOOLBAR
    char_u	*icon = NULL;
#endif
    vimmenu_T	menuarg;
    vimmenu_T	**root_menu_ptr;

    modes = get_menu_cmd_modes(eap->cmd, eap->forceit, &noremap, &unmenu);
    arg = eap->arg;

    for (;;)
    {
	if (STRNCMP(arg, "<script>", 8) == 0)
	{
	    noremap = REMAP_SCRIPT;
	    arg = skipwhite(arg + 8);
	    continue;
	}
	if (STRNCMP(arg, "<silent>", 8) == 0)
	{
	    silent = TRUE;
	    arg = skipwhite(arg + 8);
	    continue;
	}
	if (STRNCMP(arg, "<special>", 9) == 0)
	{
	    special = TRUE;
	    arg = skipwhite(arg + 9);
	    continue;
	}
	break;
    }


    // Locate an optional "icon=filename" argument.
    if (STRNCMP(arg, "icon=", 5) == 0)
    {
	arg += 5;
#ifdef FEAT_TOOLBAR
	icon = arg;
#endif
	while (*arg != NUL && *arg != ' ')
	{
	    if (*arg == '\\')
		STRMOVE(arg, arg + 1);
	    MB_PTR_ADV(arg);
	}
	if (*arg != NUL)
	{
	    *arg++ = NUL;
	    arg = skipwhite(arg);
	}
    }

    /*
     * Fill in the priority table.
     */
    for (p = arg; *p; ++p)
	if (!VIM_ISDIGIT(*p) && *p != '.')
	    break;
    if (VIM_ISWHITE(*p))
    {
	for (i = 0; i < MENUDEPTH && !VIM_ISWHITE(*arg); ++i)
	{
	    pri_tab[i] = getdigits(&arg);
	    if (pri_tab[i] == 0)
		pri_tab[i] = 500;
	    if (*arg == '.')
		++arg;
	}
	arg = skipwhite(arg);
    }
    else if (eap->addr_count && eap->line2 != 0)
    {
	pri_tab[0] = eap->line2;
	i = 1;
    }
    else
	i = 0;
    while (i < MENUDEPTH)
	pri_tab[i++] = 500;
    pri_tab[MENUDEPTH] = -1;		// mark end of the table

    /*
     * Check for "disable" or "enable" argument.
     */
    if (STRNCMP(arg, "enable", 6) == 0 && VIM_ISWHITE(arg[6]))
    {
	enable = TRUE;
	arg = skipwhite(arg + 6);
    }
    else if (STRNCMP(arg, "disable", 7) == 0 && VIM_ISWHITE(arg[7]))
    {
	enable = FALSE;
	arg = skipwhite(arg + 7);
    }

    /*
     * If there is no argument, display all menus.
     */
    if (*arg == NUL)
    {
	show_menus(arg, modes);
	return;
    }

#ifdef FEAT_TOOLBAR
    /*
     * Need to get the toolbar icon index before doing the translation.
     */
    menuarg.iconidx = -1;
    menuarg.icon_builtin = FALSE;
    if (menu_is_toolbar(arg))
    {
	menu_path = menu_skip_part(arg);
	if (*menu_path == '.')
	{
	    p = menu_skip_part(++menu_path);
	    if (STRNCMP(menu_path, "BuiltIn", 7) == 0)
	    {
		if (skipdigits(menu_path + 7) == p)
		{
		    menuarg.iconidx = atoi((char *)menu_path + 7);
		    if (menuarg.iconidx >= (int)TOOLBAR_NAME_COUNT)
			menuarg.iconidx = -1;
		    else
			menuarg.icon_builtin = TRUE;
		}
	    }
	    else
	    {
		for (i = 0; i < (int)TOOLBAR_NAME_COUNT; ++i)
		    if (STRNCMP(toolbar_names[i], menu_path, p - menu_path)
									 == 0)
		    {
			menuarg.iconidx = i;
			break;
		    }
	    }
	}
    }
#endif

    menu_path = arg;
    if (*menu_path == '.')
    {
	semsg(_(e_invalid_argument_str), menu_path);
	goto theend;
    }

    map_to = menu_translate_tab_and_shift(arg);

    /*
     * If there is only a menu name, display menus with that name.
     */
    if (*map_to == NUL && !unmenu && enable == MAYBE)
    {
	show_menus(menu_path, modes);
	goto theend;
    }
    else if (*map_to != NUL && (unmenu || enable != MAYBE))
    {
	semsg(_(e_trailing_characters_str), map_to);
	goto theend;
    }
#if defined(FEAT_GUI) && !(defined(FEAT_GUI_GTK) || defined(FEAT_GUI_PHOTON) \
        || defined(FEAT_GUI_MACVIM))
    old_menu_height = gui.menu_height;
# if defined(FEAT_TOOLBAR) && !defined(FEAT_GUI_MSWIN)
    old_toolbar_height = gui.toolbar_height;
# endif
#endif

    root_menu_ptr = get_root_menu(menu_path);
    if (root_menu_ptr == &curwin->w_winbar)
	// Assume the window toolbar menu will change.
	redraw_later(NOT_VALID);

    if (enable != MAYBE)
    {
	/*
	 * Change sensitivity of the menu.
	 * For the PopUp menu, remove a menu for each mode separately.
	 * Careful: menu_nable_recurse() changes menu_path.
	 */
	if (STRCMP(menu_path, "*") == 0)	// meaning: do all menus
	    menu_path = (char_u *)"";

	if (menu_is_popup(menu_path))
	{
	    for (i = 0; i < MENU_INDEX_TIP; ++i)
		if (modes & (1 << i))
		{
		    p = popup_mode_name(menu_path, i);
		    if (p != NULL)
		    {
			menu_nable_recurse(*root_menu_ptr, p, MENU_ALL_MODES,
								      enable);
			vim_free(p);
		    }
		}
	}
	menu_nable_recurse(*root_menu_ptr, menu_path, modes, enable);
    }
    else if (unmenu)
    {
	/*
	 * Delete menu(s).
	 */
	if (STRCMP(menu_path, "*") == 0)	// meaning: remove all menus
	    menu_path = (char_u *)"";

	/*
	 * For the PopUp menu, remove a menu for each mode separately.
	 */
	if (menu_is_popup(menu_path))
	{
	    for (i = 0; i < MENU_INDEX_TIP; ++i)
		if (modes & (1 << i))
		{
		    p = popup_mode_name(menu_path, i);
		    if (p != NULL)
		    {
			remove_menu(root_menu_ptr, p, MENU_ALL_MODES, TRUE);
			vim_free(p);
		    }
		}
	}

	// Careful: remove_menu() changes menu_path
	remove_menu(root_menu_ptr, menu_path, modes, FALSE);
    }
    else
    {
	/*
	 * Add menu(s).
	 * Replace special key codes.
	 */
	if (STRICMP(map_to, "<nop>") == 0)	// "<Nop>" means nothing
	{
	    map_to = (char_u *)"";
	    map_buf = NULL;
	}
	else if (modes & MENU_TIP_MODE)
	    map_buf = NULL;	// Menu tips are plain text.
	else
	    map_to = replace_termcodes(map_to, &map_buf,
			REPTERM_DO_LT | (special ? REPTERM_SPECIAL : 0), NULL);
	menuarg.modes = modes;
#ifdef FEAT_TOOLBAR
	menuarg.iconfile = icon;
#endif
	menuarg.noremap[0] = noremap;
	menuarg.silent[0] = silent;
	add_menu_path(menu_path, &menuarg, pri_tab, map_to
#ifdef FEAT_GUI_MSWIN
		, TRUE
#endif
		);

	/*
	 * For the PopUp menu, add a menu for each mode separately.
	 */
	if (menu_is_popup(menu_path))
	{
	    for (i = 0; i < MENU_INDEX_TIP; ++i)
		if (modes & (1 << i))
		{
		    p = popup_mode_name(menu_path, i);
		    if (p != NULL)
		    {
			// Include all modes, to make ":amenu" work
			menuarg.modes = modes;
#ifdef FEAT_TOOLBAR
			menuarg.iconfile = NULL;
			menuarg.iconidx = -1;
			menuarg.icon_builtin = FALSE;
#endif
			add_menu_path(p, &menuarg, pri_tab, map_to
#ifdef FEAT_GUI_MSWIN
				, TRUE
#endif
					 );
			vim_free(p);
		    }
		}
	}

	vim_free(map_buf);
    }

#if defined(FEAT_GUI) && !(defined(FEAT_GUI_GTK) || defined(FEAT_GUI_MACVIM))
    // If the menubar height changed, resize the window
    if (gui.in_use
	    && (gui.menu_height != old_menu_height
# if defined(FEAT_TOOLBAR) && !defined(FEAT_GUI_MSWIN)
		|| gui.toolbar_height != old_toolbar_height
# endif
	    ))
	gui_set_shellsize(FALSE, FALSE, RESIZE_VERT);
#endif
    if (root_menu_ptr == &curwin->w_winbar)
    {
	int h = winbar_height(curwin);

	if (h != curwin->w_winbar_height)
	{
	    if (h == 0)
		++curwin->w_height;
	    else if (curwin->w_height > 0)
		--curwin->w_height;
	    curwin->w_winbar_height = h;
	}
    }

theend:
    ;
}

/*
 * Add the menu with the given name to the menu hierarchy
 */
    static int
add_menu_path(
    char_u	*menu_path,
    vimmenu_T	*menuarg,	// passes modes, iconfile, iconidx,
				// icon_builtin, silent[0], noremap[0]
    int		*pri_tab,
    char_u	*call_data
#ifdef FEAT_GUI_MSWIN
    , int	addtearoff	// may add tearoff item
#endif
    )
{
    char_u	*path_name;
    int		modes = menuarg->modes;
    vimmenu_T	**menup;
    vimmenu_T	*menu = NULL;
    vimmenu_T	*parent;
    vimmenu_T	**lower_pri;
    char_u	*p;
    char_u	*name;
    char_u	*dname;
    char_u	*next_name;
    int		i;
    int		c;
    int		d;
#ifdef FEAT_GUI
    int		idx;
    int		new_idx;
#endif
    int		pri_idx = 0;
    int		old_modes = 0;
    int		amenu;
#ifdef FEAT_MULTI_LANG
    char_u	*en_name;
    char_u	*map_to = NULL;
#endif
    vimmenu_T	**root_menu_ptr;

    // Make a copy so we can stuff around with it, since it could be const
    path_name = vim_strsave(menu_path);
    if (path_name == NULL)
	return FAIL;
    root_menu_ptr = get_root_menu(menu_path);
    menup = root_menu_ptr;
    parent = NULL;
    name = path_name;
    while (*name)
    {
	// Get name of this element in the menu hierarchy, and the simplified
	// name (without mnemonic and accelerator text).
	next_name = menu_name_skip(name);
#ifdef	FEAT_MULTI_LANG
	map_to = menutrans_lookup(name, (int)STRLEN(name));
	if (map_to != NULL)
	{
	    en_name = name;
	    name = map_to;
	}
	else
	    en_name = NULL;
#endif
	dname = menu_text(name, NULL, NULL);
	if (dname == NULL)
	    goto erret;
	if (*dname == NUL)
	{
	    // Only a mnemonic or accelerator is not valid.
	    emsg(_("E792: Empty menu name"));
	    goto erret;
	}

	// See if it's already there
	lower_pri = menup;
#ifdef FEAT_GUI
	idx = 0;
	new_idx = 0;
#endif
	menu = *menup;
	while (menu != NULL)
	{
	    if (menu_name_equal(name, menu) || menu_name_equal(dname, menu))
	    {
		if (*next_name == NUL && menu->children != NULL)
		{
		    if (!sys_menu)
			emsg(_(e_menu_path_must_not_loead_to_sub_menu));
		    goto erret;
		}
		if (*next_name != NUL && menu->children == NULL
#ifdef FEAT_GUI_MSWIN
			&& addtearoff
#endif
			)
		{
		    if (!sys_menu)
			emsg(_(e_part_of_menu_item_path_is_not_sub_menu));
		    goto erret;
		}
		break;
	    }
	    menup = &menu->next;

	    // Count menus, to find where this one needs to be inserted.
	    // Ignore menus that are not in the menubar (PopUp and Toolbar)
	    if (parent != NULL || menu_is_menubar(menu->name))
	    {
#ifdef FEAT_GUI
		++idx;
#endif
		if (menu->priority <= pri_tab[pri_idx])
		{
		    lower_pri = menup;
#ifdef FEAT_GUI
		    new_idx = idx;
#endif
		}
	    }
	    menu = menu->next;
	}

	if (menu == NULL)
	{
	    if (*next_name == NUL && parent == NULL)
	    {
		emsg(_(e_must_not_add_menu_items_directly_to_menu_bar));
		goto erret;
	    }

	    if (menu_is_separator(dname) && *next_name != NUL)
	    {
		emsg(_(e_separator_cannot_be_part_of_menu_path));
		goto erret;
	    }

	    // Not already there, so let's add it
	    menu = ALLOC_CLEAR_ONE(vimmenu_T);
	    if (menu == NULL)
		goto erret;

	    menu->modes = modes;
	    menu->enabled = MENU_ALL_MODES;
	    menu->name = vim_strsave(name);
	    // separate mnemonic and accelerator text from actual menu name
	    menu->dname = menu_text(name, &menu->mnemonic, &menu->actext);
#ifdef	FEAT_MULTI_LANG
	    if (en_name != NULL)
	    {
		menu->en_name = vim_strsave(en_name);
		menu->en_dname = menu_text(en_name, NULL, NULL);
	    }
	    else
	    {
		menu->en_name = NULL;
		menu->en_dname = NULL;
	    }
#endif
	    menu->priority = pri_tab[pri_idx];
	    menu->parent = parent;
#ifdef FEAT_GUI_MOTIF
	    menu->sensitive = TRUE;	    // the default
#endif
#ifdef FEAT_BEVAL_TIP
	    menu->tip = NULL;
#endif
#ifdef FEAT_GUI_ATHENA
	    menu->image = None;		    // X-Windows definition for NULL
#endif

	    /*
	     * Add after menu that has lower priority.
	     */
	    menu->next = *lower_pri;
	    *lower_pri = menu;

	    old_modes = 0;

#ifdef FEAT_TOOLBAR
	    menu->iconidx = menuarg->iconidx;
	    menu->icon_builtin = menuarg->icon_builtin;
	    if (*next_name == NUL && menuarg->iconfile != NULL)
		menu->iconfile = vim_strsave(menuarg->iconfile);
#endif
#if defined(FEAT_GUI_MSWIN) && defined(FEAT_TEAROFF)
	    // the tearoff item must be present in the modes of each item.
	    if (parent != NULL && menu_is_tearoff(parent->children->dname))
		parent->children->modes |= modes;
#endif
	}
	else
	{
	    old_modes = menu->modes;

	    /*
	     * If this menu option was previously only available in other
	     * modes, then make sure it's available for this one now
	     * Also enable a menu when it's created or changed.
	     */
#ifdef FEAT_GUI_MSWIN
	    // If adding a tearbar (addtearoff == FALSE) don't update modes
	    if (addtearoff)
#endif
	    {
		menu->modes |= modes;
		menu->enabled |= modes;
	    }
	}

#ifdef FEAT_GUI
	/*
	 * Add the menu item when it's used in one of the modes, but not when
	 * only a tooltip is defined.
	 */
	if ((old_modes & MENU_ALL_MODES) == 0
		&& (menu->modes & MENU_ALL_MODES) != 0)
	{
	    if (gui.in_use)  // Otherwise it will be added when GUI starts
	    {
		if (*next_name == NUL)
		{
		    // Real menu item, not sub-menu
		    gui_mch_add_menu_item(menu, new_idx);

		    // Want to update menus now even if mode not changed
		    force_menu_update = TRUE;
		}
		else
		{
		    // Sub-menu (not at end of path yet)
		    gui_mch_add_menu(menu, new_idx);
		}
	    }

# if defined(FEAT_GUI_MSWIN) & defined(FEAT_TEAROFF)
	    // When adding a new submenu, may add a tearoff item
	    if (	addtearoff
		    && *next_name
		    && vim_strchr(p_go, GO_TEAROFF) != NULL
		    && menu_is_menubar(name)
#  ifdef VIMDLL
		    && (gui.in_use || gui.starting)
#  endif
		    )
	    {
		char_u		*tearpath;

		/*
		 * The pointers next_name & path_name refer to a string with
		 * \'s and ^V's stripped out. But menu_path is a "raw"
		 * string, so we must correct for special characters.
		 */
		tearpath = alloc(STRLEN(menu_path) + TEAR_LEN + 2);
		if (tearpath != NULL)
		{
		    char_u  *s;
		    int	    idx;

		    STRCPY(tearpath, menu_path);
		    idx = (int)(next_name - path_name - 1);
		    for (s = tearpath; *s && s < tearpath + idx; MB_PTR_ADV(s))
		    {
			if ((*s == '\\' || *s == Ctrl_V) && s[1])
			{
			    ++idx;
			    ++s;
			}
		    }
		    tearpath[idx] = NUL;
		    gui_add_tearoff(tearpath, pri_tab, pri_idx);
		    vim_free(tearpath);
		}
	    }
# endif
	}
#endif // FEAT_GUI

	menup = &menu->children;
	parent = menu;
	name = next_name;
	VIM_CLEAR(dname);
	if (pri_tab[pri_idx + 1] != -1)
	    ++pri_idx;
    }
    vim_free(path_name);

    /*
     * Only add system menu items which have not been defined yet.
     * First check if this was an ":amenu".
     */
    amenu = ((modes & (MENU_NORMAL_MODE | MENU_INSERT_MODE)) ==
				       (MENU_NORMAL_MODE | MENU_INSERT_MODE));
    if (sys_menu)
	modes &= ~old_modes;

    if (menu != NULL && modes)
    {
#ifdef FEAT_GUI
	menu->cb = gui_menu_cb;
#endif
	p = (call_data == NULL) ? NULL : vim_strsave(call_data);

	// loop over all modes, may add more than one
	for (i = 0; i < MENU_MODES; ++i)
	{
	    if (modes & (1 << i))
	    {
		// free any old menu
		free_menu_string(menu, i);

		// For "amenu", may insert an extra character.
		// Don't do this if adding a tearbar (addtearoff == FALSE).
		// Don't do this for "<Nop>".
		c = 0;
		d = 0;
		if (amenu && call_data != NULL && *call_data != NUL
#ifdef FEAT_GUI_MSWIN
		       && addtearoff
#endif
				       )
		{
		    switch (1 << i)
		    {
			case MENU_VISUAL_MODE:
			case MENU_SELECT_MODE:
			case MENU_OP_PENDING_MODE:
			case MENU_CMDLINE_MODE:
			    c = Ctrl_C;
			    break;
			case MENU_INSERT_MODE:
			    c = Ctrl_BSL;
			    d = Ctrl_O;
			    break;
		    }
		}

		if (c != 0)
		{
		    menu->strings[i] = alloc(STRLEN(call_data) + 5);
		    if (menu->strings[i] != NULL)
		    {
			menu->strings[i][0] = c;
			if (d == 0)
			    STRCPY(menu->strings[i] + 1, call_data);
			else
			{
			    menu->strings[i][1] = d;
			    STRCPY(menu->strings[i] + 2, call_data);
			}
			if (c == Ctrl_C)
			{
			    int	    len = (int)STRLEN(menu->strings[i]);

			    // Append CTRL-\ CTRL-G to obey 'insertmode'.
			    menu->strings[i][len] = Ctrl_BSL;
			    menu->strings[i][len + 1] = Ctrl_G;
			    menu->strings[i][len + 2] = NUL;
			}
		    }
		}
		else
		    menu->strings[i] = p;
		menu->noremap[i] = menuarg->noremap[0];
		menu->silent[i] = menuarg->silent[0];
	    }
	}
#if defined(FEAT_TOOLBAR) && !defined(FEAT_GUI_MSWIN) \
	&& (defined(FEAT_BEVAL_GUI) || defined(FEAT_GUI_GTK))
	// Need to update the menu tip.
	if (modes & MENU_TIP_MODE)
	    gui_mch_menu_set_tip(menu);
#endif
    }
    return OK;

erret:
    vim_free(path_name);
    vim_free(dname);

    // Delete any empty submenu we added before discovering the error.  Repeat
    // for higher levels.
    while (parent != NULL && parent->children == NULL)
    {
	if (parent->parent == NULL)
	    menup = root_menu_ptr;
	else
	    menup = &parent->parent->children;
	for ( ; *menup != NULL && *menup != parent; menup = &((*menup)->next))
	    ;
	if (*menup == NULL) // safety check
	    break;
	parent = parent->parent;
	free_menu(menup);
    }
    return FAIL;
}

/*
 * Set the (sub)menu with the given name to enabled or disabled.
 * Called recursively.
 */
    static int
menu_nable_recurse(
    vimmenu_T	*menu,
    char_u	*name,
    int		modes,
    int		enable)
{
    char_u	*p;

    if (menu == NULL)
	return OK;		// Got to bottom of hierarchy

    // Get name of this element in the menu hierarchy
    p = menu_name_skip(name);

    // Find the menu
    while (menu != NULL)
    {
	if (*name == NUL || *name == '*' || menu_name_equal(name, menu))
	{
	    if (*p != NUL)
	    {
		if (menu->children == NULL)
		{
		    emsg(_(e_part_of_menu_item_path_is_not_sub_menu));
		    return FAIL;
		}
		if (menu_nable_recurse(menu->children, p, modes, enable)
								      == FAIL)
		    return FAIL;
	    }
	    else
		if (enable)
		    menu->enabled |= modes;
		else
		    menu->enabled &= ~modes;

	    /*
	     * When name is empty, we are doing all menu items for the given
	     * modes, so keep looping, otherwise we are just doing the named
	     * menu item (which has been found) so break here.
	     */
	    if (*name != NUL && *name != '*')
		break;
	}
	menu = menu->next;
    }
    if (*name != NUL && *name != '*' && menu == NULL)
    {
	semsg(_(e_no_menu_str), name);
	return FAIL;
    }

#ifdef FEAT_GUI
    // Want to update menus now even if mode not changed
    force_menu_update = TRUE;
#endif

    return OK;
}

/*
 * Remove the (sub)menu with the given name from the menu hierarchy
 * Called recursively.
 */
    static int
remove_menu(
    vimmenu_T	**menup,
    char_u	*name,
    int		modes,
    int		silent)		// don't give error messages
{
    vimmenu_T	*menu;
    vimmenu_T	*child;
    char_u	*p;

    if (*menup == NULL)
	return OK;		// Got to bottom of hierarchy

    // Get name of this element in the menu hierarchy
    p = menu_name_skip(name);

    // Find the menu
    while ((menu = *menup) != NULL)
    {
	if (*name == NUL || menu_name_equal(name, menu))
	{
	    if (*p != NUL && menu->children == NULL)
	    {
		if (!silent)
		    emsg(_(e_part_of_menu_item_path_is_not_sub_menu));
		return FAIL;
	    }
	    if ((menu->modes & modes) != 0x0)
	    {
#if defined(FEAT_GUI_MSWIN) & defined(FEAT_TEAROFF)
		/*
		 * If we are removing all entries for this menu,MENU_ALL_MODES,
		 * Then kill any tearoff before we start
		 */
		if (*p == NUL && modes == MENU_ALL_MODES)
		{
		    if (IsWindow(menu->tearoff_handle))
			DestroyWindow(menu->tearoff_handle);
		}
#endif
		if (remove_menu(&menu->children, p, modes, silent) == FAIL)
		    return FAIL;
	    }
	    else if (*name != NUL)
	    {
		if (!silent)
		    emsg(_(e_menu_only_exists_in_another_mode));
		return FAIL;
	    }

	    /*
	     * When name is empty, we are removing all menu items for the given
	     * modes, so keep looping, otherwise we are just removing the named
	     * menu item (which has been found) so break here.
	     */
	    if (*name != NUL)
		break;

	    // Remove the menu item for the given mode[s].  If the menu item
	    // is no longer valid in ANY mode, delete it
	    menu->modes &= ~modes;
	    if (modes & MENU_TIP_MODE)
		free_menu_string(menu, MENU_INDEX_TIP);
	    if ((menu->modes & MENU_ALL_MODES) == 0)
		free_menu(menup);
	    else
		menup = &menu->next;
	}
	else
	    menup = &menu->next;
    }
    if (*name != NUL)
    {
	if (menu == NULL)
	{
	    if (!silent)
		semsg(_(e_no_menu_str), name);
	    return FAIL;
	}


	// Recalculate modes for menu based on the new updated children
	menu->modes &= ~modes;
#if defined(FEAT_GUI_MSWIN) & defined(FEAT_TEAROFF)
	if ((s_tearoffs) && (menu->children != NULL)) // there's a tear bar.
	    child = menu->children->next; // don't count tearoff bar
	else
#endif
	    child = menu->children;
	for ( ; child != NULL; child = child->next)
	    menu->modes |= child->modes;
	if (modes & MENU_TIP_MODE)
	{
	    free_menu_string(menu, MENU_INDEX_TIP);
#if defined(FEAT_TOOLBAR) && !defined(FEAT_GUI_MSWIN) \
	    && (defined(FEAT_BEVAL_GUI) || defined(FEAT_GUI_GTK))
	    // Need to update the menu tip.
	    if (gui.in_use)
		gui_mch_menu_set_tip(menu);
#endif
	}
	if ((menu->modes & MENU_ALL_MODES) == 0)
	{
	    // The menu item is no longer valid in ANY mode, so delete it
#if defined(FEAT_GUI_MSWIN) & defined(FEAT_TEAROFF)
	    if (s_tearoffs && menu->children != NULL) // there's a tear bar.
		free_menu(&menu->children);
#endif
	    *menup = menu;
	    free_menu(menup);
	}
    }

    return OK;
}

/*
 * Remove the WinBar menu from window "wp".
 */
    void
remove_winbar(win_T *wp)
{
    remove_menu(&wp->w_winbar, (char_u *)"", MENU_ALL_MODES, TRUE);
    vim_free(wp->w_winbar_items);
}

/*
 * Free the given menu structure and remove it from the linked list.
 */
    static void
free_menu(vimmenu_T **menup)
{
    int		i;
    vimmenu_T	*menu;

    menu = *menup;

#ifdef FEAT_GUI
    // Free machine specific menu structures (only when already created)
    // Also may rebuild a tearoff'ed menu
    if (gui.in_use)
	gui_mch_destroy_menu(menu);
#endif

    // Don't change *menup until after calling gui_mch_destroy_menu(). The
    // MacOS code needs the original structure to properly delete the menu.
    *menup = menu->next;
    vim_free(menu->name);
    vim_free(menu->dname);
#ifdef FEAT_MULTI_LANG
    vim_free(menu->en_name);
    vim_free(menu->en_dname);
#endif
    vim_free(menu->actext);
#ifdef FEAT_TOOLBAR
    vim_free(menu->iconfile);
# ifdef FEAT_GUI_MOTIF
    vim_free(menu->xpm_fname);
# endif
#ifdef FEAT_GUI_MACVIM
    vim_free(menu->mac_action);
#endif
#endif
    for (i = 0; i < MENU_MODES; i++)
	free_menu_string(menu, i);
    vim_free(menu);

#ifdef FEAT_GUI
    // Want to update menus now even if mode not changed
    force_menu_update = TRUE;
#endif
}

/*
 * Free the menu->string with the given index.
 */
    static void
free_menu_string(vimmenu_T *menu, int idx)
{
    int		count = 0;
    int		i;

    for (i = 0; i < MENU_MODES; i++)
	if (menu->strings[i] == menu->strings[idx])
	    count++;
    if (count == 1)
	vim_free(menu->strings[idx]);
    menu->strings[idx] = NULL;
}

/*
 * Show the mapping associated with a menu item or hierarchy in a sub-menu.
 */
    static int
show_menus(char_u *path_name, int modes)
{
    char_u	*p;
    char_u	*name;
    vimmenu_T	*menu;
    vimmenu_T	*parent = NULL;

    name = path_name = vim_strsave(path_name);
    if (path_name == NULL)
	return FAIL;
    menu = *get_root_menu(path_name);

    // First, find the (sub)menu with the given name
    while (*name)
    {
	p = menu_name_skip(name);
	while (menu != NULL)
	{
	    if (menu_name_equal(name, menu))
	    {
		// Found menu
		if (*p != NUL && menu->children == NULL)
		{
		    emsg(_(e_part_of_menu_item_path_is_not_sub_menu));
		    vim_free(path_name);
		    return FAIL;
		}
		else if ((menu->modes & modes) == 0x0)
		{
		    emsg(_(e_menu_only_exists_in_another_mode));
		    vim_free(path_name);
		    return FAIL;
		}
		break;
	    }
	    menu = menu->next;
	}
	if (menu == NULL)
	{
	    semsg(_(e_no_menu_str), name);
	    vim_free(path_name);
	    return FAIL;
	}
	name = p;
	parent = menu;
	menu = menu->children;
    }
    vim_free(path_name);

    // Now we have found the matching menu, and we list the mappings
						    // Highlight title
    msg_puts_title(_("\n--- Menus ---"));

    show_menus_recursive(parent, modes, 0);
    return OK;
}

/*
 * Recursively show the mappings associated with the menus under the given one
 */
    static void
show_menus_recursive(vimmenu_T *menu, int modes, int depth)
{
    int		i;
    int		bit;

    if (menu != NULL && (menu->modes & modes) == 0x0)
	return;

    if (menu != NULL)
    {
	msg_putchar('\n');
	if (got_int)		// "q" hit for "--more--"
	    return;
	for (i = 0; i < depth; i++)
	    msg_puts("  ");
	if (menu->priority)
	{
	    msg_outnum((long)menu->priority);
	    msg_puts(" ");
	}
				// Same highlighting as for directories!?
	msg_outtrans_attr(menu->name, HL_ATTR(HLF_D));
    }

    if (menu != NULL && menu->children == NULL)
    {
	for (bit = 0; bit < MENU_MODES; bit++)
	    if ((menu->modes & modes & (1 << bit)) != 0)
	    {
		msg_putchar('\n');
		if (got_int)		// "q" hit for "--more--"
		    return;
		for (i = 0; i < depth + 2; i++)
		    msg_puts("  ");
		msg_puts(menu_mode_chars[bit]);
		if (menu->noremap[bit] == REMAP_NONE)
		    msg_putchar('*');
		else if (menu->noremap[bit] == REMAP_SCRIPT)
		    msg_putchar('&');
		else
		    msg_putchar(' ');
		if (menu->silent[bit])
		    msg_putchar('s');
		else
		    msg_putchar(' ');
		if ((menu->modes & menu->enabled & (1 << bit)) == 0)
		    msg_putchar('-');
		else
		    msg_putchar(' ');
		msg_puts(" ");
		if (*menu->strings[bit] == NUL)
		    msg_puts_attr("<Nop>", HL_ATTR(HLF_8));
		else
		    msg_outtrans_special(menu->strings[bit], FALSE, 0);
	    }
    }
    else
    {
	if (menu == NULL)
	{
	    menu = root_menu;
	    depth--;
	}
	else
	    menu = menu->children;

	// recursively show all children.  Skip PopUp[nvoci].
	for (; menu != NULL && !got_int; menu = menu->next)
	    if (!menu_is_hidden(menu->dname))
		show_menus_recursive(menu, modes, depth + 1);
    }
}

/*
 * Used when expanding menu names.
 */
static vimmenu_T	*expand_menu = NULL;
static vimmenu_T	*expand_menu_alt = NULL;
static int		expand_modes = 0x0;
static int		expand_emenu;	// TRUE for ":emenu" command

/*
 * Work out what to complete when doing command line completion of menu names.
 */
    char_u *
set_context_in_menu_cmd(
    expand_T	*xp,
    char_u	*cmd,
    char_u	*arg,
    int		forceit)
{
    char_u	*after_dot;
    char_u	*p;
    char_u	*path_name = NULL;
    char_u	*name;
    int		unmenu;
    vimmenu_T	*menu;
    int		expand_menus;

    xp->xp_context = EXPAND_UNSUCCESSFUL;


    // Check for priority numbers, enable and disable
    for (p = arg; *p; ++p)
	if (!VIM_ISDIGIT(*p) && *p != '.')
	    break;

    if (!VIM_ISWHITE(*p))
    {
	if (STRNCMP(arg, "enable", 6) == 0
		&& (arg[6] == NUL ||  VIM_ISWHITE(arg[6])))
	    p = arg + 6;
	else if (STRNCMP(arg, "disable", 7) == 0
		&& (arg[7] == NUL || VIM_ISWHITE(arg[7])))
	    p = arg + 7;
	else
	    p = arg;
    }

    while (*p != NUL && VIM_ISWHITE(*p))
	++p;

    arg = after_dot = p;

    for (; *p && !VIM_ISWHITE(*p); ++p)
    {
	if ((*p == '\\' || *p == Ctrl_V) && p[1] != NUL)
	    p++;
	else if (*p == '.')
	    after_dot = p + 1;
    }

    // ":tearoff" and ":popup" only use menus, not entries
    expand_menus = !((*cmd == 't' && cmd[1] == 'e') || *cmd == 'p');
    expand_emenu = (*cmd == 'e');
    if (expand_menus && VIM_ISWHITE(*p))
	return NULL;	// TODO: check for next command?
    if (*p == NUL)		// Complete the menu name
    {
	int try_alt_menu = TRUE;

	/*
	 * With :unmenu, you only want to match menus for the appropriate mode.
	 * With :menu though you might want to add a menu with the same name as
	 * one in another mode, so match menus from other modes too.
	 */
	expand_modes = get_menu_cmd_modes(cmd, forceit, NULL, &unmenu);
	if (!unmenu)
	    expand_modes = MENU_ALL_MODES;

	menu = root_menu;
	if (after_dot != arg)
	{
	    path_name = alloc(after_dot - arg);
	    if (path_name == NULL)
		return NULL;
	    vim_strncpy(path_name, arg, after_dot - arg - 1);
	}
	name = path_name;
	while (name != NULL && *name)
	{
	    p = menu_name_skip(name);
	    while (menu != NULL)
	    {
		if (menu_name_equal(name, menu))
		{
		    // Found menu
		    if ((*p != NUL && menu->children == NULL)
			|| ((menu->modes & expand_modes) == 0x0))
		    {
			/*
			 * Menu path continues, but we have reached a leaf.
			 * Or menu exists only in another mode.
			 */
			vim_free(path_name);
			return NULL;
		    }
		    break;
		}
		menu = menu->next;
		if (menu == NULL && try_alt_menu)
		{
		    menu = curwin->w_winbar;
		    try_alt_menu = FALSE;
		}
	    }
	    if (menu == NULL)
	    {
		// No menu found with the name we were looking for
		vim_free(path_name);
		return NULL;
	    }
	    name = p;
	    menu = menu->children;
	    try_alt_menu = FALSE;
	}
	vim_free(path_name);

	xp->xp_context = expand_menus ? EXPAND_MENUNAMES : EXPAND_MENUS;
	xp->xp_pattern = after_dot;
	expand_menu = menu;
	if (expand_menu == root_menu)
	    expand_menu_alt = curwin->w_winbar;
	else
	    expand_menu_alt = NULL;
    }
    else			// We're in the mapping part
	xp->xp_context = EXPAND_NOTHING;
    return NULL;
}

/*
 * Function given to ExpandGeneric() to obtain the list of (sub)menus (not
 * entries).
 */
    char_u *
get_menu_name(expand_T *xp UNUSED, int idx)
{
    static vimmenu_T	*menu = NULL;
    static int		did_alt_menu = FALSE;
    char_u		*str;
#ifdef FEAT_MULTI_LANG
    static  int		should_advance = FALSE;
#endif

    if (idx == 0)	    // first call: start at first item
    {
	menu = expand_menu;
	did_alt_menu = FALSE;
#ifdef FEAT_MULTI_LANG
	should_advance = FALSE;
#endif
    }

    // Skip PopUp[nvoci].
    while (menu != NULL && (menu_is_hidden(menu->dname)
	    || menu_is_separator(menu->dname)
	    || menu_is_tearoff(menu->dname)
	    || menu->children == NULL))
    {
	menu = menu->next;
	if (menu == NULL && !did_alt_menu)
	{
	    menu = expand_menu_alt;
	    did_alt_menu = TRUE;
	}
    }

    if (menu == NULL)	    // at end of linked list
	return NULL;

    if (menu->modes & expand_modes)
#ifdef FEAT_MULTI_LANG
	if (should_advance)
	    str = menu->en_dname;
	else
	{
#endif
	    str = menu->dname;
#ifdef FEAT_MULTI_LANG
	    if (menu->en_dname == NULL)
		should_advance = TRUE;
	}
#endif
    else
	str = (char_u *)"";

#ifdef FEAT_MULTI_LANG
    if (should_advance)
#endif
    {
	// Advance to next menu entry.
	menu = menu->next;
	if (menu == NULL && !did_alt_menu)
	{
	    menu = expand_menu_alt;
	    did_alt_menu = TRUE;
	}
    }

#ifdef FEAT_MULTI_LANG
    should_advance = !should_advance;
#endif

    return str;
}

/*
 * Function given to ExpandGeneric() to obtain the list of menus and menu
 * entries.
 */
    char_u *
get_menu_names(expand_T *xp UNUSED, int idx)
{
    static vimmenu_T	*menu = NULL;
    static int		did_alt_menu = FALSE;
#define TBUFFER_LEN 256
    static char_u	tbuffer[TBUFFER_LEN]; //hack
    char_u		*str;
#ifdef FEAT_MULTI_LANG
    static  int		should_advance = FALSE;
#endif

    if (idx == 0)	    // first call: start at first item
    {
	menu = expand_menu;
	did_alt_menu = FALSE;
#ifdef FEAT_MULTI_LANG
	should_advance = FALSE;
#endif
    }

    // Skip Browse-style entries, popup menus and separators.
    while (menu != NULL
	    && (   menu_is_hidden(menu->dname)
		|| (expand_emenu && menu_is_separator(menu->dname))
		|| menu_is_tearoff(menu->dname)
#ifndef FEAT_BROWSE
		|| menu->dname[STRLEN(menu->dname) - 1] == '.'
#endif
	       ))
    {
	menu = menu->next;
	if (menu == NULL && !did_alt_menu)
	{
	    menu = expand_menu_alt;
	    did_alt_menu = TRUE;
	}
    }

    if (menu == NULL)	    // at end of linked list
	return NULL;

    if (menu->modes & expand_modes)
    {
	if (menu->children != NULL)
	{
#ifdef FEAT_MULTI_LANG
	    if (should_advance)
		vim_strncpy(tbuffer, menu->en_dname, TBUFFER_LEN - 2);
	    else
	    {
#endif
		vim_strncpy(tbuffer, menu->dname,  TBUFFER_LEN - 2);
#ifdef FEAT_MULTI_LANG
		if (menu->en_dname == NULL)
		    should_advance = TRUE;
	    }
#endif
	    // hack on menu separators:  use a 'magic' char for the separator
	    // so that '.' in names gets escaped properly
	    STRCAT(tbuffer, "\001");
	    str = tbuffer;
	}
	else
#ifdef FEAT_MULTI_LANG
	{
	    if (should_advance)
		str = menu->en_dname;
	    else
	    {
#endif
		str = menu->dname;
#ifdef FEAT_MULTI_LANG
		if (menu->en_dname == NULL)
		    should_advance = TRUE;
	    }
	}
#endif
    }
    else
	str = (char_u *)"";

#ifdef FEAT_MULTI_LANG
    if (should_advance)
#endif
    {
	// Advance to next menu entry.
	menu = menu->next;
	if (menu == NULL && !did_alt_menu)
	{
	    menu = expand_menu_alt;
	    did_alt_menu = TRUE;
	}
    }

#ifdef FEAT_MULTI_LANG
    should_advance = !should_advance;
#endif

    return str;
}

/*
 * Skip over this element of the menu path and return the start of the next
 * element.  Any \ and ^Vs are removed from the current element.
 * "name" may be modified.
 */
    static char_u *
menu_name_skip(char_u *name)
{
    char_u  *p;

    for (p = name; *p && *p != '.'; MB_PTR_ADV(p))
    {
	if (*p == '\\' || *p == Ctrl_V)
	{
	    STRMOVE(p, p + 1);
	    if (*p == NUL)
		break;
	}
    }
    if (*p)
	*p++ = NUL;
    return p;
}

/*
 * Return TRUE when "name" matches with menu "menu".  The name is compared in
 * two ways: raw menu name and menu name without '&'.  ignore part after a TAB.
 */
    static int
menu_name_equal(char_u *name, vimmenu_T *menu)
{
#ifdef FEAT_MULTI_LANG
    if (menu->en_name != NULL
	    && (menu_namecmp(name, menu->en_name)
		|| menu_namecmp(name, menu->en_dname)))
	return TRUE;
#endif
    return menu_namecmp(name, menu->name) || menu_namecmp(name, menu->dname);
}

    static int
menu_namecmp(char_u *name, char_u *mname)
{
    int		i;

    for (i = 0; name[i] != NUL && name[i] != TAB; ++i)
	if (name[i] != mname[i])
	    break;
    return ((name[i] == NUL || name[i] == TAB)
	    && (mname[i] == NUL || mname[i] == TAB));
}

/*
 * Return the modes specified by the given menu command (eg :menu! returns
 * MENU_CMDLINE_MODE | MENU_INSERT_MODE).
 * If "noremap" is not NULL, then the flag it points to is set according to
 * whether the command is a "nore" command.
 * If "unmenu" is not NULL, then the flag it points to is set according to
 * whether the command is an "unmenu" command.
 */
    static int
get_menu_cmd_modes(
    char_u  *cmd,
    int	    forceit,	    // Was there a "!" after the command?
    int	    *noremap,
    int	    *unmenu)
{
    int	    modes;

    switch (*cmd++)
    {
	case 'v':			// vmenu, vunmenu, vnoremenu
	    modes = MENU_VISUAL_MODE | MENU_SELECT_MODE;
	    break;
	case 'x':			// xmenu, xunmenu, xnoremenu
	    modes = MENU_VISUAL_MODE;
	    break;
	case 's':			// smenu, sunmenu, snoremenu
	    modes = MENU_SELECT_MODE;
	    break;
	case 'o':			// omenu
	    modes = MENU_OP_PENDING_MODE;
	    break;
	case 'i':			// imenu
	    modes = MENU_INSERT_MODE;
	    break;
	case 't':
	    if (*cmd == 'l')            // tlmenu, tlunmenu, tlnoremenu
	    {
		modes = MENU_TERMINAL_MODE;
		++cmd;
		break;
	    }
	    modes = MENU_TIP_MODE;	// tmenu
	    break;
	case 'c':			// cmenu
	    modes = MENU_CMDLINE_MODE;
	    break;
	case 'a':			// amenu
	    modes = MENU_INSERT_MODE | MENU_CMDLINE_MODE | MENU_NORMAL_MODE
				    | MENU_VISUAL_MODE | MENU_SELECT_MODE
				    | MENU_OP_PENDING_MODE;
	    break;
	case 'n':
	    if (*cmd != 'o')		// nmenu, not noremenu
	    {
		modes = MENU_NORMAL_MODE;
		break;
	    }
	    // FALLTHROUGH
	default:
	    --cmd;
	    if (forceit)		// menu!!
		modes = MENU_INSERT_MODE | MENU_CMDLINE_MODE;
	    else			// menu
		modes = MENU_NORMAL_MODE | MENU_VISUAL_MODE | MENU_SELECT_MODE
						       | MENU_OP_PENDING_MODE;
    }

    if (noremap != NULL)
	*noremap = (*cmd == 'n' ? REMAP_NONE : REMAP_YES);
    if (unmenu != NULL)
	*unmenu = (*cmd == 'u');
    return modes;
}

/*
 * Return the string representation of the menu modes. Does the opposite
 * of get_menu_cmd_modes().
 */
    static char_u *
get_menu_mode_str(int modes)
{
    if ((modes & (MENU_INSERT_MODE | MENU_CMDLINE_MODE | MENU_NORMAL_MODE |
		  MENU_VISUAL_MODE | MENU_SELECT_MODE | MENU_OP_PENDING_MODE))
	    == (MENU_INSERT_MODE | MENU_CMDLINE_MODE | MENU_NORMAL_MODE |
		MENU_VISUAL_MODE | MENU_SELECT_MODE | MENU_OP_PENDING_MODE))
	return (char_u *)"a";
    if ((modes & (MENU_NORMAL_MODE | MENU_VISUAL_MODE | MENU_SELECT_MODE |
		  MENU_OP_PENDING_MODE))
	    == (MENU_NORMAL_MODE | MENU_VISUAL_MODE | MENU_SELECT_MODE |
		MENU_OP_PENDING_MODE))
	return (char_u *)" ";
    if ((modes & (MENU_INSERT_MODE | MENU_CMDLINE_MODE))
	    == (MENU_INSERT_MODE | MENU_CMDLINE_MODE))
	return (char_u *)"!";
    if ((modes & (MENU_VISUAL_MODE | MENU_SELECT_MODE))
	    == (MENU_VISUAL_MODE | MENU_SELECT_MODE))
	return (char_u *)"v";
    if (modes & MENU_VISUAL_MODE)
	return (char_u *)"x";
    if (modes & MENU_SELECT_MODE)
	return (char_u *)"s";
    if (modes & MENU_OP_PENDING_MODE)
	return (char_u *)"o";
    if (modes & MENU_INSERT_MODE)
	return (char_u *)"i";
    if (modes & MENU_TERMINAL_MODE)
	return (char_u *)"tl";
    if (modes & MENU_CMDLINE_MODE)
	return (char_u *)"c";
    if (modes & MENU_NORMAL_MODE)
	return (char_u *)"n";
    if (modes & MENU_TIP_MODE)
	return (char_u *)"t";

    return (char_u *)"";
}

/*
 * Modify a menu name starting with "PopUp" to include the mode character.
 * Returns the name in allocated memory (NULL for failure).
 */
    static char_u *
popup_mode_name(char_u *name, int idx)
{
    char_u	*p;
    int		len = (int)STRLEN(name);
    char	*mode_chars = menu_mode_chars[idx];
    int		mode_chars_len = (int)strlen(mode_chars);
    int		i;

    p = vim_strnsave(name, len + mode_chars_len);
    if (p != NULL)
    {
	mch_memmove(p + 5 + mode_chars_len, p + 5, (size_t)(len - 4));
	for (i = 0; i < mode_chars_len; ++i)
	    p[5 + i] = menu_mode_chars[idx][i];
    }
    return p;
}

#if defined(FEAT_GUI) || defined(PROTO)
/*
 * Return the index into the menu->strings or menu->noremap arrays for the
 * current state.  Returns MENU_INDEX_INVALID if there is no mapping for the
 * given menu in the current mode.
 */
    int
get_menu_index(vimmenu_T *menu, int state)
{
    int		idx;

    if ((state & INSERT))
	idx = MENU_INDEX_INSERT;
    else if (state & CMDLINE)
	idx = MENU_INDEX_CMDLINE;
#ifdef FEAT_TERMINAL
    else if (term_use_loop())
	idx = MENU_INDEX_TERMINAL;
#endif
    else if (VIsual_active)
    {
	if (VIsual_select)
	    idx = MENU_INDEX_SELECT;
	else
	    idx = MENU_INDEX_VISUAL;
    }
    else if (state == HITRETURN || state == ASKMORE)
	idx = MENU_INDEX_CMDLINE;
    else if (finish_op)
	idx = MENU_INDEX_OP_PENDING;
    else if ((state & NORMAL))
	idx = MENU_INDEX_NORMAL;
    else
	idx = MENU_INDEX_INVALID;

    if (idx != MENU_INDEX_INVALID && menu->strings[idx] == NULL)
	idx = MENU_INDEX_INVALID;
    return idx;
}
#endif

/*
 * Duplicate the menu item text and then process to see if a mnemonic key
 * and/or accelerator text has been identified.
 * Returns a pointer to allocated memory, or NULL for failure.
 * If mnemonic != NULL, *mnemonic is set to the character after the first '&'.
 * If actext != NULL, *actext is set to the text after the first TAB.
 */
    static char_u *
menu_text(char_u *str, int *mnemonic, char_u **actext)
{
    char_u	*p;
    char_u	*text;

    // Locate accelerator text, after the first TAB
    p = vim_strchr(str, TAB);
    if (p != NULL)
    {
	if (actext != NULL)
	    *actext = vim_strsave(p + 1);
	text = vim_strnsave(str, p - str);
    }
    else
	text = vim_strsave(str);

    // Find mnemonic characters "&a" and reduce "&&" to "&".
    for (p = text; p != NULL; )
    {
	p = vim_strchr(p, '&');
	if (p != NULL)
	{
	    if (p[1] == NUL)	    // trailing "&"
		break;
	    if (mnemonic != NULL && p[1] != '&')
#if !defined(__MVS__) || defined(MOTIF390_MNEMONIC_FIXED)
		*mnemonic = p[1];
#else
	    {
		/*
		 * Well there is a bug in the Motif libraries on OS390 Unix.
		 * The mnemonic keys needs to be converted to ASCII values
		 * first.
		 * This behavior has been seen in 2.8 and 2.9.
		 */
		char c = p[1];
		__etoa_l(&c, 1);
		*mnemonic = c;
	    }
#endif
	    STRMOVE(p, p + 1);
	    p = p + 1;
	}
    }
    return text;
}

/*
 * Return TRUE if "name" can be a menu in the MenuBar.
 */
    int
menu_is_menubar(char_u *name)
{
    return (!menu_is_popup(name)
	    && !menu_is_toolbar(name)
	    && !menu_is_winbar(name)
	    && *name != MNU_HIDDEN_CHAR);
}

/*
 * Return TRUE if "name" is a popup menu name.
 */
    int
menu_is_popup(char_u *name)
{
    return (STRNCMP(name, "PopUp", 5) == 0);
}

#if (defined(FEAT_GUI_MOTIF) && (XmVersion <= 1002)) || defined(PROTO)
/*
 * Return TRUE if "name" is part of a popup menu.
 */
    int
menu_is_child_of_popup(vimmenu_T *menu)
{
    while (menu->parent != NULL)
	menu = menu->parent;
    return menu_is_popup(menu->name);
}
#endif

/*
 * Return TRUE if "name" is a toolbar menu name.
 */
    int
menu_is_toolbar(char_u *name)
{
    return (STRNCMP(name, "ToolBar", 7) == 0) 
	#if defined(FEAT_TOUCHBAR) 
	|| (STRNCMP(name, "TouchBar", 8) == 0)
	#endif	
	;
}

/*
 * Return TRUE if the name is a menu separator identifier: Starts and ends
 * with '-'
 */
    int
menu_is_separator(char_u *name)
{
    return (name[0] == '-' && name[STRLEN(name) - 1] == '-');
}

/*
 * Return TRUE if the menu is hidden:  Starts with ']'
 */
    static int
menu_is_hidden(char_u *name)
{
    return (name[0] == ']') || (menu_is_popup(name) && name[5] != NUL);
}

/*
 * Return TRUE if the menu is the tearoff menu.
 */
    static int
menu_is_tearoff(char_u *name UNUSED)
{
#ifdef FEAT_GUI
    return (STRCMP(name, TEAR_STRING) == 0);
#else
    return FALSE;
#endif
}

#if defined(FEAT_GUI) || defined(FEAT_TERM_POPUP_MENU) || defined(PROTO)

    static int
get_menu_mode(void)
{
#ifdef FEAT_TERMINAL
    if (term_use_loop())
	return MENU_INDEX_TERMINAL;
#endif
    if (VIsual_active)
    {
	if (VIsual_select)
	    return MENU_INDEX_SELECT;
	return MENU_INDEX_VISUAL;
    }
    if (State & INSERT)
	return MENU_INDEX_INSERT;
    if ((State & CMDLINE) || State == ASKMORE || State == HITRETURN)
	return MENU_INDEX_CMDLINE;
    if (finish_op)
	return MENU_INDEX_OP_PENDING;
    if (State & NORMAL)
	return MENU_INDEX_NORMAL;
    if (State & LANGMAP)	// must be a "r" command, like Insert mode
	return MENU_INDEX_INSERT;
    return MENU_INDEX_INVALID;
}

    int
get_menu_mode_flag(void)
{
    int mode = get_menu_mode();

    if (mode == MENU_INDEX_INVALID)
	return 0;
    return 1 << mode;
}

/*
 * Display the Special "PopUp" menu as a pop-up at the current mouse
 * position.  The "PopUpn" menu is for Normal mode, "PopUpi" for Insert mode,
 * etc.
 */
    void
show_popupmenu(void)
{
    vimmenu_T	*menu;
    int		menu_mode;
    char*	mode;
    int		mode_len;

    menu_mode = get_menu_mode();
    if (menu_mode == MENU_INDEX_INVALID)
	return;
    mode = menu_mode_chars[menu_mode];
    mode_len = (int)strlen(mode);

    apply_autocmds(EVENT_MENUPOPUP, (char_u*)mode, NULL, FALSE, curbuf);

    FOR_ALL_MENUS(menu)
	if (STRNCMP("PopUp", menu->name, 5) == 0 && STRNCMP(menu->name + 5, mode, mode_len) == 0)
	    break;

    // Only show a popup when it is defined and has entries
    if (menu != NULL && menu->children != NULL)
    {
# if defined(FEAT_GUI)
	if (gui.in_use)
	{
	    // Update the menus now, in case the MenuPopup autocommand did
	    // anything.
	    gui_update_menus(0);
	    gui_mch_show_popupmenu(menu);
	}
# endif
#  if defined(FEAT_GUI) && defined(FEAT_TERM_POPUP_MENU)
	else
#  endif
#  if defined(FEAT_TERM_POPUP_MENU)
	    pum_show_popupmenu(menu);
#  endif
    }
}
#endif

#if defined(FEAT_GUI) || defined(PROTO)

/*
 * Check that a pointer appears in the menu tree.  Used to protect from using
 * a menu that was deleted after it was selected but before the event was
 * handled.
 * Return OK or FAIL.  Used recursively.
 */
    int
check_menu_pointer(vimmenu_T *root, vimmenu_T *menu_to_check)
{
    vimmenu_T	*p;

    for (p = root; p != NULL; p = p->next)
	if (p == menu_to_check
		|| (p->children != NULL
		    && check_menu_pointer(p->children, menu_to_check) == OK))
	    return OK;
    return FAIL;
}

/*
 * After we have started the GUI, then we can create any menus that have been
 * defined.  This is done once here.  add_menu_path() may have already been
 * called to define these menus, and may be called again.  This function calls
 * itself recursively.	Should be called at the top level with:
 * gui_create_initial_menus(root_menu);
 */
    void
gui_create_initial_menus(vimmenu_T *menu)
{
    int		idx = 0;

    while (menu != NULL)
    {
	// Don't add a menu when only a tip was defined.
	if (menu->modes & MENU_ALL_MODES)
	{
	    if (menu->children != NULL)
	    {
		gui_mch_add_menu(menu, idx);
		gui_create_initial_menus(menu->children);
	    }
	    else
		gui_mch_add_menu_item(menu, idx);
	}
	menu = menu->next;
	++idx;
    }
}

/*
 * Used recursively by gui_update_menus (see below)
 */
    static void
gui_update_menus_recurse(vimmenu_T *menu, int mode)
{
    int		grey;

    while (menu)
    {
	if ((menu->modes & menu->enabled & mode)
# if defined(FEAT_GUI_MSWIN) && defined(FEAT_TEAROFF)
		|| menu_is_tearoff(menu->dname)
# endif
	   )
	    grey = FALSE;
	else
	    grey = TRUE;
# ifdef FEAT_GUI_ATHENA
	// Hiding menus doesn't work for Athena, it can cause a crash.
	gui_mch_menu_grey(menu, grey);
# else
	// Never hide a toplevel menu, it may make the menubar resize or
	// disappear. Same problem for ToolBar items.
	if (vim_strchr(p_go, GO_GREY) != NULL || menu->parent == NULL
#  ifdef FEAT_TOOLBAR
		|| menu_is_toolbar(menu->parent->name)
#  endif
		   )
	    gui_mch_menu_grey(menu, grey);
	else
	    gui_mch_menu_hidden(menu, grey);
# endif
	gui_update_menus_recurse(menu->children, mode);
	menu = menu->next;
    }
}

/*
 * Make sure only the valid menu items appear for this mode.  If
 * force_menu_update is not TRUE, then we only do this if the mode has changed
 * since last time.  If "modes" is not 0, then we use these modes instead.
 */
    void
gui_update_menus(int modes)
{
    static int	    prev_mode = -1;
    int		    mode = 0;

    if (modes != 0x0)
	mode = modes;
    else
	mode = get_menu_mode_flag();

    if (force_menu_update || mode != prev_mode)
    {
	gui_update_menus_recurse(root_menu, mode);
	gui_mch_draw_menubar();
	prev_mode = mode;
	force_menu_update = FALSE;
    }
}

# if defined(FEAT_GUI_MSWIN) || defined(FEAT_GUI_MOTIF) \
    || defined(FEAT_GUI_GTK) || defined(FEAT_GUI_PHOTON) || defined(PROTO)
/*
 * Check if a key is used as a mnemonic for a toplevel menu.
 * Case of the key is ignored.
 */
    int
gui_is_menu_shortcut(int key)
{
    vimmenu_T	*menu;

    if (key < 256)
	key = TOLOWER_LOC(key);
    FOR_ALL_MENUS(menu)
	if (menu->mnemonic == key
		|| (menu->mnemonic < 256 && TOLOWER_LOC(menu->mnemonic) == key))
	    return TRUE;
    return FALSE;
}
# endif
#endif // FEAT_GUI

#if (defined(FEAT_GUI_MSWIN) && defined(FEAT_TEAROFF)) || defined(PROTO)

/*
 * Deal with tearoff items that are added like a menu item.
 * Currently only for Win32 GUI.  Others may follow later.
 */

    void
gui_mch_toggle_tearoffs(int enable)
{
    int		pri_tab[MENUDEPTH + 1];
    int		i;

    if (enable)
    {
	for (i = 0; i < MENUDEPTH; ++i)
	    pri_tab[i] = 500;
	pri_tab[MENUDEPTH] = -1;
	gui_create_tearoffs_recurse(root_menu, (char_u *)"", pri_tab, 0);
    }
    else
	gui_destroy_tearoffs_recurse(root_menu);
    s_tearoffs = enable;
}

/*
 * Recursively add tearoff items
 */
    static void
gui_create_tearoffs_recurse(
    vimmenu_T		*menu,
    const char_u	*pname,
    int			*pri_tab,
    int			pri_idx)
{
    char_u	*newpname = NULL;
    int		len;
    char_u	*s;
    char_u	*d;

    if (pri_tab[pri_idx + 1] != -1)
	++pri_idx;
    while (menu != NULL)
    {
	if (menu->children != NULL && menu_is_menubar(menu->name))
	{
	    // Add the menu name to the menu path.  Insert a backslash before
	    // dots (it's used to separate menu names).
	    len = (int)STRLEN(pname) + (int)STRLEN(menu->name);
	    for (s = menu->name; *s; ++s)
		if (*s == '.' || *s == '\\')
		    ++len;
	    newpname = alloc(len + TEAR_LEN + 2);
	    if (newpname != NULL)
	    {
		STRCPY(newpname, pname);
		d = newpname + STRLEN(newpname);
		for (s = menu->name; *s; ++s)
		{
		    if (*s == '.' || *s == '\\')
			*d++ = '\\';
		    *d++ = *s;
		}
		*d = NUL;

		// check if tearoff already exists
		if (STRCMP(menu->children->name, TEAR_STRING) != 0)
		{
		    gui_add_tearoff(newpname, pri_tab, pri_idx - 1);
		    *d = NUL;			// remove TEAR_STRING
		}

		STRCAT(newpname, ".");
		gui_create_tearoffs_recurse(menu->children, newpname,
							    pri_tab, pri_idx);
		vim_free(newpname);
	    }
	}
	menu = menu->next;
    }
}

/*
 * Add tear-off menu item for a submenu.
 * "tearpath" is the menu path, and must have room to add TEAR_STRING.
 */
    static void
gui_add_tearoff(char_u *tearpath, int *pri_tab, int pri_idx)
{
    char_u	*tbuf;
    int		t;
    vimmenu_T	menuarg;

    tbuf = alloc(5 + (unsigned int)STRLEN(tearpath));
    if (tbuf != NULL)
    {
	tbuf[0] = K_SPECIAL;
	tbuf[1] = K_SECOND(K_TEAROFF);
	tbuf[2] = K_THIRD(K_TEAROFF);
	STRCPY(tbuf + 3, tearpath);
	STRCAT(tbuf + 3, "\r");

	STRCAT(tearpath, ".");
	STRCAT(tearpath, TEAR_STRING);

	// Priority of tear-off is always 1
	t = pri_tab[pri_idx + 1];
	pri_tab[pri_idx + 1] = 1;

#ifdef FEAT_TOOLBAR
	menuarg.iconfile = NULL;
	menuarg.iconidx = -1;
	menuarg.icon_builtin = FALSE;
#endif
	menuarg.noremap[0] = REMAP_NONE;
	menuarg.silent[0] = TRUE;

	menuarg.modes = MENU_ALL_MODES;
	add_menu_path(tearpath, &menuarg, pri_tab, tbuf, FALSE);

	menuarg.modes = MENU_TIP_MODE;
	add_menu_path(tearpath, &menuarg, pri_tab,
		(char_u *)_("Tear off this menu"), FALSE);

	pri_tab[pri_idx + 1] = t;
	vim_free(tbuf);
    }
}

/*
 * Recursively destroy tearoff items
 */
    static void
gui_destroy_tearoffs_recurse(vimmenu_T *menu)
{
    while (menu)
    {
	if (menu->children)
	{
	    // check if tearoff exists
	    if (STRCMP(menu->children->name, TEAR_STRING) == 0)
	    {
		// Disconnect the item and free the memory
		free_menu(&menu->children);
	    }
	    if (menu->children != NULL) // if not the last one
		gui_destroy_tearoffs_recurse(menu->children);
	}
	menu = menu->next;
    }
}

#endif // FEAT_GUI_MSWIN && FEAT_TEAROFF

/*
 * Execute "menu".  Use by ":emenu" and the window toolbar.
 * "eap" is NULL for the window toolbar.
 * "mode_idx" specifies a MENU_INDEX_ value, use -1 to depend on the current
 * state.
 */
    void
execute_menu(exarg_T *eap, vimmenu_T *menu, int mode_idx)
{
    int		idx = mode_idx;
#ifdef FEAT_GUI_MACVIM
    char_u	*old_arg;
#endif

    if (idx < 0)
    {
	// Use the Insert mode entry when returning to Insert mode.
	if (restart_edit && !current_sctx.sc_sid)
	{
	    idx = MENU_INDEX_INSERT;
	}
#ifdef FEAT_TERMINAL
	else if (term_use_loop())
	{
	    idx = MENU_INDEX_TERMINAL;
	}
#endif
	else if (VIsual_active)
	{
	    idx = MENU_INDEX_VISUAL;
	}
	else if (eap != NULL && eap->addr_count)
	{
	    pos_T	tpos;

	    idx = MENU_INDEX_VISUAL;

	    // GEDDES: This is not perfect - but it is a
	    // quick way of detecting whether we are doing this from a
	    // selection - see if the range matches up with the visual
	    // select start and end.
	    if ((curbuf->b_visual.vi_start.lnum == eap->line1)
		    && (curbuf->b_visual.vi_end.lnum) == eap->line2)
	    {
		// Set it up for visual mode - equivalent to gv.
		VIsual_mode = curbuf->b_visual.vi_mode;
		tpos = curbuf->b_visual.vi_end;
		curwin->w_cursor = curbuf->b_visual.vi_start;
		curwin->w_curswant = curbuf->b_visual.vi_curswant;
	    }
	    else
	    {
		// Set it up for line-wise visual mode
		VIsual_mode = 'V';
		curwin->w_cursor.lnum = eap->line1;
		curwin->w_cursor.col = 1;
		tpos.lnum = eap->line2;
		tpos.col = MAXCOL;
		tpos.coladd = 0;
	    }

	    // Activate visual mode
	    VIsual_active = TRUE;
	    VIsual_reselect = TRUE;
	    check_cursor();
	    VIsual = curwin->w_cursor;
	    curwin->w_cursor = tpos;

	    check_cursor();

	    // Adjust the cursor to make sure it is in the correct pos
	    // for exclusive mode
	    if (*p_sel == 'e' && gchar_cursor() != NUL)
		++curwin->w_cursor.col;
	}
    }

    // For the WinBar menu always use the Normal mode menu.
    if (idx == -1 || eap == NULL)
	idx = MENU_INDEX_NORMAL;

    if (idx != MENU_INDEX_INVALID && menu->strings[idx] != NULL
						 && (menu->strings[idx][0] != NUL)
						 && (menu->modes & (1 << idx)))
    {
	// When executing a script or function execute the commands right now.
	// Also for the window toolbar.
	// Otherwise put them in the typeahead buffer.
	if (eap == NULL || current_sctx.sc_sid != 0)
	{
	    save_state_T save_state;

	    ++ex_normal_busy;
	    if (save_current_state(&save_state))
		exec_normal_cmd(menu->strings[idx], menu->noremap[idx],
							   menu->silent[idx]);
	    restore_current_state(&save_state);
	    --ex_normal_busy;
	}
	else
	    ins_typebuf(menu->strings[idx], menu->noremap[idx], 0,
						     TRUE, menu->silent[idx]);
    }
    else if (eap != NULL)
    {
	char_u	*mode;

	switch (idx)
	{
	    case MENU_INDEX_VISUAL:
		mode = (char_u *)"Visual";
		break;
	    case MENU_INDEX_SELECT:
		mode = (char_u *)"Select";
		break;
	    case MENU_INDEX_OP_PENDING:
		mode = (char_u *)"Op-pending";
		break;
	    case MENU_INDEX_TERMINAL:
		mode = (char_u *)"Terminal";
		break;
	    case MENU_INDEX_INSERT:
		mode = (char_u *)"Insert";
		break;
	    case MENU_INDEX_CMDLINE:
		mode = (char_u *)"Cmdline";
		break;
	    // case MENU_INDEX_TIP: cannot happen
	    default:
		mode = (char_u *)"Normal";
	}
<<<<<<< HEAD
#ifdef FEAT_GUI_MACVIM
        if (menu->mac_action != NULL && menu->strings[idx][0] == NUL)
	{
	    // This allows us to bind a menu to an action without mapping to
	    // anything so that pressing the menu's key equivalent and typing
	    // ":emenu ..." does the same thing.  (HACK: We count on the fact
	    // that ex_macaction() only looks at eap->arg.)
	    old_arg = eap->arg;
	    eap->arg = menu->mac_action;
	    ex_macaction(eap);
	    eap->arg = old_arg;
	}
	else
#endif // FEAT_GUI_MACVIM
	    semsg(_("E335: Menu not defined for %s mode"), mode);
=======
	semsg(_(e_menu_not_defined_for_str_mode), mode);
>>>>>>> 475d9521
    }
}

/*
 * Lookup a menu by the descriptor name e.g. "File.New"
 * Returns NULL if the menu is not found
 */
    static vimmenu_T *
menu_getbyname(char_u *name_arg)
{
    char_u	*name;
    char_u	*saved_name;
    vimmenu_T	*menu;
    char_u	*p;
    int		gave_emsg = FALSE;

    saved_name = vim_strsave(name_arg);
    if (saved_name == NULL)
	return NULL;

    menu = *get_root_menu(saved_name);
    name = saved_name;
    while (*name)
    {
	// Find in the menu hierarchy
	p = menu_name_skip(name);

	while (menu != NULL)
	{
	    if (menu_name_equal(name, menu))
	    {
		if (*p == NUL && menu->children != NULL)
		{
		    emsg(_(e_menu_path_must_lead_to_menu_item));
		    gave_emsg = TRUE;
		    menu = NULL;
		}
		else if (*p != NUL && menu->children == NULL)
		{
		    emsg(_(e_part_of_menu_item_path_is_not_sub_menu));
		    menu = NULL;
		}
		break;
	    }
	    menu = menu->next;
	}
	if (menu == NULL || *p == NUL)
	    break;
	menu = menu->children;
	name = p;
    }
    vim_free(saved_name);
    if (menu == NULL)
    {
	if (!gave_emsg)
	    semsg(_(e_menu_not_found_str), name_arg);
	return NULL;
    }

    return menu;
}

/*
 * Given a menu descriptor, e.g. "File.New", find it in the menu hierarchy and
 * execute it.
 */
    void
ex_emenu(exarg_T *eap)
{
    vimmenu_T	*menu;
    char_u	*arg = eap->arg;
    int		mode_idx = -1;

    if (arg[0] && VIM_ISWHITE(arg[1]))
    {
	switch (arg[0])
	{
	    case 'n': mode_idx = MENU_INDEX_NORMAL; break;
	    case 'v': mode_idx = MENU_INDEX_VISUAL; break;
	    case 's': mode_idx = MENU_INDEX_SELECT; break;
	    case 'o': mode_idx = MENU_INDEX_OP_PENDING; break;
	    case 't': mode_idx = MENU_INDEX_TERMINAL; break;
	    case 'i': mode_idx = MENU_INDEX_INSERT; break;
	    case 'c': mode_idx = MENU_INDEX_CMDLINE; break;
	    default: semsg(_(e_invalid_argument_str), arg);
		     return;
	}
	arg = skipwhite(arg + 2);
    }

    menu = menu_getbyname(arg);
    if (menu == NULL)
	return;

    // Found the menu, so execute.
    execute_menu(eap, menu, mode_idx);
}

/*
 * Handle a click in the window toolbar of "wp" at column "col".
 */
    void
winbar_click(win_T *wp, int col)
{
    int		idx;

    if (wp->w_winbar_items == NULL)
	return;
    for (idx = 0; wp->w_winbar_items[idx].wb_menu != NULL; ++idx)
    {
	winbar_item_T *item = &wp->w_winbar_items[idx];

	if (col >= item->wb_startcol && col <= item->wb_endcol)
	{
	    win_T   *save_curwin = NULL;
	    pos_T   save_visual = VIsual;
	    int	    save_visual_active = VIsual_active;
	    int	    save_visual_select = VIsual_select;
	    int	    save_visual_reselect = VIsual_reselect;
	    int	    save_visual_mode = VIsual_mode;

	    if (wp != curwin)
	    {
		// Clicking in the window toolbar of a not-current window.
		// Make that window the current one and save Visual mode.
		save_curwin = curwin;
		VIsual_active = FALSE;
		curwin = wp;
		curbuf = curwin->w_buffer;
		check_cursor();
	    }

	    // Note: the command might close the current window.
	    execute_menu(NULL, item->wb_menu, -1);

	    if (save_curwin != NULL && win_valid(save_curwin))
	    {
		curwin = save_curwin;
		curbuf = curwin->w_buffer;
		VIsual = save_visual;
		VIsual_active = save_visual_active;
		VIsual_select = save_visual_select;
		VIsual_reselect = save_visual_reselect;
		VIsual_mode = save_visual_mode;
	    }
	    if (!win_valid(wp))
		break;
	}
    }
}

#if defined(FEAT_GUI_MSWIN) || defined(FEAT_GUI_GTK) \
	|| defined(FEAT_GUI_MACVIM) \
	|| defined(FEAT_TERM_POPUP_MENU) || defined(FEAT_GUI_HAIKU) \
	|| defined(FEAT_BEVAL_TIP) || defined(PROTO)
/*
 * Given a menu descriptor, e.g. "File.New", find it in the menu hierarchy.
 */
    vimmenu_T *
gui_find_menu(char_u *path_name)
{
    vimmenu_T	*menu = NULL;
    char_u	*name;
    char_u	*saved_name;
    char_u	*p;

    menu = *get_root_menu(path_name);

    saved_name = vim_strsave(path_name);
    if (saved_name == NULL)
	return NULL;

    name = saved_name;
    while (*name)
    {
	// find the end of one dot-separated name and put a NUL at the dot
	p = menu_name_skip(name);

	while (menu != NULL)
	{
	    if (menu_name_equal(name, menu))
	    {
		if (menu->children == NULL)
		{
		    // found a menu item instead of a sub-menu
		    if (*p == NUL)
			emsg(_(e_menu_path_must_lead_to_sub_menu));
		    else
			emsg(_(e_part_of_menu_item_path_is_not_sub_menu));
		    menu = NULL;
		    goto theend;
		}
		if (*p == NUL)	    // found a full match
		    goto theend;
		break;
	    }
	    menu = menu->next;
	}
	if (menu == NULL)	// didn't find it
	    break;

	// Found a match, search the sub-menu.
	menu = menu->children;
	name = p;
    }

    if (menu == NULL)
	emsg(_(e_menu_not_found_check_menu_names));
theend:
    vim_free(saved_name);
    return menu;
}
#endif

#ifdef FEAT_MULTI_LANG
/*
 * Translation of menu names.  Just a simple lookup table.
 */

typedef struct
{
    char_u	*from;		// English name
    char_u	*from_noamp;	// same, without '&'
    char_u	*to;		// translated name
} menutrans_T;

static garray_T menutrans_ga = {0, 0, 0, 0, NULL};
#endif

/*
 * ":menutrans".
 * This function is also defined without the +multi_lang feature, in which
 * case the commands are ignored.
 */
    void
ex_menutranslate(exarg_T *eap UNUSED)
{
#ifdef FEAT_MULTI_LANG
    char_u		*arg = eap->arg;
    menutrans_T		*tp;
    int			i;
    char_u		*from, *from_noamp, *to;

    if (menutrans_ga.ga_itemsize == 0)
	ga_init2(&menutrans_ga, (int)sizeof(menutrans_T), 5);

    /*
     * ":menutrans clear": clear all translations.
     */
    if (STRNCMP(arg, "clear", 5) == 0 && ends_excmd2(arg, skipwhite(arg + 5)))
    {
	tp = (menutrans_T *)menutrans_ga.ga_data;
	for (i = 0; i < menutrans_ga.ga_len; ++i)
	{
	    vim_free(tp[i].from);
	    vim_free(tp[i].from_noamp);
	    vim_free(tp[i].to);
	}
	ga_clear(&menutrans_ga);
# ifdef FEAT_EVAL
	// Delete all "menutrans_" global variables.
	del_menutrans_vars();
# endif
    }
    else
    {
	// ":menutrans from to": add translation
	from = arg;
	arg = menu_skip_part(arg);
	to = skipwhite(arg);
	*arg = NUL;
	arg = menu_skip_part(to);
	if (arg == to || ends_excmd2(eap->arg, from)
		      || ends_excmd2(eap->arg, to)
		      || !ends_excmd2(eap->arg, skipwhite(arg)))
	    emsg(_(e_invalid_argument));
	else
	{
	    if (ga_grow(&menutrans_ga, 1) == OK)
	    {
		tp = (menutrans_T *)menutrans_ga.ga_data;
		from = vim_strsave(from);
		if (from != NULL)
		{
		    from_noamp = menu_text(from, NULL, NULL);
		    to = vim_strnsave(to, arg - to);
		    if (from_noamp != NULL && to != NULL)
		    {
			menu_translate_tab_and_shift(from);
			menu_translate_tab_and_shift(to);
			menu_unescape_name(from);
			menu_unescape_name(to);
			tp[menutrans_ga.ga_len].from = from;
			tp[menutrans_ga.ga_len].from_noamp = from_noamp;
			tp[menutrans_ga.ga_len].to = to;
			++menutrans_ga.ga_len;
		    }
		    else
		    {
			vim_free(from);
			vim_free(from_noamp);
			vim_free(to);
		    }
		}
	    }
	}
    }
#endif
}

#if defined(FEAT_MULTI_LANG) || defined(FEAT_TOOLBAR)
/*
 * Find the character just after one part of a menu name.
 */
    static char_u *
menu_skip_part(char_u *p)
{
    while (*p != NUL && *p != '.' && !VIM_ISWHITE(*p))
    {
	if ((*p == '\\' || *p == Ctrl_V) && p[1] != NUL)
	    ++p;
	++p;
    }
    return p;
}
#endif

#ifdef FEAT_MULTI_LANG
/*
 * Lookup part of a menu name in the translations.
 * Return a pointer to the translation or NULL if not found.
 */
    static char_u *
menutrans_lookup(char_u *name, int len)
{
    menutrans_T		*tp = (menutrans_T *)menutrans_ga.ga_data;
    int			i;
    char_u		*dname;

    for (i = 0; i < menutrans_ga.ga_len; ++i)
	if (STRNICMP(name, tp[i].from, len) == 0 && tp[i].from[len] == NUL)
	    return tp[i].to;

    // Now try again while ignoring '&' characters.
    i = name[len];
    name[len] = NUL;
    dname = menu_text(name, NULL, NULL);
    name[len] = i;
    if (dname != NULL)
    {
	for (i = 0; i < menutrans_ga.ga_len; ++i)
	    if (STRICMP(dname, tp[i].from_noamp) == 0)
	    {
		vim_free(dname);
		return tp[i].to;
	    }
	vim_free(dname);
    }

    return NULL;
}

/*
 * Unescape the name in the translate dictionary table.
 */
    static void
menu_unescape_name(char_u *name)
{
    char_u  *p;

    for (p = name; *p && *p != '.'; MB_PTR_ADV(p))
	if (*p == '\\')
	    STRMOVE(p, p + 1);
}
#endif // FEAT_MULTI_LANG

/*
 * Isolate the menu name.
 * Skip the menu name, and translate <Tab> into a real TAB.
 */
    static char_u *
menu_translate_tab_and_shift(char_u *arg_start)
{
    char_u	*arg = arg_start;

    while (*arg && !VIM_ISWHITE(*arg))
    {
	if ((*arg == '\\' || *arg == Ctrl_V) && arg[1] != NUL)
	    arg++;
	else if (STRNICMP(arg, "<TAB>", 5) == 0)
	{
	    *arg = TAB;
	    STRMOVE(arg + 1, arg + 5);
	}
	arg++;
    }
    if (*arg != NUL)
	*arg++ = NUL;
    arg = skipwhite(arg);

    return arg;
}

#if defined(FEAT_GUI_MACVIM) || defined(PROTO)
    static vimmenu_T *
menu_for_path(char_u *menu_path)
{
    vimmenu_T	*menu;
    char_u	*name;
    char_u	*saved_name;
    char_u	*p;

    saved_name = vim_strsave(menu_path);
    if (saved_name == NULL)
	return NULL;

    menu = root_menu;
    name = saved_name;
    while (*name)
    {
	/* Find in the menu hierarchy */
	p = menu_name_skip(name);

	while (menu != NULL)
	{
	    if (menu_name_equal(name, menu))
	    {
		if (*p == NUL && menu->children != NULL)
		{
		    emsg(_("E333: Menu path must lead to a menu item"));
		    menu = NULL;
		}
		else if (*p != NUL && menu->children == NULL)
		{
		    emsg(_(e_notsubmenu));
		    menu = NULL;
		}
		break;
	    }
	    menu = menu->next;
	}
	if (menu == NULL || *p == NUL)
	    break;
	menu = menu->children;
	name = p;
    }

    vim_free(saved_name);

    if (menu == NULL)
    {
	semsg(_("E334: Menu not found: %s"), menu_path);
	return NULL;
    }

    return menu;
}

    static void
set_mac_menu_attrs(
    vimmenu_T	*menu,
    char_u	*action,
    int		set_alt,
    int		mac_alternate,
    int		set_key,
    int		mac_key,
    int		mac_mods)
{
    if (action)
	menu->mac_action = action;
    if (set_key)
    {
	menu->mac_key = mac_key;
	menu->mac_mods = mac_mods;
    }
    if (set_alt)
	menu->mac_alternate = mac_alternate;
}

/*
 * Handle the ":macmenu" command.
 */
    void
ex_macmenu(exarg_T *eap)
{
    vimmenu_T	*menu = NULL;
    vimmenu_T	*popup_menu_for_mode = NULL;
    char_u	*arg;
    char_u	*menu_path;
    char_u	*p;
    char_u	*keys;
    int		i;
    int		len;
    int		modes;
    char_u	*linep;
    char_u	*key_start;
    char_u	*key = NULL;
    char_u	*arg_start = NULL;
    int		error = FALSE;
    char_u	*action = NULL;
    int		mac_key = 0;
    int		mac_mods = 0;
    int		mac_alternate = 0;
    int		noremap;
    int		unmenu;
    char_u	*last_dash;
    int		bit;
    int		set_key = FALSE;
    int		set_alt = FALSE;

    arg = eap->arg;

    menu_path = arg;
    if (*menu_path == '.')
    {
	semsg(_(e_invarg2), menu_path);
	return;
    }

    keys = menu_translate_tab_and_shift(arg);

    menu = menu_for_path(menu_path);
    if (!menu)
	return;

    /*
     * Parse all key=value arguments.
     */
    arg = NULL;
    linep = keys;
    while (!ends_excmd(*linep))
    {
	key_start = linep;
	if (*linep == '=')
	{
	    semsg(_("E415: unexpected equal sign: %s"), key_start);
	    error = TRUE;
	    break;
	}

	/*
	 * Isolate the key ("action", "alt", or "key").
	 */
	while (*linep && !VIM_ISWHITE(*linep) && *linep != '=')
	    ++linep;
	vim_free(key);
	key = vim_strnsave_up(key_start, (int)(linep - key_start));
	if (key == NULL)
	{
	    error = TRUE;
	    break;
	}
	linep = skipwhite(linep);

	/*
	 * Check for the equal sign.
	 */
	if (*linep != '=')
	{
	    semsg(_("E416: missing equal sign: %s"), key_start);
	    error = TRUE;
	    break;
	}
	++linep;

	/*
	 * Isolate the argument.
	 */
	linep = skipwhite(linep);
	arg_start = linep;
	linep = skiptowhite(linep);

	if (linep == arg_start)
	{
	    semsg(_("E417: missing argument: %s"), key_start);
	    error = TRUE;
	    break;
	}
	vim_free(arg);
	arg = vim_strnsave(arg_start, (int)(linep - arg_start));
	if (arg == NULL)
	{
	    error = TRUE;
	    break;
	}

	/*
	 * Store the argument.
	 */
	if (STRCMP(key, "ACTION") == 0)
	{
	    action = vim_strsave(arg);
	    if (action == NULL)
	    {
		error = TRUE;
		break;
	    }

	    if (!is_valid_macaction(action))
	    {
		semsg(_("E???: Invalid action: %s"), arg);
		error = TRUE;
		break;
	    }

	}
	else if (STRCMP(key, "ALT") == 0)
	{
	    len = (int)STRLEN(arg);
	    if ( (len == 1 && (*arg == '0' || *arg == '1')) ||
		 (STRICMP("no", arg) == 0 || STRICMP("yes", arg) == 0) )
	    {
		mac_alternate = (*arg == '1' || STRICMP("yes", arg) == 0);
		set_alt = TRUE;
	    }
	    else
	    {
		semsg(_(e_invarg2), arg);
		error = TRUE;
		break;
	    }
	}
	else if (STRCMP(key, "KEY") == 0)
	{
	    if (arg[0] != '<')
	    {
		semsg(_(e_invarg2), arg);
		error = TRUE;
		break;
	    }

            if (STRICMP("<nop>", arg) == 0)
            {
		/* This is to let the user unset a key equivalent, thereby
		 * freeing up that key combination to be used for a :map
		 * command (which would otherwise not be possible since key
		 * equivalents take precedence over :map). */
		mac_key = 0;
		mac_mods = 0;
		set_key = TRUE;
                continue;
            }

	    /* Find end of modifier list */
	    last_dash = arg;
	    for (p = arg + 1; *p == '-' || vim_isIDc(*p); p++)
	    {
		if (*p == '-')
		{
		    last_dash = p;
		    if (p[1] != NUL && p[2] == '>')
			++p;	/* anything accepted, like <C-?> */
		}
		if (p[0] == 't' && p[1] == '_' && p[2] && p[3])
		    p += 3;		/* skip t_xx, xx may be '-' or '>' */
	    }

	    if (*p == '>')	/* found matching '>' */
	    {
		/* Which modifiers are given? */
		mac_mods = 0x0;
		for (p = arg + 1; p < last_dash; p++)
		{
		    if (*p != '-')
		    {
			bit = name_to_mod_mask(*p);
			if (bit == 0x0)
			    break;	/* Illegal modifier name */
			mac_mods |= bit;
		    }
		}

		/*
		 * Legal modifier name.
		 */
		if (p >= last_dash)
		{
		    /*
		     * Modifier with single letter, or special key name.
		     */
		    if (mac_mods != 0 && last_dash[2] == '>')
			mac_key = last_dash[1];
		    else
		    {
			mac_key = get_special_key_code(last_dash + 1);
			mac_key = handle_x_keys(mac_key);
		    }
		}
	    }

	    set_key = (mac_key != 0);

	    if (mac_key == 0)
	    {
		semsg(_(e_invarg2), arg);
		error = TRUE;
		break;
	    }
	}
	else
	{
	    semsg(_(e_invarg2), key_start);
	    error = TRUE;
	    break;
	}

	/*
	 * Continue with next argument.
	 */
	linep = skipwhite(linep);
    }

    vim_free(key);
    vim_free(arg);

    /*
     * Store all the keys that were set in the menu item.
     */
    if (!error)
    {
	set_mac_menu_attrs(menu, action, set_alt, mac_alternate, set_key,
							   mac_key, mac_mods);

	modes = get_menu_cmd_modes(eap->cmd, eap->forceit, &noremap, &unmenu);
	if (menu_is_popup(menu_path))
	{
	    for (i = 0; i < MENU_INDEX_TIP; ++i)
		if (modes & (1 << i))
		{
		    p = popup_mode_name(menu_path, i);
		    if (p != NULL)
		    {
			popup_menu_for_mode = menu_for_path(p);
			set_mac_menu_attrs(popup_menu_for_mode, action,
						  set_alt, mac_alternate,
						  set_key, mac_key, mac_mods);
			vim_free(p);
		    }
		}
	}
    }
    else
    {
	vim_free(action);
    }
}

    char_u *
lookup_toolbar_item(int idx)
{
    if (idx >= 0 && (size_t)idx < TOOLBAR_NAME_COUNT)
	return (char_u*)toolbar_names[idx];

    return NULL;
}

#endif // FEAT_GUI_MACVIM

/*
 * Get the information about a menu item in mode 'which'
 */
    static int
menuitem_getinfo(char_u *menu_name, vimmenu_T *menu, int modes, dict_T *dict)
{
    int		status;
    list_T	*l;

    if (*menu_name == NUL)
    {
	// Return all the top-level menus
	vimmenu_T	*topmenu;

	l = list_alloc();
	if (l == NULL)
	    return FAIL;

	dict_add_list(dict, "submenus", l);
	// get all the children.  Skip PopUp[nvoci].
	for (topmenu = menu; topmenu != NULL; topmenu = topmenu->next)
	    if (!menu_is_hidden(topmenu->dname))
		list_append_string(l, topmenu->dname, -1);
	return OK;
    }

    if (menu_is_tearoff(menu->dname))		// skip tearoff menu item
	return OK;

    status = dict_add_string(dict, "name", menu->name);
    if (status == OK)
	status = dict_add_string(dict, "display", menu->dname);
    if (status == OK && menu->actext != NULL)
	status = dict_add_string(dict, "accel", menu->actext);
    if (status == OK)
	status = dict_add_number(dict, "priority", menu->priority);
    if (status == OK)
	status = dict_add_string(dict, "modes",
					get_menu_mode_str(menu->modes));
#ifdef FEAT_TOOLBAR
    if (status == OK && menu->iconfile != NULL)
	status = dict_add_string(dict, "icon", menu->iconfile);
    if (status == OK && menu->iconidx >= 0)
	status = dict_add_number(dict, "iconidx", menu->iconidx);
#endif
    if (status == OK)
    {
	char_u	buf[NUMBUFLEN];

	if (has_mbyte)
	    buf[utf_char2bytes(menu->mnemonic, buf)] = NUL;
	else
	{
	    buf[0] = (char_u)menu->mnemonic;
	    buf[1] = NUL;
	}
	status = dict_add_string(dict, "shortcut", buf);
    }
    if (status == OK && menu->children == NULL)
    {
	int		bit;

	// Get the first mode in which the menu is available
	for (bit = 0; bit < MENU_MODES && !((1 << bit) & modes); bit++)
	    ;
	if (bit < MENU_MODES) // just in case, avoid Coverity warning
	{
	    if (menu->strings[bit] != NULL)
	    {
		char_u *tofree = NULL;

		status = dict_add_string(dict, "rhs",
			*menu->strings[bit] == NUL
				? (char_u *)"<Nop>"
				: (tofree = str2special_save(
						  menu->strings[bit], FALSE)));
		vim_free(tofree);
	    }
	    if (status == OK)
		status = dict_add_bool(dict, "noremenu",
					     menu->noremap[bit] == REMAP_NONE);
	    if (status == OK)
		status = dict_add_bool(dict, "script",
					   menu->noremap[bit] == REMAP_SCRIPT);
	    if (status == OK)
		status = dict_add_bool(dict, "silent", menu->silent[bit]);
	    if (status == OK)
		status = dict_add_bool(dict, "enabled",
					  ((menu->enabled & (1 << bit)) != 0));
	}
    }

    // If there are submenus, add all the submenu display names
    if (status == OK && menu->children != NULL)
    {
	vimmenu_T	*child;

	l = list_alloc();
	if (l == NULL)
	    return FAIL;

	dict_add_list(dict, "submenus", l);
	child = menu->children;
	while (child)
	{
	    if (!menu_is_tearoff(child->dname))		// skip tearoff menu
		list_append_string(l, child->dname, -1);
	    child = child->next;
	}
    }

    return status;
}

/*
 * "menu_info()" function
 * Return information about a menu (including all the child menus)
 */
    void
f_menu_info(typval_T *argvars, typval_T *rettv)
{
    char_u	*menu_name;
    char_u	*which;
    int		modes;
    char_u	*saved_name;
    char_u	*name;
    vimmenu_T	*menu;
    dict_T	*retdict;

    if (rettv_dict_alloc(rettv) != OK)
	return;
    retdict = rettv->vval.v_dict;

    if (in_vim9script()
	    && (check_for_string_arg(argvars, 0) == FAIL
		|| check_for_opt_string_arg(argvars, 1) == FAIL))
	return;

    menu_name = tv_get_string_chk(&argvars[0]);
    if (menu_name == NULL)
	return;

    // menu mode
    if (argvars[1].v_type != VAR_UNKNOWN)
	which = tv_get_string_chk(&argvars[1]);
    else
	which = (char_u *)"";	    // Default is modes for "menu"
    if (which == NULL)
	return;

    modes = get_menu_cmd_modes(which, *which == '!', NULL, NULL);

    // Locate the specified menu or menu item
    menu = *get_root_menu(menu_name);
    saved_name = vim_strsave(menu_name);
    if (saved_name == NULL)
	return;
    if (*saved_name != NUL)
    {
	char_u	*p;

	name = saved_name;
	while (*name)
	{
	    // Find in the menu hierarchy
	    p = menu_name_skip(name);
	    while (menu != NULL)
	    {
		if (menu_name_equal(name, menu))
		    break;
		menu = menu->next;
	    }
	    if (menu == NULL || *p == NUL)
		break;
	    menu = menu->children;
	    name = p;
	}
    }
    vim_free(saved_name);

    if (menu == NULL)		// specified menu not found
	return;

    if (menu->modes & modes)
	menuitem_getinfo(menu_name, menu, modes, retdict);
}

#endif // FEAT_MENU<|MERGE_RESOLUTION|>--- conflicted
+++ resolved
@@ -2432,7 +2432,6 @@
 	    default:
 		mode = (char_u *)"Normal";
 	}
-<<<<<<< HEAD
 #ifdef FEAT_GUI_MACVIM
         if (menu->mac_action != NULL && menu->strings[idx][0] == NUL)
 	{
@@ -2447,10 +2446,7 @@
 	}
 	else
 #endif // FEAT_GUI_MACVIM
-	    semsg(_("E335: Menu not defined for %s mode"), mode);
-=======
 	semsg(_(e_menu_not_defined_for_str_mode), mode);
->>>>>>> 475d9521
     }
 }
 
@@ -2885,7 +2881,7 @@
 		}
 		else if (*p != NUL && menu->children == NULL)
 		{
-		    emsg(_(e_notsubmenu));
+		    emsg(_(e_part_of_menu_item_path_is_not_sub_menu));
 		    menu = NULL;
 		}
 		break;
@@ -2966,7 +2962,7 @@
     menu_path = arg;
     if (*menu_path == '.')
     {
-	semsg(_(e_invarg2), menu_path);
+	semsg(_(e_invalid_argument_str), menu_path);
 	return;
     }
 
@@ -3068,7 +3064,7 @@
 	    }
 	    else
 	    {
-		semsg(_(e_invarg2), arg);
+		semsg(_(e_invalid_argument_str), arg);
 		error = TRUE;
 		break;
 	    }
@@ -3077,7 +3073,7 @@
 	{
 	    if (arg[0] != '<')
 	    {
-		semsg(_(e_invarg2), arg);
+		semsg(_(e_invalid_argument_str), arg);
 		error = TRUE;
 		break;
 	    }
@@ -3145,14 +3141,14 @@
 
 	    if (mac_key == 0)
 	    {
-		semsg(_(e_invarg2), arg);
+		semsg(_(e_invalid_argument_str), arg);
 		error = TRUE;
 		break;
 	    }
 	}
 	else
 	{
-	    semsg(_(e_invarg2), key_start);
+	    semsg(_(e_invalid_argument_str), key_start);
 	    error = TRUE;
 	    break;
 	}

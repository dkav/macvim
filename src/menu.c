--- conflicted
+++ resolved
@@ -418,13 +418,8 @@
 	vim_free(map_buf);
     }
 
-<<<<<<< HEAD
 #if defined(FEAT_GUI) && !(defined(FEAT_GUI_GTK) || defined(FEAT_GUI_MACVIM))
-    /* If the menubar height changed, resize the window */
-=======
-#if defined(FEAT_GUI) && !(defined(FEAT_GUI_GTK))
     // If the menubar height changed, resize the window
->>>>>>> 955f4e6f
     if (gui.in_use
 	    && (gui.menu_height != old_menu_height
 # if defined(FEAT_TOOLBAR) && !defined(FEAT_GUI_MSWIN)
@@ -2357,16 +2352,9 @@
 						 && (menu->strings[idx][0] != NUL)
 						 && (menu->modes & (1 << idx)))
     {
-<<<<<<< HEAD
-
-	/* When executing a script or function execute the commands right now.
-	 * Also for the window toolbar.
-	 * Otherwise put them in the typeahead buffer. */
-=======
 	// When executing a script or function execute the commands right now.
 	// Also for the window toolbar.
 	// Otherwise put them in the typeahead buffer.
->>>>>>> 955f4e6f
 	if (eap == NULL
 #ifdef FEAT_EVAL
 		|| current_sctx.sc_sid != 0
@@ -2417,17 +2405,17 @@
 #ifdef FEAT_GUI_MACVIM
         if (menu->mac_action != NULL && menu->strings[idx][0] == NUL)
 	{
-	    /* This allows us to bind a menu to an action without mapping to
-	     * anything so that pressing the menu's key equivalent and typing
-	     * ":emenu ..." does the same thing.  (HACK: We count on the fact
-	     * that ex_macaction() only looks at eap->arg.) */
+	    // This allows us to bind a menu to an action without mapping to
+	    // anything so that pressing the menu's key equivalent and typing
+	    // ":emenu ..." does the same thing.  (HACK: We count on the fact
+	    // that ex_macaction() only looks at eap->arg.)
 	    old_arg = eap->arg;
 	    eap->arg = menu->mac_action;
 	    ex_macaction(eap);
 	    eap->arg = old_arg;
 	}
 	else
-#endif /* FEAT_GUI_MACVIM */
+#endif // FEAT_GUI_MACVIM
 	    semsg(_("E335: Menu not defined for %s mode"), mode);
     }
 }
@@ -2814,8 +2802,6 @@
     return arg;
 }
 
-<<<<<<< HEAD
-
 #ifdef FEAT_GUI_MACVIM
     vimmenu_T *
 menu_for_path(char_u *menu_path)
@@ -3167,9 +3153,6 @@
     return NULL;
 }
 
-#endif /* FEAT_GUI_MACVIM */
-
-#endif /* FEAT_MENU */
-=======
-#endif // FEAT_MENU
->>>>>>> 955f4e6f
+#endif // FEAT_GUI_MACVIM
+
+#endif // FEAT_MENU
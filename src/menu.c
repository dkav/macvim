/* vi:set ts=8 sts=4 sw=4 noet:
 *
 * VIM - Vi IMproved		by Bram Moolenaar
 *				GUI/Motif support by Robert Webb
 *
 * Do ":help uganda"  in Vim to read copying and usage conditions.
 * Do ":help credits" in Vim to see a list of people who contributed.
 * See README.txt for an overview of the Vim source code.
 */

/*
 * Code for menus.  Used for the GUI and 'wildmenu'.
 */

#include "vim.h"

#if defined(FEAT_MENU) || defined(PROTO)

#define MENUDEPTH   10		// maximum depth of menus

#ifdef FEAT_GUI_MSWIN
static int add_menu_path(char_u *, vimmenu_T *, int *, char_u *, int);
#else
static int add_menu_path(char_u *, vimmenu_T *, int *, char_u *);
#endif
static int menu_nable_recurse(vimmenu_T *menu, char_u *name, int modes, int enable);
static int remove_menu(vimmenu_T **, char_u *, int, int silent);
static void free_menu(vimmenu_T **menup);
static void free_menu_string(vimmenu_T *, int);
static int show_menus(char_u *, int);
static void show_menus_recursive(vimmenu_T *, int, int);
static char_u *menu_name_skip(char_u *name);
static int menu_name_equal(char_u *name, vimmenu_T *menu);
static int menu_namecmp(char_u *name, char_u *mname);
static int get_menu_cmd_modes(char_u *, int, int *, int *);
static char_u *popup_mode_name(char_u *name, int idx);
static char_u *menu_text(char_u *text, int *mnemonic, char_u **actext);

#if defined(FEAT_GUI_MSWIN) && defined(FEAT_TEAROFF)
static void gui_create_tearoffs_recurse(vimmenu_T *menu, const char_u *pname, int *pri_tab, int pri_idx);
static void gui_add_tearoff(char_u *tearpath, int *pri_tab, int pri_idx);
static void gui_destroy_tearoffs_recurse(vimmenu_T *menu);
static int s_tearoffs = FALSE;
#endif

static int menu_is_hidden(char_u *name);
static int menu_is_tearoff(char_u *name);

#if defined(FEAT_MULTI_LANG) || defined(FEAT_TOOLBAR)
static char_u *menu_skip_part(char_u *p);
#endif
#ifdef FEAT_MULTI_LANG
static char_u *menutrans_lookup(char_u *name, int len);
static void menu_unescape_name(char_u	*p);
#endif

static char_u *menu_translate_tab_and_shift(char_u *arg_start);

// The character for each menu mode
static char *menu_mode_chars[] = {"n", "v", "s", "o", "i", "c", "tl", "t"};

static char_u e_notsubmenu[] = N_("E327: Part of menu-item path is not sub-menu");
static char_u e_nomenu[] = N_("E329: No menu \"%s\"");

#ifdef FEAT_TOOLBAR
static const char *toolbar_names[] =
{
    /*  0 */ "New", "Open", "Save", "Undo", "Redo",
    /*  5 */ "Cut", "Copy", "Paste", "Print", "Help",
    /* 10 */ "Find", "SaveAll", "SaveSesn", "NewSesn", "LoadSesn",
    /* 15 */ "RunScript", "Replace", "WinClose", "WinMax", "WinMin",
    /* 20 */ "WinSplit", "Shell", "FindPrev", "FindNext", "FindHelp",
    /* 25 */ "Make", "TagJump", "RunCtags", "WinVSplit", "WinMaxWidth",
    /* 30 */ "WinMinWidth", "Exit"
};
# define TOOLBAR_NAME_COUNT (sizeof(toolbar_names) / sizeof(char *))
#endif

/*
 * Return TRUE if "name" is a window toolbar menu name.
 */
    static int
menu_is_winbar(char_u *name)
{
    return (STRNCMP(name, "WinBar", 6) == 0);
}

    int
winbar_height(win_T *wp)
{
    if (wp->w_winbar != NULL && wp->w_winbar->children != NULL)
	return 1;
    return 0;
}

    static vimmenu_T **
get_root_menu(char_u *name)
{
    if (menu_is_winbar(name))
	return &curwin->w_winbar;
    return &root_menu;
}

/*
 * Do the :menu command and relatives.
 */
    void
ex_menu(
    exarg_T	*eap)		    // Ex command arguments
{
    char_u	*menu_path;
    int		modes;
    char_u	*map_to;
    int		noremap;
    int		silent = FALSE;
    int		special = FALSE;
    int		unmenu;
    char_u	*map_buf;
    char_u	*arg;
    char_u	*p;
    int		i;
#if defined(FEAT_GUI) && !(defined(FEAT_GUI_GTK) || defined(FEAT_GUI_MACVIM))
    int		old_menu_height;
# if defined(FEAT_TOOLBAR) && !defined(FEAT_GUI_MSWIN)
    int		old_toolbar_height;
# endif
#endif
    int		pri_tab[MENUDEPTH + 1];
    int		enable = MAYBE;	    // TRUE for "menu enable", FALSE for "menu
				    // disable
#ifdef FEAT_TOOLBAR
    char_u	*icon = NULL;
#endif
    vimmenu_T	menuarg;
    vimmenu_T	**root_menu_ptr;

    modes = get_menu_cmd_modes(eap->cmd, eap->forceit, &noremap, &unmenu);
    arg = eap->arg;

    for (;;)
    {
	if (STRNCMP(arg, "<script>", 8) == 0)
	{
	    noremap = REMAP_SCRIPT;
	    arg = skipwhite(arg + 8);
	    continue;
	}
	if (STRNCMP(arg, "<silent>", 8) == 0)
	{
	    silent = TRUE;
	    arg = skipwhite(arg + 8);
	    continue;
	}
	if (STRNCMP(arg, "<special>", 9) == 0)
	{
	    special = TRUE;
	    arg = skipwhite(arg + 9);
	    continue;
	}
	break;
    }


    // Locate an optional "icon=filename" argument.
    if (STRNCMP(arg, "icon=", 5) == 0)
    {
	arg += 5;
#ifdef FEAT_TOOLBAR
	icon = arg;
#endif
	while (*arg != NUL && *arg != ' ')
	{
	    if (*arg == '\\')
		STRMOVE(arg, arg + 1);
	    MB_PTR_ADV(arg);
	}
	if (*arg != NUL)
	{
	    *arg++ = NUL;
	    arg = skipwhite(arg);
	}
    }

    /*
     * Fill in the priority table.
     */
    for (p = arg; *p; ++p)
	if (!VIM_ISDIGIT(*p) && *p != '.')
	    break;
    if (VIM_ISWHITE(*p))
    {
	for (i = 0; i < MENUDEPTH && !VIM_ISWHITE(*arg); ++i)
	{
	    pri_tab[i] = getdigits(&arg);
	    if (pri_tab[i] == 0)
		pri_tab[i] = 500;
	    if (*arg == '.')
		++arg;
	}
	arg = skipwhite(arg);
    }
    else if (eap->addr_count && eap->line2 != 0)
    {
	pri_tab[0] = eap->line2;
	i = 1;
    }
    else
	i = 0;
    while (i < MENUDEPTH)
	pri_tab[i++] = 500;
    pri_tab[MENUDEPTH] = -1;		// mark end of the table

    /*
     * Check for "disable" or "enable" argument.
     */
    if (STRNCMP(arg, "enable", 6) == 0 && VIM_ISWHITE(arg[6]))
    {
	enable = TRUE;
	arg = skipwhite(arg + 6);
    }
    else if (STRNCMP(arg, "disable", 7) == 0 && VIM_ISWHITE(arg[7]))
    {
	enable = FALSE;
	arg = skipwhite(arg + 7);
    }

    /*
     * If there is no argument, display all menus.
     */
    if (*arg == NUL)
    {
	show_menus(arg, modes);
	return;
    }

#ifdef FEAT_TOOLBAR
    /*
     * Need to get the toolbar icon index before doing the translation.
     */
    menuarg.iconidx = -1;
    menuarg.icon_builtin = FALSE;
    if (menu_is_toolbar(arg))
    {
	menu_path = menu_skip_part(arg);
	if (*menu_path == '.')
	{
	    p = menu_skip_part(++menu_path);
	    if (STRNCMP(menu_path, "BuiltIn", 7) == 0)
	    {
		if (skipdigits(menu_path + 7) == p)
		{
		    menuarg.iconidx = atoi((char *)menu_path + 7);
		    if (menuarg.iconidx >= (int)TOOLBAR_NAME_COUNT)
			menuarg.iconidx = -1;
		    else
			menuarg.icon_builtin = TRUE;
		}
	    }
	    else
	    {
		for (i = 0; i < (int)TOOLBAR_NAME_COUNT; ++i)
		    if (STRNCMP(toolbar_names[i], menu_path, p - menu_path)
									 == 0)
		    {
			menuarg.iconidx = i;
			break;
		    }
	    }
	}
    }
#endif

    menu_path = arg;
    if (*menu_path == '.')
    {
	semsg(_(e_invarg2), menu_path);
	goto theend;
    }

    map_to = menu_translate_tab_and_shift(arg);

    /*
     * If there is only a menu name, display menus with that name.
     */
    if (*map_to == NUL && !unmenu && enable == MAYBE)
    {
	show_menus(menu_path, modes);
	goto theend;
    }
    else if (*map_to != NUL && (unmenu || enable != MAYBE))
    {
	emsg(_(e_trailing));
	goto theend;
    }
#if defined(FEAT_GUI) && !(defined(FEAT_GUI_GTK) || defined(FEAT_GUI_PHOTON) \
        || defined(FEAT_GUI_MACVIM))
    old_menu_height = gui.menu_height;
# if defined(FEAT_TOOLBAR) && !defined(FEAT_GUI_MSWIN)
    old_toolbar_height = gui.toolbar_height;
# endif
#endif

    root_menu_ptr = get_root_menu(menu_path);
    if (root_menu_ptr == &curwin->w_winbar)
	// Assume the window toolbar menu will change.
	redraw_later(NOT_VALID);

    if (enable != MAYBE)
    {
	/*
	 * Change sensitivity of the menu.
	 * For the PopUp menu, remove a menu for each mode separately.
	 * Careful: menu_nable_recurse() changes menu_path.
	 */
	if (STRCMP(menu_path, "*") == 0)	// meaning: do all menus
	    menu_path = (char_u *)"";

	if (menu_is_popup(menu_path))
	{
	    for (i = 0; i < MENU_INDEX_TIP; ++i)
		if (modes & (1 << i))
		{
		    p = popup_mode_name(menu_path, i);
		    if (p != NULL)
		    {
			menu_nable_recurse(*root_menu_ptr, p, MENU_ALL_MODES,
								      enable);
			vim_free(p);
		    }
		}
	}
	menu_nable_recurse(*root_menu_ptr, menu_path, modes, enable);
    }
    else if (unmenu)
    {
	/*
	 * Delete menu(s).
	 */
	if (STRCMP(menu_path, "*") == 0)	// meaning: remove all menus
	    menu_path = (char_u *)"";

	/*
	 * For the PopUp menu, remove a menu for each mode separately.
	 */
	if (menu_is_popup(menu_path))
	{
	    for (i = 0; i < MENU_INDEX_TIP; ++i)
		if (modes & (1 << i))
		{
		    p = popup_mode_name(menu_path, i);
		    if (p != NULL)
		    {
			remove_menu(root_menu_ptr, p, MENU_ALL_MODES, TRUE);
			vim_free(p);
		    }
		}
	}

	// Careful: remove_menu() changes menu_path
	remove_menu(root_menu_ptr, menu_path, modes, FALSE);
    }
    else
    {
	/*
	 * Add menu(s).
	 * Replace special key codes.
	 */
	if (STRICMP(map_to, "<nop>") == 0)	// "<Nop>" means nothing
	{
	    map_to = (char_u *)"";
	    map_buf = NULL;
	}
	else if (modes & MENU_TIP_MODE)
	    map_buf = NULL;	// Menu tips are plain text.
	else
	    map_to = replace_termcodes(map_to, &map_buf,
			REPTERM_DO_LT | (special ? REPTERM_SPECIAL : 0), NULL);
	menuarg.modes = modes;
#ifdef FEAT_TOOLBAR
	menuarg.iconfile = icon;
#endif
	menuarg.noremap[0] = noremap;
	menuarg.silent[0] = silent;
	add_menu_path(menu_path, &menuarg, pri_tab, map_to
#ifdef FEAT_GUI_MSWIN
		, TRUE
#endif
		);

	/*
	 * For the PopUp menu, add a menu for each mode separately.
	 */
	if (menu_is_popup(menu_path))
	{
	    for (i = 0; i < MENU_INDEX_TIP; ++i)
		if (modes & (1 << i))
		{
		    p = popup_mode_name(menu_path, i);
		    if (p != NULL)
		    {
			// Include all modes, to make ":amenu" work
			menuarg.modes = modes;
#ifdef FEAT_TOOLBAR
			menuarg.iconfile = NULL;
			menuarg.iconidx = -1;
			menuarg.icon_builtin = FALSE;
#endif
			add_menu_path(p, &menuarg, pri_tab, map_to
#ifdef FEAT_GUI_MSWIN
				, TRUE
#endif
					 );
			vim_free(p);
		    }
		}
	}

	vim_free(map_buf);
    }

#if defined(FEAT_GUI) && !(defined(FEAT_GUI_GTK) || defined(FEAT_GUI_MACVIM))
    // If the menubar height changed, resize the window
    if (gui.in_use
	    && (gui.menu_height != old_menu_height
# if defined(FEAT_TOOLBAR) && !defined(FEAT_GUI_MSWIN)
		|| gui.toolbar_height != old_toolbar_height
# endif
	    ))
	gui_set_shellsize(FALSE, FALSE, RESIZE_VERT);
#endif
    if (root_menu_ptr == &curwin->w_winbar)
    {
	int h = winbar_height(curwin);

	if (h != curwin->w_winbar_height)
	{
	    if (h == 0)
		++curwin->w_height;
	    else if (curwin->w_height > 0)
		--curwin->w_height;
	    curwin->w_winbar_height = h;
	}
    }

theend:
    ;
}

/*
 * Add the menu with the given name to the menu hierarchy
 */
    static int
add_menu_path(
    char_u	*menu_path,
    vimmenu_T	*menuarg,	// passes modes, iconfile, iconidx,
				// icon_builtin, silent[0], noremap[0]
    int		*pri_tab,
    char_u	*call_data
#ifdef FEAT_GUI_MSWIN
    , int	addtearoff	// may add tearoff item
#endif
    )
{
    char_u	*path_name;
    int		modes = menuarg->modes;
    vimmenu_T	**menup;
    vimmenu_T	*menu = NULL;
    vimmenu_T	*parent;
    vimmenu_T	**lower_pri;
    char_u	*p;
    char_u	*name;
    char_u	*dname;
    char_u	*next_name;
    int		i;
    int		c;
    int		d;
#ifdef FEAT_GUI
    int		idx;
    int		new_idx;
#endif
    int		pri_idx = 0;
    int		old_modes = 0;
    int		amenu;
#ifdef FEAT_MULTI_LANG
    char_u	*en_name;
    char_u	*map_to = NULL;
#endif
    vimmenu_T	**root_menu_ptr;

    // Make a copy so we can stuff around with it, since it could be const
    path_name = vim_strsave(menu_path);
    if (path_name == NULL)
	return FAIL;
    root_menu_ptr = get_root_menu(menu_path);
    menup = root_menu_ptr;
    parent = NULL;
    name = path_name;
    while (*name)
    {
	// Get name of this element in the menu hierarchy, and the simplified
	// name (without mnemonic and accelerator text).
	next_name = menu_name_skip(name);
#ifdef	FEAT_MULTI_LANG
	map_to = menutrans_lookup(name, (int)STRLEN(name));
	if (map_to != NULL)
	{
	    en_name = name;
	    name = map_to;
	}
	else
	    en_name = NULL;
#endif
	dname = menu_text(name, NULL, NULL);
	if (dname == NULL)
	    goto erret;
	if (*dname == NUL)
	{
	    // Only a mnemonic or accelerator is not valid.
	    emsg(_("E792: Empty menu name"));
	    goto erret;
	}

	// See if it's already there
	lower_pri = menup;
#ifdef FEAT_GUI
	idx = 0;
	new_idx = 0;
#endif
	menu = *menup;
	while (menu != NULL)
	{
	    if (menu_name_equal(name, menu) || menu_name_equal(dname, menu))
	    {
		if (*next_name == NUL && menu->children != NULL)
		{
		    if (!sys_menu)
			emsg(_("E330: Menu path must not lead to a sub-menu"));
		    goto erret;
		}
		if (*next_name != NUL && menu->children == NULL
#ifdef FEAT_GUI_MSWIN
			&& addtearoff
#endif
			)
		{
		    if (!sys_menu)
			emsg(_(e_notsubmenu));
		    goto erret;
		}
		break;
	    }
	    menup = &menu->next;

	    // Count menus, to find where this one needs to be inserted.
	    // Ignore menus that are not in the menubar (PopUp and Toolbar)
	    if (parent != NULL || menu_is_menubar(menu->name))
	    {
#ifdef FEAT_GUI
		++idx;
#endif
		if (menu->priority <= pri_tab[pri_idx])
		{
		    lower_pri = menup;
#ifdef FEAT_GUI
		    new_idx = idx;
#endif
		}
	    }
	    menu = menu->next;
	}

	if (menu == NULL)
	{
	    if (*next_name == NUL && parent == NULL)
	    {
		emsg(_("E331: Must not add menu items directly to menu bar"));
		goto erret;
	    }

	    if (menu_is_separator(dname) && *next_name != NUL)
	    {
		emsg(_("E332: Separator cannot be part of a menu path"));
		goto erret;
	    }

	    // Not already there, so lets add it
	    menu = ALLOC_CLEAR_ONE(vimmenu_T);
	    if (menu == NULL)
		goto erret;

	    menu->modes = modes;
	    menu->enabled = MENU_ALL_MODES;
	    menu->name = vim_strsave(name);
	    // separate mnemonic and accelerator text from actual menu name
	    menu->dname = menu_text(name, &menu->mnemonic, &menu->actext);
#ifdef	FEAT_MULTI_LANG
	    if (en_name != NULL)
	    {
		menu->en_name = vim_strsave(en_name);
		menu->en_dname = menu_text(en_name, NULL, NULL);
	    }
	    else
	    {
		menu->en_name = NULL;
		menu->en_dname = NULL;
	    }
#endif
	    menu->priority = pri_tab[pri_idx];
	    menu->parent = parent;
#ifdef FEAT_GUI_MOTIF
	    menu->sensitive = TRUE;	    // the default
#endif
#ifdef FEAT_BEVAL_TIP
	    menu->tip = NULL;
#endif
#ifdef FEAT_GUI_ATHENA
	    menu->image = None;		    // X-Windows definition for NULL
#endif

	    /*
	     * Add after menu that has lower priority.
	     */
	    menu->next = *lower_pri;
	    *lower_pri = menu;

	    old_modes = 0;

#ifdef FEAT_TOOLBAR
	    menu->iconidx = menuarg->iconidx;
	    menu->icon_builtin = menuarg->icon_builtin;
	    if (*next_name == NUL && menuarg->iconfile != NULL)
		menu->iconfile = vim_strsave(menuarg->iconfile);
#endif
#if defined(FEAT_GUI_MSWIN) && defined(FEAT_TEAROFF)
	    // the tearoff item must be present in the modes of each item.
	    if (parent != NULL && menu_is_tearoff(parent->children->dname))
		parent->children->modes |= modes;
#endif
	}
	else
	{
	    old_modes = menu->modes;

	    /*
	     * If this menu option was previously only available in other
	     * modes, then make sure it's available for this one now
	     * Also enable a menu when it's created or changed.
	     */
#ifdef FEAT_GUI_MSWIN
	    // If adding a tearbar (addtearoff == FALSE) don't update modes
	    if (addtearoff)
#endif
	    {
		menu->modes |= modes;
		menu->enabled |= modes;
	    }
	}

#ifdef FEAT_GUI
	/*
	 * Add the menu item when it's used in one of the modes, but not when
	 * only a tooltip is defined.
	 */
	if ((old_modes & MENU_ALL_MODES) == 0
		&& (menu->modes & MENU_ALL_MODES) != 0)
	{
	    if (gui.in_use)  // Otherwise it will be added when GUI starts
	    {
		if (*next_name == NUL)
		{
		    // Real menu item, not sub-menu
		    gui_mch_add_menu_item(menu, new_idx);

		    // Want to update menus now even if mode not changed
		    force_menu_update = TRUE;
		}
		else
		{
		    // Sub-menu (not at end of path yet)
		    gui_mch_add_menu(menu, new_idx);
		}
	    }

# if defined(FEAT_GUI_MSWIN) & defined(FEAT_TEAROFF)
	    // When adding a new submenu, may add a tearoff item
	    if (	addtearoff
		    && *next_name
		    && vim_strchr(p_go, GO_TEAROFF) != NULL
		    && menu_is_menubar(name)
#  ifdef VIMDLL
		    && (gui.in_use || gui.starting)
#  endif
		    )
	    {
		char_u		*tearpath;

		/*
		 * The pointers next_name & path_name refer to a string with
		 * \'s and ^V's stripped out. But menu_path is a "raw"
		 * string, so we must correct for special characters.
		 */
		tearpath = alloc(STRLEN(menu_path) + TEAR_LEN + 2);
		if (tearpath != NULL)
		{
		    char_u  *s;
		    int	    idx;

		    STRCPY(tearpath, menu_path);
		    idx = (int)(next_name - path_name - 1);
		    for (s = tearpath; *s && s < tearpath + idx; MB_PTR_ADV(s))
		    {
			if ((*s == '\\' || *s == Ctrl_V) && s[1])
			{
			    ++idx;
			    ++s;
			}
		    }
		    tearpath[idx] = NUL;
		    gui_add_tearoff(tearpath, pri_tab, pri_idx);
		    vim_free(tearpath);
		}
	    }
# endif
	}
#endif // FEAT_GUI

	menup = &menu->children;
	parent = menu;
	name = next_name;
	VIM_CLEAR(dname);
	if (pri_tab[pri_idx + 1] != -1)
	    ++pri_idx;
    }
    vim_free(path_name);

    /*
     * Only add system menu items which have not been defined yet.
     * First check if this was an ":amenu".
     */
    amenu = ((modes & (MENU_NORMAL_MODE | MENU_INSERT_MODE)) ==
				       (MENU_NORMAL_MODE | MENU_INSERT_MODE));
    if (sys_menu)
	modes &= ~old_modes;

    if (menu != NULL && modes)
    {
#ifdef FEAT_GUI
	menu->cb = gui_menu_cb;
#endif
	p = (call_data == NULL) ? NULL : vim_strsave(call_data);

	// loop over all modes, may add more than one
	for (i = 0; i < MENU_MODES; ++i)
	{
	    if (modes & (1 << i))
	    {
		// free any old menu
		free_menu_string(menu, i);

		// For "amenu", may insert an extra character.
		// Don't do this if adding a tearbar (addtearoff == FALSE).
		// Don't do this for "<Nop>".
		c = 0;
		d = 0;
		if (amenu && call_data != NULL && *call_data != NUL
#ifdef FEAT_GUI_MSWIN
		       && addtearoff
#endif
				       )
		{
		    switch (1 << i)
		    {
			case MENU_VISUAL_MODE:
			case MENU_SELECT_MODE:
			case MENU_OP_PENDING_MODE:
			case MENU_CMDLINE_MODE:
			    c = Ctrl_C;
			    break;
			case MENU_INSERT_MODE:
			    c = Ctrl_BSL;
			    d = Ctrl_O;
			    break;
		    }
		}

		if (c != 0)
		{
		    menu->strings[i] = alloc(STRLEN(call_data) + 5);
		    if (menu->strings[i] != NULL)
		    {
			menu->strings[i][0] = c;
			if (d == 0)
			    STRCPY(menu->strings[i] + 1, call_data);
			else
			{
			    menu->strings[i][1] = d;
			    STRCPY(menu->strings[i] + 2, call_data);
			}
			if (c == Ctrl_C)
			{
			    int	    len = (int)STRLEN(menu->strings[i]);

			    // Append CTRL-\ CTRL-G to obey 'insertmode'.
			    menu->strings[i][len] = Ctrl_BSL;
			    menu->strings[i][len + 1] = Ctrl_G;
			    menu->strings[i][len + 2] = NUL;
			}
		    }
		}
		else
		    menu->strings[i] = p;
		menu->noremap[i] = menuarg->noremap[0];
		menu->silent[i] = menuarg->silent[0];
	    }
	}
#if defined(FEAT_TOOLBAR) && !defined(FEAT_GUI_MSWIN) \
	&& !defined(FEAT_GUI_MACVIM) \
	&& (defined(FEAT_BEVAL_GUI) || defined(FEAT_GUI_GTK))
	// Need to update the menu tip.
	if (modes & MENU_TIP_MODE)
	    gui_mch_menu_set_tip(menu);
#endif
    }
    return OK;

erret:
    vim_free(path_name);
    vim_free(dname);

    // Delete any empty submenu we added before discovering the error.  Repeat
    // for higher levels.
    while (parent != NULL && parent->children == NULL)
    {
	if (parent->parent == NULL)
	    menup = root_menu_ptr;
	else
	    menup = &parent->parent->children;
	for ( ; *menup != NULL && *menup != parent; menup = &((*menup)->next))
	    ;
	if (*menup == NULL) // safety check
	    break;
	parent = parent->parent;
	free_menu(menup);
    }
    return FAIL;
}

/*
 * Set the (sub)menu with the given name to enabled or disabled.
 * Called recursively.
 */
    static int
menu_nable_recurse(
    vimmenu_T	*menu,
    char_u	*name,
    int		modes,
    int		enable)
{
    char_u	*p;

    if (menu == NULL)
	return OK;		// Got to bottom of hierarchy

    // Get name of this element in the menu hierarchy
    p = menu_name_skip(name);

    // Find the menu
    while (menu != NULL)
    {
	if (*name == NUL || *name == '*' || menu_name_equal(name, menu))
	{
	    if (*p != NUL)
	    {
		if (menu->children == NULL)
		{
		    emsg(_(e_notsubmenu));
		    return FAIL;
		}
		if (menu_nable_recurse(menu->children, p, modes, enable)
								      == FAIL)
		    return FAIL;
	    }
	    else
		if (enable)
		    menu->enabled |= modes;
		else
		    menu->enabled &= ~modes;

	    /*
	     * When name is empty, we are doing all menu items for the given
	     * modes, so keep looping, otherwise we are just doing the named
	     * menu item (which has been found) so break here.
	     */
	    if (*name != NUL && *name != '*')
		break;
	}
	menu = menu->next;
    }
    if (*name != NUL && *name != '*' && menu == NULL)
    {
	semsg(_(e_nomenu), name);
	return FAIL;
    }

#ifdef FEAT_GUI
    // Want to update menus now even if mode not changed
    force_menu_update = TRUE;
#endif

    return OK;
}

/*
 * Remove the (sub)menu with the given name from the menu hierarchy
 * Called recursively.
 */
    static int
remove_menu(
    vimmenu_T	**menup,
    char_u	*name,
    int		modes,
    int		silent)		// don't give error messages
{
    vimmenu_T	*menu;
    vimmenu_T	*child;
    char_u	*p;

    if (*menup == NULL)
	return OK;		// Got to bottom of hierarchy

    // Get name of this element in the menu hierarchy
    p = menu_name_skip(name);

    // Find the menu
    while ((menu = *menup) != NULL)
    {
	if (*name == NUL || menu_name_equal(name, menu))
	{
	    if (*p != NUL && menu->children == NULL)
	    {
		if (!silent)
		    emsg(_(e_notsubmenu));
		return FAIL;
	    }
	    if ((menu->modes & modes) != 0x0)
	    {
#if defined(FEAT_GUI_MSWIN) & defined(FEAT_TEAROFF)
		/*
		 * If we are removing all entries for this menu,MENU_ALL_MODES,
		 * Then kill any tearoff before we start
		 */
		if (*p == NUL && modes == MENU_ALL_MODES)
		{
		    if (IsWindow(menu->tearoff_handle))
			DestroyWindow(menu->tearoff_handle);
		}
#endif
		if (remove_menu(&menu->children, p, modes, silent) == FAIL)
		    return FAIL;
	    }
	    else if (*name != NUL)
	    {
		if (!silent)
		    emsg(_(e_menuothermode));
		return FAIL;
	    }

	    /*
	     * When name is empty, we are removing all menu items for the given
	     * modes, so keep looping, otherwise we are just removing the named
	     * menu item (which has been found) so break here.
	     */
	    if (*name != NUL)
		break;

	    // Remove the menu item for the given mode[s].  If the menu item
	    // is no longer valid in ANY mode, delete it
	    menu->modes &= ~modes;
	    if (modes & MENU_TIP_MODE)
		free_menu_string(menu, MENU_INDEX_TIP);
	    if ((menu->modes & MENU_ALL_MODES) == 0)
		free_menu(menup);
	    else
		menup = &menu->next;
	}
	else
	    menup = &menu->next;
    }
    if (*name != NUL)
    {
	if (menu == NULL)
	{
	    if (!silent)
		semsg(_(e_nomenu), name);
	    return FAIL;
	}


	// Recalculate modes for menu based on the new updated children
	menu->modes &= ~modes;
#if defined(FEAT_GUI_MSWIN) & defined(FEAT_TEAROFF)
	if ((s_tearoffs) && (menu->children != NULL)) // there's a tear bar..
	    child = menu->children->next; // don't count tearoff bar
	else
#endif
	    child = menu->children;
	for ( ; child != NULL; child = child->next)
	    menu->modes |= child->modes;
	if (modes & MENU_TIP_MODE)
	{
	    free_menu_string(menu, MENU_INDEX_TIP);
#if defined(FEAT_TOOLBAR) && !defined(FEAT_GUI_MSWIN) \
	    && !defined(FEAT_GUI_MACVIM) \
	    && (defined(FEAT_BEVAL_GUI) || defined(FEAT_GUI_GTK))
	    // Need to update the menu tip.
	    if (gui.in_use)
		gui_mch_menu_set_tip(menu);
#endif
	}
	if ((menu->modes & MENU_ALL_MODES) == 0)
	{
	    // The menu item is no longer valid in ANY mode, so delete it
#if defined(FEAT_GUI_MSWIN) & defined(FEAT_TEAROFF)
	    if (s_tearoffs && menu->children != NULL) // there's a tear bar..
		free_menu(&menu->children);
#endif
	    *menup = menu;
	    free_menu(menup);
	}
    }

    return OK;
}

/*
 * Remove the WinBar menu from window "wp".
 */
    void
remove_winbar(win_T *wp)
{
    remove_menu(&wp->w_winbar, (char_u *)"", MENU_ALL_MODES, TRUE);
    vim_free(wp->w_winbar_items);
}

/*
 * Free the given menu structure and remove it from the linked list.
 */
    static void
free_menu(vimmenu_T **menup)
{
    int		i;
    vimmenu_T	*menu;

    menu = *menup;

#ifdef FEAT_GUI
    // Free machine specific menu structures (only when already created)
    // Also may rebuild a tearoff'ed menu
    if (gui.in_use)
	gui_mch_destroy_menu(menu);
#endif

    // Don't change *menup until after calling gui_mch_destroy_menu(). The
    // MacOS code needs the original structure to properly delete the menu.
    *menup = menu->next;
    vim_free(menu->name);
    vim_free(menu->dname);
#ifdef FEAT_MULTI_LANG
    vim_free(menu->en_name);
    vim_free(menu->en_dname);
#endif
    vim_free(menu->actext);
#ifdef FEAT_TOOLBAR
    vim_free(menu->iconfile);
# ifdef FEAT_GUI_MOTIF
    vim_free(menu->xpm_fname);
# endif
#ifdef FEAT_GUI_MACVIM
    vim_free(menu->mac_action);
#endif
#endif
    for (i = 0; i < MENU_MODES; i++)
	free_menu_string(menu, i);
    vim_free(menu);

#ifdef FEAT_GUI
    // Want to update menus now even if mode not changed
    force_menu_update = TRUE;
#endif
}

/*
 * Free the menu->string with the given index.
 */
    static void
free_menu_string(vimmenu_T *menu, int idx)
{
    int		count = 0;
    int		i;

    for (i = 0; i < MENU_MODES; i++)
	if (menu->strings[i] == menu->strings[idx])
	    count++;
    if (count == 1)
	vim_free(menu->strings[idx]);
    menu->strings[idx] = NULL;
}

/*
 * Show the mapping associated with a menu item or hierarchy in a sub-menu.
 */
    static int
show_menus(char_u *path_name, int modes)
{
    char_u	*p;
    char_u	*name;
    vimmenu_T	*menu;
    vimmenu_T	*parent = NULL;

    name = path_name = vim_strsave(path_name);
    if (path_name == NULL)
	return FAIL;
    menu = *get_root_menu(path_name);

    // First, find the (sub)menu with the given name
    while (*name)
    {
	p = menu_name_skip(name);
	while (menu != NULL)
	{
	    if (menu_name_equal(name, menu))
	    {
		// Found menu
		if (*p != NUL && menu->children == NULL)
		{
		    emsg(_(e_notsubmenu));
		    vim_free(path_name);
		    return FAIL;
		}
		else if ((menu->modes & modes) == 0x0)
		{
		    emsg(_(e_menuothermode));
		    vim_free(path_name);
		    return FAIL;
		}
		break;
	    }
	    menu = menu->next;
	}
	if (menu == NULL)
	{
	    semsg(_(e_nomenu), name);
	    vim_free(path_name);
	    return FAIL;
	}
	name = p;
	parent = menu;
	menu = menu->children;
    }
    vim_free(path_name);

    // Now we have found the matching menu, and we list the mappings
						    // Highlight title
    msg_puts_title(_("\n--- Menus ---"));

    show_menus_recursive(parent, modes, 0);
    return OK;
}

/*
 * Recursively show the mappings associated with the menus under the given one
 */
    static void
show_menus_recursive(vimmenu_T *menu, int modes, int depth)
{
    int		i;
    int		bit;

    if (menu != NULL && (menu->modes & modes) == 0x0)
	return;

    if (menu != NULL)
    {
	msg_putchar('\n');
	if (got_int)		// "q" hit for "--more--"
	    return;
	for (i = 0; i < depth; i++)
	    msg_puts("  ");
	if (menu->priority)
	{
	    msg_outnum((long)menu->priority);
	    msg_puts(" ");
	}
				// Same highlighting as for directories!?
	msg_outtrans_attr(menu->name, HL_ATTR(HLF_D));
    }

    if (menu != NULL && menu->children == NULL)
    {
	for (bit = 0; bit < MENU_MODES; bit++)
	    if ((menu->modes & modes & (1 << bit)) != 0)
	    {
		msg_putchar('\n');
		if (got_int)		// "q" hit for "--more--"
		    return;
		for (i = 0; i < depth + 2; i++)
		    msg_puts("  ");
		msg_puts(menu_mode_chars[bit]);
		if (menu->noremap[bit] == REMAP_NONE)
		    msg_putchar('*');
		else if (menu->noremap[bit] == REMAP_SCRIPT)
		    msg_putchar('&');
		else
		    msg_putchar(' ');
		if (menu->silent[bit])
		    msg_putchar('s');
		else
		    msg_putchar(' ');
		if ((menu->modes & menu->enabled & (1 << bit)) == 0)
		    msg_putchar('-');
		else
		    msg_putchar(' ');
		msg_puts(" ");
		if (*menu->strings[bit] == NUL)
		    msg_puts_attr("<Nop>", HL_ATTR(HLF_8));
		else
		    msg_outtrans_special(menu->strings[bit], FALSE, 0);
	    }
    }
    else
    {
	if (menu == NULL)
	{
	    menu = root_menu;
	    depth--;
	}
	else
	    menu = menu->children;

	// recursively show all children.  Skip PopUp[nvoci].
	for (; menu != NULL && !got_int; menu = menu->next)
	    if (!menu_is_hidden(menu->dname))
		show_menus_recursive(menu, modes, depth + 1);
    }
}

/*
 * Used when expanding menu names.
 */
static vimmenu_T	*expand_menu = NULL;
static vimmenu_T	*expand_menu_alt = NULL;
static int		expand_modes = 0x0;
static int		expand_emenu;	// TRUE for ":emenu" command

/*
 * Work out what to complete when doing command line completion of menu names.
 */
    char_u *
set_context_in_menu_cmd(
    expand_T	*xp,
    char_u	*cmd,
    char_u	*arg,
    int		forceit)
{
    char_u	*after_dot;
    char_u	*p;
    char_u	*path_name = NULL;
    char_u	*name;
    int		unmenu;
    vimmenu_T	*menu;
    int		expand_menus;

    xp->xp_context = EXPAND_UNSUCCESSFUL;


    // Check for priority numbers, enable and disable
    for (p = arg; *p; ++p)
	if (!VIM_ISDIGIT(*p) && *p != '.')
	    break;

    if (!VIM_ISWHITE(*p))
    {
	if (STRNCMP(arg, "enable", 6) == 0
		&& (arg[6] == NUL ||  VIM_ISWHITE(arg[6])))
	    p = arg + 6;
	else if (STRNCMP(arg, "disable", 7) == 0
		&& (arg[7] == NUL || VIM_ISWHITE(arg[7])))
	    p = arg + 7;
	else
	    p = arg;
    }

    while (*p != NUL && VIM_ISWHITE(*p))
	++p;

    arg = after_dot = p;

    for (; *p && !VIM_ISWHITE(*p); ++p)
    {
	if ((*p == '\\' || *p == Ctrl_V) && p[1] != NUL)
	    p++;
	else if (*p == '.')
	    after_dot = p + 1;
    }

    // ":tearoff" and ":popup" only use menus, not entries
    expand_menus = !((*cmd == 't' && cmd[1] == 'e') || *cmd == 'p');
    expand_emenu = (*cmd == 'e');
    if (expand_menus && VIM_ISWHITE(*p))
	return NULL;	// TODO: check for next command?
    if (*p == NUL)		// Complete the menu name
    {
	int try_alt_menu = TRUE;

	/*
	 * With :unmenu, you only want to match menus for the appropriate mode.
	 * With :menu though you might want to add a menu with the same name as
	 * one in another mode, so match menus from other modes too.
	 */
	expand_modes = get_menu_cmd_modes(cmd, forceit, NULL, &unmenu);
	if (!unmenu)
	    expand_modes = MENU_ALL_MODES;

	menu = root_menu;
	if (after_dot != arg)
	{
	    path_name = alloc(after_dot - arg);
	    if (path_name == NULL)
		return NULL;
	    vim_strncpy(path_name, arg, after_dot - arg - 1);
	}
	name = path_name;
	while (name != NULL && *name)
	{
	    p = menu_name_skip(name);
	    while (menu != NULL)
	    {
		if (menu_name_equal(name, menu))
		{
		    // Found menu
		    if ((*p != NUL && menu->children == NULL)
			|| ((menu->modes & expand_modes) == 0x0))
		    {
			/*
			 * Menu path continues, but we have reached a leaf.
			 * Or menu exists only in another mode.
			 */
			vim_free(path_name);
			return NULL;
		    }
		    break;
		}
		menu = menu->next;
		if (menu == NULL && try_alt_menu)
		{
		    menu = curwin->w_winbar;
		    try_alt_menu = FALSE;
		}
	    }
	    if (menu == NULL)
	    {
		// No menu found with the name we were looking for
		vim_free(path_name);
		return NULL;
	    }
	    name = p;
	    menu = menu->children;
	    try_alt_menu = FALSE;
	}
	vim_free(path_name);

	xp->xp_context = expand_menus ? EXPAND_MENUNAMES : EXPAND_MENUS;
	xp->xp_pattern = after_dot;
	expand_menu = menu;
	if (expand_menu == root_menu)
	    expand_menu_alt = curwin->w_winbar;
	else
	    expand_menu_alt = NULL;
    }
    else			// We're in the mapping part
	xp->xp_context = EXPAND_NOTHING;
    return NULL;
}

/*
 * Function given to ExpandGeneric() to obtain the list of (sub)menus (not
 * entries).
 */
    char_u *
get_menu_name(expand_T *xp UNUSED, int idx)
{
    static vimmenu_T	*menu = NULL;
    static int		did_alt_menu = FALSE;
    char_u		*str;
#ifdef FEAT_MULTI_LANG
    static  int		should_advance = FALSE;
#endif

    if (idx == 0)	    // first call: start at first item
    {
	menu = expand_menu;
	did_alt_menu = FALSE;
#ifdef FEAT_MULTI_LANG
	should_advance = FALSE;
#endif
    }

    // Skip PopUp[nvoci].
    while (menu != NULL && (menu_is_hidden(menu->dname)
	    || menu_is_separator(menu->dname)
	    || menu_is_tearoff(menu->dname)
	    || menu->children == NULL))
    {
	menu = menu->next;
	if (menu == NULL && !did_alt_menu)
	{
	    menu = expand_menu_alt;
	    did_alt_menu = TRUE;
	}
    }

    if (menu == NULL)	    // at end of linked list
	return NULL;

    if (menu->modes & expand_modes)
#ifdef FEAT_MULTI_LANG
	if (should_advance)
	    str = menu->en_dname;
	else
	{
#endif
	    str = menu->dname;
#ifdef FEAT_MULTI_LANG
	    if (menu->en_dname == NULL)
		should_advance = TRUE;
	}
#endif
    else
	str = (char_u *)"";

#ifdef FEAT_MULTI_LANG
    if (should_advance)
#endif
    {
	// Advance to next menu entry.
	menu = menu->next;
	if (menu == NULL && !did_alt_menu)
	{
	    menu = expand_menu_alt;
	    did_alt_menu = TRUE;
	}
    }

#ifdef FEAT_MULTI_LANG
    should_advance = !should_advance;
#endif

    return str;
}

/*
 * Function given to ExpandGeneric() to obtain the list of menus and menu
 * entries.
 */
    char_u *
get_menu_names(expand_T *xp UNUSED, int idx)
{
    static vimmenu_T	*menu = NULL;
    static int		did_alt_menu = FALSE;
#define TBUFFER_LEN 256
    static char_u	tbuffer[TBUFFER_LEN]; //hack
    char_u		*str;
#ifdef FEAT_MULTI_LANG
    static  int		should_advance = FALSE;
#endif

    if (idx == 0)	    // first call: start at first item
    {
	menu = expand_menu;
	did_alt_menu = FALSE;
#ifdef FEAT_MULTI_LANG
	should_advance = FALSE;
#endif
    }

    // Skip Browse-style entries, popup menus and separators.
    while (menu != NULL
	    && (   menu_is_hidden(menu->dname)
		|| (expand_emenu && menu_is_separator(menu->dname))
		|| menu_is_tearoff(menu->dname)
#ifndef FEAT_BROWSE
		|| menu->dname[STRLEN(menu->dname) - 1] == '.'
#endif
	       ))
    {
	menu = menu->next;
	if (menu == NULL && !did_alt_menu)
	{
	    menu = expand_menu_alt;
	    did_alt_menu = TRUE;
	}
    }

    if (menu == NULL)	    // at end of linked list
	return NULL;

    if (menu->modes & expand_modes)
    {
	if (menu->children != NULL)
	{
#ifdef FEAT_MULTI_LANG
	    if (should_advance)
		vim_strncpy(tbuffer, menu->en_dname, TBUFFER_LEN - 2);
	    else
	    {
#endif
		vim_strncpy(tbuffer, menu->dname,  TBUFFER_LEN - 2);
#ifdef FEAT_MULTI_LANG
		if (menu->en_dname == NULL)
		    should_advance = TRUE;
	    }
#endif
	    // hack on menu separators:  use a 'magic' char for the separator
	    // so that '.' in names gets escaped properly
	    STRCAT(tbuffer, "\001");
	    str = tbuffer;
	}
	else
#ifdef FEAT_MULTI_LANG
	{
	    if (should_advance)
		str = menu->en_dname;
	    else
	    {
#endif
		str = menu->dname;
#ifdef FEAT_MULTI_LANG
		if (menu->en_dname == NULL)
		    should_advance = TRUE;
	    }
	}
#endif
    }
    else
	str = (char_u *)"";

#ifdef FEAT_MULTI_LANG
    if (should_advance)
#endif
    {
	// Advance to next menu entry.
	menu = menu->next;
	if (menu == NULL && !did_alt_menu)
	{
	    menu = expand_menu_alt;
	    did_alt_menu = TRUE;
	}
    }

#ifdef FEAT_MULTI_LANG
    should_advance = !should_advance;
#endif

    return str;
}

/*
 * Skip over this element of the menu path and return the start of the next
 * element.  Any \ and ^Vs are removed from the current element.
 * "name" may be modified.
 */
    static char_u *
menu_name_skip(char_u *name)
{
    char_u  *p;

    for (p = name; *p && *p != '.'; MB_PTR_ADV(p))
    {
	if (*p == '\\' || *p == Ctrl_V)
	{
	    STRMOVE(p, p + 1);
	    if (*p == NUL)
		break;
	}
    }
    if (*p)
	*p++ = NUL;
    return p;
}

/*
 * Return TRUE when "name" matches with menu "menu".  The name is compared in
 * two ways: raw menu name and menu name without '&'.  ignore part after a TAB.
 */
    static int
menu_name_equal(char_u *name, vimmenu_T *menu)
{
#ifdef FEAT_MULTI_LANG
    if (menu->en_name != NULL
	    && (menu_namecmp(name, menu->en_name)
		|| menu_namecmp(name, menu->en_dname)))
	return TRUE;
#endif
    return menu_namecmp(name, menu->name) || menu_namecmp(name, menu->dname);
}

    static int
menu_namecmp(char_u *name, char_u *mname)
{
    int		i;

    for (i = 0; name[i] != NUL && name[i] != TAB; ++i)
	if (name[i] != mname[i])
	    break;
    return ((name[i] == NUL || name[i] == TAB)
	    && (mname[i] == NUL || mname[i] == TAB));
}

/*
 * Return the modes specified by the given menu command (eg :menu! returns
 * MENU_CMDLINE_MODE | MENU_INSERT_MODE).
 * If "noremap" is not NULL, then the flag it points to is set according to
 * whether the command is a "nore" command.
 * If "unmenu" is not NULL, then the flag it points to is set according to
 * whether the command is an "unmenu" command.
 */
    static int
get_menu_cmd_modes(
    char_u  *cmd,
    int	    forceit,	    // Was there a "!" after the command?
    int	    *noremap,
    int	    *unmenu)
{
    int	    modes;

    switch (*cmd++)
    {
	case 'v':			// vmenu, vunmenu, vnoremenu
	    modes = MENU_VISUAL_MODE | MENU_SELECT_MODE;
	    break;
	case 'x':			// xmenu, xunmenu, xnoremenu
	    modes = MENU_VISUAL_MODE;
	    break;
	case 's':			// smenu, sunmenu, snoremenu
	    modes = MENU_SELECT_MODE;
	    break;
	case 'o':			// omenu
	    modes = MENU_OP_PENDING_MODE;
	    break;
	case 'i':			// imenu
	    modes = MENU_INSERT_MODE;
	    break;
	case 't':
	    if (*cmd == 'l')            // tlmenu, tlunmenu, tlnoremenu
	    {
		modes = MENU_TERMINAL_MODE;
		++cmd;
		break;
	    }
	    modes = MENU_TIP_MODE;	// tmenu
	    break;
	case 'c':			// cmenu
	    modes = MENU_CMDLINE_MODE;
	    break;
	case 'a':			// amenu
	    modes = MENU_INSERT_MODE | MENU_CMDLINE_MODE | MENU_NORMAL_MODE
				    | MENU_VISUAL_MODE | MENU_SELECT_MODE
				    | MENU_OP_PENDING_MODE;
	    break;
	case 'n':
	    if (*cmd != 'o')		// nmenu, not noremenu
	    {
		modes = MENU_NORMAL_MODE;
		break;
	    }
	    // FALLTHROUGH
	default:
	    --cmd;
	    if (forceit)		// menu!!
		modes = MENU_INSERT_MODE | MENU_CMDLINE_MODE;
	    else			// menu
		modes = MENU_NORMAL_MODE | MENU_VISUAL_MODE | MENU_SELECT_MODE
						       | MENU_OP_PENDING_MODE;
    }

    if (noremap != NULL)
	*noremap = (*cmd == 'n' ? REMAP_NONE : REMAP_YES);
    if (unmenu != NULL)
	*unmenu = (*cmd == 'u');
    return modes;
}

/*
 * Modify a menu name starting with "PopUp" to include the mode character.
 * Returns the name in allocated memory (NULL for failure).
 */
    static char_u *
popup_mode_name(char_u *name, int idx)
{
    char_u	*p;
    int		len = (int)STRLEN(name);
    char	*mode_chars = menu_mode_chars[idx];
    int		mode_chars_len = (int)strlen(mode_chars);
    int		i;

    p = vim_strnsave(name, len + mode_chars_len);
    if (p != NULL)
    {
	mch_memmove(p + 5 + mode_chars_len, p + 5, (size_t)(len - 4));
	for (i = 0; i < mode_chars_len; ++i)
	    p[5 + i] = menu_mode_chars[idx][i];
    }
    return p;
}

#if defined(FEAT_GUI) || defined(PROTO)
/*
 * Return the index into the menu->strings or menu->noremap arrays for the
 * current state.  Returns MENU_INDEX_INVALID if there is no mapping for the
 * given menu in the current mode.
 */
    int
get_menu_index(vimmenu_T *menu, int state)
{
    int		idx;

    if ((state & INSERT))
	idx = MENU_INDEX_INSERT;
    else if (state & CMDLINE)
	idx = MENU_INDEX_CMDLINE;
#ifdef FEAT_TERMINAL
    else if (term_use_loop())
	idx = MENU_INDEX_TERMINAL;
#endif
    else if (VIsual_active)
    {
	if (VIsual_select)
	    idx = MENU_INDEX_SELECT;
	else
	    idx = MENU_INDEX_VISUAL;
    }
    else if (state == HITRETURN || state == ASKMORE)
	idx = MENU_INDEX_CMDLINE;
    else if (finish_op)
	idx = MENU_INDEX_OP_PENDING;
    else if ((state & NORMAL))
	idx = MENU_INDEX_NORMAL;
    else
	idx = MENU_INDEX_INVALID;

    if (idx != MENU_INDEX_INVALID && menu->strings[idx] == NULL)
	idx = MENU_INDEX_INVALID;
    return idx;
}
#endif

/*
 * Duplicate the menu item text and then process to see if a mnemonic key
 * and/or accelerator text has been identified.
 * Returns a pointer to allocated memory, or NULL for failure.
 * If mnemonic != NULL, *mnemonic is set to the character after the first '&'.
 * If actext != NULL, *actext is set to the text after the first TAB.
 */
    static char_u *
menu_text(char_u *str, int *mnemonic, char_u **actext)
{
    char_u	*p;
    char_u	*text;

    // Locate accelerator text, after the first TAB
    p = vim_strchr(str, TAB);
    if (p != NULL)
    {
	if (actext != NULL)
	    *actext = vim_strsave(p + 1);
	text = vim_strnsave(str, (int)(p - str));
    }
    else
	text = vim_strsave(str);

    // Find mnemonic characters "&a" and reduce "&&" to "&".
    for (p = text; p != NULL; )
    {
	p = vim_strchr(p, '&');
	if (p != NULL)
	{
	    if (p[1] == NUL)	    // trailing "&"
		break;
	    if (mnemonic != NULL && p[1] != '&')
#if !defined(__MVS__) || defined(MOTIF390_MNEMONIC_FIXED)
		*mnemonic = p[1];
#else
	    {
		/*
		 * Well there is a bug in the Motif libraries on OS390 Unix.
		 * The mnemonic keys needs to be converted to ASCII values
		 * first.
		 * This behavior has been seen in 2.8 and 2.9.
		 */
		char c = p[1];
		__etoa_l(&c, 1);
		*mnemonic = c;
	    }
#endif
	    STRMOVE(p, p + 1);
	    p = p + 1;
	}
    }
    return text;
}

/*
 * Return TRUE if "name" can be a menu in the MenuBar.
 */
    int
menu_is_menubar(char_u *name)
{
    return (!menu_is_popup(name)
	    && !menu_is_toolbar(name)
	    && !menu_is_winbar(name)
	    && *name != MNU_HIDDEN_CHAR);
}

/*
 * Return TRUE if "name" is a popup menu name.
 */
    int
menu_is_popup(char_u *name)
{
    return (STRNCMP(name, "PopUp", 5) == 0);
}

#if (defined(FEAT_GUI_MOTIF) && (XmVersion <= 1002)) || defined(PROTO)
/*
 * Return TRUE if "name" is part of a popup menu.
 */
    int
menu_is_child_of_popup(vimmenu_T *menu)
{
    while (menu->parent != NULL)
	menu = menu->parent;
    return menu_is_popup(menu->name);
}
#endif

/*
 * Return TRUE if "name" is a toolbar menu name.
 */
    int
menu_is_toolbar(char_u *name)
{
    return (STRNCMP(name, "ToolBar", 7) == 0) 
	#if defined(FEAT_TOUCHBAR) 
	|| (STRNCMP(name, "TouchBar", 8) == 0)
	#endif	
	;
}

/*
 * Return TRUE if the name is a menu separator identifier: Starts and ends
 * with '-'
 */
    int
menu_is_separator(char_u *name)
{
    return (name[0] == '-' && name[STRLEN(name) - 1] == '-');
}

/*
 * Return TRUE if the menu is hidden:  Starts with ']'
 */
    static int
menu_is_hidden(char_u *name)
{
    return (name[0] == ']') || (menu_is_popup(name) && name[5] != NUL);
}

/*
 * Return TRUE if the menu is the tearoff menu.
 */
    static int
menu_is_tearoff(char_u *name UNUSED)
{
#ifdef FEAT_GUI
    return (STRCMP(name, TEAR_STRING) == 0);
#else
    return FALSE;
#endif
}

#if defined(FEAT_GUI) || defined(FEAT_TERM_POPUP_MENU) || defined(PROTO)

    static int
get_menu_mode(void)
{
#ifdef FEAT_TERMINAL
    if (term_use_loop())
	return MENU_INDEX_TERMINAL;
#endif
    if (VIsual_active)
    {
	if (VIsual_select)
	    return MENU_INDEX_SELECT;
	return MENU_INDEX_VISUAL;
    }
    if (State & INSERT)
	return MENU_INDEX_INSERT;
    if ((State & CMDLINE) || State == ASKMORE || State == HITRETURN)
	return MENU_INDEX_CMDLINE;
    if (finish_op)
	return MENU_INDEX_OP_PENDING;
    if (State & NORMAL)
	return MENU_INDEX_NORMAL;
    if (State & LANGMAP)	// must be a "r" command, like Insert mode
	return MENU_INDEX_INSERT;
    return MENU_INDEX_INVALID;
}

    int
get_menu_mode_flag(void)
{
    int mode = get_menu_mode();

    if (mode == MENU_INDEX_INVALID)
	return 0;
    return 1 << mode;
}

/*
 * Display the Special "PopUp" menu as a pop-up at the current mouse
 * position.  The "PopUpn" menu is for Normal mode, "PopUpi" for Insert mode,
 * etc.
 */
    void
show_popupmenu(void)
{
    vimmenu_T	*menu;
    int		menu_mode;
    char*	mode;
    int		mode_len;

    menu_mode = get_menu_mode();
    if (menu_mode == MENU_INDEX_INVALID)
	return;
    mode = menu_mode_chars[menu_mode];
    mode_len = (int)strlen(mode);

    apply_autocmds(EVENT_MENUPOPUP, (char_u*)mode, NULL, FALSE, curbuf);

    for (menu = root_menu; menu != NULL; menu = menu->next)
	if (STRNCMP("PopUp", menu->name, 5) == 0 && STRNCMP(menu->name + 5, mode, mode_len) == 0)
	    break;

    // Only show a popup when it is defined and has entries
    if (menu != NULL && menu->children != NULL)
    {
# if defined(FEAT_GUI)
	if (gui.in_use)
	{
	    // Update the menus now, in case the MenuPopup autocommand did
	    // anything.
	    gui_update_menus(0);
	    gui_mch_show_popupmenu(menu);
	}
# endif
#  if defined(FEAT_GUI) && defined(FEAT_TERM_POPUP_MENU)
	else
#  endif
#  if defined(FEAT_TERM_POPUP_MENU)
	    pum_show_popupmenu(menu);
#  endif
    }
}
#endif

#if defined(FEAT_GUI) || defined(PROTO)

/*
 * Check that a pointer appears in the menu tree.  Used to protect from using
 * a menu that was deleted after it was selected but before the event was
 * handled.
 * Return OK or FAIL.  Used recursively.
 */
    int
check_menu_pointer(vimmenu_T *root, vimmenu_T *menu_to_check)
{
    vimmenu_T	*p;

    for (p = root; p != NULL; p = p->next)
	if (p == menu_to_check
		|| (p->children != NULL
		    && check_menu_pointer(p->children, menu_to_check) == OK))
	    return OK;
    return FAIL;
}

/*
 * After we have started the GUI, then we can create any menus that have been
 * defined.  This is done once here.  add_menu_path() may have already been
 * called to define these menus, and may be called again.  This function calls
 * itself recursively.	Should be called at the top level with:
 * gui_create_initial_menus(root_menu);
 */
    void
gui_create_initial_menus(vimmenu_T *menu)
{
    int		idx = 0;

    while (menu != NULL)
    {
	// Don't add a menu when only a tip was defined.
	if (menu->modes & MENU_ALL_MODES)
	{
	    if (menu->children != NULL)
	    {
		gui_mch_add_menu(menu, idx);
		gui_create_initial_menus(menu->children);
	    }
	    else
		gui_mch_add_menu_item(menu, idx);
	}
	menu = menu->next;
	++idx;
    }
}

/*
 * Used recursively by gui_update_menus (see below)
 */
    static void
gui_update_menus_recurse(vimmenu_T *menu, int mode)
{
    int		grey;

    while (menu)
    {
	if ((menu->modes & menu->enabled & mode)
# if defined(FEAT_GUI_MSWIN) && defined(FEAT_TEAROFF)
		|| menu_is_tearoff(menu->dname)
# endif
	   )
	    grey = FALSE;
	else
	    grey = TRUE;
# ifdef FEAT_GUI_ATHENA
	// Hiding menus doesn't work for Athena, it can cause a crash.
	gui_mch_menu_grey(menu, grey);
# else
	// Never hide a toplevel menu, it may make the menubar resize or
	// disappear. Same problem for ToolBar items.
	if (vim_strchr(p_go, GO_GREY) != NULL || menu->parent == NULL
#  ifdef FEAT_TOOLBAR
		|| menu_is_toolbar(menu->parent->name)
#  endif
		   )
	    gui_mch_menu_grey(menu, grey);
	else
	    gui_mch_menu_hidden(menu, grey);
# endif
	gui_update_menus_recurse(menu->children, mode);
	menu = menu->next;
    }
}

/*
 * Make sure only the valid menu items appear for this mode.  If
 * force_menu_update is not TRUE, then we only do this if the mode has changed
 * since last time.  If "modes" is not 0, then we use these modes instead.
 */
    void
gui_update_menus(int modes)
{
    static int	    prev_mode = -1;
    int		    mode = 0;

    if (modes != 0x0)
	mode = modes;
    else
	mode = get_menu_mode_flag();

    if (force_menu_update || mode != prev_mode)
    {
	gui_update_menus_recurse(root_menu, mode);
	gui_mch_draw_menubar();
	prev_mode = mode;
	force_menu_update = FALSE;
    }
}

# if defined(FEAT_GUI_MSWIN) || defined(FEAT_GUI_MOTIF) \
    || defined(FEAT_GUI_GTK) || defined(FEAT_GUI_PHOTON) || defined(PROTO)
/*
 * Check if a key is used as a mnemonic for a toplevel menu.
 * Case of the key is ignored.
 */
    int
gui_is_menu_shortcut(int key)
{
    vimmenu_T	*menu;

    if (key < 256)
	key = TOLOWER_LOC(key);
    for (menu = root_menu; menu != NULL; menu = menu->next)
	if (menu->mnemonic == key
		|| (menu->mnemonic < 256 && TOLOWER_LOC(menu->mnemonic) == key))
	    return TRUE;
    return FALSE;
}
# endif
#endif // FEAT_GUI

#if (defined(FEAT_GUI_MSWIN) && defined(FEAT_TEAROFF)) || defined(PROTO)

/*
 * Deal with tearoff items that are added like a menu item.
 * Currently only for Win32 GUI.  Others may follow later.
 */

    void
gui_mch_toggle_tearoffs(int enable)
{
    int		pri_tab[MENUDEPTH + 1];
    int		i;

    if (enable)
    {
	for (i = 0; i < MENUDEPTH; ++i)
	    pri_tab[i] = 500;
	pri_tab[MENUDEPTH] = -1;
	gui_create_tearoffs_recurse(root_menu, (char_u *)"", pri_tab, 0);
    }
    else
	gui_destroy_tearoffs_recurse(root_menu);
    s_tearoffs = enable;
}

/*
 * Recursively add tearoff items
 */
    static void
gui_create_tearoffs_recurse(
    vimmenu_T		*menu,
    const char_u	*pname,
    int			*pri_tab,
    int			pri_idx)
{
    char_u	*newpname = NULL;
    int		len;
    char_u	*s;
    char_u	*d;

    if (pri_tab[pri_idx + 1] != -1)
	++pri_idx;
    while (menu != NULL)
    {
	if (menu->children != NULL && menu_is_menubar(menu->name))
	{
	    // Add the menu name to the menu path.  Insert a backslash before
	    // dots (it's used to separate menu names).
	    len = (int)STRLEN(pname) + (int)STRLEN(menu->name);
	    for (s = menu->name; *s; ++s)
		if (*s == '.' || *s == '\\')
		    ++len;
	    newpname = alloc(len + TEAR_LEN + 2);
	    if (newpname != NULL)
	    {
		STRCPY(newpname, pname);
		d = newpname + STRLEN(newpname);
		for (s = menu->name; *s; ++s)
		{
		    if (*s == '.' || *s == '\\')
			*d++ = '\\';
		    *d++ = *s;
		}
		*d = NUL;

		// check if tearoff already exists
		if (STRCMP(menu->children->name, TEAR_STRING) != 0)
		{
		    gui_add_tearoff(newpname, pri_tab, pri_idx - 1);
		    *d = NUL;			// remove TEAR_STRING
		}

		STRCAT(newpname, ".");
		gui_create_tearoffs_recurse(menu->children, newpname,
							    pri_tab, pri_idx);
		vim_free(newpname);
	    }
	}
	menu = menu->next;
    }
}

/*
 * Add tear-off menu item for a submenu.
 * "tearpath" is the menu path, and must have room to add TEAR_STRING.
 */
    static void
gui_add_tearoff(char_u *tearpath, int *pri_tab, int pri_idx)
{
    char_u	*tbuf;
    int		t;
    vimmenu_T	menuarg;

    tbuf = alloc(5 + (unsigned int)STRLEN(tearpath));
    if (tbuf != NULL)
    {
	tbuf[0] = K_SPECIAL;
	tbuf[1] = K_SECOND(K_TEAROFF);
	tbuf[2] = K_THIRD(K_TEAROFF);
	STRCPY(tbuf + 3, tearpath);
	STRCAT(tbuf + 3, "\r");

	STRCAT(tearpath, ".");
	STRCAT(tearpath, TEAR_STRING);

	// Priority of tear-off is always 1
	t = pri_tab[pri_idx + 1];
	pri_tab[pri_idx + 1] = 1;

#ifdef FEAT_TOOLBAR
	menuarg.iconfile = NULL;
	menuarg.iconidx = -1;
	menuarg.icon_builtin = FALSE;
#endif
	menuarg.noremap[0] = REMAP_NONE;
	menuarg.silent[0] = TRUE;

	menuarg.modes = MENU_ALL_MODES;
	add_menu_path(tearpath, &menuarg, pri_tab, tbuf, FALSE);

	menuarg.modes = MENU_TIP_MODE;
	add_menu_path(tearpath, &menuarg, pri_tab,
		(char_u *)_("Tear off this menu"), FALSE);

	pri_tab[pri_idx + 1] = t;
	vim_free(tbuf);
    }
}

/*
 * Recursively destroy tearoff items
 */
    static void
gui_destroy_tearoffs_recurse(vimmenu_T *menu)
{
    while (menu)
    {
	if (menu->children)
	{
	    // check if tearoff exists
	    if (STRCMP(menu->children->name, TEAR_STRING) == 0)
	    {
		// Disconnect the item and free the memory
		free_menu(&menu->children);
	    }
	    if (menu->children != NULL) // if not the last one
		gui_destroy_tearoffs_recurse(menu->children);
	}
	menu = menu->next;
    }
}

#endif // FEAT_GUI_MSWIN && FEAT_TEAROFF

/*
 * Execute "menu".  Use by ":emenu" and the window toolbar.
 * "eap" is NULL for the window toolbar.
 * "mode_idx" specifies a MENU_INDEX_ value, use -1 to depend on the current
 * state.
 */
    void
execute_menu(exarg_T *eap, vimmenu_T *menu, int mode_idx)
{
    int		idx = mode_idx;
#ifdef FEAT_GUI_MACVIM
    char_u	*old_arg;
#endif

    if (idx < 0)
    {
	// Use the Insert mode entry when returning to Insert mode.
	if (restart_edit
#ifdef FEAT_EVAL
		&& !current_sctx.sc_sid
#endif
		)
	{
	    idx = MENU_INDEX_INSERT;
	}
#ifdef FEAT_TERMINAL
	else if (term_use_loop())
	{
	    idx = MENU_INDEX_TERMINAL;
	}
#endif
	else if (VIsual_active)
	{
	    idx = MENU_INDEX_VISUAL;
	}
	else if (eap != NULL && eap->addr_count)
	{
	    pos_T	tpos;

	    idx = MENU_INDEX_VISUAL;

	    // GEDDES: This is not perfect - but it is a
	    // quick way of detecting whether we are doing this from a
	    // selection - see if the range matches up with the visual
	    // select start and end.
	    if ((curbuf->b_visual.vi_start.lnum == eap->line1)
		    && (curbuf->b_visual.vi_end.lnum) == eap->line2)
	    {
		// Set it up for visual mode - equivalent to gv.
		VIsual_mode = curbuf->b_visual.vi_mode;
		tpos = curbuf->b_visual.vi_end;
		curwin->w_cursor = curbuf->b_visual.vi_start;
		curwin->w_curswant = curbuf->b_visual.vi_curswant;
	    }
	    else
	    {
		// Set it up for line-wise visual mode
		VIsual_mode = 'V';
		curwin->w_cursor.lnum = eap->line1;
		curwin->w_cursor.col = 1;
		tpos.lnum = eap->line2;
		tpos.col = MAXCOL;
		tpos.coladd = 0;
	    }

	    // Activate visual mode
	    VIsual_active = TRUE;
	    VIsual_reselect = TRUE;
	    check_cursor();
	    VIsual = curwin->w_cursor;
	    curwin->w_cursor = tpos;

	    check_cursor();

	    // Adjust the cursor to make sure it is in the correct pos
	    // for exclusive mode
	    if (*p_sel == 'e' && gchar_cursor() != NUL)
		++curwin->w_cursor.col;
	}
    }

    // For the WinBar menu always use the Normal mode menu.
    if (idx == -1 || eap == NULL)
	idx = MENU_INDEX_NORMAL;

    if (idx != MENU_INDEX_INVALID && menu->strings[idx] != NULL
						 && (menu->strings[idx][0] != NUL)
						 && (menu->modes & (1 << idx)))
    {
	// When executing a script or function execute the commands right now.
	// Also for the window toolbar.
	// Otherwise put them in the typeahead buffer.
	if (eap == NULL
#ifdef FEAT_EVAL
		|| current_sctx.sc_sid != 0
#endif
	   )
	{
	    save_state_T save_state;

	    ++ex_normal_busy;
	    if (save_current_state(&save_state))
		exec_normal_cmd(menu->strings[idx], menu->noremap[idx],
							   menu->silent[idx]);
	    restore_current_state(&save_state);
	    --ex_normal_busy;
	}
	else
	    ins_typebuf(menu->strings[idx], menu->noremap[idx], 0,
						     TRUE, menu->silent[idx]);
    }
    else if (eap != NULL)
    {
	char_u	*mode;

	switch (idx)
	{
	    case MENU_INDEX_VISUAL:
		mode = (char_u *)"Visual";
		break;
	    case MENU_INDEX_SELECT:
		mode = (char_u *)"Select";
		break;
	    case MENU_INDEX_OP_PENDING:
		mode = (char_u *)"Op-pending";
		break;
	    case MENU_INDEX_TERMINAL:
		mode = (char_u *)"Terminal";
		break;
	    case MENU_INDEX_INSERT:
		mode = (char_u *)"Insert";
		break;
	    case MENU_INDEX_CMDLINE:
		mode = (char_u *)"Cmdline";
		break;
	    // case MENU_INDEX_TIP: cannot happen
	    default:
		mode = (char_u *)"Normal";
	}
#ifdef FEAT_GUI_MACVIM
        if (menu->mac_action != NULL && menu->strings[idx][0] == NUL)
	{
	    // This allows us to bind a menu to an action without mapping to
	    // anything so that pressing the menu's key equivalent and typing
	    // ":emenu ..." does the same thing.  (HACK: We count on the fact
	    // that ex_macaction() only looks at eap->arg.)
	    old_arg = eap->arg;
	    eap->arg = menu->mac_action;
	    ex_macaction(eap);
	    eap->arg = old_arg;
	}
	else
#endif // FEAT_GUI_MACVIM
	    semsg(_("E335: Menu not defined for %s mode"), mode);
    }
}

/*
 * Given a menu descriptor, e.g. "File.New", find it in the menu hierarchy and
 * execute it.
 */
    void
ex_emenu(exarg_T *eap)
{
    vimmenu_T	*menu;
    char_u	*name;
    char_u	*saved_name;
    char_u	*arg = eap->arg;
    char_u	*p;
    int		gave_emsg = FALSE;
    int		mode_idx = -1;

    if (arg[0] && VIM_ISWHITE(arg[1]))
    {
	switch (arg[0])
	{
	    case 'n': mode_idx = MENU_INDEX_NORMAL; break;
	    case 'v': mode_idx = MENU_INDEX_VISUAL; break;
	    case 's': mode_idx = MENU_INDEX_SELECT; break;
	    case 'o': mode_idx = MENU_INDEX_OP_PENDING; break;
	    case 't': mode_idx = MENU_INDEX_TERMINAL; break;
	    case 'i': mode_idx = MENU_INDEX_INSERT; break;
	    case 'c': mode_idx = MENU_INDEX_CMDLINE; break;
	    default: semsg(_(e_invarg2), arg);
		     return;
	}
	arg = skipwhite(arg + 2);
    }

    saved_name = vim_strsave(arg);
    if (saved_name == NULL)
	return;

    menu = *get_root_menu(saved_name);
    name = saved_name;
    while (*name)
    {
	// Find in the menu hierarchy
	p = menu_name_skip(name);

	while (menu != NULL)
	{
	    if (menu_name_equal(name, menu))
	    {
		if (*p == NUL && menu->children != NULL)
		{
		    emsg(_("E333: Menu path must lead to a menu item"));
		    gave_emsg = TRUE;
		    menu = NULL;
		}
		else if (*p != NUL && menu->children == NULL)
		{
		    emsg(_(e_notsubmenu));
		    menu = NULL;
		}
		break;
	    }
	    menu = menu->next;
	}
	if (menu == NULL || *p == NUL)
	    break;
	menu = menu->children;
	name = p;
    }
    vim_free(saved_name);
    if (menu == NULL)
    {
	if (!gave_emsg)
	    semsg(_("E334: Menu not found: %s"), arg);
	return;
    }

    // Found the menu, so execute.
    execute_menu(eap, menu, mode_idx);
}

/*
 * Handle a click in the window toolbar of "wp" at column "col".
 */
    void
winbar_click(win_T *wp, int col)
{
    int		idx;

    if (wp->w_winbar_items == NULL)
	return;
    for (idx = 0; wp->w_winbar_items[idx].wb_menu != NULL; ++idx)
    {
	winbar_item_T *item = &wp->w_winbar_items[idx];

	if (col >= item->wb_startcol && col <= item->wb_endcol)
	{
	    win_T   *save_curwin = NULL;
	    pos_T   save_visual = VIsual;
	    int	    save_visual_active = VIsual_active;
	    int	    save_visual_select = VIsual_select;
	    int	    save_visual_reselect = VIsual_reselect;
	    int	    save_visual_mode = VIsual_mode;

	    if (wp != curwin)
	    {
		// Clicking in the window toolbar of a not-current window.
		// Make that window the current one and save Visual mode.
		save_curwin = curwin;
		VIsual_active = FALSE;
		curwin = wp;
		curbuf = curwin->w_buffer;
		check_cursor();
	    }

	    // Note: the command might close the current window.
	    execute_menu(NULL, item->wb_menu, -1);

	    if (save_curwin != NULL && win_valid(save_curwin))
	    {
		curwin = save_curwin;
		curbuf = curwin->w_buffer;
		VIsual = save_visual;
		VIsual_active = save_visual_active;
		VIsual_select = save_visual_select;
		VIsual_reselect = save_visual_reselect;
		VIsual_mode = save_visual_mode;
	    }
	    if (!win_valid(wp))
		break;
	}
    }
}

#if defined(FEAT_GUI_MSWIN) || defined(FEAT_GUI_GTK) \
<<<<<<< HEAD
	|| defined(FEAT_TERM_POPUP_MENU) \
	|| defined(FEAT_GUI_MACVIM) \
=======
	|| defined(FEAT_TERM_POPUP_MENU) || defined(FEAT_GUI_HAIKU) \
>>>>>>> b3f74069
	|| defined(FEAT_BEVAL_TIP) || defined(PROTO)
/*
 * Given a menu descriptor, e.g. "File.New", find it in the menu hierarchy.
 */
    vimmenu_T *
gui_find_menu(char_u *path_name)
{
    vimmenu_T	*menu = NULL;
    char_u	*name;
    char_u	*saved_name;
    char_u	*p;

    menu = *get_root_menu(path_name);

    saved_name = vim_strsave(path_name);
    if (saved_name == NULL)
	return NULL;

    name = saved_name;
    while (*name)
    {
	// find the end of one dot-separated name and put a NUL at the dot
	p = menu_name_skip(name);

	while (menu != NULL)
	{
	    if (menu_name_equal(name, menu))
	    {
		if (menu->children == NULL)
		{
		    // found a menu item instead of a sub-menu
		    if (*p == NUL)
			emsg(_("E336: Menu path must lead to a sub-menu"));
		    else
			emsg(_(e_notsubmenu));
		    menu = NULL;
		    goto theend;
		}
		if (*p == NUL)	    // found a full match
		    goto theend;
		break;
	    }
	    menu = menu->next;
	}
	if (menu == NULL)	// didn't find it
	    break;

	// Found a match, search the sub-menu.
	menu = menu->children;
	name = p;
    }

    if (menu == NULL)
	emsg(_("E337: Menu not found - check menu names"));
theend:
    vim_free(saved_name);
    return menu;
}
#endif

#ifdef FEAT_MULTI_LANG
/*
 * Translation of menu names.  Just a simple lookup table.
 */

typedef struct
{
    char_u	*from;		// English name
    char_u	*from_noamp;	// same, without '&'
    char_u	*to;		// translated name
} menutrans_T;

static garray_T menutrans_ga = {0, 0, 0, 0, NULL};
#endif

/*
 * ":menutrans".
 * This function is also defined without the +multi_lang feature, in which
 * case the commands are ignored.
 */
    void
ex_menutranslate(exarg_T *eap UNUSED)
{
#ifdef FEAT_MULTI_LANG
    char_u		*arg = eap->arg;
    menutrans_T		*tp;
    int			i;
    char_u		*from, *from_noamp, *to;

    if (menutrans_ga.ga_itemsize == 0)
	ga_init2(&menutrans_ga, (int)sizeof(menutrans_T), 5);

    /*
     * ":menutrans clear": clear all translations.
     */
    if (STRNCMP(arg, "clear", 5) == 0 && ends_excmd(*skipwhite(arg + 5)))
    {
	tp = (menutrans_T *)menutrans_ga.ga_data;
	for (i = 0; i < menutrans_ga.ga_len; ++i)
	{
	    vim_free(tp[i].from);
	    vim_free(tp[i].from_noamp);
	    vim_free(tp[i].to);
	}
	ga_clear(&menutrans_ga);
# ifdef FEAT_EVAL
	// Delete all "menutrans_" global variables.
	del_menutrans_vars();
# endif
    }
    else
    {
	// ":menutrans from to": add translation
	from = arg;
	arg = menu_skip_part(arg);
	to = skipwhite(arg);
	*arg = NUL;
	arg = menu_skip_part(to);
	if (arg == to)
	    emsg(_(e_invarg));
	else
	{
	    if (ga_grow(&menutrans_ga, 1) == OK)
	    {
		tp = (menutrans_T *)menutrans_ga.ga_data;
		from = vim_strsave(from);
		if (from != NULL)
		{
		    from_noamp = menu_text(from, NULL, NULL);
		    to = vim_strnsave(to, (int)(arg - to));
		    if (from_noamp != NULL && to != NULL)
		    {
			menu_translate_tab_and_shift(from);
			menu_translate_tab_and_shift(to);
			menu_unescape_name(from);
			menu_unescape_name(to);
			tp[menutrans_ga.ga_len].from = from;
			tp[menutrans_ga.ga_len].from_noamp = from_noamp;
			tp[menutrans_ga.ga_len].to = to;
			++menutrans_ga.ga_len;
		    }
		    else
		    {
			vim_free(from);
			vim_free(from_noamp);
			vim_free(to);
		    }
		}
	    }
	}
    }
#endif
}

#if defined(FEAT_MULTI_LANG) || defined(FEAT_TOOLBAR)
/*
 * Find the character just after one part of a menu name.
 */
    static char_u *
menu_skip_part(char_u *p)
{
    while (*p != NUL && *p != '.' && !VIM_ISWHITE(*p))
    {
	if ((*p == '\\' || *p == Ctrl_V) && p[1] != NUL)
	    ++p;
	++p;
    }
    return p;
}
#endif

#ifdef FEAT_MULTI_LANG
/*
 * Lookup part of a menu name in the translations.
 * Return a pointer to the translation or NULL if not found.
 */
    static char_u *
menutrans_lookup(char_u *name, int len)
{
    menutrans_T		*tp = (menutrans_T *)menutrans_ga.ga_data;
    int			i;
    char_u		*dname;

    for (i = 0; i < menutrans_ga.ga_len; ++i)
	if (STRNICMP(name, tp[i].from, len) == 0 && tp[i].from[len] == NUL)
	    return tp[i].to;

    // Now try again while ignoring '&' characters.
    i = name[len];
    name[len] = NUL;
    dname = menu_text(name, NULL, NULL);
    name[len] = i;
    if (dname != NULL)
    {
	for (i = 0; i < menutrans_ga.ga_len; ++i)
	    if (STRICMP(dname, tp[i].from_noamp) == 0)
	    {
		vim_free(dname);
		return tp[i].to;
	    }
	vim_free(dname);
    }

    return NULL;
}

/*
 * Unescape the name in the translate dictionary table.
 */
    static void
menu_unescape_name(char_u *name)
{
    char_u  *p;

    for (p = name; *p && *p != '.'; MB_PTR_ADV(p))
	if (*p == '\\')
	    STRMOVE(p, p + 1);
}
#endif // FEAT_MULTI_LANG

/*
 * Isolate the menu name.
 * Skip the menu name, and translate <Tab> into a real TAB.
 */
    static char_u *
menu_translate_tab_and_shift(char_u *arg_start)
{
    char_u	*arg = arg_start;

    while (*arg && !VIM_ISWHITE(*arg))
    {
	if ((*arg == '\\' || *arg == Ctrl_V) && arg[1] != NUL)
	    arg++;
	else if (STRNICMP(arg, "<TAB>", 5) == 0)
	{
	    *arg = TAB;
	    STRMOVE(arg + 1, arg + 5);
	}
	arg++;
    }
    if (*arg != NUL)
	*arg++ = NUL;
    arg = skipwhite(arg);

    return arg;
}

#ifdef FEAT_GUI_MACVIM
    vimmenu_T *
menu_for_path(char_u *menu_path)
{
    vimmenu_T	*menu;
    char_u	*name;
    char_u	*saved_name;
    char_u	*p;

    saved_name = vim_strsave(menu_path);
    if (saved_name == NULL)
	return NULL;

    menu = root_menu;
    name = saved_name;
    while (*name)
    {
	/* Find in the menu hierarchy */
	p = menu_name_skip(name);

	while (menu != NULL)
	{
	    if (menu_name_equal(name, menu))
	    {
		if (*p == NUL && menu->children != NULL)
		{
		    emsg(_("E333: Menu path must lead to a menu item"));
		    menu = NULL;
		}
		else if (*p != NUL && menu->children == NULL)
		{
		    emsg(_(e_notsubmenu));
		    menu = NULL;
		}
		break;
	    }
	    menu = menu->next;
	}
	if (menu == NULL || *p == NUL)
	    break;
	menu = menu->children;
	name = p;
    }

    vim_free(saved_name);

    if (menu == NULL)
    {
	semsg(_("E334: Menu not found: %s"), menu_path);
	return NULL;
    }

    return menu;
}

    void 
set_mac_menu_attrs(
    vimmenu_T	*menu, 
    char_u	*action, 
    int		set_alt, 
    int		mac_alternate, 
    int		set_key, 
    int		mac_key, 
    int		mac_mods)
{
    if (action)
	menu->mac_action = action;
    if (set_key)
    {
	menu->mac_key = mac_key;
	menu->mac_mods = mac_mods;
    }
    if (set_alt)
	menu->mac_alternate = mac_alternate;
}

/*
 * Handle the ":macmenu" command.
 */
    void
ex_macmenu(eap)
    exarg_T	*eap;
{
    vimmenu_T	*menu = NULL;
    vimmenu_T	*popup_menu_for_mode = NULL;
    char_u	*arg;
    char_u	*menu_path;
    char_u	*p;
    char_u	*keys;
    int		i;
    int		len;
    int		modes;
    char_u	*linep;
    char_u	*key_start;
    char_u	*key = NULL;
    char_u	*arg_start = NULL;
    int		error = FALSE;
    char_u	*action = NULL;
    int		mac_key = 0;
    int		mac_mods = 0;
    int		mac_alternate = 0;
    int		noremap;
    int		unmenu;
    char_u	*last_dash;
    int		bit;
    int         set_key = FALSE;
    int         set_alt = FALSE;

    arg = eap->arg;

    menu_path = arg;
    if (*menu_path == '.')
    {
	semsg(_(e_invarg2), menu_path);
	return;
    }

    keys = menu_translate_tab_and_shift(arg);

    menu = menu_for_path(menu_path);
    if (!menu) return;

    /*
     * Parse all key=value arguments.
     */
    arg = NULL;
    linep = keys;
    while (!ends_excmd(*linep))
    {
	key_start = linep;
	if (*linep == '=')
	{
	    semsg(_("E415: unexpected equal sign: %s"), key_start);
	    error = TRUE;
	    break;
	}

	/*
	 * Isolate the key ("action", "alt", or "key").
	 */
	while (*linep && !VIM_ISWHITE(*linep) && *linep != '=')
	    ++linep;
	vim_free(key);
	key = vim_strnsave_up(key_start, (int)(linep - key_start));
	if (key == NULL)
	{
	    error = TRUE;
	    break;
	}
	linep = skipwhite(linep);

	/*
	 * Check for the equal sign.
	 */
	if (*linep != '=')
	{
	    semsg(_("E416: missing equal sign: %s"), key_start);
	    error = TRUE;
	    break;
	}
	++linep;

	/*
	 * Isolate the argument.
	 */
	linep = skipwhite(linep);
	arg_start = linep;
	linep = skiptowhite(linep);

	if (linep == arg_start)
	{
	    semsg(_("E417: missing argument: %s"), key_start);
	    error = TRUE;
	    break;
	}
	vim_free(arg);
	arg = vim_strnsave(arg_start, (int)(linep - arg_start));
	if (arg == NULL)
	{
	    error = TRUE;
	    break;
	}

	/*
	 * Store the argument.
	 */
	if (STRCMP(key, "ACTION") == 0)
	{
	    action = vim_strsave(arg);
	    if (action == NULL)
	    {
		error = TRUE;
		break;
	    }

	    if (!is_valid_macaction(action))
	    {
		semsg(_("E???: Invalid action: %s"), arg);
		error = TRUE;
		break;
	    }

	}
	else if (STRCMP(key, "ALT") == 0)
	{
	    len = (int)STRLEN(arg);
	    if ( (len == 1 && (*arg == '0' || *arg == '1')) ||
		 (STRICMP("no", arg) == 0 || STRICMP("yes", arg) == 0) )
	    {
		mac_alternate = (*arg == '1' || STRICMP("yes", arg) == 0);
		set_alt = TRUE;
	    }
	    else
	    {
		semsg(_(e_invarg2), arg);
		error = TRUE;
		break;
	    }
	}
	else if (STRCMP(key, "KEY") == 0)
	{
	    if (arg[0] != '<')
	    {
		semsg(_(e_invarg2), arg);
		error = TRUE;
		break;
	    }

            if (STRICMP("<nop>", arg) == 0)
            {
		/* This is to let the user unset a key equivalent, thereby
		 * freeing up that key combination to be used for a :map
		 * command (which would otherwise not be possible since key
		 * equivalents take precedence over :map). */
		mac_key = 0;
		mac_mods = 0;
		set_key = TRUE;
                continue;
            }

	    /* Find end of modifier list */
	    last_dash = arg;
	    for (p = arg + 1; *p == '-' || vim_isIDc(*p); p++)
	    {
		if (*p == '-')
		{
		    last_dash = p;
		    if (p[1] != NUL && p[2] == '>')
			++p;	/* anything accepted, like <C-?> */
		}
		if (p[0] == 't' && p[1] == '_' && p[2] && p[3])
		    p += 3;		/* skip t_xx, xx may be '-' or '>' */
	    }

	    if (*p == '>')	/* found matching '>' */
	    {
		/* Which modifiers are given? */
		mac_mods = 0x0;
		for (p = arg + 1; p < last_dash; p++)
		{
		    if (*p != '-')
		    {
			bit = name_to_mod_mask(*p);
			if (bit == 0x0)
			    break;	/* Illegal modifier name */
			mac_mods |= bit;
		    }
		}

		/*
		 * Legal modifier name.
		 */
		if (p >= last_dash)
		{
		    /*
		     * Modifier with single letter, or special key name.
		     */
		    if (mac_mods != 0 && last_dash[2] == '>')
			mac_key = last_dash[1];
		    else
		    {
			mac_key = get_special_key_code(last_dash + 1);
			mac_key = handle_x_keys(mac_key);
		    }
		}
	    }

	    set_key = (mac_key != 0);

	    if (mac_key == 0)
	    {
		semsg(_(e_invarg2), arg);
		error = TRUE;
		break;
	    }
	}
	else
	{
	    semsg(_(e_invarg2), key_start);
	    error = TRUE;
	    break;
	}

	/*
	 * Continue with next argument.
	 */
	linep = skipwhite(linep);
    }

    vim_free(key);
    vim_free(arg);

    /*
     * Store all the keys that were set in the menu item.
     */
    if (!error)
    {
	set_mac_menu_attrs(menu, action, set_alt, mac_alternate, set_key, mac_key, mac_mods);

	modes = get_menu_cmd_modes(eap->cmd, eap->forceit, &noremap, &unmenu);
	if (menu_is_popup(menu_path))
	{
	    for (i = 0; i < MENU_INDEX_TIP; ++i)
		if (modes & (1 << i))
		{
		    p = popup_mode_name(menu_path, i);
		    if (p != NULL)
		    {
			popup_menu_for_mode = menu_for_path(p);
			set_mac_menu_attrs(popup_menu_for_mode, action, set_alt, mac_alternate, set_key, mac_key, mac_mods);
			vim_free(p);
		    }
		}
	}
    }
    else
    {
	vim_free(action);
    }
}

    char_u *
lookup_toolbar_item(idx)
    int idx;
{
    if (idx >= 0 && idx < TOOLBAR_NAME_COUNT)
        return (char_u*)toolbar_names[idx];

    return NULL;
}

#endif // FEAT_GUI_MACVIM

#endif // FEAT_MENU<|MERGE_RESOLUTION|>--- conflicted
+++ resolved
@@ -2553,12 +2553,8 @@
 }
 
 #if defined(FEAT_GUI_MSWIN) || defined(FEAT_GUI_GTK) \
-<<<<<<< HEAD
-	|| defined(FEAT_TERM_POPUP_MENU) \
 	|| defined(FEAT_GUI_MACVIM) \
-=======
 	|| defined(FEAT_TERM_POPUP_MENU) || defined(FEAT_GUI_HAIKU) \
->>>>>>> b3f74069
 	|| defined(FEAT_BEVAL_TIP) || defined(PROTO)
 /*
  * Given a menu descriptor, e.g. "File.New", find it in the menu hierarchy.

--- conflicted
+++ resolved
@@ -2861,7 +2861,6 @@
     return arg;
 }
 
-<<<<<<< HEAD
 #ifdef FEAT_GUI_MACVIM
     vimmenu_T *
 menu_for_path(char_u *menu_path)
@@ -3215,7 +3214,6 @@
 
 #endif // FEAT_GUI_MACVIM
 
-=======
 /*
  * Get the information about a menu item in mode 'which'
  */
@@ -3380,5 +3378,4 @@
 	menuitem_getinfo(menu, modes, retdict);
 }
 
->>>>>>> 360bdbda
 #endif // FEAT_MENU
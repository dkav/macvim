--- conflicted
+++ resolved
@@ -2249,14 +2249,10 @@
 execute_menu(exarg_T *eap, vimmenu_T *menu)
 {
     char_u	*mode;
-<<<<<<< HEAD
-    int		idx;
+    int		idx = -1;
 #ifdef FEAT_GUI_MACVIM
     char_u	*old_arg;
 #endif
-=======
-    int		idx = -1;
->>>>>>> e0de17d8
 
     /* Use the Insert mode entry when returning to Insert mode. */
     if (restart_edit

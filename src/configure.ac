dnl configure.ac: autoconf script for Vim

dnl Process this file with autoconf 2.12 or 2.13 to produce "configure".
dnl Should also work with autoconf 2.54 and later.

AC_INIT(vim.h)
AC_CONFIG_HEADER(auto/config.h:config.h.in)

dnl Being able to run configure means the system is Unix (compatible).
AC_DEFINE(UNIX)
AC_PROG_MAKE_SET

dnl Checks for programs.
AC_PROG_CC_C99		dnl required by almost everything
AC_PROG_CPP		dnl required by header file checks
AC_PROGRAM_EGREP	dnl required by AC_EGREP_CPP
AC_PROG_FGREP		dnl finds working grep -F
AC_ISC_POSIX		dnl required by AC_C_CROSS
AC_PROG_AWK		dnl required for "make html" in ../doc

dnl Don't strip if we don't have it
AC_CHECK_PROG(STRIP, strip, strip, :)

dnl Check for extension of executables
AC_EXEEXT

dnl Check for standard headers.  We don't use this in Vim but other stuff
dnl in autoconf needs it, where it uses STDC_HEADERS.
AC_HEADER_STDC
AC_HEADER_SYS_WAIT

dnl Check that the C99 features that Vim uses are supported:
if test x"$ac_cv_prog_cc_c99" != xno; then
  dnl If the compiler doesn't explicitly support C99, then check
  dnl for the specific features Vim uses

  AC_TYPE_LONG_LONG_INT
  if test "$ac_cv_type_long_long_int" = no; then
    AC_MSG_FAILURE([Compiler does not support long long int])
  fi

  AC_MSG_CHECKING([if the compiler supports trailing commas])
  trailing_commas=no
  AC_TRY_COMPILE([], [
    enum {
      one,
    };],
    [AC_MSG_RESULT(yes); trailing_commas=yes],
    [AC_MSG_RESULT(no)])
  if test "$trailing_commas" = no; then
    AC_MSG_FAILURE([Compiler does not support trailing comma in enum])
  fi

  AC_MSG_CHECKING([if the compiler supports C++ comments])
  slash_comments=no
  AC_TRY_COMPILE([],
    [// C++ comments?],
    [AC_MSG_RESULT(yes); slash_comments=yes],
    [AC_MSG_RESULT(no)])
  if test "$slash_comments" = no; then
    AC_MSG_FAILURE([Compiler does not support C++ comments])
  fi
fi

dnl If $SOURCE_DATE_EPOCH is present in the environment, use that as the
dnl "compiled" timestamp in :version's output.  Attempt to get the formatted
dnl date using GNU date syntax, BSD date syntax, and finally falling back to
dnl just using the current time.
if test -n "$SOURCE_DATE_EPOCH"; then
  DATE_FMT="%b %d %Y %H:%M:%S"
  BUILD_DATE=$(LC_ALL=C date -u -d "@$SOURCE_DATE_EPOCH" "+$DATE_FMT" 2>/dev/null || LC_ALL=C date -u -r "$SOURCE_DATE_EPOCH" "+$DATE_FMT" 2>/dev/null || LC_ALL=C date -u "+$DATE_FMT")
  AC_DEFINE_UNQUOTED(BUILD_DATE, ["$BUILD_DATE"])
  BUILD_DATE_MSG=-"echo -e '=-=-=-=-=-=-=-=-=-=-=-=-=-=-=-=-=-=-=-=-=-=-=-=-=-=-=-=-=-=-=-=-=\nNOTE: build date/time is fixed: $BUILD_DATE\n=-=-=-=-=-=-=-=-=-=-=-=-=-=-=-=-=-=-=-=-=-=-=-=-=-=-=-=-=-=-=-=-='"
  AC_SUBST(BUILD_DATE_MSG)
fi

dnl Check for the flag that fails if stuff are missing.

AC_MSG_CHECKING(--enable-fail-if-missing argument)
AC_ARG_ENABLE(fail_if_missing,
	[  --enable-fail-if-missing    Fail if dependencies on additional features
     specified on the command line are missing.], 
	[fail_if_missing="yes"],
	[fail_if_missing="no"])
AC_MSG_RESULT($fail_if_missing)

dnl Keep original value to check later.
with_x_arg="$with_x"

dnl Set default value for CFLAGS if none is defined or it's empty
if test -z "$CFLAGS"; then
  CFLAGS="-O"
  test "$GCC" = yes && CFLAGS="-O2 -fno-strength-reduce -Wall"
fi
if test "$GCC" = yes; then
  dnl method that should work for nearly all versions
  gccversion=`$CC -dumpversion`
  if test "x$gccversion" = "x"; then
    dnl old method; fall-back for when -dumpversion doesn't work
    gccversion=`$CC --version | sed -e '2,$d' -e 's/darwin.//' -e 's/^[[^0-9]]*\([[0-9]]\.[[0-9.]]*\).*$/\1/g'`
  fi
  dnl version 4.0.1 was reported to cause trouble on Macintosh by Marcin Dalecki
  if test "$gccversion" = "3.0.1" -o "$gccversion" = "3.0.2" -o "$gccversion" = "4.0.1"; then
    echo 'GCC [[34]].0.[[12]] has a bug in the optimizer, disabling "-O#"'
    CFLAGS=`echo "$CFLAGS" | sed 's/-O[[23456789]]/-O/'`
  else
    if test "$gccversion" = "3.1" -o "$gccversion" = "3.2" -o "$gccversion" = "3.2.1" && `echo "$CFLAGS" | grep -v fno-strength-reduce >/dev/null`; then
      echo 'GCC 3.1 and 3.2 have a bug in the optimizer, adding "-fno-strength-reduce"'
      CFLAGS="$CFLAGS -fno-strength-reduce"
    fi
  fi
fi

dnl clang-500.2.75 or around has abandoned -f[no-]strength-reduce and issues a
dnl warning when that flag is passed to.  Accordingly, adjust CFLAGS based on
dnl the version number of the clang in use.
dnl Note that this does not work to get the version of clang 3.1 or 3.2.
AC_MSG_CHECKING(for clang version)
CLANG_VERSION_STRING=`$CC --version 2>/dev/null | sed  -n -e 's/^.*clang[[^0-9]]*\([[0-9]][[0-9]]*\.[[0-9]][[0-9]]*\.[[0-9]][[0-9]]*\).*$/\1/p'`
if test x"$CLANG_VERSION_STRING" != x"" ; then
  CLANG_MAJOR=`echo "$CLANG_VERSION_STRING" | sed -n -e 's/\([[0-9]][[0-9]]*\)\.[[0-9]][[0-9]]*\.[[0-9]][[0-9]]*/\1/p'`
  CLANG_MINOR=`echo "$CLANG_VERSION_STRING" | sed -n -e 's/[[0-9]][[0-9]]*\.\([[0-9]][[0-9]]*\)\.[[0-9]][[0-9]]*/\1/p'`
  CLANG_REVISION=`echo "$CLANG_VERSION_STRING" | sed -n -e 's/[[0-9]][[0-9]]*\.[[0-9]][[0-9]]*\.\([[0-9]][[0-9]]*\)/\1/p'`
  CLANG_VERSION=`expr $CLANG_MAJOR '*' 1000000 '+' $CLANG_MINOR '*' 1000 '+' $CLANG_REVISION`
  AC_MSG_RESULT($CLANG_VERSION)
  dnl If you find the same issue with versions earlier than 500.2.75,
  dnl change the constant 500002075 below appropriately.  To get the
  dnl integer corresponding to a version number, refer to the
  dnl definition of CLANG_VERSION above.
  AC_MSG_CHECKING(if clang supports -fno-strength-reduce)
  if test "$CLANG_VERSION" -ge 500002075 ; then
    AC_MSG_RESULT(no)
    CFLAGS=`echo "$CFLAGS" | sed -e 's/-fno-strength-reduce/ /'`
  else
    AC_MSG_RESULT(yes)
  fi
else
  AC_MSG_RESULT(N/A)
fi

dnl If configure thinks we are cross compiling, there might be something
dnl wrong with the CC or CFLAGS settings, give a useful warning message
CROSS_COMPILING=
if test "$cross_compiling" = yes; then
  AC_MSG_RESULT([cannot compile a simple program; if not cross compiling check CC and CFLAGS])
  CROSS_COMPILING=1
fi
AC_SUBST(CROSS_COMPILING)

dnl gcc-cpp has the wonderful -MM option to produce nicer dependencies.
dnl But gcc 3.1 changed the meaning!  See near the end.
test "$GCC" = yes && CPP_MM=M; AC_SUBST(CPP_MM)

if test -f ./toolcheck; then
  AC_CHECKING(for buggy tools)
  sh ./toolcheck 1>&AC_FD_MSG
fi

OS_EXTRA_SRC=""; OS_EXTRA_OBJ=""

AC_MSG_CHECKING(for Haiku)
case `uname` in
    Haiku) HAIKU=yes; AC_MSG_RESULT(yes);;
    *)     HAIKU=no; AC_MSG_RESULT(no);;
esac

dnl If QNX is found, assume we don't want to use Xphoton
dnl unless it was specifically asked for (--with-x)
AC_MSG_CHECKING(for QNX)
case `uname` in
    QNX)	OS_EXTRA_SRC=os_qnx.c; OS_EXTRA_OBJ=objects/os_qnx.o
		test -z "$with_x" && with_x=no
		QNX=yes; AC_MSG_RESULT(yes);;
    *)		QNX=no; AC_MSG_RESULT(no);;
esac

dnl Check for Darwin and MacOS X
dnl We do a check for MacOS X in the very beginning because there
dnl are a lot of other things we need to change besides GUI stuff
AC_MSG_CHECKING([for Darwin (Mac OS X)])
if test "`(uname) 2>/dev/null`" = Darwin; then
  AC_MSG_RESULT(yes)
  MACOS_X=yes
  CPPFLAGS="$CPPFLAGS -DMACOS_X"

  AC_MSG_CHECKING(--disable-darwin argument)
  AC_ARG_ENABLE(darwin,
	  [  --disable-darwin        Disable Darwin (Mac OS X) support.],
	  , [enable_darwin="yes"])
  if test "$enable_darwin" = "yes"; then
    AC_MSG_RESULT(no)
    AC_MSG_CHECKING(if Darwin files are there)
    if test -f os_macosx.m; then
      AC_MSG_RESULT(yes)
    else
      AC_MSG_RESULT([no, Darwin support disabled])
      enable_darwin=no
    fi
  else
    AC_MSG_RESULT([yes, Darwin support excluded])
  fi

  AC_MSG_CHECKING(--disable-sparkle argument)
  AC_ARG_ENABLE(sparkle,
	  [  --disable-sparkle       Disable Sparkle updater (MacVim).],
	  , [enable_sparkle="yes"])
  if test "$enable_sparkle" == "yes"; then
    AC_MSG_RESULT(no)
  else
    AC_MSG_RESULT(yes)
    XCODEFLAGS="$XCODEFLAGS GCC_PREPROCESSOR_DEFINITIONS='$GCC_PREPROCESSOR_DEFINITIONS DISABLE_SPARKLE=1'"
  fi

  AC_MSG_CHECKING(--with-developer-dir argument)
  AC_ARG_WITH(developer-dir, [  --with-developer-dir=PATH    use PATH as location for Xcode developer tools],
	DEVELOPER_DIR="$withval"; AC_MSG_RESULT($DEVELOPER_DIR),
        AC_MSG_RESULT(not present))
  
  if test "x$DEVELOPER_DIR" = "x"; then
    AC_PATH_PROG(XCODE_SELECT, xcode-select)
    if test "x$XCODE_SELECT" != "x"; then
      AC_MSG_CHECKING(for developer dir using xcode-select)
      DEVELOPER_DIR=`$XCODE_SELECT -print-path`
      AC_MSG_RESULT([$DEVELOPER_DIR])
    else
      DEVELOPER_DIR=/Developer
    fi
  fi

  AC_MSG_CHECKING(--with-macsdk argument)
  AC_ARG_WITH(macsdk,
    [  --with-macsdk=SDK       SDK version (10.4, 10.5, 10.6, ...)],
    [ MACSDK="$withval"; AC_MSG_RESULT($MACSDK) ],
    [ MACSDK=""; AC_MSG_RESULT(using default) ])

  if test -n "$MACSDK"; then
    AC_MSG_CHECKING(if SDK is supported)
    save_cflags="$CFLAGS"
    save_ldflags="$LDFLAGS"
    sdkflags="$DEVELOPER_DIR/SDKs/MacOSX$MACSDK"
    if test "x$MACSDK" = "x10.4"; then
      sdkflags="$sdkflags""u"
    fi
    sdkflags="$sdkflags.sdk -mmacosx-version-min=$MACSDK"
    CFLAGS="$CFLAGS -isysroot $sdkflags"
    LDFLAGS="$LDFLAGS -Wl,-syslibroot,$sdkflags"
    AC_TRY_LINK([ ], [ ],
      [ AC_MSG_RESULT([yes])
        XCODEFLAGS="$XCODEFLAGS -sdk macosx$MACSDK MACOSX_DEPLOYMENT_TARGET=$MACSDK" ],
      [ AC_MSG_RESULT([no])
        dnl Important to clear MACSDK so later on in the script we can assume
        dnl that no SDK was chosen if it is empty.
        MACSDK=""
        CFLAGS="$save_cflags"
        LDFLAGS="$save_ldflags" ])
  else
    if test -z "$MACOSX_DEPLOYMENT_TARGET"; then
      macosx_deployment_target=`/usr/bin/sw_vers -productVersion|/usr/bin/sed -e 's/^\([[0-9]]*\.[[0-9]]*\).*/\1/'`
      XCODEFLAGS="$XCODEFLAGS MACOSX_DEPLOYMENT_TARGET=$macosx_deployment_target"
    else
      XCODEFLAGS="$XCODEFLAGS MACOSX_DEPLOYMENT_TARGET=$MACOSX_DEPLOYMENT_TARGET"
    fi
  fi


  AC_MSG_CHECKING(--with-macarchs argument)
  AC_ARG_WITH(macarchs,
    [  --with-macarchs=ARCHS   space separated list of archs (i386 x86_64 ppc ...)],
    [ ARCHS="$withval"; AC_MSG_RESULT($ARCHS) ],
    [ ARCHS=""; AC_MSG_RESULT(defaulting to native arch) ])

  if test -n "$ARCHS"; then
    AC_MSG_CHECKING(if architectures are supported)
    save_cflags="$CFLAGS"
    save_ldflags="$LDFLAGS"
    archflags=`echo "$ARCHS" | sed -e 's/[[[:<:]]]/-arch /g'`
    CFLAGS="$CFLAGS $archflags"
    LDFLAGS="$LDFLAGS $archflags"
    AC_TRY_LINK([ ], [ ],
      [ AC_MSG_RESULT([yes])
        XCODEFLAGS="$XCODEFLAGS ARCHS=\"$ARCHS\" ONLY_ACTIVE_ARCH=\"NO\"" ],
      [ AC_MSG_RESULT([no, will build for native arch only])
        ARCHS=""
        CFLAGS="$save_cflags"
        LDFLAGS="$save_ldflags" ])
  fi


  if test "$enable_darwin" = "yes"; then
    MACOS_X_DARWIN=yes
    OS_EXTRA_SRC="os_macosx.m os_mac_conv.c";
    OS_EXTRA_OBJ="objects/os_macosx.o objects/os_mac_conv.o"
    dnl TODO: use -arch i386 on Intel machines
    dnl Removed -no-cpp-precomp, only for very old compilers.
    CPPFLAGS="$CPPFLAGS -DMACOS_X_DARWIN"

<<<<<<< HEAD
    dnl If Carbon or Cocoa is found, assume we don't want
    dnl X11 unless it was specifically asked for (--with-x)
    dnl or Motif, Athena or GTK GUI is used.
    AC_CHECK_HEADER(Carbon/Carbon.h, CARBON=yes)

    SAVE_CPPFLAGS=$CPPFLAGS
    SAVE_CFLAGS=$CFLAGS
    CPPFLAGS="$CPPFLAGS -ObjC"
    CFLAGS="$CFLAGS -ObjC"
    AC_CHECK_HEADER(Cocoa/Cocoa.h, COCOA=yes)
    CPPFLAGS=$SAVE_CPPFLAGS
    CFLAGS=$SAVE_CFLAGS

    if test "x$CARBON" = "xyes" -o "x$COCOA" = "xyes"; then
      if test -z "$with_x" -a "X$enable_gui" != Xmotif -a "X$enable_gui" != Xathena -a "X$enable_gui" != Xgtk2 -a "X$enable_gui" != Xgtk3; then
	with_x=no
      fi
    fi
=======
     dnl Assume we don't want X11 unless it was specifically asked for
     dnl (--with-x) or Motif, Athena or GTK GUI is used.
     if test -z "$with_x" -a "X$enable_gui" != Xmotif -a "X$enable_gui" != Xathena -a "X$enable_gui" != Xgtk2 -a "X$enable_gui" != Xgtk3; then
      with_x=no
     fi
>>>>>>> 040f975f
  fi
else
  AC_MSG_RESULT(no)
fi

dnl Mac OS X 10.9+ no longer include AvailabilityMacros.h in Carbon
dnl so we need to include it to have access to version macros.
AC_CHECK_HEADERS(AvailabilityMacros.h)

AC_SUBST(OS_EXTRA_SRC)
AC_SUBST(OS_EXTRA_OBJ)

dnl Add /usr/local/lib to $LDFLAGS and /usr/local/include to CFLAGS.
dnl Only when the directory exists and it wasn't there yet.
dnl For gcc don't do this when it is already in the default search path.
dnl Skip all of this when cross-compiling.
if test "$cross_compiling" = no; then
  AC_MSG_CHECKING(--with-local-dir argument)
  have_local_include=''
  have_local_lib=''
  AC_ARG_WITH([local-dir], [  --with-local-dir=PATH   search PATH instead of /usr/local for local libraries.
  --without-local-dir     do not search /usr/local for local libraries.], [
    local_dir="$withval"
    case "$withval" in
    */*) ;;
    no)
      # avoid adding local dir to LDFLAGS and CPPFLAGS
      have_local_include=yes
      have_local_lib=yes
      ;;
    *) AC_MSG_ERROR(must pass path argument to --with-local-dir) ;;
    esac
	AC_MSG_RESULT($local_dir)
  ], [
    local_dir=/usr/local
    AC_MSG_RESULT(Defaulting to $local_dir)
  ])
  if test "$GCC" = yes -a "$local_dir" != no; then
    echo 'void f(){}' > conftest.c
    dnl Removed -no-cpp-precomp, only needed for OS X 10.2 (Ben Fowler)
    have_local_include=`${CC-cc} -c -v conftest.c 2>&1 | grep "${local_dir}/include"`
    have_local_lib=`${CC-cc} -c -v conftest.c 2>&1 | grep "${local_dir}/lib"`
    rm -f conftest.c conftest.o
  fi
  if test -z "$have_local_lib" -a -d "${local_dir}/lib"; then
    tt=`echo "$LDFLAGS" | sed -e "s+-L${local_dir}/lib ++g" -e "s+-L${local_dir}/lib$++g"`
    if test "$tt" = "$LDFLAGS"; then
      LDFLAGS="$LDFLAGS -L${local_dir}/lib"
    fi
  fi
  if test -z "$have_local_include" -a -d "${local_dir}/include"; then
    tt=`echo "$CPPFLAGS" | sed -e "s+-I${local_dir}/include ++g" -e "s+-I${local_dir}/include$++g"`
    if test "$tt" = "$CPPFLAGS"; then
      CPPFLAGS="$CPPFLAGS -I${local_dir}/include"
    fi
  fi
fi

AC_MSG_CHECKING(--with-vim-name argument)
AC_ARG_WITH(vim-name, [  --with-vim-name=NAME    what to call the Vim executable],
	VIMNAME="$withval"; AC_MSG_RESULT($VIMNAME),
	VIMNAME="vim"; AC_MSG_RESULT(Defaulting to $VIMNAME))
AC_SUBST(VIMNAME)
AC_MSG_CHECKING(--with-ex-name argument)
AC_ARG_WITH(ex-name, [  --with-ex-name=NAME     what to call the Ex executable],
	EXNAME="$withval"; AC_MSG_RESULT($EXNAME),
	EXNAME="ex"; AC_MSG_RESULT(Defaulting to ex))
AC_SUBST(EXNAME)
AC_MSG_CHECKING(--with-view-name argument)
AC_ARG_WITH(view-name, [  --with-view-name=NAME   what to call the View executable],
	VIEWNAME="$withval"; AC_MSG_RESULT($VIEWNAME),
	VIEWNAME="view"; AC_MSG_RESULT(Defaulting to view))
AC_SUBST(VIEWNAME)

AC_MSG_CHECKING(--with-global-runtime argument)
AC_ARG_WITH(global-runtime, [  --with-global-runtime=DIR    global runtime directory in 'runtimepath', comma-separated for multiple directories],
	RUNTIME_GLOBAL="$withval"; AC_MSG_RESULT($withval),
	AC_MSG_RESULT(no))

if test "X$RUNTIME_GLOBAL" != "X"; then
  RUNTIME_GLOBAL_AFTER=$(printf -- "$RUNTIME_GLOBAL\\n" | $AWK -F, 'BEGIN { comma=0 } { for (i = NF; i > 0; i--) { if (comma) { printf ",%s/after", $i } else { printf "%s/after", $i; comma=1 } } } END { printf "\n" }')
  AC_DEFINE_UNQUOTED(RUNTIME_GLOBAL, "$RUNTIME_GLOBAL")
  AC_DEFINE_UNQUOTED(RUNTIME_GLOBAL_AFTER, "$RUNTIME_GLOBAL_AFTER")
fi

AC_MSG_CHECKING(--with-modified-by argument)
AC_ARG_WITH(modified-by, [  --with-modified-by=NAME       name of who modified a release version],
	AC_MSG_RESULT($withval); AC_DEFINE_UNQUOTED(MODIFIED_BY, "$withval"),
	AC_MSG_RESULT(no))

dnl Check for EBCDIC stolen from the LYNX port to z/OS Unix
AC_MSG_CHECKING(if character set is EBCDIC)
AC_TRY_COMPILE([ ],
[ /* TryCompile function for CharSet.
   Treat any failure as ASCII for compatibility with existing art.
   Use compile-time rather than run-time tests for cross-compiler
   tolerance.  */
#if '0'!=240
make an error "Character set is not EBCDIC"
#endif ],
[ # TryCompile action if true
cf_cv_ebcdic=yes ],
[ # TryCompile action if false
cf_cv_ebcdic=no])
# end of TryCompile ])
# end of CacheVal CvEbcdic
AC_MSG_RESULT($cf_cv_ebcdic)
case "$cf_cv_ebcdic" in  #(vi
    yes)	AC_DEFINE(EBCDIC)
		line_break='"\\n"'
		;;
    *)		line_break='"\\012"';;
esac
AC_SUBST(line_break)

if test "$cf_cv_ebcdic" = "yes"; then
dnl If we have EBCDIC we most likely have z/OS Unix, let's test it!
AC_MSG_CHECKING(for z/OS Unix)
case `uname` in
    OS/390)	zOSUnix="yes";
		dnl If using cc the environment variable _CC_CCMODE must be
		dnl set to "1", so that some compiler extensions are enabled.
		dnl If using c89 the environment variable is named _CC_C89MODE.
		dnl Note: compile with c89 never tested.
		if test "$CC" = "cc"; then
		  ccm="$_CC_CCMODE"
		  ccn="CC"
		else
		  if test "$CC" = "c89"; then
		    ccm="$_CC_C89MODE"
		    ccn="C89"
		  else
		    ccm=1
		  fi
		fi
		if test "$ccm" != "1"; then
		  echo ""
		  echo "------------------------------------------"
		  echo " On z/OS Unix, the environment variable"
		  echo " _CC_${ccn}MODE must be set to \"1\"!"
		  echo " Do:"
		  echo "    export _CC_${ccn}MODE=1"
		  echo " and then call configure again."
		  echo "------------------------------------------"
		  exit 1
		fi
		# Set CFLAGS for configure process.
		# This will be reset later for config.mk.
		# Use haltonmsg to force error for missing H files.
		CFLAGS="$CFLAGS -D_ALL_SOURCE -Wc,float(ieee),haltonmsg(3296)";
		LDFLAGS="$LDFLAGS -Wl,EDIT=NO"
		AC_MSG_RESULT(yes)
		;;
    *)		zOSUnix="no";
		AC_MSG_RESULT(no)
		;;
esac
fi

dnl Set QUOTESED. Needs additional backslashes on zOS
if test "$zOSUnix" = "yes"; then
    QUOTESED="sed -e 's/[[\\\\\"]]/\\\\\\\\&/g' -e 's/\\\\\\\\\"/\"/' -e 's/\\\\\\\\\";\$\$/\";/'"
else
    QUOTESED="sed -e 's/[[\\\\\"]]/\\\\&/g' -e 's/\\\\\"/\"/' -e 's/\\\\\";\$\$/\";/'"
fi
AC_SUBST(QUOTESED)


dnl Link with -lsmack for Smack stuff; if not found
AC_MSG_CHECKING(--disable-smack argument)
AC_ARG_ENABLE(smack,
	[  --disable-smack	  Do not check for Smack support.],
	, enable_smack="yes")
if test "$enable_smack" = "yes"; then
  AC_MSG_RESULT(no)
  AC_CHECK_HEADER([linux/xattr.h], true, enable_smack="no")
else
  AC_MSG_RESULT(yes)
fi
if test "$enable_smack" = "yes"; then
  AC_CHECK_HEADER([attr/xattr.h], true, enable_smack="no")
fi
if test "$enable_smack" = "yes"; then
  AC_MSG_CHECKING(for XATTR_NAME_SMACKEXEC in linux/xattr.h)
  AC_EGREP_CPP(XATTR_NAME_SMACKEXEC, [#include <linux/xattr.h>],
	       AC_MSG_RESULT(yes),
	       AC_MSG_RESULT(no); enable_smack="no")
fi
if test "$enable_smack" = "yes"; then
  AC_CHECK_LIB(attr, setxattr,
	  [LIBS="$LIBS -lattr"
	   found_smack="yes"
	   AC_DEFINE(HAVE_SMACK)])
fi

dnl When smack was found don't search for SELinux
if test "x$found_smack" = "x"; then
  dnl Link with -lselinux for SELinux stuff; if not found
  AC_MSG_CHECKING(--disable-selinux argument)
  AC_ARG_ENABLE(selinux,
	  [  --disable-selinux	  Do not check for SELinux support.],
	  , enable_selinux="yes")
  if test "$enable_selinux" = "yes"; then
    AC_MSG_RESULT(no)
    AC_CHECK_LIB(selinux, is_selinux_enabled,
	[AC_CHECK_HEADER(selinux/selinux.h,
	    [LIBS="$LIBS -lselinux"
	    AC_DEFINE(HAVE_SELINUX)])])
  else
     AC_MSG_RESULT(yes)
  fi
fi

dnl Check user requested features.

AC_MSG_CHECKING(--with-features argument)
AC_ARG_WITH(features, [  --with-features=TYPE    tiny, small, normal, big or huge (default: huge)],
	features="$withval"; AC_MSG_RESULT($features),
	features="huge"; AC_MSG_RESULT(Defaulting to huge))

dovimdiff=""
dogvimdiff=""
case "$features" in
  tiny)		AC_DEFINE(FEAT_TINY) ;;
  small)	AC_DEFINE(FEAT_SMALL) ;;
  normal)	AC_DEFINE(FEAT_NORMAL) dovimdiff="installvimdiff";
			dogvimdiff="installgvimdiff" ;;
  big)		AC_DEFINE(FEAT_BIG) dovimdiff="installvimdiff";
			dogvimdiff="installgvimdiff" ;;
  huge)		AC_DEFINE(FEAT_HUGE) dovimdiff="installvimdiff";
			dogvimdiff="installgvimdiff" ;;
  *)		AC_MSG_RESULT([Sorry, $features is not supported]) ;;
esac

AC_SUBST(dovimdiff)
AC_SUBST(dogvimdiff)

AC_MSG_CHECKING(--with-compiledby argument)
AC_ARG_WITH(compiledby, [  --with-compiledby=NAME  name to show in :version message],
	compiledby="$withval"; AC_MSG_RESULT($withval),
	compiledby=""; AC_MSG_RESULT(no))
AC_SUBST(compiledby)

AC_MSG_CHECKING(--disable-xsmp argument)
AC_ARG_ENABLE(xsmp,
	[  --disable-xsmp          Disable XSMP session management],
	, enable_xsmp="yes")

if test "$enable_xsmp" = "yes"; then
  AC_MSG_RESULT(no)
  AC_MSG_CHECKING(--disable-xsmp-interact argument)
  AC_ARG_ENABLE(xsmp-interact,
	  [  --disable-xsmp-interact Disable XSMP interaction],
	  , enable_xsmp_interact="yes")
  if test "$enable_xsmp_interact" = "yes"; then
    AC_MSG_RESULT(no)
    AC_DEFINE(USE_XSMP_INTERACT)
  else
    AC_MSG_RESULT(yes)
  fi
else
  AC_MSG_RESULT(yes)
fi

dnl Check for Lua feature.
AC_MSG_CHECKING(--enable-luainterp argument)
AC_ARG_ENABLE(luainterp,
	[  --enable-luainterp[=OPTS]      Include Lua interpreter.  [default=no] [OPTS=no/yes/dynamic]], ,
	[enable_luainterp="no"])
AC_MSG_RESULT($enable_luainterp)

if test "$enable_luainterp" = "yes" -o "$enable_luainterp" = "dynamic"; then
  if test "x$features" = "xtiny" -o "x$features" = "xsmall"; then
    AC_MSG_ERROR([cannot use Lua with tiny or small features])
  fi

  dnl -- find the lua executable
  AC_SUBST(vi_cv_path_lua)

  AC_MSG_CHECKING(--with-lua-prefix argument)
  AC_ARG_WITH(lua_prefix,
	[  --with-lua-prefix=PFX   Prefix where Lua is installed.],
	with_lua_prefix="$withval"; AC_MSG_RESULT($with_lua_prefix),
	with_lua_prefix="";AC_MSG_RESULT(no))

  if test "X$with_lua_prefix" != "X"; then
       vi_cv_path_lua_pfx="$with_lua_prefix"
  else
    AC_MSG_CHECKING(LUA_PREFIX environment var)
    if test "X$LUA_PREFIX" != "X"; then
	AC_MSG_RESULT("$LUA_PREFIX")
	vi_cv_path_lua_pfx="$LUA_PREFIX"
    else
	AC_MSG_RESULT([not set, default to /usr])
	vi_cv_path_lua_pfx="/usr"
    fi
  fi

  AC_MSG_CHECKING(--with-luajit)
  AC_ARG_WITH(luajit,
	[  --with-luajit           Link with LuaJIT instead of Lua.],
	[vi_cv_with_luajit="$withval"],
	[vi_cv_with_luajit="no"])
  AC_MSG_RESULT($vi_cv_with_luajit)

  LUA_INC=
  if test "X$vi_cv_path_lua_pfx" != "X"; then
    if test "x$vi_cv_with_luajit" != "xno"; then
      dnl -- try to find LuaJIT executable
      AC_PATH_PROG(vi_cv_path_luajit, luajit)
      if test "X$vi_cv_path_luajit" != "X"; then
	dnl -- find LuaJIT version
	AC_CACHE_CHECK(LuaJIT version, vi_cv_version_luajit,
	[ vi_cv_version_luajit=`${vi_cv_path_luajit} -v 2>&1 | sed 's/LuaJIT \([[0-9.]]*\)\.[[0-9]]\(-[[a-z0-9]]*\)* .*/\1/'` ])
	AC_CACHE_CHECK(Lua version of LuaJIT, vi_cv_version_lua_luajit,
	[ vi_cv_version_lua_luajit=`${vi_cv_path_luajit} -e "print(_VERSION)" | sed 's/.* //'` ])
	vi_cv_path_lua="$vi_cv_path_luajit"
	vi_cv_version_lua="$vi_cv_version_lua_luajit"
      fi
    else
      dnl -- try to find Lua executable
      AC_PATH_PROG(vi_cv_path_plain_lua, lua)
      if test "X$vi_cv_path_plain_lua" != "X"; then
	dnl -- find Lua version
	AC_CACHE_CHECK(Lua version, vi_cv_version_plain_lua,
	[ vi_cv_version_plain_lua=`${vi_cv_path_plain_lua} -e "print(_VERSION)" | sed 's/.* //'` ])
      fi
      vi_cv_path_lua="$vi_cv_path_plain_lua"
      vi_cv_version_lua="$vi_cv_version_plain_lua"
    fi
    if test "x$vi_cv_with_luajit" != "xno" && test "X$vi_cv_version_luajit" != "X"; then
      AC_MSG_CHECKING(if lua.h can be found in $vi_cv_path_lua_pfx/include/luajit-$vi_cv_version_luajit)
      if test -f "$vi_cv_path_lua_pfx/include/luajit-$vi_cv_version_luajit/lua.h"; then
	AC_MSG_RESULT(yes)
	LUA_INC=/luajit-$vi_cv_version_luajit
      fi
    fi
    if test "X$LUA_INC" = "X"; then
      AC_MSG_CHECKING(if lua.h can be found in $vi_cv_path_lua_pfx/include)
      if test -f "$vi_cv_path_lua_pfx/include/lua.h"; then
	AC_MSG_RESULT(yes)
      else
	AC_MSG_RESULT(no)
	AC_MSG_CHECKING(if lua.h can be found in $vi_cv_path_lua_pfx/include/lua$vi_cv_version_lua)
	if test -f "$vi_cv_path_lua_pfx/include/lua$vi_cv_version_lua/lua.h"; then
	  AC_MSG_RESULT(yes)
	  LUA_INC=/lua$vi_cv_version_lua
	else
	  AC_MSG_RESULT(no)

	  # Detect moonjit:
	  # https://groups.google.com/forum/#!topic/vim_use/O0vek60WuTk
	  lua_suf=/moonjit-2.3
	  inc_path="$vi_cv_path_lua_pfx/include"
	  for dir in "$inc_path"/moonjit-[[0-9]]* ; do
	    if test -d "$dir" ; then
	      lua_suf=`basename '$dir'`
	      lua_suf="/$lua_suf"
	      break
	    fi
	  done
	  AC_MSG_CHECKING(if lua.h can be found in $inc_path$lua_suf)
	  if test -f "$inc_path$lua_suf/lua.h"; then
	    AC_MSG_RESULT(yes)
	    LUA_INC=$lua_suf
	  else
	    AC_MSG_RESULT(no)
	    vi_cv_path_lua_pfx=
	  fi
	fi
      fi
    fi
  fi

  if test "X$vi_cv_path_lua_pfx" != "X"; then
    if test "x$vi_cv_with_luajit" != "xno"; then
      multiarch=`dpkg-architecture -qDEB_HOST_MULTIARCH 2> /dev/null`
      if test "X$multiarch" != "X"; then
	lib_multiarch="lib/${multiarch}"
      else
	lib_multiarch="lib"
      fi
      if test "X$vi_cv_version_lua" = "X"; then
	LUA_LIBS="-L${vi_cv_path_lua_pfx}/${lib_multiarch} -lluajit"
      else
	LUA_LIBS="-L${vi_cv_path_lua_pfx}/${lib_multiarch} -lluajit-$vi_cv_version_lua"
      fi
    else
      if test "X$LUA_INC" != "X"; then
	dnl Test alternate location using version
	LUA_LIBS="-L${vi_cv_path_lua_pfx}/lib -llua$vi_cv_version_lua"
      else
	LUA_LIBS="-L${vi_cv_path_lua_pfx}/lib -llua"
      fi
    fi
    if test "$enable_luainterp" = "dynamic"; then
      lua_ok="yes"
    else
      AC_MSG_CHECKING([if link with ${LUA_LIBS} is sane])
      libs_save=$LIBS
      LIBS="$LIBS $LUA_LIBS"
      AC_TRY_LINK(,[ ],
	AC_MSG_RESULT(yes); lua_ok="yes",
	AC_MSG_RESULT(no); lua_ok="no"; LUA_LIBS="")
      LIBS=$libs_save
    fi
    if test "x$lua_ok" = "xyes"; then
      LUA_CFLAGS="-I${vi_cv_path_lua_pfx}/include${LUA_INC}"
      LUA_SRC="if_lua.c"
      LUA_OBJ="objects/if_lua.o"
      LUA_PRO="if_lua.pro"
      AC_DEFINE(FEAT_LUA)
    fi
    if test "$enable_luainterp" = "dynamic"; then
      if test "x$vi_cv_with_luajit" != "xno"; then
	luajit="jit"
      fi
      if test -f "${vi_cv_path_lua_pfx}/bin/cyglua-${vi_cv_version_lua}.dll"; then
	vi_cv_dll_name_lua="cyglua-${vi_cv_version_lua}.dll"
      else
	if test "x$MACOS_X" = "xyes"; then
	  ext="dylib"
	  indexes=""
	else
	  ext="so"
	  indexes=".0 .1 .2 .3 .4 .5 .6 .7 .8 .9"
	  multiarch=`dpkg-architecture -qDEB_HOST_MULTIARCH 2> /dev/null`
	  if test "X$multiarch" != "X"; then
	    lib_multiarch="lib/${multiarch}"
	  fi
	fi
	dnl Determine the sover for the current version, but fallback to
	dnl liblua${vi_cv_version_lua}.so if no sover-versioned file is found.
	AC_MSG_CHECKING(if liblua${luajit}*.${ext}* can be found in $vi_cv_path_lua_pfx)
	for subdir in "${lib_multiarch}" lib64 lib; do
	  if test -z "$subdir"; then
	    continue
	  fi
	  for sover in "${vi_cv_version_lua}.${ext}" "-${vi_cv_version_lua}.${ext}" \
	    ".${vi_cv_version_lua}.${ext}" ".${ext}.${vi_cv_version_lua}"; do
	    for i in $indexes ""; do
	      if test -f "${vi_cv_path_lua_pfx}/${subdir}/liblua${luajit}${sover}$i"; then
		sover2="$i"
		break 3
	      fi
	    done
	  done
	  sover=""
	done
	if test "X$sover" = "X"; then
	  AC_MSG_RESULT(no)
	  lua_ok="no"
	  vi_cv_dll_name_lua="liblua${luajit}.${ext}"
	else
	  AC_MSG_RESULT(yes)
	  lua_ok="yes"
	  vi_cv_dll_name_lua="liblua${luajit}${sover}$sover2"
	fi
      fi
      AC_DEFINE(DYNAMIC_LUA)
      LUA_LIBS=""
      LUA_CFLAGS="-DDYNAMIC_LUA_DLL=\\\"${vi_cv_dll_name_lua}\\\" $LUA_CFLAGS"
    fi
    if test "X$LUA_CFLAGS$LUA_LIBS" != "X" && \
       test "x$MACOS_X" = "xyes" && test "x$vi_cv_with_luajit" != "xno" && \
       test "`(uname -m) 2>/dev/null`" = "x86_64"; then
      dnl OSX/x64 requires these flags. See http://luajit.org/install.html
      LUA_LIBS="-pagezero_size 10000 -image_base 100000000 $LUA_LIBS"
    fi
  fi
  if test "$fail_if_missing" = "yes" -a "$lua_ok" != "yes"; then
    AC_MSG_ERROR([could not configure lua])
  fi
  AC_SUBST(LUA_SRC)
  AC_SUBST(LUA_OBJ)
  AC_SUBST(LUA_PRO)
  AC_SUBST(LUA_LIBS)
  AC_SUBST(LUA_CFLAGS)
fi


dnl Check for MzScheme feature.
AC_MSG_CHECKING(--enable-mzschemeinterp argument)
AC_ARG_ENABLE(mzschemeinterp,
	[  --enable-mzschemeinterp      Include MzScheme interpreter.], ,
	[enable_mzschemeinterp="no"])
AC_MSG_RESULT($enable_mzschemeinterp)

if test "$enable_mzschemeinterp" = "yes"; then
  dnl -- find the mzscheme executable
  AC_SUBST(vi_cv_path_mzscheme)

  AC_MSG_CHECKING(--with-plthome argument)
  AC_ARG_WITH(plthome,
	[  --with-plthome=PLTHOME   Use PLTHOME.],
	with_plthome="$withval"; AC_MSG_RESULT($with_plthome),
	with_plthome="";AC_MSG_RESULT("no"))

  if test "X$with_plthome" != "X"; then
       vi_cv_path_mzscheme_pfx="$with_plthome"
       vi_cv_path_mzscheme="${vi_cv_path_mzscheme_pfx}/bin/mzscheme"
  else
    AC_MSG_CHECKING(PLTHOME environment var)
    if test "X$PLTHOME" != "X"; then
	AC_MSG_RESULT("$PLTHOME")
	vi_cv_path_mzscheme_pfx="$PLTHOME"
	vi_cv_path_mzscheme="${vi_cv_path_mzscheme_pfx}/bin/mzscheme"
    else
	AC_MSG_RESULT(not set)
	dnl -- try to find MzScheme executable
	AC_PATH_PROG(vi_cv_path_mzscheme, mzscheme)

	dnl resolve symbolic link, the executable is often elsewhere and there
	dnl are no links for the include files.
	if test "X$vi_cv_path_mzscheme" != "X"; then
	  lsout=`ls -l $vi_cv_path_mzscheme`
	  if echo "$lsout" | grep -e '->' >/dev/null 2>/dev/null; then
	    vi_cv_path_mzscheme=`echo "$lsout" | sed 's/.*-> \(.*\)/\1/'`
	  fi
	fi

	if test "X$vi_cv_path_mzscheme" != "X"; then
	    dnl -- find where MzScheme thinks it was installed
	    AC_CACHE_CHECK(MzScheme install prefix,vi_cv_path_mzscheme_pfx,
	    dnl different versions of MzScheme differ in command line processing
	    dnl use universal approach
	    echo "(display (simplify-path		\
	       (build-path (call-with-values	\
		(lambda () (split-path (find-system-path (quote exec-file)))) \
		(lambda (base name must-be-dir?) base)) (quote up))))" > mzdirs.scm
	    dnl Remove a trailing slash
	    [ vi_cv_path_mzscheme_pfx=`${vi_cv_path_mzscheme} -r mzdirs.scm | \
		sed -e 's+/$++'` ])
	    rm -f mzdirs.scm
	fi
    fi
  fi

  if test "X$vi_cv_path_mzscheme_pfx" != "X"; then
    AC_MSG_CHECKING(for racket include directory)
    SCHEME_INC=`${vi_cv_path_mzscheme} -e '(require setup/dirs)(let ((p (find-include-dir))) (when (path? p) (display p)))'`
    if test "X$SCHEME_INC" != "X"; then
      AC_MSG_RESULT(${SCHEME_INC})
    else
      AC_MSG_RESULT(not found)
      AC_MSG_CHECKING(if scheme.h can be found in $vi_cv_path_mzscheme_pfx/include)
      if test -f "$vi_cv_path_mzscheme_pfx/include/scheme.h"; then
	SCHEME_INC=${vi_cv_path_mzscheme_pfx}/include
	AC_MSG_RESULT(yes)
      else
	AC_MSG_RESULT(no)
	AC_MSG_CHECKING(if scheme.h can be found in $vi_cv_path_mzscheme_pfx/include/plt)
	if test -f "$vi_cv_path_mzscheme_pfx/include/plt/scheme.h"; then
	  AC_MSG_RESULT(yes)
	  SCHEME_INC=${vi_cv_path_mzscheme_pfx}/include/plt
	else
	  AC_MSG_RESULT(no)
	  AC_MSG_CHECKING(if scheme.h can be found in $vi_cv_path_mzscheme_pfx/include/racket)
	  if test -f "$vi_cv_path_mzscheme_pfx/include/racket/scheme.h"; then
	    AC_MSG_RESULT(yes)
	    SCHEME_INC=${vi_cv_path_mzscheme_pfx}/include/racket
	  else
	    AC_MSG_RESULT(no)
	    AC_MSG_CHECKING(if scheme.h can be found in /usr/include/plt/)
	    if test -f /usr/include/plt/scheme.h; then
	      AC_MSG_RESULT(yes)
	      SCHEME_INC=/usr/include/plt
	    else
	      AC_MSG_RESULT(no)
	      AC_MSG_CHECKING(if scheme.h can be found in /usr/include/racket/)
	      if test -f /usr/include/racket/scheme.h; then
		AC_MSG_RESULT(yes)
		SCHEME_INC=/usr/include/racket
	      else
		AC_MSG_RESULT(no)
		vi_cv_path_mzscheme_pfx=
	      fi
	    fi
	  fi
	fi
      fi
    fi
  fi

  if test "X$vi_cv_path_mzscheme_pfx" != "X"; then

    AC_MSG_CHECKING(for racket lib directory)
    SCHEME_LIB=`${vi_cv_path_mzscheme} -e '(require setup/dirs)(let ((p (find-lib-dir))) (when (path? p) (display p)))'`
    if test "X$SCHEME_LIB" != "X"; then
      AC_MSG_RESULT(${SCHEME_LIB})
    else
      AC_MSG_RESULT(not found)
    fi

    for path in "${vi_cv_path_mzscheme_pfx}/lib" "${SCHEME_LIB}"; do
      if test "X$path" != "X"; then
	if test "x$MACOS_X" = "xyes"; then
	  MZSCHEME_LIBS="-framework Racket"
	  MZSCHEME_CFLAGS="-DMZ_PRECISE_GC"
	elif test -f "${path}/libmzscheme3m.a"; then
	  MZSCHEME_LIBS="${path}/libmzscheme3m.a"
	  MZSCHEME_CFLAGS="-DMZ_PRECISE_GC"
	elif test -f "${path}/libracket3m.a"; then
	  MZSCHEME_LIBS="${path}/libracket3m.a"
	  MZSCHEME_CFLAGS="-DMZ_PRECISE_GC"
	elif test -f "${path}/libracket.a"; then
	  MZSCHEME_LIBS="${path}/libracket.a ${path}/libmzgc.a"
	elif test -f "${path}/libmzscheme.a"; then
	  MZSCHEME_LIBS="${path}/libmzscheme.a ${path}/libmzgc.a"
	else
	  dnl Using shared objects
	  if test -f "${path}/libmzscheme3m.so"; then
	    MZSCHEME_LIBS="-L${path} -lmzscheme3m"
	    MZSCHEME_CFLAGS="-DMZ_PRECISE_GC"
	  elif test -f "${path}/libracket3m.so"; then
	    MZSCHEME_LIBS="-L${path} -lracket3m"
	    MZSCHEME_CFLAGS="-DMZ_PRECISE_GC"
	  elif test -f "${path}/libracket.so"; then
	    MZSCHEME_LIBS="-L${path} -lracket -lmzgc"
	  else
	    dnl try next until last
	    if test "$path" != "$SCHEME_LIB"; then
	      continue
	    fi
	    MZSCHEME_LIBS="-L${path} -lmzscheme -lmzgc"
	  fi
	  if test "$GCC" = yes; then
	    dnl Make Vim remember the path to the library.  For when it's not in
	    dnl $LD_LIBRARY_PATH.
	    MZSCHEME_LIBS="${MZSCHEME_LIBS} -Wl,-rpath -Wl,${path}"
	  elif test "`(uname) 2>/dev/null`" = SunOS &&
				   uname -r | grep '^5' >/dev/null; then
	    MZSCHEME_LIBS="${MZSCHEME_LIBS} -R ${path}"
	  fi
	fi
      fi
      if test "X$MZSCHEME_LIBS" != "X"; then
	break
      fi
    done

    AC_MSG_CHECKING([if racket requires -pthread])
    if test "X$SCHEME_LIB" != "X" && $FGREP -e -pthread "$SCHEME_LIB/buildinfo" >/dev/null ; then
      AC_MSG_RESULT(yes)
      MZSCHEME_LIBS="${MZSCHEME_LIBS} -pthread"
      MZSCHEME_CFLAGS="${MZSCHEME_CFLAGS} -pthread"
    else
      AC_MSG_RESULT(no)
    fi

    AC_MSG_CHECKING(for racket config directory)
    SCHEME_CONFIGDIR=`${vi_cv_path_mzscheme} -e '(require setup/dirs)(let ((p (find-config-dir))) (when (path? p) (display p)))'`
    if test "X$SCHEME_CONFIGDIR" != "X"; then
      MZSCHEME_CFLAGS="${MZSCHEME_CFLAGS} -DMZSCHEME_CONFIGDIR='\"${SCHEME_CONFIGDIR}\"'"
      AC_MSG_RESULT(${SCHEME_CONFIGDIR})
    else
      AC_MSG_RESULT(not found)
    fi

    AC_MSG_CHECKING(for racket collects directory)
    SCHEME_COLLECTS=`${vi_cv_path_mzscheme} -e '(require setup/dirs)(let ((p (find-collects-dir))) (when (path? p) (let-values (((base _1 _2) (split-path p))) (display base))))'`
    if test "X$SCHEME_COLLECTS" = "X"; then
      if test -d "$vi_cv_path_mzscheme_pfx/lib/plt/collects"; then
	SCHEME_COLLECTS=$vi_cv_path_mzscheme_pfx/lib/plt/
      else
	if test -d "$vi_cv_path_mzscheme_pfx/lib/racket/collects"; then
	  SCHEME_COLLECTS=$vi_cv_path_mzscheme_pfx/lib/racket/
	else
	  if test -d "$vi_cv_path_mzscheme_pfx/share/racket/collects"; then
	    SCHEME_COLLECTS=$vi_cv_path_mzscheme_pfx/share/racket/
	  else
	    if test -d "$vi_cv_path_mzscheme_pfx/collects"; then
	      SCHEME_COLLECTS=$vi_cv_path_mzscheme_pfx/
	    fi
	  fi
	fi
      fi
    fi
    if test "X$SCHEME_COLLECTS" != "X" ; then
      AC_MSG_RESULT(${SCHEME_COLLECTS})
    else
      AC_MSG_RESULT(not found)
    fi

    AC_MSG_CHECKING(for mzscheme_base.c)
    if test -f "${SCHEME_COLLECTS}collects/scheme/base.ss" ; then
      MZSCHEME_EXTRA="mzscheme_base.c"
      MZSCHEME_MZC="${vi_cv_path_mzscheme_pfx}/bin/mzc"
      MZSCHEME_MOD="++lib scheme/base"
    else
      if test -f "${SCHEME_COLLECTS}collects/scheme/base.rkt" ; then
	MZSCHEME_EXTRA="mzscheme_base.c"
	MZSCHEME_MZC="${vi_cv_path_mzscheme_pfx}/bin/mzc"
	MZSCHEME_MOD="++lib scheme/base"
      else
	if test -f "${SCHEME_COLLECTS}collects/racket/base.rkt" ; then
	  MZSCHEME_EXTRA="mzscheme_base.c"
	  MZSCHEME_MZC="${vi_cv_path_mzscheme_pfx}/bin/raco ctool"
	  MZSCHEME_MOD=""
	fi
      fi
    fi
    if test "X$MZSCHEME_EXTRA" != "X" ; then
      dnl need to generate bytecode for MzScheme base
      MZSCHEME_CFLAGS="${MZSCHEME_CFLAGS} -DINCLUDE_MZSCHEME_BASE"
      AC_MSG_RESULT(needed)
    else
      AC_MSG_RESULT(not needed)
    fi

    dnl On Ubuntu this fixes "undefined reference to symbol 'ffi_type_void'".
    AC_CHECK_LIB(ffi, ffi_type_void, [MZSCHEME_LIBS="$MZSCHEME_LIBS -lffi"])

    MZSCHEME_CFLAGS="${MZSCHEME_CFLAGS} -I${SCHEME_INC} \
      -DMZSCHEME_COLLECTS='\"${SCHEME_COLLECTS}collects\"'"

    dnl Test that we can compile a simple program with these CFLAGS and LIBS.
    AC_MSG_CHECKING([if compile and link flags for MzScheme are sane])
    cflags_save=$CFLAGS
    libs_save=$LIBS
    CFLAGS="$CFLAGS $MZSCHEME_CFLAGS"
    LIBS="$LIBS $MZSCHEME_LIBS"
    AC_TRY_LINK(,[ ],
	   AC_MSG_RESULT(yes); mzs_ok=yes,
	   AC_MSG_RESULT(no: MZSCHEME DISABLED); mzs_ok=no)
    CFLAGS=$cflags_save
    LIBS=$libs_save
    if test $mzs_ok = yes; then
      MZSCHEME_SRC="if_mzsch.c"
      MZSCHEME_OBJ="objects/if_mzsch.o"
      MZSCHEME_PRO="if_mzsch.pro"
      AC_DEFINE(FEAT_MZSCHEME)
    else
      MZSCHEME_CFLAGS=
      MZSCHEME_LIBS=
      MZSCHEME_EXTRA=
      MZSCHEME_MZC=
    fi
  fi
  AC_SUBST(MZSCHEME_SRC)
  AC_SUBST(MZSCHEME_OBJ)
  AC_SUBST(MZSCHEME_PRO)
  AC_SUBST(MZSCHEME_LIBS)
  AC_SUBST(MZSCHEME_CFLAGS)
  AC_SUBST(MZSCHEME_EXTRA)
  AC_SUBST(MZSCHEME_MZC)
fi


AC_MSG_CHECKING(--enable-perlinterp argument)
AC_ARG_ENABLE(perlinterp,
	[  --enable-perlinterp[=OPTS]     Include Perl interpreter.  [default=no] [OPTS=no/yes/dynamic]], ,
	[enable_perlinterp="no"])
AC_MSG_RESULT($enable_perlinterp)
if test "$enable_perlinterp" = "yes" -o "$enable_perlinterp" = "dynamic"; then
  if test "x$features" = "xtiny" -o "x$features" = "xsmall"; then
    AC_MSG_ERROR([cannot use Perl with tiny or small features])
  fi
  AC_SUBST(vi_cv_path_perl)
  AC_PATH_PROG(vi_cv_path_perl, perl)
  if test "X$vi_cv_path_perl" != "X"; then
    AC_MSG_CHECKING(Perl version)
    if $vi_cv_path_perl -e 'require 5.003_01' >/dev/null 2>/dev/null; then
     eval `$vi_cv_path_perl -V:usethreads`
     eval `$vi_cv_path_perl -V:libperl`
     if test "X$usethreads" = "XUNKNOWN" -o "X$usethreads" = "Xundef"; then
       badthreads=no
     else
       if $vi_cv_path_perl -e 'require 5.6.0' >/dev/null 2>/dev/null; then
	 eval `$vi_cv_path_perl -V:use5005threads`
	 if test "X$use5005threads" = "XUNKNOWN" -o "X$use5005threads" = "Xundef"; then
	   badthreads=no
	 else
	   badthreads=yes
	   AC_MSG_RESULT(>>> Perl > 5.6 with 5.5 threads cannot be used <<<)
	 fi
       else
	 badthreads=yes
	 AC_MSG_RESULT(>>> Perl 5.5 with threads cannot be used <<<)
       fi
     fi
     if test $badthreads = no; then
      AC_MSG_RESULT(OK)
      eval `$vi_cv_path_perl -V:shrpenv`
      if test "X$shrpenv" = "XUNKNOWN"; then # pre 5.003_04
	shrpenv=""
      fi
      vi_cv_perllib=`$vi_cv_path_perl -MConfig -e 'print $Config{privlibexp}'`
      vi_cv_perlsitelib=`$vi_cv_path_perl -MConfig -e 'print $Config{sitelibexp}'`
      AC_SUBST(vi_cv_perllib)
      vi_cv_perl_extutils=unknown_perl_extutils_path
      for extutils_rel_path in ExtUtils vendor_perl/ExtUtils; do
	xsubpp_path="$vi_cv_perllib/$extutils_rel_path/xsubpp"
	if test -f "$xsubpp_path"; then
	  vi_cv_perl_xsubpp="$xsubpp_path"
	fi
      done
      AC_SUBST(vi_cv_perl_xsubpp)
      AC_SUBST(vi_cv_perlsitelib)
      dnl Remove "-fno-something", it breaks using cproto.
      dnl Remove "-fdebug-prefix-map", it isn't supported by clang.
      dnl Remove "FORTIFY_SOURCE", it will be defined twice.
      dnl remove -pipe and -Wxxx, it confuses cproto
      perlcppflags=`$vi_cv_path_perl -Mlib=$srcdir -MExtUtils::Embed \
		-e 'ccflags;perl_inc;print"\n"' | sed -e 's/-fno[[^ ]]*//' \
		-e 's/-fdebug-prefix-map[[^ ]]*//g' \
		-e 's/-pipe //' \
		-e 's/-W[[^ ]]*//g' \
		-e 's/-D_FORTIFY_SOURCE=.//g'`
      dnl Remove "-lc", it breaks on FreeBSD when using "-pthread".
      perllibs=`cd $srcdir; $vi_cv_path_perl -MExtUtils::Embed -e 'ldopts' | \
		sed -e '/Warning/d' -e '/Note (probably harmless)/d' \
			-e 's/-bE:perl.exp//' -e 's/-lc //'`
      dnl Don't add perl lib to $LIBS: if it's not in LD_LIBRARY_PATH
      dnl a test in configure may fail because of that.
      perlldflags=`cd $srcdir; $vi_cv_path_perl -MExtUtils::Embed \
		-e 'ccdlflags' | sed -e 's/-bE:perl.exp//'`

      if test "x$MACOS_X" = "xyes"; then
        dnl Perl on Mac OS X 10.5 and later adds "-arch" flags but these
        dnl should only be included if requested by passing --with-archs
        dnl to configure, so strip these flags first (if present)
        perllibs=`echo "$perllibs" | sed -e 's/-arch[[^-]]*//g'`
        perlcppflags=`echo "$perlcppflags" | sed -e 's/-arch[[^-]]*//g'`
      fi

      dnl check that compiling a simple program still works with the flags
      dnl added for Perl.
      AC_MSG_CHECKING([if compile and link flags for Perl are sane])
      cflags_save=$CFLAGS
      libs_save=$LIBS
      ldflags_save=$LDFLAGS
      CFLAGS="$CFLAGS $perlcppflags"
      LIBS="$LIBS $perllibs"
      perlldflags=`echo "$perlldflags" | sed -e 's/^ *//g'`
      LDFLAGS="$perlldflags $LDFLAGS"
      AC_TRY_LINK(,[ ],
	     AC_MSG_RESULT(yes); perl_ok=yes,
	     AC_MSG_RESULT(no: PERL DISABLED); perl_ok=no)
      CFLAGS=$cflags_save
      LIBS=$libs_save
      LDFLAGS=$ldflags_save
      if test $perl_ok = yes; then
	if test "X$perlcppflags" != "X"; then
	  PERL_CFLAGS=$perlcppflags
	fi
	if test "X$perlldflags" != "X"; then
	  if test "X`echo \"$LDFLAGS\" | $FGREP -e \"$perlldflags\"`" = "X"; then
	    LDFLAGS="$perlldflags $LDFLAGS"
	  fi
	fi
	PERL_LIBS=$perllibs
	PERL_SRC="auto/if_perl.c if_perlsfio.c"
	PERL_OBJ="objects/if_perl.o objects/if_perlsfio.o"
	PERL_PRO="if_perl.pro if_perlsfio.pro"
	AC_DEFINE(FEAT_PERL)
      fi
     fi
    else
      AC_MSG_RESULT(>>> too old; need Perl version 5.003_01 or later <<<)
    fi
  fi

  if test "x$MACOS_X" = "xyes"; then
    dnl Mac OS X 10.2 or later
    dir=/System/Library/Perl
    darwindir=$dir/darwin
    if test -d $darwindir; then
      PERL=/usr/bin/perl
    else
      dnl Mac OS X 10.3
      dir=/System/Library/Perl/5.8.1
      darwindir=$dir/darwin-thread-multi-2level
      if test -d $darwindir; then
	PERL=/usr/bin/perl
      fi
    fi
    if test -n "$PERL"; then
      PERL_DIR="$dir"
      PERL_CFLAGS="-DFEAT_PERL -I$darwindir/CORE"
      PERL_OBJ="objects/if_perl.o objects/if_perlsfio.o $darwindir/auto/DynaLoader/DynaLoader.a"
      PERL_LIBS="-L$darwindir/CORE -lperl"
    fi
    dnl Perl on Mac OS X 10.5 adds "-arch" flags but these should only
    dnl be included if requested by passing --with-mac-arch to
    dnl configure, so strip these flags first (if present)
    PERL_LIBS=`echo "$PERL_LIBS" | sed -e 's/-arch\ ppc//' -e 's/-arch\ i386//' -e 's/-arch\ x86_64//'`
    PERL_CFLAGS=`echo "$PERL_CFLAGS" | sed -e 's/-arch\ ppc//' -e 's/-arch\ i386//' -e 's/-arch\ x86_64//'`
  fi
  if test "$enable_perlinterp" = "dynamic"; then
    if test "$perl_ok" = "yes" -a "X$libperl" != "X"; then
      AC_DEFINE(DYNAMIC_PERL)
      AC_CACHE_VAL(vi_cv_dll_name_perl, [vi_cv_dll_name_perl="$libperl"])
      PERL_CFLAGS="-DDYNAMIC_PERL_DLL=\\\"$vi_cv_dll_name_perl\\\" $PERL_CFLAGS"
    fi
  fi

  if test "$fail_if_missing" = "yes" -a "$perl_ok" != "yes"; then
    AC_MSG_ERROR([could not configure perl])
  fi
fi
AC_SUBST(shrpenv)
AC_SUBST(PERL_SRC)
AC_SUBST(PERL_OBJ)
AC_SUBST(PERL_PRO)
AC_SUBST(PERL_CFLAGS)
AC_SUBST(PERL_LIBS)

AC_MSG_CHECKING(--enable-pythoninterp argument)
AC_ARG_ENABLE(pythoninterp,
	[  --enable-pythoninterp[=OPTS]   Include Python interpreter. [default=no] [OPTS=no/yes/dynamic]], ,
	[enable_pythoninterp="no"])
AC_MSG_RESULT($enable_pythoninterp)
if test "$enable_pythoninterp" = "yes" -o "$enable_pythoninterp" = "dynamic"; then
  if test "x$features" = "xtiny" -o "x$features" = "xsmall"; then
    AC_MSG_ERROR([cannot use Python with tiny or small features])
  fi

  dnl -- find the python executable
  AC_MSG_CHECKING(--with-python-command argument)
  AC_SUBST(vi_cv_path_python)
  AC_ARG_WITH(python-command, [  --with-python-command=NAME  name of the Python 2 command (default: python2 or python)],
	vi_cv_path_python="$withval"; AC_MSG_RESULT($vi_cv_path_python),
	AC_MSG_RESULT(no))

  if test "X$vi_cv_path_python" = "X"; then
    AC_PATH_PROGS(vi_cv_path_python, python2 python)
  fi
  if test "X$vi_cv_path_python" != "X"; then

    dnl -- get its version number
    AC_CACHE_CHECK(Python version,vi_cv_var_python_version,
    [[vi_cv_var_python_version=`
	    ${vi_cv_path_python} -c 'import sys; print sys.version[:3]'`
    ]])

    dnl -- it must be at least version 2.3
    AC_MSG_CHECKING(Python is 2.3 or better)
    if ${vi_cv_path_python} -c \
	"import sys; sys.exit(${vi_cv_var_python_version} < 2.3)"
    then
      AC_MSG_RESULT(yep)

      dnl -- find where python thinks it was installed
      AC_CACHE_CHECK(Python's install prefix,vi_cv_path_python_pfx,
      [ vi_cv_path_python_pfx=`
	    ${vi_cv_path_python} -c \
		"import sys; print sys.prefix"` ])

      dnl -- and where it thinks it runs
      AC_CACHE_CHECK(Python's execution prefix,vi_cv_path_python_epfx,
      [ vi_cv_path_python_epfx=`
	    ${vi_cv_path_python} -c \
		"import sys; print sys.exec_prefix"` ])

      dnl -- python's internal library path

      AC_CACHE_VAL(vi_cv_path_pythonpath,
      [ vi_cv_path_pythonpath=`
	    unset PYTHONPATH;
	    ${vi_cv_path_python} -c \
		"import sys, string; print string.join(sys.path,':')"` ])

      dnl -- where the Python implementation library archives are

      AC_ARG_WITH(python-config-dir,
	[  --with-python-config-dir=PATH  Python's config directory (deprecated)],
	[ vi_cv_path_python_conf="${withval}"; have_python_config_dir=1 ] )

      AC_CACHE_CHECK(Python's configuration directory,vi_cv_path_python_conf,
      [
	vi_cv_path_python_conf=
	d=`${vi_cv_path_python} -c "import distutils.sysconfig; print distutils.sysconfig.get_config_var('LIBPL')"`
	if test -d "$d" && test -f "$d/config.c"; then
	  vi_cv_path_python_conf="$d"
	else
	  for path in "${vi_cv_path_python_pfx}" "${vi_cv_path_python_epfx}"; do
	    for subdir in lib64 lib share; do
	      d="${path}/${subdir}/python${vi_cv_var_python_version}/config"
	      if test -d "$d" && test -f "$d/config.c"; then
		vi_cv_path_python_conf="$d"
	      fi
	    done
	  done
	fi
      ])

      PYTHON_CONFDIR="${vi_cv_path_python_conf}"

      if test "X$PYTHON_CONFDIR" = "X"; then
	AC_MSG_RESULT([can't find it!])
      else

	dnl -- we need to examine Python's config/Makefile too
	dnl    see what the interpreter is built from
	AC_CACHE_VAL(vi_cv_path_python_plibs,
	[
	    pwd=`pwd`
	    tmp_mkf="$pwd/config-PyMake$$"
	    cat -- "${PYTHON_CONFDIR}/Makefile" - <<'eof' >"${tmp_mkf}"
__:
	@echo "python_BASEMODLIBS='$(BASEMODLIBS)'"
	@echo "python_LIBS='$(LIBS)'"
	@echo "python_SYSLIBS='$(SYSLIBS)'"
	@echo "python_LINKFORSHARED='$(LINKFORSHARED)'"
	@echo "python_DLLLIBRARY='$(DLLLIBRARY)'"
	@echo "python_INSTSONAME='$(INSTSONAME)'"
	@echo "python_PYTHONFRAMEWORK='$(PYTHONFRAMEWORK)'"
	@echo "python_PYTHONFRAMEWORKPREFIX='$(PYTHONFRAMEWORKPREFIX)'"
	@echo "python_PYTHONFRAMEWORKINSTALLDIR='$(PYTHONFRAMEWORKINSTALLDIR)'"
eof
	    dnl -- delete the lines from make about Entering/Leaving directory
	    eval "`cd ${PYTHON_CONFDIR} && make -f "${tmp_mkf}" __ | sed '/ directory /d'`"
	    rm -f -- "${tmp_mkf}"
	    if test "x$MACOS_X" = "xyes" && test -n "${python_PYTHONFRAMEWORK}" && ${vi_cv_path_python} -c \
		"import sys; sys.exit(${vi_cv_var_python_version} < 2.3)"; then
	      vi_cv_path_python_plibs="-framework Python"
	      if test "x${vi_cv_path_python}" != "x/usr/bin/python" && test -n "${python_PYTHONFRAMEWORKPREFIX}"; then
		  vi_cv_path_python_plibs="-F${python_PYTHONFRAMEWORKPREFIX} -framework Python"
	      fi
	    else
	      vi_cv_path_python_plibs="-L${PYTHON_CONFDIR} -lpython${vi_cv_var_python_version}"
	      dnl -- Check if the path contained in python_LINKFORSHARED is
	      dnl    usable for vim build. If not, make and try other
	      dnl    candidates.
	      if test -n "${python_LINKFORSHARED}" && test -n "${python_PYTHONFRAMEWORKPREFIX}"; then
	        python_link_symbol=`echo ${python_LINKFORSHARED} | sed 's/\([[^ \t]][[^ \t]]*[[ \t]][[ \t]]*[[^ \t]][[^ \t]]*\)[[ \t]].*/\1/'`
		python_link_path=`echo ${python_LINKFORSHARED} |   sed 's/\([[^ \t]][[^ \t]]*[[ \t]][[ \t]]*[[^ \t]][[^ \t]]*\)[[ \t]][[ \t]]*\(.*\)/\2/'`
	        if test -n "${python_link_path}" && ! test -x "${python_link_path}"; then
	          dnl -- The path looks relative. Guess the absolute one using
		  dnl    the prefix and try that.
	          python_link_path="${python_PYTHONFRAMEWORKPREFIX}/${python_link_path}"
		  if test -n "${python_link_path}" && ! test -x "${python_link_path}"; then
		    dnl -- A last resort.
		    python_link_path="${python_PYTHONFRAMEWORKINSTALLDIR}/Versions/${vi_cv_var_python_version}/${python_PYTHONFRAMEWORK}"
	            dnl -- No check is done. The last word is left to the
	            dnl    "sanity" test on link flags that follows shortly.
		  fi
	          python_LINKFORSHARED="${python_link_symbol} ${python_link_path}"
	        fi
	      fi
	      vi_cv_path_python_plibs="${vi_cv_path_python_plibs} ${python_BASEMODLIBS} ${python_LIBS} ${python_SYSLIBS} ${python_LINKFORSHARED}"
	      dnl remove -ltermcap, it can conflict with an earlier -lncurses
	      vi_cv_path_python_plibs=`echo $vi_cv_path_python_plibs | sed s/-ltermcap//`
	    fi
	])
	AC_CACHE_CHECK(Python's dll name,vi_cv_dll_name_python,
	[
	  if test "X$python_DLLLIBRARY" != "X"; then
	    vi_cv_dll_name_python="$python_DLLLIBRARY"
	  else
	    vi_cv_dll_name_python="$python_INSTSONAME"
	  fi
	])

	PYTHON_LIBS="${vi_cv_path_python_plibs}"
	if test "${vi_cv_path_python_pfx}" = "${vi_cv_path_python_epfx}"; then
	  PYTHON_CFLAGS="-I${vi_cv_path_python_pfx}/include/python${vi_cv_var_python_version}"
	else
	  PYTHON_CFLAGS="-I${vi_cv_path_python_pfx}/include/python${vi_cv_var_python_version} -I${vi_cv_path_python_epfx}/include/python${vi_cv_var_python_version}"
	fi
	if test "X$have_python_config_dir" = "X1" -a "$enable_pythoninterp" = "dynamic"; then
	  dnl Define PYTHON_HOME if --with-python-config-dir was used
	  PYTHON_CFLAGS="${PYTHON_CFLAGS} -DPYTHON_HOME='\"${vi_cv_path_python_pfx}\"'"

	fi
	PYTHON_SRC="if_python.c"
	PYTHON_OBJ="objects/if_python.o"

	dnl On FreeBSD linking with "-pthread" is required to use threads.
	dnl _THREAD_SAFE must be used for compiling then.
	dnl The "-pthread" is added to $LIBS, so that the following check for
	dnl sigaltstack() will look in libc_r (it's there in libc!).
	dnl Otherwise, when using GCC, try adding -pthread to $CFLAGS.  GCC
	dnl will then define target-specific defines, e.g., -D_REENTRANT.
	dnl Don't do this for Mac OSX, -pthread will generate a warning.
	AC_MSG_CHECKING([if -pthread should be used])
	threadsafe_flag=
	thread_lib=
	dnl if test "x$MACOS_X" != "xyes"; then
        if test "`(uname) 2>/dev/null`" != Darwin; then
	  test "$GCC" = yes && threadsafe_flag="-pthread"
	  if test "`(uname) 2>/dev/null`" = FreeBSD; then
	    threadsafe_flag="-D_THREAD_SAFE"
	    thread_lib="-pthread"
	  fi
	  if test "`(uname) 2>/dev/null`" = SunOS; then
	    threadsafe_flag="-pthreads"
	  fi
	fi
	libs_save_old=$LIBS
	if test -n "$threadsafe_flag"; then
	  cflags_save=$CFLAGS
	  CFLAGS="$CFLAGS $threadsafe_flag"
	  LIBS="$LIBS $thread_lib"
	  AC_TRY_LINK(,[ ],
	     AC_MSG_RESULT(yes); PYTHON_CFLAGS="$PYTHON_CFLAGS $threadsafe_flag",
	     AC_MSG_RESULT(no); LIBS=$libs_save_old
	     )
	  CFLAGS=$cflags_save
	else
	  AC_MSG_RESULT(no)
	fi

        dnl On Mac OS X, when an SDK has been explicitly chosen we can't rely
        dnl on any of the search paths set above.  The -framework flag does it
        dnl all for us.
        if test -n "$MACSDK"; then
          PYTHON_CFLAGS=
          PYTHON_LIBS=-framework Python
          PYTHON_CONFDIR=
          PYTHON_GETPATH_CFLAGS=
        fi

	dnl Check that compiling a simple program still works with the flags
	dnl added for Python.
	AC_MSG_CHECKING([if compile and link flags for Python are sane])
	cflags_save=$CFLAGS
	libs_save=$LIBS
	CFLAGS="$CFLAGS $PYTHON_CFLAGS"
	LIBS="$LIBS $PYTHON_LIBS"
	AC_TRY_LINK(,[ ],
	       AC_MSG_RESULT(yes); python_ok=yes,
	       AC_MSG_RESULT(no: PYTHON DISABLED); python_ok=no)
	CFLAGS=$cflags_save
	LIBS=$libs_save
	if test $python_ok = yes; then
	  AC_DEFINE(FEAT_PYTHON)
	else
	  LIBS=$libs_save_old
	  PYTHON_SRC=
	  PYTHON_OBJ=
	  PYTHON_LIBS=
	  PYTHON_CFLAGS=
	fi
      fi
    else
      AC_MSG_RESULT(too old)
    fi
  fi

  if test "$fail_if_missing" = "yes" -a "$python_ok" != "yes"; then
    AC_MSG_ERROR([could not configure python])
  fi
fi

AC_SUBST(PYTHON_LIBS)
AC_SUBST(PYTHON_CFLAGS)
AC_SUBST(PYTHON_SRC)
AC_SUBST(PYTHON_OBJ)


AC_MSG_CHECKING(--enable-python3interp argument)
AC_ARG_ENABLE(python3interp,
	[  --enable-python3interp[=OPTS]  Include Python3 interpreter. [default=no] [OPTS=no/yes/dynamic]], ,
	[enable_python3interp="no"])
AC_MSG_RESULT($enable_python3interp)
if test "$enable_python3interp" = "yes" -o "$enable_python3interp" = "dynamic"; then
  if test "x$features" = "xtiny" -o "x$features" = "xsmall"; then
    AC_MSG_ERROR([cannot use Python with tiny or small features])
  fi

  dnl -- find the python3 executable
  AC_MSG_CHECKING(--with-python3-command argument)
  AC_SUBST(vi_cv_path_python3)
  AC_ARG_WITH(python3-command, [  --with-python3-command=NAME  name of the Python 3 command (default: python3 or python)],
	vi_cv_path_python3="$withval"; AC_MSG_RESULT($vi_cv_path_python3),
	AC_MSG_RESULT(no))

  if test "X$vi_cv_path_python3" = "X"; then
    AC_PATH_PROGS(vi_cv_path_python3, python3 python)
  fi
  if test "X$vi_cv_path_python3" != "X"; then

    dnl -- get its version number
    AC_CACHE_CHECK(Python version,vi_cv_var_python3_version,
    [[vi_cv_var_python3_version=`
          ${vi_cv_path_python3} -c 'import sys; print(sys.version[:3])'`
    ]])

    dnl -- it must be at least version 3
    AC_MSG_CHECKING(Python is 3.0 or better)
    if ${vi_cv_path_python3} -c \
      "import sys; sys.exit(${vi_cv_var_python3_version} < 3.0)"
    then
      AC_MSG_RESULT(yep)

      dnl -- get abiflags for python 3.2 or higher (PEP 3149)
      AC_CACHE_CHECK(Python's abiflags,vi_cv_var_python3_abiflags,
      [
       vi_cv_var_python3_abiflags=
       if ${vi_cv_path_python3} -c \
           "import sys; sys.exit(${vi_cv_var_python3_version} < 3.2)"
       then
         vi_cv_var_python3_abiflags=`${vi_cv_path_python3} -c \    
           "import sys; print(sys.abiflags)"`
       fi ])
  
      dnl -- find where python3 thinks it was installed
      AC_CACHE_CHECK(Python's install prefix,vi_cv_path_python3_pfx,
      [ vi_cv_path_python3_pfx=`
       ${vi_cv_path_python3} -c \
       "import sys; print(sys.prefix)"` ])
  
      dnl -- and where it thinks it runs
      AC_CACHE_CHECK(Python's execution prefix,vi_cv_path_python3_epfx,
      [ vi_cv_path_python3_epfx=`
       ${vi_cv_path_python3} -c \
       "import sys; print(sys.exec_prefix)"` ])
  
      dnl -- python3's internal library path
  
      AC_CACHE_VAL(vi_cv_path_python3path,
      [ vi_cv_path_python3path=`
       unset PYTHONPATH;
       ${vi_cv_path_python3} -c \
       "import sys, string; print(':'.join(sys.path))"` ])
  
      dnl -- where the Python implementation library archives are
  
      AC_ARG_WITH(python3-config-dir,
       [  --with-python3-config-dir=PATH  Python's config directory (deprecated)],
       [ vi_cv_path_python3_conf="${withval}"; have_python3_config_dir=1 ] )
  
      AC_CACHE_CHECK(Python's configuration directory,vi_cv_path_python3_conf,
      [
       vi_cv_path_python3_conf=
       config_dir="config-${vi_cv_var_python3_version}${vi_cv_var_python3_abiflags}"
       d=`${vi_cv_path_python3} -c "import distutils.sysconfig; print(distutils.sysconfig.get_config_var('LIBPL'))"`
       if test -d "$d" && test -f "$d/config.c"; then
         vi_cv_path_python3_conf="$d"
       else
         for path in "${vi_cv_path_python3_pfx}" "${vi_cv_path_python3_epfx}"; do
	   for subdir in lib64 lib share; do
	     d="${path}/${subdir}/python${vi_cv_var_python3_version}/${config_dir}"
	     if test -d "$d" && test -f "$d/config.c"; then
	       vi_cv_path_python3_conf="$d"
	     fi
	   done
         done
       fi
      ])
  
      PYTHON3_CONFDIR="${vi_cv_path_python3_conf}"
  
      if test "X$PYTHON3_CONFDIR" = "X"; then
        AC_MSG_RESULT([can't find it!])
      else
  
        dnl -- we need to examine Python's config/Makefile too
        dnl    see what the interpreter is built from
        AC_CACHE_VAL(vi_cv_path_python3_plibs,
        [
            pwd=`pwd`
            tmp_mkf="$pwd/config-PyMake$$"
            cat -- "${PYTHON3_CONFDIR}/Makefile" - <<'eof' >"${tmp_mkf}"
__:
	@echo "python3_BASEMODLIBS='$(BASEMODLIBS)'"
	@echo "python3_LIBS='$(LIBS)'"
	@echo "python3_SYSLIBS='$(SYSLIBS)'"
	@echo "python3_DLLLIBRARY='$(DLLLIBRARY)'"
	@echo "python3_INSTSONAME='$(INSTSONAME)'"
eof
	    dnl -- delete the lines from make about Entering/Leaving directory
	    eval "`cd ${PYTHON3_CONFDIR} && make -f "${tmp_mkf}" __ | sed '/ directory /d'`"
	    rm -f -- "${tmp_mkf}"
	    vi_cv_path_python3_plibs="-L${PYTHON3_CONFDIR} -lpython${vi_cv_var_python3_version}${vi_cv_var_python3_abiflags}"
	    vi_cv_path_python3_plibs="${vi_cv_path_python3_plibs} ${python3_BASEMODLIBS} ${python3_LIBS} ${python3_SYSLIBS}"
	    dnl remove -ltermcap, it can conflict with an earlier -lncurses
	    vi_cv_path_python3_plibs=`echo $vi_cv_path_python3_plibs | sed s/-ltermcap//`
	    vi_cv_path_python3_plibs=`echo $vi_cv_path_python3_plibs | sed s/-lffi//`
	])
	AC_CACHE_CHECK(Python3's dll name,vi_cv_dll_name_python3,
	[
	  if test "X$python3_DLLLIBRARY" != "X"; then
	    vi_cv_dll_name_python3="$python3_DLLLIBRARY"
	  else
	    vi_cv_dll_name_python3="$python3_INSTSONAME"
	  fi
	])

        PYTHON3_LIBS="${vi_cv_path_python3_plibs}"
        if test "${vi_cv_path_python3_pfx}" = "${vi_cv_path_python3_epfx}"; then
          PYTHON3_CFLAGS="-I${vi_cv_path_python3_pfx}/include/python${vi_cv_var_python3_version}${vi_cv_var_python3_abiflags}"
        else
          PYTHON3_CFLAGS="-I${vi_cv_path_python3_pfx}/include/python${vi_cv_var_python3_version}${vi_cv_var_python3_abiflags} -I${vi_cv_path_python3_epfx}/include/python${vi_cv_var_python3_version}${vi_cv_var_python3_abiflags}"
        fi
	if test "X$have_python3_config_dir" = "X1" -a "$enable_python3interp" = "dynamic"; then
	  dnl Define PYTHON3_HOME if --with-python-config-dir was used
	  PYTHON3_CFLAGS="${PYTHON3_CFLAGS}  -DPYTHON3_HOME='L\"${vi_cv_path_python3_pfx}\"'"
	fi
        PYTHON3_SRC="if_python3.c"
        PYTHON3_OBJ="objects/if_python3.o"
  
        dnl On FreeBSD linking with "-pthread" is required to use threads.
        dnl _THREAD_SAFE must be used for compiling then.
        dnl The "-pthread" is added to $LIBS, so that the following check for
        dnl sigaltstack() will look in libc_r (it's there in libc!).
        dnl Otherwise, when using GCC, try adding -pthread to $CFLAGS.  GCC
        dnl will then define target-specific defines, e.g., -D_REENTRANT.
        dnl Don't do this for Mac OSX, -pthread will generate a warning.
        AC_MSG_CHECKING([if -pthread should be used])
        threadsafe_flag=
        thread_lib=
        dnl if test "x$MACOS_X" != "xyes"; then
        if test "`(uname) 2>/dev/null`" != Darwin; then
          test "$GCC" = yes && threadsafe_flag="-pthread"
          if test "`(uname) 2>/dev/null`" = FreeBSD; then
            threadsafe_flag="-D_THREAD_SAFE"
            thread_lib="-pthread"
          fi
          if test "`(uname) 2>/dev/null`" = SunOS; then
            threadsafe_flag="-pthreads"
          fi
        fi
        libs_save_old=$LIBS
        if test -n "$threadsafe_flag"; then
          cflags_save=$CFLAGS
          CFLAGS="$CFLAGS $threadsafe_flag"
          LIBS="$LIBS $thread_lib"
          AC_TRY_LINK(,[ ],
             AC_MSG_RESULT(yes); PYTHON3_CFLAGS="$PYTHON3_CFLAGS $threadsafe_flag",
             AC_MSG_RESULT(no); LIBS=$libs_save_old
             )
          CFLAGS=$cflags_save
        else
          AC_MSG_RESULT(no)
        fi
  
        dnl check that compiling a simple program still works with the flags
        dnl added for Python.
        AC_MSG_CHECKING([if compile and link flags for Python 3 are sane])
        cflags_save=$CFLAGS
        libs_save=$LIBS
        CFLAGS="$CFLAGS $PYTHON3_CFLAGS"
        LIBS="$LIBS $PYTHON3_LIBS"
        AC_TRY_LINK(,[ ],
               AC_MSG_RESULT(yes); python3_ok=yes,
               AC_MSG_RESULT(no: PYTHON3 DISABLED); python3_ok=no)
        CFLAGS=$cflags_save
        LIBS=$libs_save
        if test "$python3_ok" = yes; then
          AC_DEFINE(FEAT_PYTHON3)
        else
          LIBS=$libs_save_old
          PYTHON3_SRC=
          PYTHON3_OBJ=
          PYTHON3_LIBS=
          PYTHON3_CFLAGS=
        fi
      fi
    else
      AC_MSG_RESULT(too old)
    fi
  fi
  if test "$fail_if_missing" = "yes" -a "$python3_ok" != "yes"; then
    AC_MSG_ERROR([could not configure python3])
  fi
fi

AC_SUBST(PYTHON3_LIBS)
AC_SUBST(PYTHON3_CFLAGS)
AC_SUBST(PYTHON3_SRC)
AC_SUBST(PYTHON3_OBJ)

AC_ARG_WITH(properly-linked-python2-python3,
      [  --with-properly-linked-python2-python3 Link with properly linked Python 2 and Python 3.],
      [vi_cv_with_properly_linked_python2_python3="yes"],
      [vi_cv_with_properly_linked_python2_python3="no"])

dnl if python2.x and python3.x are enabled one can only link in code
dnl with dlopen(), dlsym(), dlclose() 
if test "$python_ok" = yes && test "$python3_ok" = yes; then
  AC_DEFINE(DYNAMIC_PYTHON)
  AC_DEFINE(DYNAMIC_PYTHON3)
  AC_MSG_CHECKING(whether we can do without RTLD_GLOBAL for Python)
  cflags_save=$CFLAGS
  CFLAGS="$CFLAGS $PYTHON_CFLAGS"
  libs_save=$LIBS
  dnl -ldl must go first to make this work on Archlinux (Roland Puntaier)
  LIBS="-ldl $LIBS"
  if test "x$MACOS_X" != "xyes"; then
  AC_RUN_IFELSE([AC_LANG_SOURCE([
    #include <dlfcn.h>
    /* If this program fails, then RTLD_GLOBAL is needed.
     * RTLD_GLOBAL will be used and then it is not possible to
     * have both python versions enabled in the same vim instance.
     * Only the first python version used will be switched on.
     */

    int no_rtl_global_needed_for(char *python_instsoname, char *prefix)
    {
      int needed = 0;
      void* pylib = dlopen(python_instsoname, RTLD_LAZY|RTLD_LOCAL);
      if (pylib != 0)
      {
          void (*pfx)(char *home) = dlsym(pylib, "Py_SetPythonHome");
          void (*init)(void) = dlsym(pylib, "Py_Initialize");
          int (*simple)(char*) = dlsym(pylib, "PyRun_SimpleString");
          void (*final)(void) = dlsym(pylib, "Py_Finalize");
          (*pfx)(prefix);
          (*init)();
          needed = (*simple)("import termios") == -1;
          (*final)();
          dlclose(pylib);
      }
      return !needed;
    }

    int main(int argc, char** argv)
    {
      int not_needed = 0;
      if (no_rtl_global_needed_for("${vi_cv_dll_name_python}", "${vi_cv_path_python_pfx}"))
            not_needed = 1;
      return !not_needed;
    }])],
    [AC_MSG_RESULT(yes);AC_DEFINE(PY_NO_RTLD_GLOBAL)], [AC_MSG_RESULT(no)])

  CFLAGS=$cflags_save
  LIBS=$libs_save

  AC_MSG_CHECKING(whether we can do without RTLD_GLOBAL for Python3)
  cflags_save=$CFLAGS
  CFLAGS="$CFLAGS $PYTHON3_CFLAGS"
  libs_save=$LIBS
  dnl -ldl must go first to make this work on Archlinux (Roland Puntaier)
  LIBS="-ldl $LIBS"
  AC_RUN_IFELSE([AC_LANG_SOURCE([
    #include <dlfcn.h>
    #include <wchar.h>
    /* If this program fails, then RTLD_GLOBAL is needed.
     * RTLD_GLOBAL will be used and then it is not possible to
     * have both python versions enabled in the same vim instance.
     * Only the first python version used will be switched on.
     */

    int no_rtl_global_needed_for(char *python_instsoname, wchar_t *prefix)
    {
      int needed = 0;
      void* pylib = dlopen(python_instsoname, RTLD_LAZY|RTLD_LOCAL);
      if (pylib != 0)
      {
          void (*pfx)(wchar_t *home) = dlsym(pylib, "Py_SetPythonHome");
          void (*init)(void) = dlsym(pylib, "Py_Initialize");
          int (*simple)(char*) = dlsym(pylib, "PyRun_SimpleString");
          void (*final)(void) = dlsym(pylib, "Py_Finalize");
          (*pfx)(prefix);
          (*init)();
          needed = (*simple)("import termios") == -1;
          (*final)();
          dlclose(pylib);
      }
      return !needed;
    }

    int main(int argc, char** argv)
    {
      int not_needed = 0;
      if (no_rtl_global_needed_for("${vi_cv_dll_name_python3}", L"${vi_cv_path_python3_pfx}"))
            not_needed = 1;
      return !not_needed;
    }])],
    [AC_MSG_RESULT(yes);AC_DEFINE(PY3_NO_RTLD_GLOBAL)], [AC_MSG_RESULT(no)])
  fi

  if test "$vi_cv_with_properly_linked_python2_python3" = "yes"; then
    AC_DEFINE(PY_NO_RTLD_GLOBAL)
    AC_DEFINE(PY3_NO_RTLD_GLOBAL)
  fi

  CFLAGS=$cflags_save
  LIBS=$libs_save

  PYTHON_SRC="if_python.c"
  PYTHON_OBJ="objects/if_python.o"
  PYTHON_CFLAGS="$PYTHON_CFLAGS -DDYNAMIC_PYTHON_DLL=\\\"${vi_cv_dll_name_python}\\\""
  PYTHON_LIBS=
  PYTHON3_SRC="if_python3.c"
  PYTHON3_OBJ="objects/if_python3.o"
  PYTHON3_CFLAGS="$PYTHON3_CFLAGS -DDYNAMIC_PYTHON3_DLL=\\\"${vi_cv_dll_name_python3}\\\""
  PYTHON3_LIBS=
elif test "$python_ok" = yes && test "$enable_pythoninterp" = "dynamic"; then
  AC_DEFINE(DYNAMIC_PYTHON)
  PYTHON_SRC="if_python.c"
  PYTHON_OBJ="objects/if_python.o"
  PYTHON_CFLAGS="$PYTHON_CFLAGS -DDYNAMIC_PYTHON_DLL=\\\"${vi_cv_dll_name_python}\\\""
  PYTHON_LIBS=
elif test "$python_ok" = yes; then
  dnl Check that adding -fPIE works.  It may be needed when using a static
  dnl Python library.
  AC_MSG_CHECKING([if -fPIE can be added for Python])
  cflags_save=$CFLAGS
  libs_save=$LIBS
  CFLAGS="$CFLAGS $PYTHON_CFLAGS -fPIE"
  LIBS="$LIBS $PYTHON_LIBS"
  AC_TRY_LINK(,[ ],
	 AC_MSG_RESULT(yes); fpie_ok=yes,
	 AC_MSG_RESULT(no); fpie_ok=no)
  CFLAGS=$cflags_save
  LIBS=$libs_save
  if test $fpie_ok = yes; then
    PYTHON_CFLAGS="$PYTHON_CFLAGS -fPIE"
  fi
elif test "$python3_ok" = yes && test "$enable_python3interp" = "dynamic"; then
  AC_DEFINE(DYNAMIC_PYTHON3)
  PYTHON3_SRC="if_python3.c"
  PYTHON3_OBJ="objects/if_python3.o"
  PYTHON3_CFLAGS="$PYTHON3_CFLAGS -DDYNAMIC_PYTHON3_DLL=\\\"${vi_cv_dll_name_python3}\\\""
  PYTHON3_LIBS=
elif test "$python3_ok" = yes; then
  dnl Check that adding -fPIE works.  It may be needed when using a static
  dnl Python library.
  AC_MSG_CHECKING([if -fPIE can be added for Python3])
  cflags_save=$CFLAGS
  libs_save=$LIBS
  CFLAGS="$CFLAGS $PYTHON3_CFLAGS -fPIE"
  LIBS="$LIBS $PYTHON3_LIBS"
  AC_TRY_LINK(,[ ],
	 AC_MSG_RESULT(yes); fpie_ok=yes,
	 AC_MSG_RESULT(no); fpie_ok=no)
  CFLAGS=$cflags_save
  LIBS=$libs_save
  if test $fpie_ok = yes; then
    PYTHON3_CFLAGS="$PYTHON3_CFLAGS -fPIE"
  fi
fi

AC_MSG_CHECKING(--enable-tclinterp argument)
AC_ARG_ENABLE(tclinterp,
	[  --enable-tclinterp[=OPTS]      Include Tcl interpreter. [default=no] [OPTS=no/yes/dynamic]], ,
	[enable_tclinterp="no"])
AC_MSG_RESULT($enable_tclinterp)

if test "$enable_tclinterp" = "yes" -o "$enable_tclinterp" = "dynamic"; then

  dnl on FreeBSD tclsh is a silly script, look for tclsh8.[5420]
  AC_MSG_CHECKING(--with-tclsh argument)
  AC_ARG_WITH(tclsh, [  --with-tclsh=PATH       which tclsh to use (default: tclsh8.0)],
	tclsh_name="$withval"; AC_MSG_RESULT($tclsh_name),
	tclsh_name="tclsh8.5"; AC_MSG_RESULT(no))
  AC_PATH_PROG(vi_cv_path_tcl, $tclsh_name)
  AC_SUBST(vi_cv_path_tcl)

  dnl when no specific version specified, also try 8.4, 8.2 and 8.0
  if test "X$vi_cv_path_tcl" = "X" -a $tclsh_name = "tclsh8.5"; then
    tclsh_name="tclsh8.4"
    AC_PATH_PROG(vi_cv_path_tcl, $tclsh_name)
  fi
  if test "X$vi_cv_path_tcl" = "X" -a $tclsh_name = "tclsh8.4"; then
    tclsh_name="tclsh8.2"
    AC_PATH_PROG(vi_cv_path_tcl, $tclsh_name)
  fi
  if test "X$vi_cv_path_tcl" = "X" -a $tclsh_name = "tclsh8.2"; then
    tclsh_name="tclsh8.0"
    AC_PATH_PROG(vi_cv_path_tcl, $tclsh_name)
  fi
  dnl still didn't find it, try without version number
  if test "X$vi_cv_path_tcl" = "X"; then
    tclsh_name="tclsh"
    AC_PATH_PROG(vi_cv_path_tcl, $tclsh_name)
  fi
  if test "X$vi_cv_path_tcl" != "X"; then
    AC_MSG_CHECKING(Tcl version)
    if echo 'exit [[expr [info tclversion] < 8.0]]' | "$vi_cv_path_tcl" - ; then
      tclver=`echo 'puts [[info tclversion]]' | $vi_cv_path_tcl -`
      AC_MSG_RESULT($tclver - OK);
      tclloc=`echo 'set l [[info library]];set i [[string last lib $l]];incr i -2;puts [[string range $l 0 $i]]' | $vi_cv_path_tcl -`
      tcldll=`echo 'puts libtcl[[info tclversion]][[info sharedlibextension]]' | $vi_cv_path_tcl -`

      AC_MSG_CHECKING(for location of Tcl include)
      if test "x$MACOS_X" != "xyes"; then
	tclinc="$tclloc/include $tclloc/include/tcl $tclloc/include/tcl$tclver /usr/local/include /usr/local/include/tcl$tclver /usr/include /usr/include/tcl$tclver"
      else
	dnl For all macOS, use the value from TCL in case use of, say, homebrew
	dnl For Mac OS X 10.3, use the OS-provided framework location
	dnl For Mac OS X 10.14, the OS-provided framework location doesn't contain the headers, so also check the Xcode SDK
	tclinc="$tclloc/include $tclloc/include/tcl $tclloc/include/tcl$tclver /System/Library/Frameworks/Tcl.framework/Headers `xcrun --show-sdk-path`/System/Library/Frameworks/Tcl.framework/Versions/Current/Headers"
      fi
      TCL_INC=
      for try in $tclinc; do
	if test -f "$try/tcl.h"; then
	  AC_MSG_RESULT($try/tcl.h)
	  TCL_INC=$try
	  break
	fi
      done
      if test -z "$TCL_INC"; then
	AC_MSG_RESULT(<not found>)
	SKIP_TCL=YES
      fi
      if test -z "$SKIP_TCL"; then
	AC_MSG_CHECKING(for location of tclConfig.sh script)
	if test "x$MACOS_X" != "xyes"; then
	  tclcnf=`echo $tclinc | sed s/include/lib/g`
	  tclcnf="$tclcnf `echo $tclinc | sed s/include/lib64/g`"
	else
	  dnl For all macOS, use the value from TCL in case use of, say, homebrew
	  dnl For Mac OS X 10.3, use the OS-provided framework location
	  dnl For Mac OS X 10.14, the OS-provided framework location doesn't contain the headers, so also check the Xcode SDK
	  tclcnf=`echo $tclinc | sed s/include/lib/g`
	  tclcnf="$tclcnf /System/Library/Frameworks/Tcl.framework `xcrun --show-sdk-path`/System/Library/Frameworks/Tcl.framework"
	fi
	for try in $tclcnf; do
	  if test -f "$try/tclConfig.sh"; then
	    AC_MSG_RESULT($try/tclConfig.sh)
	    . "$try/tclConfig.sh"
	    dnl use eval, because tcl 8.2 includes ${TCL_DBGX}
	    if test "$enable_tclinterp" = "dynamic"; then
	      TCL_LIBS=`eval echo "$TCL_STUB_LIB_SPEC $TCL_LIBS"`
	    else
	      TCL_LIBS=`eval echo "$TCL_LIB_SPEC $TCL_LIBS"`
	    fi
	    dnl Use $TCL_DEFS for -D_THREAD_SAFE et al.  But only use the
	    dnl "-D_ABC" items.  Watch out for -DFOO=long\ long.
	    TCL_DEFS=`echo $TCL_DEFS | sed -e 's/\\\\ /\\\\X/g' | tr ' ' '\012' | sed -e '/^[[^-]]/d' -e '/^-[[^D]]/d' -e '/-D[[^_]]/d' -e 's/-D_/ -D_/' | tr '\012' ' ' | sed -e 's/\\\\X/\\\\ /g'`
	    break
	  fi
	done
	if test -z "$TCL_LIBS"; then
	  AC_MSG_RESULT(<not found>)
	  AC_MSG_CHECKING(for Tcl library by myself)
	  tcllib=`echo $tclinc | sed s/include/lib/g`
	  tcllib="$tcllib `echo $tclinc | sed s/include/lib64/g`"
	  for ext in .so .a ; do
	    for ver in "" $tclver ; do
	      for try in $tcllib ; do
		trylib=tcl$ver$ext
		if test -f "$try/lib$trylib" ; then
		  AC_MSG_RESULT($try/lib$trylib)
		  TCL_LIBS="-L\"$try\" -ltcl$ver -ldl -lm"
		  if test "`(uname) 2>/dev/null`" = SunOS &&
					 uname -r | grep '^5' >/dev/null; then
		    TCL_LIBS="$TCL_LIBS -R $try"
		  fi
		  break 3
		fi
	      done
	    done
	  done
	  if test -z "$TCL_LIBS"; then
	    AC_MSG_RESULT(<not found>)
	    SKIP_TCL=YES
	  fi
	fi
	if test -z "$SKIP_TCL"; then
	  AC_DEFINE(FEAT_TCL)
	  TCL_SRC=if_tcl.c
	  TCL_OBJ=objects/if_tcl.o
	  TCL_PRO=if_tcl.pro
	  TCL_CFLAGS="-I$TCL_INC $TCL_DEFS"
	fi
      fi
    else
      AC_MSG_RESULT(too old; need Tcl version 8.0 or later)
    fi
  fi
  if test "$enable_tclinterp" = "dynamic"; then
    if test "X$TCL_SRC" != "X" -a "X$tcldll" != "X"; then
      AC_DEFINE(DYNAMIC_TCL)
      TCL_CFLAGS="-DDYNAMIC_TCL_DLL=\\\"$tcldll\\\" -DDYNAMIC_TCL_VER=\\\"$tclver\\\" $TCL_CFLAGS"
    fi
  fi
  if test "$fail_if_missing" = "yes" -a -z "$TCL_SRC"; then
    AC_MSG_ERROR([could not configure Tcl])
  fi
fi
AC_SUBST(TCL_SRC)
AC_SUBST(TCL_OBJ)
AC_SUBST(TCL_PRO)
AC_SUBST(TCL_CFLAGS)
AC_SUBST(TCL_LIBS)

AC_MSG_CHECKING(--enable-rubyinterp argument)
AC_ARG_ENABLE(rubyinterp,
	[  --enable-rubyinterp[=OPTS]     Include Ruby interpreter.  [default=no] [OPTS=no/yes/dynamic]], ,
	[enable_rubyinterp="no"])
AC_MSG_RESULT($enable_rubyinterp)
if test "$enable_rubyinterp" = "yes" -o "$enable_rubyinterp" = "dynamic"; then
  if test "x$features" = "xtiny" -o "x$features" = "xsmall"; then
    AC_MSG_ERROR([cannot use Ruby with tiny or small features])
  fi

  AC_MSG_CHECKING(--with-ruby-command argument)
  AC_SUBST(vi_cv_path_ruby)
  AC_ARG_WITH(ruby-command, [  --with-ruby-command=RUBY  name of the Ruby command (default: ruby)],
	RUBY_CMD="$withval"; vi_cv_path_ruby="$withval"; AC_MSG_RESULT($RUBY_CMD),
	RUBY_CMD="ruby"; AC_MSG_RESULT(defaulting to $RUBY_CMD))
  AC_PATH_PROG(vi_cv_path_ruby, $RUBY_CMD)
  if test "X$vi_cv_path_ruby" != "X"; then
    AC_MSG_CHECKING(Ruby version)
    if $vi_cv_path_ruby -e '(VERSION rescue RUBY_VERSION) >= "1.6.0" or exit 1' >/dev/null 2>/dev/null; then
      AC_MSG_RESULT(OK)
      AC_MSG_CHECKING(Ruby rbconfig)
      ruby_rbconfig="RbConfig"
      if ! $vi_cv_path_ruby -r rbconfig -e 'RbConfig' >/dev/null 2>/dev/null; then
	ruby_rbconfig="Config"
      fi
      AC_MSG_RESULT($ruby_rbconfig)
      AC_MSG_CHECKING(Ruby header files)
      rubyhdrdir=`$vi_cv_path_ruby -r mkmf -e "print $ruby_rbconfig::CONFIG[['rubyhdrdir']] || $ruby_rbconfig::CONFIG[['archdir']] || \\$hdrdir" 2>/dev/null`
      if test "X$rubyhdrdir" != "X"; then
	AC_MSG_RESULT($rubyhdrdir)
	RUBY_CFLAGS="-I$rubyhdrdir"
        rubyarchdir=`$vi_cv_path_ruby -r rbconfig -e "print ($ruby_rbconfig::CONFIG.has_key? 'rubyarchhdrdir') ? $ruby_rbconfig::CONFIG[['rubyarchhdrdir']] : '$rubyhdrdir/'+$ruby_rbconfig::CONFIG[['arch']]"`
        if test -d "$rubyarchdir"; then
          RUBY_CFLAGS="$RUBY_CFLAGS -I$rubyarchdir"
        else
	  dnl rbconfig says darwin15 but 10.12 SDK has darwin16
          rubyarchdir=${rubyarchdir/darwin15/darwin16}
          if test -d "$rubyarchdir"; then
            RUBY_CFLAGS="$RUBY_CFLAGS -I$rubyarchdir"
          fi
        fi
        rubyversion=`$vi_cv_path_ruby -r rbconfig -e "print $ruby_rbconfig::CONFIG[['ruby_version']].gsub(/\./, '')[[0,2]]"`
	if test "X$rubyversion" = "X"; then
	  rubyversion=`$vi_cv_path_ruby -e "print ((VERSION rescue RUBY_VERSION)).gsub(/\./, '')[[0,2]]"`
	fi
        RUBY_CFLAGS="$RUBY_CFLAGS -DRUBY_VERSION=$rubyversion"
	rubylibs=`$vi_cv_path_ruby -r rbconfig -e "print $ruby_rbconfig::CONFIG[['LIBS']]"`
	if test "X$rubylibs" != "X"; then
	  RUBY_LIBS="$rubylibs"
	fi
	librubyarg=`$vi_cv_path_ruby -r rbconfig -e "print $ruby_rbconfig.expand($ruby_rbconfig::CONFIG[['LIBRUBYARG']])"`
	librubya=`$vi_cv_path_ruby -r rbconfig -e "print $ruby_rbconfig.expand($ruby_rbconfig::CONFIG[['LIBRUBY_A']])"`
	rubylibdir=`$vi_cv_path_ruby -r rbconfig -e "print $ruby_rbconfig.expand($ruby_rbconfig::CONFIG[['libdir']])"`
	if test -f "$rubylibdir/$librubya"; then
	  librubyarg="$librubyarg"
	  RUBY_LIBS="$RUBY_LIBS -L$rubylibdir"
        elif test "$vi_cv_path_ruby" = "/usr/bin/ruby" -a -d "/System/Library/Frameworks/Ruby.framework"; then
            dnl On Mac OS X it is safer to just use the -framework flag
            RUBY_LIBS="-framework Ruby"
            dnl Don't include the -I flag when -framework is set
            RUBY_CFLAGS="$RUBY_CFLAGS -DRUBY_VERSION=$rubyversion"
            librubyarg=
	fi

	if test "X$librubyarg" != "X"; then
	  RUBY_LIBS="$librubyarg $RUBY_LIBS"
	fi
	rubyldflags=`$vi_cv_path_ruby -r rbconfig -e "print $ruby_rbconfig::CONFIG[['LDFLAGS']]"`
	if test "X$rubyldflags" != "X"; then
	  dnl Ruby on Mac OS X 10.5 adds "-arch" flags but these should only
	  dnl be included if requested by passing --with-mac-arch to
	  dnl configure, so strip these flags first (if present)
	  rubyldflags=`echo "$rubyldflags" | sed -e 's/-arch\ ppc//' -e 's/-arch\ i386//' -e 's/-arch\ x86_64//'`
	  if test "X$rubyldflags" != "X"; then
	    if test "X`echo \"$LDFLAGS\" | $FGREP -e \"$rubyldflags\"`" = "X"; then
	      LDFLAGS="$rubyldflags $LDFLAGS"
	    fi
	  fi
	fi
        if test "X$rubyldflags" != "X"; then
          LDFLAGS="$rubyldflags $LDFLAGS"
        fi
	RUBY_SRC="if_ruby.c"
	RUBY_OBJ="objects/if_ruby.o"
	RUBY_PRO="if_ruby.pro"

	AC_DEFINE(FEAT_RUBY)
	if test "$enable_rubyinterp" = "dynamic"; then
	  libruby_soname=`$vi_cv_path_ruby -r rbconfig -e "puts $ruby_rbconfig::CONFIG[['LIBRUBY_ALIASES']].split[[0]]"`
	  if test -z "$libruby_soname"; then
	    libruby_soname=`$vi_cv_path_ruby -r rbconfig -e "puts $ruby_rbconfig::CONFIG[['LIBRUBY_SO']]"`
	  fi
	  AC_DEFINE(DYNAMIC_RUBY)
	  RUBY_CFLAGS="-DDYNAMIC_RUBY_DLL=\\\"$libruby_soname\\\" $RUBY_CFLAGS"
	  RUBY_LIBS=
	fi
      else
	AC_MSG_RESULT(not found; disabling Ruby)
      fi
    else
      AC_MSG_RESULT(too old; need Ruby version 1.6.0 or later)
    fi
  fi

  if test "$fail_if_missing" = "yes" -a -z "$RUBY_OBJ"; then
    AC_MSG_ERROR([could not configure Ruby])
  fi
fi
AC_SUBST(RUBY_SRC)
AC_SUBST(RUBY_OBJ)
AC_SUBST(RUBY_PRO)
AC_SUBST(RUBY_CFLAGS)
AC_SUBST(RUBY_LIBS)

AC_MSG_CHECKING(--enable-cscope argument)
AC_ARG_ENABLE(cscope,
	[  --enable-cscope         Include cscope interface.], ,
	[enable_cscope="no"])
AC_MSG_RESULT($enable_cscope)
if test "$enable_cscope" = "yes"; then
  AC_DEFINE(FEAT_CSCOPE)
fi

AC_MSG_CHECKING(--disable-netbeans argument)
AC_ARG_ENABLE(netbeans,
	[  --disable-netbeans      Disable NetBeans integration support.],
	, [enable_netbeans="yes"])
if test "$enable_netbeans" = "yes"; then
  if test "x$features" = "xtiny" -o "x$features" = "xsmall"; then
    AC_MSG_RESULT([cannot use NetBeans with tiny or small features])
    enable_netbeans="no"
  else
    AC_MSG_RESULT(no)
  fi
else
  AC_MSG_RESULT(yes)
fi

AC_MSG_CHECKING(--disable-channel argument)
AC_ARG_ENABLE(channel,
	[  --disable-channel       Disable process communication support.],
	, [enable_channel="yes"])
if test "$enable_channel" = "yes"; then
  if test "x$features" = "xtiny" -o "x$features" = "xsmall"; then
    AC_MSG_RESULT([cannot use channels with tiny or small features])
    enable_channel="no"
  else
    AC_MSG_RESULT(no)
  fi
else
  if test "$enable_netbeans" = "yes"; then
    AC_MSG_RESULT([yes, netbeans also disabled])
    enable_netbeans="no"
  else
    AC_MSG_RESULT(yes)
  fi
fi

if test "$enable_channel" = "yes"; then
  dnl On Solaris we need the socket library, or on Haiku the network library.
  if test "x$HAIKU" = "xyes"; then
	AC_CHECK_LIB(network, socket)
  else
	AC_CHECK_LIB(socket, socket)
  fi

  AC_CACHE_CHECK([whether compiling with IPv6 networking is possible], [vim_cv_ipv6_networking],
    [AC_TRY_LINK([
#include <stdio.h>
#include <stdlib.h>
#include <stdarg.h>
#include <fcntl.h>
#include <netdb.h>
#include <netinet/in.h>
#include <errno.h>
#include <sys/types.h>
#include <sys/socket.h>
	/* Check bitfields */
	struct nbbuf {
	unsigned int  initDone:1;
	unsigned short signmaplen;
	};
	    ], [
		/* Check creating a socket. */
		struct sockaddr_in server;
		struct addrinfo *res;
		(void)socket(AF_INET, SOCK_STREAM, 0);
		(void)htons(100);
		(void)getaddrinfo("microsoft.com", NULL, NULL, &res);
		if (errno == ECONNREFUSED)
		  (void)connect(1, (struct sockaddr *)&server, sizeof(server));
		(void)freeaddrinfo(res);
	    ],
	[vim_cv_ipv6_networking="yes"],
	[vim_cv_ipv6_networking="no"])])

  if test "x$vim_cv_ipv6_networking" = "xyes"; then
    AC_DEFINE(FEAT_IPV6)
    AC_CHECK_FUNCS(inet_ntop)
  else
    dnl On Solaris we need the nsl library.
    AC_CHECK_LIB(nsl, gethostbyname)
    AC_CACHE_CHECK([whether compiling with IPv4 networking is possible], [vim_cv_ipv4_networking],
      [AC_TRY_LINK([
#include <stdio.h>
#include <stdlib.h>
#include <stdarg.h>
#include <fcntl.h>
#include <netdb.h>
#include <netinet/in.h>
#include <errno.h>
#include <sys/types.h>
#include <sys/socket.h>
	/* Check bitfields */
	struct nbbuf {
	unsigned int  initDone:1;
	unsigned short signmaplen;
	};
	    ], [
		/* Check creating a socket. */
		struct sockaddr_in server;
		(void)socket(AF_INET, SOCK_STREAM, 0);
		(void)htons(100);
		(void)gethostbyname("microsoft.com");
		if (errno == ECONNREFUSED)
		  (void)connect(1, (struct sockaddr *)&server, sizeof(server));
	    ],
	[vim_cv_ipv4_networking="yes"],
	[vim_cv_ipv4_networking="no"; enable_netbeans="no"; enable_channel="no"])])
  fi
fi
if test "$enable_netbeans" = "yes"; then
  AC_DEFINE(FEAT_NETBEANS_INTG)
  NETBEANS_SRC="netbeans.c"
  AC_SUBST(NETBEANS_SRC)
  NETBEANS_OBJ="objects/netbeans.o"
  AC_SUBST(NETBEANS_OBJ)
fi
if test "$enable_channel" = "yes"; then
  AC_DEFINE(FEAT_JOB_CHANNEL)
  CHANNEL_SRC="channel.c"
  AC_SUBST(CHANNEL_SRC)
  CHANNEL_OBJ="objects/channel.o"
  AC_SUBST(CHANNEL_OBJ)
fi

AC_MSG_CHECKING(--enable-terminal argument)
AC_ARG_ENABLE(terminal,
	[  --enable-terminal       Enable terminal emulation support.],
	, [enable_terminal="auto"])
if test "$enable_terminal" = "yes" || test "$enable_terminal" = "auto" -a "x$features" = "xhuge" ; then
  if test "x$features" = "xtiny" -o "x$features" = "xsmall"; then
    AC_MSG_RESULT([cannot use terminal emulator with tiny or small features])
    enable_terminal="no"
  else
    if test "$enable_terminal" = "auto"; then
      enable_terminal="yes"
      AC_MSG_RESULT(defaulting to yes)
    else
      AC_MSG_RESULT(yes)
    fi
  fi
else
  if test "$enable_terminal" = "auto"; then
    enable_terminal="no"
    AC_MSG_RESULT(defaulting to no)
  else
    AC_MSG_RESULT(no)
  fi
fi
if test "$enable_terminal" = "yes" -a "$enable_channel" = "yes"; then
  AC_DEFINE(FEAT_TERMINAL)
  TERM_SRC="libvterm/src/encoding.c libvterm/src/keyboard.c libvterm/src/mouse.c libvterm/src/parser.c libvterm/src/pen.c libvterm/src/creen.c libvterm/src/state.c libvterm/src/unicode.c libvterm/src/vterm.c"
  AC_SUBST(TERM_SRC)
  TERM_OBJ="objects/vterm_encoding.o objects/vterm_keyboard.o objects/vterm_mouse.o objects/vterm_parser.o objects/vterm_pen.o objects/vterm_screen.o objects/vterm_state.o objects/vterm_unicode.o objects/vterm_vterm.o"
  AC_SUBST(TERM_OBJ)
  TERM_TEST="test_libvterm"
  AC_SUBST(TERM_TEST)
fi

AC_MSG_CHECKING(--enable-autoservername argument)
AC_ARG_ENABLE(autoservername,
	[  --enable-autoservername Automatically define servername at vim startup.], ,
	[enable_autoservername="no"])
AC_MSG_RESULT($enable_autoservername)
if test "$enable_autoservername" = "yes"; then
  AC_DEFINE(FEAT_AUTOSERVERNAME)
fi

AC_MSG_CHECKING(--enable-multibyte argument)
AC_ARG_ENABLE(multibyte,
	[  --enable-multibyte      Include multibyte editing support.], ,
	[enable_multibyte="yes"])
AC_MSG_RESULT($enable_multibyte)
if test "$enable_multibyte" != "yes"; then
  AC_MSG_ERROR([The multi-byte feature can no longer be disabled. If you have
		a problem with this, discuss on the Vim mailing list.])
fi

dnl Right-to-Left language support for Vim will be included with big features,
dnl unless ENABLE_RIGHTLEFT is undefined.
AC_MSG_CHECKING(--disable-rightleft argument)
AC_ARG_ENABLE(rightleft,
	[  --disable-rightleft     Do not include Right-to-Left language support.],
	, [enable_rightleft="yes"])
if test "$enable_rightleft" = "yes"; then
	AC_MSG_RESULT(no)
else
	AC_MSG_RESULT(yes)
	AC_DEFINE(DISABLE_RIGHTLEFT)
fi

dnl Arabic language support for Vim will be included with big features,
dnl unless ENABLE_ARABIC is undefined.
AC_MSG_CHECKING(--disable-arabic argument)
AC_ARG_ENABLE(arabic,
	[  --disable-arabic        Do not include Arabic language support.],
	, [enable_arabic="yes"])
if test "$enable_arabic" = "yes"; then
	AC_MSG_RESULT(no)
else
	AC_MSG_RESULT(yes)
	AC_DEFINE(DISABLE_ARABIC)
fi

dnl Farsi language support has been removed, ignore --disable-farsi
AC_ARG_ENABLE(farsi,
	[  --disable-farsi         Deprecated.],,)

AC_MSG_CHECKING(--enable-xim argument)
AC_ARG_ENABLE(xim,
	[  --enable-xim            Include XIM input support.],
	AC_MSG_RESULT($enable_xim),
	[enable_xim="auto"; AC_MSG_RESULT(defaulting to auto)])

AC_MSG_CHECKING(--enable-fontset argument)
AC_ARG_ENABLE(fontset,
	[  --enable-fontset        Include X fontset output support.], ,
	[enable_fontset="no"])
AC_MSG_RESULT($enable_fontset)
dnl defining FEAT_XFONTSET is delayed, so that it can be disabled for no GUI

test -z "$with_x" && with_x=yes
test "${enable_gui-yes}" != no -a "x$MACOS_X" != "xyes" -a "x$QNX" != "xyes" && with_x=yes
if test "$with_x" = no; then
  AC_MSG_RESULT(defaulting to: don't HAVE_X11)
else
  dnl Do this check early, so that its failure can override user requests.

  AC_PATH_PROG(xmkmfpath, xmkmf)

  AC_PATH_XTRA

  dnl On z/OS Unix the X libraries are DLLs. To use them the code must
  dnl be compiled with a special option.
  dnl Also add SM, ICE and Xmu to X_EXTRA_LIBS.
  if test "$zOSUnix" = "yes"; then
    CFLAGS="$CFLAGS -W c,dll"
    LDFLAGS="$LDFLAGS -W l,dll"
    X_EXTRA_LIBS="$X_EXTRA_LIBS -lSM -lICE -lXmu"
  fi

  dnl On my HPUX system the X include dir is found, but the lib dir not.
  dnl This is a desperate try to fix this.

  if test -d "$x_includes" && test ! -d "$x_libraries"; then
    x_libraries=`echo "$x_includes" | sed s/include/lib/`
    AC_MSG_RESULT(Corrected X libraries to $x_libraries)
    X_LIBS="$X_LIBS -L$x_libraries"
    if test "`(uname) 2>/dev/null`" = SunOS &&
					 uname -r | grep '^5' >/dev/null; then
      X_LIBS="$X_LIBS -R $x_libraries"
    fi
  fi

  if test -d "$x_libraries" && test ! -d "$x_includes"; then
    x_includes=`echo "$x_libraries" | sed s/lib/include/`
    AC_MSG_RESULT(Corrected X includes to $x_includes)
    X_CFLAGS="$X_CFLAGS -I$x_includes"
  fi

  dnl Remove "-I/usr/include " from X_CFLAGS, should not be needed.
  X_CFLAGS="`echo $X_CFLAGS\  | sed 's%-I/usr/include %%'`"
  dnl Remove "-L/usr/lib " from X_LIBS, should not be needed.
  X_LIBS="`echo $X_LIBS\  | sed 's%-L/usr/lib %%'`"
  dnl Same for "-R/usr/lib ".
  X_LIBS="`echo $X_LIBS\  | sed -e 's%-R/usr/lib %%' -e 's%-R /usr/lib %%'`"


  dnl Check if the X11 header files are correctly installed. On some systems
  dnl Xlib.h includes files that don't exist.  On some systems X11/Intrinsic.h
  dnl is missing.
  AC_MSG_CHECKING(if X11 header files can be found)
  cflags_save=$CFLAGS
  CFLAGS="$CFLAGS $X_CFLAGS"
  AC_TRY_COMPILE([#include <X11/Xlib.h>
#include <X11/Intrinsic.h>], ,
	AC_MSG_RESULT(yes),
	AC_MSG_RESULT(no); no_x=yes)
  CFLAGS=$cflags_save

  if test "${no_x-no}" = yes; then
    with_x=no
  else
    AC_DEFINE(HAVE_X11)
    X_LIB="-lXt -lX11";
    AC_SUBST(X_LIB)

    ac_save_LDFLAGS="$LDFLAGS"
    LDFLAGS="-L$x_libraries $LDFLAGS"

    dnl Check for -lXdmcp (needed on SunOS 4.1.4)
    dnl For HP-UX 10.20 it must be before -lSM -lICE
    AC_CHECK_LIB(Xdmcp, _XdmcpAuthDoIt, [X_EXTRA_LIBS="$X_EXTRA_LIBS -lXdmcp"],,
		[-lXt $X_PRE_LIBS -lX11 $X_EXTRA_LIBS -lXdmcp])

    dnl Some systems need -lnsl -lsocket when testing for ICE.
    dnl The check above doesn't do this, try here (again).  Also needed to get
    dnl them after Xdmcp.  link.sh will remove them when not needed.
    dnl Check for other function than above to avoid the cached value
    AC_CHECK_LIB(ICE, IceOpenConnection,
		  [X_EXTRA_LIBS="$X_EXTRA_LIBS -lSM -lICE"],, [$X_EXTRA_LIBS])

    dnl Check for -lXpm (needed for some versions of Motif)
    LDFLAGS="$X_LIBS $ac_save_LDFLAGS"
    AC_CHECK_LIB(Xpm, XpmCreatePixmapFromData, [X_PRE_LIBS="$X_PRE_LIBS -lXpm"],,
		[-lXt $X_PRE_LIBS -lXpm -lX11 $X_EXTRA_LIBS])

    dnl Check that the X11 header files don't use implicit declarations
    AC_MSG_CHECKING(if X11 header files implicitly declare return values)
    cflags_save=$CFLAGS
    dnl -Werror is GCC only, others like Solaris Studio might not like it
    if test "$GCC" = yes; then
      CFLAGS="$CFLAGS $X_CFLAGS -Werror"
    else
      CFLAGS="$CFLAGS $X_CFLAGS"
    fi
    AC_TRY_COMPILE([#include <X11/Xlib.h>], ,
	AC_MSG_RESULT(no),
	CFLAGS="$CFLAGS -Wno-implicit-int"
	AC_TRY_COMPILE([#include <X11/Xlib.h>], ,
	    AC_MSG_RESULT(yes); cflags_save="$cflags_save -Wno-implicit-int",
	    AC_MSG_RESULT(test failed)
	)
    )
    CFLAGS=$cflags_save

    LDFLAGS="$ac_save_LDFLAGS"

    AC_MSG_CHECKING(size of wchar_t is 2 bytes)
    AC_CACHE_VAL(ac_cv_small_wchar_t,
	[AC_TRY_RUN([
#include <X11/Xlib.h>
#if STDC_HEADERS
# include <stdlib.h>
# include <stddef.h>
#endif
		main()
		{
		  if (sizeof(wchar_t) <= 2)
		    exit(1);
		  exit(0);
		}],
		ac_cv_small_wchar_t="no",
		ac_cv_small_wchar_t="yes",
		AC_MSG_ERROR(failed to compile test program))])
    AC_MSG_RESULT($ac_cv_small_wchar_t)
    if test "x$ac_cv_small_wchar_t" = "xyes" ; then
      AC_DEFINE(SMALL_WCHAR_T)
    fi

  fi
fi

dnl Check if --with-x was given but it doesn't work.
if test "x$with_x" = xno -a "x$with_x_arg" = xyes; then
    AC_MSG_ERROR([could not configure X])
fi

test "x$with_x" = xno -a "x$HAIKU" != "xyes" -a "x$MACOS_X" != "xyes" -a "x$QNX" != "xyes" && enable_gui=no

AC_MSG_CHECKING(--enable-gui argument)
AC_ARG_ENABLE(gui,
 [  --enable-gui[=OPTS]       X11 GUI. [default=auto] [OPTS=auto/no/gtk2/gnome2/gtk3/motif/athena/neXtaw/haiku/photon/carbon/macvim]], , enable_gui="auto")

dnl Canonicalize the --enable-gui= argument so that it can be easily compared.
dnl Do not use character classes for portability with old tools.
enable_gui_canon=`echo "_$enable_gui" | \
	sed 's/[[ _+-]]//g;y/ABCDEFGHIJKLMNOPQRSTUVWXYZ/abcdefghijklmnopqrstuvwxyz/'`

dnl Skip everything by default.
SKIP_GTK2=YES
SKIP_GTK3=YES
SKIP_GNOME=YES
SKIP_MOTIF=YES
SKIP_ATHENA=YES
SKIP_NEXTAW=YES
SKIP_PHOTON=YES
SKIP_HAIKU=YES
<<<<<<< HEAD
SKIP_CARBON=YES
SKIP_MACVIM=YES
=======
>>>>>>> 040f975f
GUITYPE=NONE

if test "x$HAIKU" = "xyes"; then
  SKIP_HAIKU=
  case "$enable_gui_canon" in
    no)     AC_MSG_RESULT(no GUI support)
            SKIP_HAIKU=YES ;;
    yes|"") AC_MSG_RESULT(yes - automatic GUI support) ;;
    auto)   AC_MSG_RESULT(auto - automatic GUI support) ;;
    haiku)  AC_MSG_RESULT(Haiku GUI support) ;;
    *)      AC_MSG_RESULT([Sorry, $enable_gui GUI is not supported])
            SKIP_HAIKU=YES ;;
    esac
elif test "x$QNX" = "xyes" -a "x$with_x" = "xno" ; then
  SKIP_PHOTON=
  case "$enable_gui_canon" in
    no)		AC_MSG_RESULT(no GUI support)
		SKIP_PHOTON=YES ;;
    yes|""|auto) AC_MSG_RESULT(automatic GUI support)
    		gui_auto=yes ;;
    photon)	AC_MSG_RESULT(Photon GUI support) ;;
    *)		AC_MSG_RESULT([Sorry, $enable_gui GUI is not supported])
		SKIP_PHOTON=YES ;;
  esac

elif test "x$MACOS_X" = "xyes" -a "x$with_x" = "xno" ; then
<<<<<<< HEAD
  SKIP_CARBON=
  SKIP_MACVIM=
  case "$enable_gui_canon" in
    no)		AC_MSG_RESULT(no GUI support)
		SKIP_CARBON=YES 
		SKIP_MACVIM=YES ;;
    yes|""|auto)	AC_MSG_RESULT(yes/auto - automatic GUI support)
        gui_auto=yes
		SKIP_CARBON=YES ;;
    carbon)	AC_MSG_RESULT(Carbon GUI support) 
		SKIP_MACVIM=YES ;;
    macvim)	AC_MSG_RESULT(MacVim GUI support) 
		SKIP_CARBON=YES ;;
=======
  case "$enable_gui_canon" in
    no)		AC_MSG_RESULT(no GUI support) ;;
    yes|"")	AC_MSG_RESULT(yes - automatic GUI support)
    		gui_auto=yes ;;
    auto)	AC_MSG_RESULT(auto - disable GUI support for Mac OS) ;;
>>>>>>> 040f975f
    *)		AC_MSG_RESULT([Sorry, $enable_gui GUI is not supported])
		SKIP_CARBON=YES 
		SKIP_MACVIM=YES ;;
  esac
else

  case "$enable_gui_canon" in
    no|none)	AC_MSG_RESULT(no GUI support) ;;
    yes|""|auto)	AC_MSG_RESULT(yes/auto - automatic GUI support)
		gui_auto=yes
		SKIP_GTK2=
		SKIP_GNOME=
		SKIP_MOTIF=
		SKIP_ATHENA=
<<<<<<< HEAD
		SKIP_NEXTAW=
		SKIP_MACVIM=
		SKIP_CARBON=;;
=======
		SKIP_NEXTAW=;;
>>>>>>> 040f975f
    gtk2)	AC_MSG_RESULT(GTK+ 2.x GUI support)
		SKIP_GTK2=;;
    gnome2)	AC_MSG_RESULT(GNOME 2.x GUI support)
		SKIP_GNOME=
		SKIP_GTK2=;;
    gtk3)	AC_MSG_RESULT(GTK+ 3.x GUI support)
		SKIP_GTK3=;;
    motif)	AC_MSG_RESULT(Motif GUI support)
		SKIP_MOTIF=;;
    athena)	AC_MSG_RESULT(Athena GUI support)
		SKIP_ATHENA=;;
    nextaw)	AC_MSG_RESULT(neXtaw GUI support)
		SKIP_NEXTAW=;;
    *)		AC_MSG_RESULT([Sorry, $enable_gui GUI is not supported]) ;;
  esac

fi

if test "x$SKIP_GTK2" != "xYES" -a "$enable_gui_canon" != "gtk2" \
				-a "$enable_gui_canon" != "gnome2"; then
  AC_MSG_CHECKING(whether or not to look for GTK+ 2)
  AC_ARG_ENABLE(gtk2-check,
	[  --enable-gtk2-check     If auto-select GUI, check for GTK+ 2 [default=yes]],
	, enable_gtk2_check="yes")
  AC_MSG_RESULT($enable_gtk2_check)
  if test "x$enable_gtk2_check" = "xno"; then
    SKIP_GTK2=YES
    SKIP_GNOME=YES
  fi
fi

if test "x$SKIP_GNOME" != "xYES" -a "$enable_gui_canon" != "gnome2"; then
  AC_MSG_CHECKING(whether or not to look for GNOME)
  AC_ARG_ENABLE(gnome-check,
	[  --enable-gnome-check    If GTK GUI, check for GNOME [default=no]],
	, enable_gnome_check="no")
  AC_MSG_RESULT($enable_gnome_check)
  if test "x$enable_gnome_check" = "xno"; then
    SKIP_GNOME=YES
  fi
fi

if test "x$SKIP_GTK3" != "xYES" -a "$enable_gui_canon" != "gtk3"; then
  AC_MSG_CHECKING(whether or not to look for GTK+ 3)
  AC_ARG_ENABLE(gtk3-check,
	[  --enable-gtk3-check     If auto-select GUI, check for GTK+ 3 [default=yes]],
	, enable_gtk3_check="yes")
  AC_MSG_RESULT($enable_gtk3_check)
  if test "x$enable_gtk3_check" = "xno"; then
    SKIP_GTK3=YES
  fi
fi

if test "x$SKIP_MOTIF" != "xYES" -a "$enable_gui_canon" != "motif"; then
  AC_MSG_CHECKING(whether or not to look for Motif)
  AC_ARG_ENABLE(motif-check,
	[  --enable-motif-check    If auto-select GUI, check for Motif [default=yes]],
	, enable_motif_check="yes")
  AC_MSG_RESULT($enable_motif_check)
  if test "x$enable_motif_check" = "xno"; then
    SKIP_MOTIF=YES
  fi
fi

if test "x$SKIP_ATHENA" != "xYES" -a "$enable_gui_canon" != "athena"; then
  AC_MSG_CHECKING(whether or not to look for Athena)
  AC_ARG_ENABLE(athena-check,
	[  --enable-athena-check   If auto-select GUI, check for Athena [default=yes]],
	, enable_athena_check="yes")
  AC_MSG_RESULT($enable_athena_check)
  if test "x$enable_athena_check" = "xno"; then
    SKIP_ATHENA=YES
  fi
fi

if test "x$SKIP_NEXTAW" != "xYES" -a "$enable_gui_canon" != "nextaw"; then
  AC_MSG_CHECKING(whether or not to look for neXtaw)
  AC_ARG_ENABLE(nextaw-check,
	[  --enable-nextaw-check   If auto-select GUI, check for neXtaw [default=yes]],
	, enable_nextaw_check="yes")
  AC_MSG_RESULT($enable_nextaw_check);
  if test "x$enable_nextaw_check" = "xno"; then
    SKIP_NEXTAW=YES
  fi
fi

<<<<<<< HEAD
if test "x$SKIP_CARBON" != "xYES" -a "$enable_gui_canon" != "carbon"; then
  AC_MSG_CHECKING(whether or not to look for Carbon)
  AC_ARG_ENABLE(carbon-check,
	[  --enable-carbon-check   If auto-select GUI, check for Carbon [default=yes]],
	, enable_carbon_check="yes")
  AC_MSG_RESULT($enable_carbon_check);
  if test "x$enable_carbon_check" = "xno"; then
    SKIP_CARBON=YES
  fi
fi

if test "x$SKIP_MACVIM" != "xYES" -a "$enable_gui_canon" != "macvim"; then
  AC_MSG_CHECKING(whether or not to look for MacVim)
  AC_ARG_ENABLE(macvim-check,
	[  --enable-macvim-check   If auto-select GUI, check for MacVim [default=yes]],
	, enable_macvim_check="yes")
  AC_MSG_RESULT($enable_macvim_check);
  if test "x$enable_macvim_check" = "xno"; then
    SKIP_MACVIM=YES
  fi
fi

if test "x$MACOS_X" = "xyes"; then
  dnl Default install directory is not /usr/local
  if test x$prefix = xNONE; then
    prefix=/Applications
  fi

  if test -z "$SKIP_MACVIM" -a "x$COCOA" = "xyes"; then
    AC_MSG_CHECKING(for MacVim GUI)
    dnl already did the check, just give the message
    AC_MSG_RESULT(yes);
    GUITYPE=MACVIMGUI
    dnl Sorry for the hard coded default
    datadir='${prefix}/MacVim.app/Contents/Resources'
  elif test -z "$SKIP_CARBON" -a "x$CARBON" = "xyes"; then
    AC_MSG_CHECKING(for Carbon GUI)
    dnl already did the check, just give the message
    AC_MSG_RESULT(yes);
    GUITYPE=CARBONGUI
    dnl Sorry for the hard coded default
    datadir='${prefix}/Vim.app/Contents/Resources'

    CPPFLAGS="$CPPFLAGS -I$DEVELOPER_DIR/Headers/FlatCarbon"
  fi

  if test "$VIMNAME" = "vim"; then
    VIMNAME=Vim
  fi

  dnl skip everything else
  SKIP_GTK2=YES;
  SKIP_GNOME=YES;
  SKIP_MOTIF=YES;
  SKIP_ATHENA=YES;
  SKIP_NEXTAW=YES;
  SKIP_PHOTON=YES;
  SKIP_HAIKU=YES;
fi

=======
>>>>>>> 040f975f
dnl define an autoconf function to check for a specified version of GTK, and
dnl try to compile/link a GTK program.
dnl
dnl AM_PATH_GTK([MINIMUM-VERSION, [ACTION-IF-FOUND [, ACTION-IF-NOT-FOUND]]])
dnl Test for GTK, and define GTK_CFLAGS, GTK_LIBDIR and GTK_LIBS
dnl
AC_DEFUN(AM_PATH_GTK,
[
  if test "X$GTK_CONFIG" != "Xno" -o "X$PKG_CONFIG" != "Xno"; then
  {
    no_gtk=""
    if (test "X$SKIP_GTK2" != "XYES" -a "X$PKG_CONFIG" != "Xno") \
	  && $PKG_CONFIG --exists gtk+-2.0; then
    {
      min_gtk_version=ifelse([$1], ,2.2.0,$1)
      AC_MSG_CHECKING(for GTK - version >= $min_gtk_version)
      dnl We should be using PKG_CHECK_MODULES() instead of this hack.
      dnl But I guess the dependency on pkgconfig.m4 is not wanted or
      dnl something like that.
      GTK_CFLAGS=`$PKG_CONFIG --cflags gtk+-2.0`
      GTK_LIBDIR=`$PKG_CONFIG --libs-only-L gtk+-2.0`
      GTK_LIBS=`$PKG_CONFIG --libs gtk+-2.0`
      gtk_major_version=`$PKG_CONFIG --modversion gtk+-2.0 | \
	     sed 's/\([[0-9]]*\)\.\([[0-9]]*\)\.\([[0-9]]*\)/\1/'`
      gtk_minor_version=`$PKG_CONFIG --modversion gtk+-2.0 | \
	     sed 's/\([[0-9]]*\)\.\([[0-9]]*\)\.\([[0-9]]*\)/\2/'`
      gtk_micro_version=`$PKG_CONFIG --modversion gtk+-2.0 | \
	     sed 's/\([[0-9]]*\)\.\([[0-9]]*\)\.\([[0-9]]*\)/\3/'`
    }
    elif (test "X$SKIP_GTK3" != "XYES" -a "X$PKG_CONFIG" != "Xno") \
	  && $PKG_CONFIG --exists gtk+-3.0; then
    {
      min_gtk_version=ifelse([$1], ,3.0.0,$1)
      AC_MSG_CHECKING(for GTK - version >= $min_gtk_version)

      GTK_CFLAGS=`$PKG_CONFIG --cflags gtk+-3.0`
      GTK_LIBDIR=`$PKG_CONFIG --libs-only-L gtk+-3.0`
      GTK_LIBS=`$PKG_CONFIG --libs gtk+-3.0`
      gtk_major_version=`$PKG_CONFIG --modversion gtk+-3.0 | \
	     sed 's/\([[0-9]]*\)\.\([[0-9]]*\)\.\([[0-9]]*\)/\1/'`
      gtk_minor_version=`$PKG_CONFIG --modversion gtk+-3.0 | \
	     sed 's/\([[0-9]]*\)\.\([[0-9]]*\)\.\([[0-9]]*\)/\2/'`
      gtk_micro_version=`$PKG_CONFIG --modversion gtk+-3.0 | \
	     sed 's/\([[0-9]]*\)\.\([[0-9]]*\)\.\([[0-9]]*\)/\3/'`
    }
    else
      no_gtk=yes
    fi

    if test "x$enable_gtktest" = "xyes" -a "x$no_gtk" = "x"; then
    {
      ac_save_CFLAGS="$CFLAGS"
      ac_save_LIBS="$LIBS"
      CFLAGS="$CFLAGS $GTK_CFLAGS"
      LIBS="$LIBS $GTK_LIBS"

      dnl
      dnl Now check if the installed GTK is sufficiently new.
      dnl
      rm -f conf.gtktest
      AC_TRY_RUN([
#include <gtk/gtk.h>
#include <stdio.h>
#if STDC_HEADERS
# include <stdlib.h>
# include <stddef.h>
#endif

int
main ()
{
int major, minor, micro;
char *tmp_version;

system ("touch conf.gtktest");

/* HP/UX 9 (%@#!) writes to sscanf strings */
tmp_version = g_strdup("$min_gtk_version");
if (sscanf(tmp_version, "%d.%d.%d", &major, &minor, &micro) != 3) {
   printf("%s, bad version string\n", "$min_gtk_version");
   exit(1);
 }

if ((gtk_major_version > major) ||
    ((gtk_major_version == major) && (gtk_minor_version > minor)) ||
    ((gtk_major_version == major) && (gtk_minor_version == minor) &&
				     (gtk_micro_version >= micro)))
{
    return 0;
}
return 1;
}
],, no_gtk=yes,[echo $ac_n "cross compiling; assumed OK... $ac_c"])
      CFLAGS="$ac_save_CFLAGS"
      LIBS="$ac_save_LIBS"
    }
    fi
    if test "x$no_gtk" = x ; then
      if test "x$enable_gtktest" = "xyes"; then
	AC_MSG_RESULT(yes; found version $gtk_major_version.$gtk_minor_version.$gtk_micro_version)
      else
	AC_MSG_RESULT(found version $gtk_major_version.$gtk_minor_version.$gtk_micro_version)
      fi
      ifelse([$2], , :, [$2])
    else
    {
      AC_MSG_RESULT(no)
      GTK_CFLAGS=""
      GTK_LIBS=""
      ifelse([$3], , :, [$3])
      if test "$fail_if_missing" = "yes" -a "X$gui_auto" != "Xyes"; then
	AC_MSG_ERROR([could not configure GTK])
      fi
    }
    fi
  }
  else
    GTK_CFLAGS=""
    GTK_LIBS=""
    ifelse([$3], , :, [$3])
  fi
  AC_SUBST(GTK_CFLAGS)
  AC_SUBST(GTK_LIBS)
  rm -f conf.gtktest
])

dnl ---------------------------------------------------------------------------
dnl gnome
dnl ---------------------------------------------------------------------------
AC_DEFUN([GNOME_INIT_HOOK],
[
  AC_SUBST(GNOME_LIBS)
  AC_SUBST(GNOME_LIBDIR)
  AC_SUBST(GNOME_INCLUDEDIR)

  AC_ARG_WITH(gnome-includes,
    [  --with-gnome-includes=DIR Specify location of GNOME headers],
    [CFLAGS="$CFLAGS -I$withval"]
  )

  AC_ARG_WITH(gnome-libs,
    [  --with-gnome-libs=DIR   Specify location of GNOME libs],
    [LDFLAGS="$LDFLAGS -L$withval" gnome_prefix=$withval]
  )

  AC_ARG_WITH(gnome,
    [  --with-gnome            Specify prefix for GNOME files],
    if test x$withval = xyes; then
      want_gnome=yes
      ifelse([$1], [], :, [$1])
    else
      if test "x$withval" = xno; then
	want_gnome=no
      else
	want_gnome=yes
	LDFLAGS="$LDFLAGS -L$withval/lib"
	CFLAGS="$CFLAGS -I$withval/include"
	gnome_prefix=$withval/lib
      fi
    fi,
    want_gnome=yes)

  if test "x$want_gnome" = xyes; then
  {
    AC_MSG_CHECKING(for libgnomeui-2.0)
    if $PKG_CONFIG --exists libgnomeui-2.0; then
      AC_MSG_RESULT(yes)
      GNOME_LIBS=`$PKG_CONFIG --libs-only-l libgnomeui-2.0`
      GNOME_LIBDIR=`$PKG_CONFIG --libs-only-L libgnomeui-2.0`
      GNOME_INCLUDEDIR=`$PKG_CONFIG --cflags libgnomeui-2.0`

      dnl On FreeBSD we need -pthread but pkg-config doesn't include it.
      dnl This might not be the right way but it works for me...
      AC_MSG_CHECKING(for FreeBSD)
      if test "`(uname) 2>/dev/null`" = FreeBSD; then
	AC_MSG_RESULT(yes, adding -pthread)
	GNOME_INCLUDEDIR="$GNOME_INCLUDEDIR -D_THREAD_SAFE"
	GNOME_LIBS="$GNOME_LIBS -pthread"
      else
	AC_MSG_RESULT(no)
      fi
      $1
    else
      AC_MSG_RESULT(not found)
      if test "x$2" = xfail; then
	AC_MSG_ERROR(Could not find libgnomeui-2.0 via pkg-config)
      fi
    fi
  }
  fi
])

AC_DEFUN([GNOME_INIT],[
	GNOME_INIT_HOOK([],fail)
])

if test "X$PKG_CONFIG" = "X"; then
  AC_PATH_TOOL(PKG_CONFIG, pkg-config, no)
fi


dnl ---------------------------------------------------------------------------
dnl Check for GTK2.  If it fails, then continue on for Motif as before...
dnl ---------------------------------------------------------------------------
if test -z "$SKIP_GTK2"; then

  AC_MSG_CHECKING(--disable-gtktest argument)
  AC_ARG_ENABLE(gtktest, [  --disable-gtktest       Do not try to compile and run a test GTK program],
	, enable_gtktest=yes)
  if test "x$enable_gtktest" = "xyes" ; then
    AC_MSG_RESULT(gtk test enabled)
  else
    AC_MSG_RESULT(gtk test disabled)
  fi

  if test "x$PKG_CONFIG" != "xno"; then
    dnl First try finding version 2.2.0 or later.  The 2.0.x series has
    dnl problems (bold fonts, --remote doesn't work).
    AM_PATH_GTK(2.2.0,
		[GUI_LIB_LOC="$GTK_LIBDIR"
		 GTK_LIBNAME="$GTK_LIBS"
		GUI_INC_LOC="$GTK_CFLAGS"], )
    if test "x$GTK_CFLAGS" != "x"; then
      SKIP_GTK3=YES
      SKIP_ATHENA=YES
      SKIP_NEXTAW=YES
      SKIP_MOTIF=YES
      GUITYPE=GTK
      AC_SUBST(GTK_LIBNAME)
    fi
  fi
  if test "x$GUITYPE" = "xGTK"; then
    dnl
    dnl if GTK exists, then check for GNOME.
    dnl
    if test -z "$SKIP_GNOME"; then
    {
      GNOME_INIT_HOOK([have_gnome=yes])
      if test "x$have_gnome" = xyes ; then
	AC_DEFINE(FEAT_GUI_GNOME)
	GUI_INC_LOC="$GUI_INC_LOC $GNOME_INCLUDEDIR"
	GTK_LIBNAME="$GTK_LIBNAME $GNOME_LIBDIR $GNOME_LIBS"
      fi
    }
    fi
  fi
fi


dnl ---------------------------------------------------------------------------
dnl Check for GTK3.
dnl ---------------------------------------------------------------------------
if test -z "$SKIP_GTK3"; then

  AC_MSG_CHECKING(--disable-gtktest argument)
  AC_ARG_ENABLE(gtktest, [  --disable-gtktest       Do not try to compile and run a test GTK program],
	, enable_gtktest=yes)
  if test "x$enable_gtktest" = "xyes" ; then
    AC_MSG_RESULT(gtk test enabled)
  else
    AC_MSG_RESULT(gtk test disabled)
  fi

  if test "x$PKG_CONFIG" != "xno"; then
    AM_PATH_GTK(3.0.0,
		[GUI_LIB_LOC="$GTK_LIBDIR"
		 GTK_LIBNAME="$GTK_LIBS"
		GUI_INC_LOC="$GTK_CFLAGS"], )
    if test "x$GTK_CFLAGS" != "x"; then
      SKIP_GTK2=YES
      SKIP_GNOME=YES
      SKIP_ATHENA=YES
      SKIP_NEXTAW=YES
      SKIP_MOTIF=YES
      GUITYPE=GTK
      AC_SUBST(GTK_LIBNAME)
      AC_DEFINE(USE_GTK3)
    fi
  fi
fi

dnl Check the version of Gdk-Pixbuf.  If the version is 2.31 or later and
dnl glib-compile-resources is found in PATH, use GResource.
if test "x$GUITYPE" = "xGTK"; then
  AC_MSG_CHECKING([version of Gdk-Pixbuf])
  gdk_pixbuf_version=`$PKG_CONFIG --modversion gdk-pixbuf-2.0`
  if test "x$gdk_pixbuf_version" != x ; then
    gdk_pixbuf_version_minor=`echo $gdk_pixbuf_version | \
      sed -e 's/[[0-9]][[0-9]]*\.\([[0-9]][[0-9]]*\)\.[[0-9]][[0-9]]*/\1/'`
    if test "x$gdk_pixbuf_version_minor" != x -a \
	$gdk_pixbuf_version_minor -ge 31 ; then
      AC_MSG_RESULT([OK.])
      AC_PATH_PROG(GLIB_COMPILE_RESOURCES,[glib-compile-resources],no)
      AC_MSG_CHECKING([glib-compile-resources])
      if test "x$GLIB_COMPILE_RESOURCES" = xno ; then
	GLIB_COMPILE_RESOURCES=""
	AC_MSG_RESULT([cannot be found in PATH.])
      else
	AC_MSG_RESULT([usable.])
	AC_DEFINE(USE_GRESOURCE)
	GRESOURCE_SRC="auto/gui_gtk_gresources.c"
	GRESOURCE_OBJ="objects/gui_gtk_gresources.o"
      fi
    else
      AC_MSG_RESULT([not usable.])
    fi
  else
    AC_MSG_RESULT([cannot obtain from pkg_config.])
  fi

  AC_MSG_CHECKING([--disable-icon-cache-update argument])
  AC_ARG_ENABLE(icon_cache_update,
          [  --disable-icon-cache-update        update disabled],
          [],
          [enable_icon_cache_update="yes"])
  if test "$enable_icon_cache_update" = "yes"; then
    AC_MSG_RESULT([not set])
    AC_PATH_PROG(GTK_UPDATE_ICON_CACHE,[gtk-update-icon-cache],no)
    if test "x$GTK_UPDATE_ICON_CACHE" = "xno" ; then
      AC_MSG_RESULT([not found in PATH.])
    fi
  else
    AC_MSG_RESULT([update disabled])
  fi

  AC_MSG_CHECKING([--disable-desktop-database-update argument])
  AC_ARG_ENABLE(desktop_database_update,
          [  --disable-desktop-database-update  update disabled],
          [],
          [enable_desktop_database_update="yes"])
  if test "$enable_desktop_database_update" = "yes"; then
    AC_MSG_RESULT([not set])
    AC_PATH_PROG(UPDATE_DESKTOP_DATABASE,[update-desktop-database],no)
    if test "x$UPDATE_DESKTOP_DATABASE" = "xno" ; then
      AC_MSG_RESULT([not found in PATH.])
    fi
  else
    AC_MSG_RESULT([update disabled])
  fi
fi
AC_SUBST(GLIB_COMPILE_RESOURCES)
AC_SUBST(GRESOURCE_SRC)
AC_SUBST(GRESOURCE_OBJ)
AC_SUBST(GTK_UPDATE_ICON_CACHE)
AC_SUBST(UPDATE_DESKTOP_DATABASE)

dnl Check for Motif include files location.
dnl The LAST one found is used, this makes the highest version to be used,
dnl e.g. when Motif1.2 and Motif2.0 are both present.

if test -z "$SKIP_MOTIF"; then
  gui_XXX="/usr/XXX/Motif* /usr/Motif*/XXX /usr/XXX /usr/shlib /usr/X11*/XXX /usr/XXX/X11* /usr/dt/XXX /local/Motif*/XXX /local/XXX/Motif* /usr/local/Motif*/XXX /usr/local/XXX/Motif* /usr/local/XXX /usr/local/X11*/XXX /usr/local/LessTif/Motif*/XXX $MOTIFHOME/XXX"
  dnl Remove "-I" from before $GUI_INC_LOC if it's there
  GUI_INC_LOC="`echo $GUI_INC_LOC|sed 's%-I%%g'`"

  AC_MSG_CHECKING(for location of Motif GUI includes)
  gui_includes="`echo $x_includes|sed 's%/[^/][^/]*$%%'` `echo "$gui_XXX" | sed s/XXX/include/g` $GUI_INC_LOC"
  GUI_INC_LOC=
  for try in $gui_includes; do
    if test -f "$try/Xm/Xm.h"; then
      GUI_INC_LOC=$try
    fi
  done
  if test -n "$GUI_INC_LOC"; then
    if test "$GUI_INC_LOC" = /usr/include; then
      GUI_INC_LOC=
      AC_MSG_RESULT(in default path)
    else
      AC_MSG_RESULT($GUI_INC_LOC)
    fi
  else
    AC_MSG_RESULT(<not found>)
    SKIP_MOTIF=YES
  fi
fi

dnl Check for Motif library files location.  In the same order as the include
dnl files, to avoid a mixup if several versions are present

if test -z "$SKIP_MOTIF"; then
  AC_MSG_CHECKING(--with-motif-lib argument)
  AC_ARG_WITH(motif-lib,
  [  --with-motif-lib=STRING Library for Motif ],
  [ MOTIF_LIBNAME="${withval}" ] )

  if test -n "$MOTIF_LIBNAME"; then
    AC_MSG_RESULT($MOTIF_LIBNAME)
    GUI_LIB_LOC=
  else
    AC_MSG_RESULT(no)

    dnl Remove "-L" from before $GUI_LIB_LOC if it's there
    GUI_LIB_LOC="`echo $GUI_LIB_LOC|sed 's%-L%%g'`"

    dnl Ubuntu has libXm.so in /usr/lib/i386-linux-gnu and elsewhere.  The
    dnl linker will figure out which one to use, we only check if one exists.
    AC_MSG_CHECKING(for location of Motif GUI libs)
    gui_libs="`echo $x_libraries|sed 's%/[^/][^/]*$%%'` `echo "$gui_XXX" | sed s/XXX/lib/g` /usr/lib/i386-linux-gnu /usr/lib/x86_64-linux-gnu `echo "$GUI_INC_LOC" | sed s/include/lib/` $GUI_LIB_LOC"
    GUI_LIB_LOC=
    for try in $gui_libs; do
      for libtry in "$try"/libXm.a "$try"/libXm.so* "$try"/libXm.sl "$try"/libXm.dylib; do
	if test -f "$libtry"; then
	  GUI_LIB_LOC=$try
	fi
      done
    done
    if test -n "$GUI_LIB_LOC"; then
      dnl Remove /usr/lib, it causes trouble on some systems
      if test "$GUI_LIB_LOC" = /usr/lib \
	   -o "$GUI_LIB_LOC" = /usr/lib/i386-linux-gnu \
	   -o "$GUI_LIB_LOC" = /usr/lib/x86_64-linux-gnu; then
	GUI_LIB_LOC=
	AC_MSG_RESULT(in default path)
      else
	if test -n "$GUI_LIB_LOC"; then
	  AC_MSG_RESULT($GUI_LIB_LOC)
	  if test "`(uname) 2>/dev/null`" = SunOS &&
					 uname -r | grep '^5' >/dev/null; then
	    GUI_LIB_LOC="$GUI_LIB_LOC -R $GUI_LIB_LOC"
	  fi
	fi
      fi
      MOTIF_LIBNAME=-lXm
    else
      AC_MSG_RESULT(<not found>)
      SKIP_MOTIF=YES
    fi
  fi
fi

if test -z "$SKIP_MOTIF"; then
  SKIP_ATHENA=YES
  SKIP_NEXTAW=YES
  GUITYPE=MOTIF
  AC_SUBST(MOTIF_LIBNAME)
fi

dnl Check if the Athena files can be found

GUI_X_LIBS=

if test -z "$SKIP_ATHENA"; then
  AC_MSG_CHECKING(if Athena header files can be found)
  cflags_save=$CFLAGS
  CFLAGS="$CFLAGS $X_CFLAGS"
  AC_TRY_COMPILE([
#include <X11/Intrinsic.h>
#include <X11/Xaw/Paned.h>], ,
	AC_MSG_RESULT(yes),
	AC_MSG_RESULT(no); SKIP_ATHENA=YES )
  CFLAGS=$cflags_save
fi

if test -z "$SKIP_ATHENA"; then
  GUITYPE=ATHENA
fi

if test -z "$SKIP_NEXTAW"; then
  AC_MSG_CHECKING(if neXtaw header files can be found)
  cflags_save=$CFLAGS
  CFLAGS="$CFLAGS $X_CFLAGS"
  AC_TRY_COMPILE([
#include <X11/Intrinsic.h>
#include <X11/neXtaw/Paned.h>], ,
	AC_MSG_RESULT(yes),
	AC_MSG_RESULT(no); SKIP_NEXTAW=YES )
  CFLAGS=$cflags_save
fi

if test -z "$SKIP_NEXTAW"; then
  GUITYPE=NEXTAW
fi

if test -z "$SKIP_ATHENA" -o -z "$SKIP_NEXTAW" -o -z "$SKIP_MOTIF"; then
  dnl Prepend -I and -L to $GUI_INC_LOC and $GUI_LIB_LOC if not empty
  dnl Avoid adding it when it twice
  if test -n "$GUI_INC_LOC"; then
    GUI_INC_LOC=-I"`echo $GUI_INC_LOC|sed 's%-I%%'`"
  fi
  if test -n "$GUI_LIB_LOC"; then
    GUI_LIB_LOC=-L"`echo $GUI_LIB_LOC|sed 's%-L%%'`"
  fi

  dnl Check for -lXext and then for -lXmu
  ldflags_save=$LDFLAGS
  LDFLAGS="$X_LIBS $LDFLAGS"
  AC_CHECK_LIB(Xext, XShapeQueryExtension, [GUI_X_LIBS="-lXext"],,
		[-lXt $X_PRE_LIBS -lX11 $X_EXTRA_LIBS])
  dnl For Solaris we need -lw and -ldl before linking with -lXmu works.
  AC_CHECK_LIB(w, wslen, [X_EXTRA_LIBS="$X_EXTRA_LIBS -lw"],,
		[$GUI_X_LIBS -lXt $X_PRE_LIBS -lX11 $X_EXTRA_LIBS])
  AC_CHECK_LIB(dl, dlsym, [X_EXTRA_LIBS="$X_EXTRA_LIBS -ldl"],,
		[$GUI_X_LIBS -lXt $X_PRE_LIBS -lX11 $X_EXTRA_LIBS])
  AC_CHECK_LIB(Xmu, XmuCreateStippledPixmap, [GUI_X_LIBS="-lXmu $GUI_X_LIBS"],,
		[$GUI_X_LIBS -lXt $X_PRE_LIBS -lX11 $X_EXTRA_LIBS])
  if test -z "$SKIP_MOTIF"; then
    AC_CHECK_LIB(Xp, XpEndJob, [GUI_X_LIBS="-lXp $GUI_X_LIBS"],,
		[$GUI_X_LIBS -lXm -lXt $X_PRE_LIBS -lX11 $X_EXTRA_LIBS])
  fi
  LDFLAGS=$ldflags_save

  dnl Execute xmkmf to figure out if -DNARROWPROTO is needed.
  AC_MSG_CHECKING(for extra X11 defines)
  NARROW_PROTO=
  rm -fr conftestdir
  if mkdir conftestdir; then
    cd conftestdir
    cat > Imakefile <<'EOF'
acfindx:
	@echo 'NARROW_PROTO="${PROTO_DEFINES}"'
EOF
    if (xmkmf) >/dev/null 2>/dev/null && test -f Makefile; then
      eval `${MAKE-make} acfindx 2>/dev/null | grep -v make`
    fi
    cd ..
    rm -fr conftestdir
  fi
  if test -z "$NARROW_PROTO"; then
    AC_MSG_RESULT(no)
  else
    AC_MSG_RESULT($NARROW_PROTO)
  fi
  AC_SUBST(NARROW_PROTO)
fi

dnl Look for XSMP support - but don't necessarily restrict it to X11 GUIs
dnl use the X11 include path
if test "$enable_xsmp" = "yes"; then
  cppflags_save=$CPPFLAGS
  CPPFLAGS="$CPPFLAGS $X_CFLAGS"
  AC_CHECK_HEADERS(X11/SM/SMlib.h)
  CPPFLAGS=$cppflags_save
fi


if test -z "$SKIP_ATHENA" -o -z "$SKIP_NEXTAW" -o -z "$SKIP_MOTIF" -o -z "$SKIP_GTK2" -o -z "$SKIP_GTK3"; then
  dnl Check for X11/xpm.h and X11/Sunkeysym.h with the GUI include path
  cppflags_save=$CPPFLAGS
  CPPFLAGS="$CPPFLAGS $X_CFLAGS"
  AC_CHECK_HEADERS(X11/xpm.h X11/Sunkeysym.h)

  dnl automatically disable XIM when XIMtext isn't in X11/Xlib.h
  if test ! "$enable_xim" = "no"; then
    AC_MSG_CHECKING(for XIMText in X11/Xlib.h)
    AC_EGREP_CPP(XIMText, [#include <X11/Xlib.h>],
		  AC_MSG_RESULT(yes),
		  AC_MSG_RESULT(no; xim has been disabled); enable_xim="no")
  fi
  CPPFLAGS=$cppflags_save

  dnl automatically enable XIM in the GUI
  if test "$enable_xim" = "auto" -a "x$GUITYPE" != "xNONE" ; then
    AC_MSG_RESULT(X GUI selected; xim has been enabled)
    enable_xim="yes"
  fi
fi

if test -z "$SKIP_ATHENA" -o -z "$SKIP_NEXTAW" -o -z "$SKIP_MOTIF"; then
  cppflags_save=$CPPFLAGS
  CPPFLAGS="$CPPFLAGS $X_CFLAGS"
dnl Xmu/Editres.h may exist but can only be used after including Intrinsic.h
  AC_MSG_CHECKING([for X11/Xmu/Editres.h])
  AC_TRY_COMPILE([
#include <X11/Intrinsic.h>
#include <X11/Xmu/Editres.h>],
		      [int i; i = 0;],
	      AC_MSG_RESULT(yes)
		      AC_DEFINE(HAVE_X11_XMU_EDITRES_H),
	      AC_MSG_RESULT(no))
  CPPFLAGS=$cppflags_save
fi

dnl Only use the Xm directory when compiling Motif, don't use it for Athena
if test -z "$SKIP_MOTIF"; then
  cppflags_save=$CPPFLAGS
  CPPFLAGS="$CPPFLAGS $X_CFLAGS"
  if test "$zOSUnix" = "yes"; then
	xmheader="Xm/Xm.h"
  else
	xmheader="Xm/Xm.h Xm/XpmP.h Xm/JoinSideT.h Xm/TraitP.h Xm/Manager.h
	   Xm/UnhighlightT.h Xm/Notebook.h"  
  fi    
  AC_CHECK_HEADERS($xmheader)

  if test "x$ac_cv_header_Xm_XpmP_h" = "xyes"; then
    dnl Solaris uses XpmAttributes_21, very annoying.
    AC_MSG_CHECKING([for XpmAttributes_21 in Xm/XpmP.h])
    AC_TRY_COMPILE([#include <Xm/XpmP.h>], [XpmAttributes_21 attr;],
	AC_MSG_RESULT(yes); AC_DEFINE(XPMATTRIBUTES_TYPE, XpmAttributes_21),
	AC_MSG_RESULT(no); AC_DEFINE(XPMATTRIBUTES_TYPE, XpmAttributes)
	)
  else
    AC_DEFINE(XPMATTRIBUTES_TYPE, XpmAttributes)
  fi
  CPPFLAGS=$cppflags_save
fi

if test "x$GUITYPE" = "xNONE" -a "$enable_xim" = "yes"; then
  AC_MSG_RESULT(no GUI selected; xim has been disabled)
  enable_xim="no"
fi
if test "x$GUITYPE" = "xNONE" -a "$enable_fontset" = "yes"; then
  AC_MSG_RESULT(no GUI selected; fontset has been disabled)
  enable_fontset="no"
fi
if test "x$GUITYPE:$enable_fontset" = "xGTK:yes"; then
  AC_MSG_RESULT(GTK+ 2 GUI selected; fontset has been disabled)
  enable_fontset="no"
fi

dnl There is no test for the Haiku GUI, if it's selected it's used
if test -z "$SKIP_HAIKU"; then
  GUITYPE=HAIKUGUI
fi

if test -z "$SKIP_PHOTON"; then
  GUITYPE=PHOTONGUI
fi

AC_SUBST(GUI_INC_LOC)
AC_SUBST(GUI_LIB_LOC)
AC_SUBST(GUITYPE)
AC_SUBST(GUI_X_LIBS)

if test "$enable_workshop" = "yes" -a -n "$SKIP_MOTIF"; then
  AC_MSG_ERROR([cannot use workshop without Motif])
fi

dnl defining FEAT_XIM and FEAT_XFONTSET is delayed, so that they can be disabled
if test "$enable_xim" = "yes"; then
  AC_DEFINE(FEAT_XIM)
fi
if test "$enable_fontset" = "yes"; then
  AC_DEFINE(FEAT_XFONTSET)
fi


dnl ---------------------------------------------------------------------------
dnl end of GUI-checking
dnl ---------------------------------------------------------------------------

AC_MSG_CHECKING([for /proc link to executable])
if test -L "/proc/self/exe"; then
  dnl Linux
  AC_MSG_RESULT([/proc/self/exe])
  AC_DEFINE(PROC_EXE_LINK, "/proc/self/exe")
elif test -L "/proc/self/path/a.out"; then
  dnl Solaris
  AC_MSG_RESULT([/proc/self/path/a.out])
  AC_DEFINE(PROC_EXE_LINK, "/proc/self/path/a.out")
elif test -L "/proc/curproc/file"; then
  dnl FreeBSD
  AC_MSG_RESULT([/proc/curproc/file])
  AC_DEFINE(PROC_EXE_LINK, "/proc/curproc/file")
else
  AC_MSG_RESULT(no)
fi

dnl Check for Cygwin, which needs an extra source file if not using X11
AC_MSG_CHECKING(for CYGWIN or MSYS environment)
case `uname` in
    CYGWIN*|MSYS*)    CYGWIN=yes; AC_MSG_RESULT(yes)
                AC_MSG_CHECKING(for CYGWIN clipboard support)
                if test "x$with_x" = "xno" ; then
                  OS_EXTRA_SRC=winclip.c; OS_EXTRA_OBJ=objects/winclip.o
                  AC_MSG_RESULT(yes)
                  AC_DEFINE(FEAT_CYGWIN_WIN32_CLIPBOARD)
                else
                  AC_MSG_RESULT(no - using X11)
                fi ;;

    *)          CYGWIN=no; AC_MSG_RESULT(no);;
esac

dnl Checks for libraries and include files.

AC_CACHE_CHECK([whether toupper is broken], [vim_cv_toupper_broken],
  [
    AC_RUN_IFELSE([AC_LANG_SOURCE([[
#include "confdefs.h"
#include <ctype.h>
#if STDC_HEADERS
# include <stdlib.h>
# include <stddef.h>
#endif
main() { exit(toupper('A') == 'A' && tolower('z') == 'z'); }
  ]])],[
    vim_cv_toupper_broken=yes
  ],[
    vim_cv_toupper_broken=no
  ],[
    AC_MSG_ERROR(cross-compiling: please set 'vim_cv_toupper_broken')
  ])])

if test "x$vim_cv_toupper_broken" = "xyes" ; then
  AC_DEFINE(BROKEN_TOUPPER)
fi

AC_MSG_CHECKING(whether __DATE__ and __TIME__ work)
AC_TRY_COMPILE([#include <stdio.h>], [printf("(" __DATE__ " " __TIME__ ")");],
	AC_MSG_RESULT(yes); AC_DEFINE(HAVE_DATE_TIME),
	AC_MSG_RESULT(no))

AC_MSG_CHECKING(whether __attribute__((unused)) is allowed)
AC_TRY_COMPILE([#include <stdio.h>], [int x __attribute__((unused));],
	AC_MSG_RESULT(yes); AC_DEFINE(HAVE_ATTRIBUTE_UNUSED),
	AC_MSG_RESULT(no))

dnl Checks for header files.
AC_CHECK_HEADER(elf.h, HAS_ELF=1)
dnl AC_CHECK_HEADER(dwarf.h, SVR4=1)
if test "$HAS_ELF" = 1; then
  AC_CHECK_LIB(elf, main)
fi

AC_HEADER_DIRENT

dnl If sys/wait.h is not found it might still exist but not be POSIX
dnl compliant. In that case we define HAVE_UNION_WAIT (for NeXT)
if test $ac_cv_header_sys_wait_h = no; then
  AC_MSG_CHECKING([for sys/wait.h that defines union wait])
  AC_TRY_COMPILE([#include <sys/wait.h>],
			[union wait xx, yy; xx = yy],
		AC_MSG_RESULT(yes)
			AC_DEFINE(HAVE_SYS_WAIT_H)
			AC_DEFINE(HAVE_UNION_WAIT),
		AC_MSG_RESULT(no))
fi

AC_CHECK_HEADERS(stdint.h stdlib.h string.h \
	sys/select.h sys/utsname.h termcap.h fcntl.h \
	sgtty.h sys/ioctl.h sys/time.h sys/types.h \
	termio.h iconv.h inttypes.h langinfo.h math.h \
	unistd.h stropts.h errno.h sys/resource.h \
	sys/systeminfo.h locale.h sys/stream.h termios.h \
	libc.h sys/statfs.h poll.h sys/poll.h pwd.h \
	utime.h sys/param.h sys/ptms.h libintl.h libgen.h \
	util/debug.h util/msg18n.h frame.h sys/acl.h \
	sys/access.h sys/sysinfo.h wchar.h wctype.h)

dnl sys/ptem.h depends on sys/stream.h on Solaris
AC_CHECK_HEADERS(sys/ptem.h, [], [],
[#if defined HAVE_SYS_STREAM_H
#  include <sys/stream.h>
#endif])

dnl sys/sysctl.h depends on sys/param.h on OpenBSD
AC_CHECK_HEADERS(sys/sysctl.h, [], [],
[#if defined HAVE_SYS_PARAM_H
#  include <sys/param.h>
#endif])


dnl pthread_np.h may exist but can only be used after including pthread.h
AC_MSG_CHECKING([for pthread_np.h])
AC_TRY_COMPILE([
#include <pthread.h>
#include <pthread_np.h>],
		      [int i; i = 0;],
	      AC_MSG_RESULT(yes)
		      AC_DEFINE(HAVE_PTHREAD_NP_H),
	      AC_MSG_RESULT(no))

AC_CHECK_HEADERS(strings.h)
if test "x$MACOS_X" = "xyes"; then
  dnl The strings.h file on OS/X contains a warning and nothing useful.
  AC_DEFINE(NO_STRINGS_WITH_STRING_H)
else

dnl Check if strings.h and string.h can both be included when defined.
AC_MSG_CHECKING([if strings.h can be included after string.h])
cppflags_save=$CPPFLAGS
CPPFLAGS="$CPPFLAGS $X_CFLAGS"
AC_TRY_COMPILE([
#if defined(_AIX) && !defined(_AIX51) && !defined(_NO_PROTO)
# define _NO_PROTO	/* like in os_unix.h, causes conflict for AIX (Winn) */
			/* but don't do it on AIX 5.1 (Uribarri) */
#endif
#ifdef HAVE_XM_XM_H
# include <Xm/Xm.h>	/* This breaks it for HP-UX 11 (Squassabia) */
#endif
#ifdef HAVE_STRING_H
# include <string.h>
#endif
#if defined(HAVE_STRINGS_H)
# include <strings.h>
#endif
		], [int i; i = 0;],
		AC_MSG_RESULT(yes),
		AC_DEFINE(NO_STRINGS_WITH_STRING_H)
		AC_MSG_RESULT(no))
CPPFLAGS=$cppflags_save
fi

dnl Checks for typedefs, structures, and compiler characteristics.
AC_PROG_GCC_TRADITIONAL
AC_C_CONST
AC_C_VOLATILE
AC_TYPE_MODE_T
AC_TYPE_OFF_T
AC_TYPE_PID_T
AC_TYPE_SIZE_T
AC_TYPE_UID_T
AC_TYPE_UINT32_T

AC_HEADER_TIME
AC_CHECK_TYPE(ino_t, long)
AC_CHECK_TYPE(dev_t, unsigned)
AC_C_BIGENDIAN(,,,)
AC_C_INLINE

AC_MSG_CHECKING(for rlim_t)
if eval "test \"`echo '$''{'ac_cv_type_rlim_t'+set}'`\" = set"; then
  AC_MSG_RESULT([(cached) $ac_cv_type_rlim_t])
else
  AC_EGREP_CPP(dnl
changequote(<<,>>)dnl
<<(^|[^a-zA-Z_0-9])rlim_t[^a-zA-Z_0-9]>>dnl
changequote([,]),
  [
#include <sys/types.h>
#if STDC_HEADERS
# include <stdlib.h>
# include <stddef.h>
#endif
#ifdef HAVE_SYS_RESOURCE_H
# include <sys/resource.h>
#endif
	  ], ac_cv_type_rlim_t=yes, ac_cv_type_rlim_t=no)
	  AC_MSG_RESULT($ac_cv_type_rlim_t)
fi
if test $ac_cv_type_rlim_t = no; then
  cat >> confdefs.h <<\EOF
#define rlim_t unsigned long
EOF
fi

AC_MSG_CHECKING(for stack_t)
if eval "test \"`echo '$''{'ac_cv_type_stack_t'+set}'`\" = set"; then
  AC_MSG_RESULT([(cached) $ac_cv_type_stack_t])
else
  AC_EGREP_CPP(stack_t,
  [
#include <sys/types.h>
#if STDC_HEADERS
# include <stdlib.h>
# include <stddef.h>
#endif
#include <signal.h>
	  ], ac_cv_type_stack_t=yes, ac_cv_type_stack_t=no)
	  AC_MSG_RESULT($ac_cv_type_stack_t)
fi
if test $ac_cv_type_stack_t = no; then
  cat >> confdefs.h <<\EOF
#define stack_t struct sigaltstack
EOF
fi

dnl BSDI uses ss_base while others use ss_sp for the stack pointer.
AC_MSG_CHECKING(whether stack_t has an ss_base field)
AC_TRY_COMPILE([
#include <sys/types.h>
#if STDC_HEADERS
# include <stdlib.h>
# include <stddef.h>
#endif
#include <signal.h>
#include "confdefs.h"
			], [stack_t sigstk; sigstk.ss_base = 0; ],
	AC_MSG_RESULT(yes); AC_DEFINE(HAVE_SS_BASE),
	AC_MSG_RESULT(no))

olibs="$LIBS"
AC_MSG_CHECKING(--with-tlib argument)
AC_ARG_WITH(tlib, [  --with-tlib=library     terminal library to be used ],)
if test -n "$with_tlib"; then
  AC_MSG_RESULT($with_tlib)
  LIBS="$LIBS -l$with_tlib"
  AC_MSG_CHECKING(for linking with $with_tlib library)
  AC_TRY_LINK([], [], AC_MSG_RESULT(OK), AC_MSG_ERROR(FAILED))
  dnl Need to check for tgetent() below.
  olibs="$LIBS"
else
  AC_MSG_RESULT([empty: automatic terminal library selection])
  dnl  On HP-UX 10.10 termcap or termlib should be used instead of
  dnl  curses, because curses is much slower.
  dnl  Newer versions of ncurses are preferred over anything, except
  dnl  when tinfo has been split off, it contains all we need.
  dnl  Older versions of ncurses have bugs, get a new one!
  dnl  Digital Unix (OSF1) should use curses (Ronald Schild).
  dnl  On SCO Openserver should prefer termlib (Roger Cornelius).
  case "`uname -s 2>/dev/null`" in
	OSF1|SCO_SV)	tlibs="tinfo ncurses curses termlib termcap";;
	*)	tlibs="tinfo ncurses termlib termcap curses";;
  esac
  for libname in $tlibs; do
    AC_CHECK_LIB(${libname}, tgetent,,)
    if test "x$olibs" != "x$LIBS"; then
      dnl It's possible that a library is found but it doesn't work
      dnl e.g., shared library that cannot be found
      dnl compile and run a test program to be sure
      AC_TRY_RUN([
#ifdef HAVE_TERMCAP_H
# include <termcap.h>
#endif
#if STDC_HEADERS
# include <stdlib.h>
# include <stddef.h>
#endif
main() {char *s; s=(char *)tgoto("%p1%d", 0, 1); exit(0); }],
			  res="OK", res="FAIL", res="FAIL")
      if test "$res" = "OK"; then
	break
      fi
      AC_MSG_RESULT($libname library is not usable)
      LIBS="$olibs"
    fi
  done
  if test "x$olibs" = "x$LIBS"; then
    AC_MSG_RESULT(no terminal library found)
  fi
fi

if test "x$olibs" = "x$LIBS"; then
  AC_MSG_CHECKING([for tgetent()])
  AC_TRY_LINK([int tgetent(char *, const char *);],
      [char s[10000]; int res = tgetent(s, "thisterminaldoesnotexist");],
	AC_MSG_RESULT(yes),
	AC_MSG_ERROR([NOT FOUND!
      You need to install a terminal library; for example ncurses.
      Or specify the name of the library with --with-tlib.]))
fi

AC_CACHE_CHECK([whether we talk terminfo], [vim_cv_terminfo],
  [
    AC_RUN_IFELSE([AC_LANG_SOURCE([[
#include "confdefs.h"
#ifdef HAVE_TERMCAP_H
# include <termcap.h>
#endif
#ifdef HAVE_STRING_H
# include <string.h>
#endif
#if STDC_HEADERS
# include <stdlib.h>
# include <stddef.h>
#endif
main()
{char *s; s=(char *)tgoto("%p1%d", 0, 1); exit(!strcmp(s==0 ? "" : s, "1")); }
    ]])],[
      vim_cv_terminfo=no
    ],[
      vim_cv_terminfo=yes
    ],[
      AC_MSG_ERROR(cross-compiling: please set 'vim_cv_terminfo')
    ])
  ])

if test "x$vim_cv_terminfo" = "xyes" ; then
  AC_DEFINE(TERMINFO)
fi

AC_CACHE_CHECK([what tgetent() returns for an unknown terminal], [vim_cv_tgetent],
  [
    AC_RUN_IFELSE([AC_LANG_SOURCE([[
#include "confdefs.h"
#ifdef HAVE_TERMCAP_H
# include <termcap.h>
#endif
#if STDC_HEADERS
# include <stdlib.h>
# include <stddef.h>
#endif
main()
{char s[10000]; int res = tgetent(s, "thisterminaldoesnotexist"); exit(res != 0); }
    ]])],[
      vim_cv_tgetent=zero
    ],[
      vim_cv_tgetent=non-zero
    ],[
      AC_MSG_ERROR(failed to compile test program.)
    ])
  ])

if test "x$vim_cv_tgetent" = "xzero" ; then
  AC_DEFINE(TGETENT_ZERO_ERR, 0)
fi

AC_MSG_CHECKING(whether termcap.h contains ospeed)
AC_TRY_LINK([
#ifdef HAVE_TERMCAP_H
# include <termcap.h>
#endif
			], [ospeed = 20000],
	AC_MSG_RESULT(yes); AC_DEFINE(HAVE_OSPEED),
	[AC_MSG_RESULT(no)
	AC_MSG_CHECKING(whether ospeed can be extern)
	AC_TRY_LINK([
#ifdef HAVE_TERMCAP_H
# include <termcap.h>
#endif
extern short ospeed;
			], [ospeed = 20000],
		AC_MSG_RESULT(yes); AC_DEFINE(OSPEED_EXTERN),
		AC_MSG_RESULT(no))]
	)

AC_MSG_CHECKING([whether termcap.h contains UP, BC and PC])
AC_TRY_LINK([
#ifdef HAVE_TERMCAP_H
# include <termcap.h>
#endif
			], [if (UP == 0 && BC == 0) PC = 1],
	AC_MSG_RESULT(yes); AC_DEFINE(HAVE_UP_BC_PC),
	[AC_MSG_RESULT(no)
	AC_MSG_CHECKING([whether UP, BC and PC can be extern])
	AC_TRY_LINK([
#ifdef HAVE_TERMCAP_H
# include <termcap.h>
#endif
extern char *UP, *BC, PC;
			], [if (UP == 0 && BC == 0) PC = 1],
		AC_MSG_RESULT(yes); AC_DEFINE(UP_BC_PC_EXTERN),
		AC_MSG_RESULT(no))]
	)

AC_MSG_CHECKING(whether tputs() uses outfuntype)
AC_TRY_COMPILE([
#ifdef HAVE_TERMCAP_H
# include <termcap.h>
#endif
			], [extern int xx(); tputs("test", 1, (outfuntype)xx)],
	AC_MSG_RESULT(yes); AC_DEFINE(HAVE_OUTFUNTYPE),
	AC_MSG_RESULT(no))

dnl On some SCO machines sys/select redefines struct timeval
AC_MSG_CHECKING([whether sys/select.h and sys/time.h may both be included])
AC_TRY_COMPILE([
#include <sys/types.h>
#include <sys/time.h>
#include <sys/select.h>], ,
	  AC_MSG_RESULT(yes)
			AC_DEFINE(SYS_SELECT_WITH_SYS_TIME),
	  AC_MSG_RESULT(no))

dnl AC_DECL_SYS_SIGLIST

dnl Checks for pty.c (copied from screen) ==========================
AC_MSG_CHECKING(for /dev/ptc)
if test -r /dev/ptc; then
  AC_DEFINE(HAVE_DEV_PTC)
  AC_MSG_RESULT(yes)
else
  AC_MSG_RESULT(no)
fi

AC_MSG_CHECKING(for SVR4 ptys)
if test -c /dev/ptmx ; then
  AC_TRY_LINK([], [ptsname(0);grantpt(0);unlockpt(0);],
	AC_MSG_RESULT(yes); AC_DEFINE(HAVE_SVR4_PTYS),
	AC_MSG_RESULT(no))
else
  AC_MSG_RESULT(no)
fi

AC_MSG_CHECKING(for ptyranges)
if test -d /dev/ptym ; then
  pdir='/dev/ptym'
else
  pdir='/dev'
fi
dnl SCO uses ptyp%d
AC_EGREP_CPP(yes,
[#ifdef M_UNIX
   yes;
#endif
	], ptys=`echo /dev/ptyp??`, ptys=`echo $pdir/pty??`)
dnl if test -c /dev/ptyp19; then
dnl ptys=`echo /dev/ptyp??`
dnl else
dnl ptys=`echo $pdir/pty??`
dnl fi
if test "$ptys" != "$pdir/pty??" ; then
  p0=`echo $ptys | tr ' ' '\012' | sed -e 's/^.*\(.\).$/\1/g' | sort -u | tr -d '\012'`
  p1=`echo $ptys | tr ' ' '\012' | sed -e 's/^.*\(.\)$/\1/g'  | sort -u | tr -d '\012'`
  AC_DEFINE_UNQUOTED(PTYRANGE0,"$p0")
  AC_DEFINE_UNQUOTED(PTYRANGE1,"$p1")
  AC_MSG_RESULT([$p0 / $p1])
else
  AC_MSG_RESULT([don't know])
fi

dnl Checks for library functions. ===================================

AC_TYPE_SIGNAL

dnl find out what to use at the end of a signal function
if test $ac_cv_type_signal = void; then
  AC_DEFINE(SIGRETURN, [return])
else
  AC_DEFINE(SIGRETURN, [return 0])
fi

dnl check if struct sigcontext is defined (used for SGI only)
AC_MSG_CHECKING(for struct sigcontext)
AC_TRY_COMPILE([
#include <signal.h>
test_sig()
{
    struct sigcontext *scont;
    scont = (struct sigcontext *)0;
    return 1;
} ], ,
	  AC_MSG_RESULT(yes)
		AC_DEFINE(HAVE_SIGCONTEXT),
	  AC_MSG_RESULT(no))

dnl tricky stuff: try to find out if getcwd() is implemented with
dnl system("sh -c pwd")
AC_CACHE_CHECK([getcwd implementation is broken], [vim_cv_getcwd_broken],
  [
    AC_RUN_IFELSE([AC_LANG_SOURCE([[
#include "confdefs.h"
#ifdef HAVE_UNISTD_H
#include <unistd.h>
#endif
char *dagger[] = { "IFS=pwd", 0 };
main()
{
  char buffer[500];
  extern char **environ;
  environ = dagger;
  return getcwd(buffer, 500) ? 0 : 1;
}
    ]])],[
      vim_cv_getcwd_broken=no
    ],[
      vim_cv_getcwd_broken=yes
    ],[
      AC_MSG_ERROR(cross-compiling: please set 'vim_cv_getcwd_broken')
    ])
  ])

if test "x$vim_cv_getcwd_broken" = "xyes" ; then
  AC_DEFINE(BAD_GETCWD)
  AC_CHECK_FUNCS(getwd)
fi

dnl Check for functions in one big call, to reduce the size of configure.
dnl Can only be used for functions that do not require any include.
AC_CHECK_FUNCS(fchdir fchown fchmod fsync getcwd getpseudotty \
	getpwent getpwnam getpwuid getrlimit gettimeofday localtime_r lstat \
	memset mkdtemp nanosleep opendir putenv qsort readlink select setenv \
	getpgid setpgid setsid sigaltstack sigstack sigset sigsetjmp sigaction \
	sigprocmask sigvec strcasecmp strcoll strerror strftime stricmp strncasecmp \
	strnicmp strpbrk strptime strtol tgetent towlower towupper iswupper \
	tzset usleep utime utimes mblen ftruncate unsetenv posix_openpt)
AC_FUNC_SELECT_ARGTYPES
AC_FUNC_FSEEKO

dnl define _LARGE_FILES, _FILE_OFFSET_BITS and _LARGEFILE_SOURCE when
dnl appropriate, so that off_t is 64 bits when needed.
AC_SYS_LARGEFILE

AC_MSG_CHECKING(--enable-canberra argument)
AC_ARG_ENABLE(canberra,
	[  --disable-canberra      Do not use libcanberra.],
	, [enable_canberra="maybe"])

if test "$enable_canberra" = "maybe"; then
  if test "$features" = "big" -o "$features" = "huge"; then
    AC_MSG_RESULT(Defaulting to yes)
    enable_canberra="yes"
  else
    AC_MSG_RESULT(Defaulting to no)
    enable_canberra="no"
  fi
else
  AC_MSG_RESULT($enable_canberra)
fi
if test "$enable_canberra" = "yes"; then
  if test "x$PKG_CONFIG" != "xno"; then
    canberra_lib=`$PKG_CONFIG --libs libcanberra 2>/dev/null`
    canberra_cflags=`$PKG_CONFIG --cflags libcanberra 2>/dev/null`
  fi
  if test "x$canberra_lib" = "x"; then
    canberra_lib=-lcanberra
    canberra_cflags=-D_REENTRANT
  fi
  AC_MSG_CHECKING(for libcanberra)
  ac_save_CFLAGS="$CFLAGS"
  ac_save_LIBS="$LIBS"
  CFLAGS="$CFLAGS $canberra_cflags"
  LIBS="$LIBS $canberra_lib"
  AC_TRY_LINK([
  # include <canberra.h>
      ], [
     ca_context *hello;
     ca_context_create(&hello);],
       AC_MSG_RESULT(yes); AC_DEFINE(HAVE_CANBERRA),
       AC_MSG_RESULT(no; try installing libcanberra-dev); CFLAGS="$ac_save_CFLAGS"; LIBS="$ac_save_LIBS")
fi


dnl fstatfs() can take 2 to 4 arguments, try to use st_blksize if possible
AC_MSG_CHECKING(for st_blksize)
AC_TRY_COMPILE(
[#include <sys/types.h>
#include <sys/stat.h>],
[	struct stat st;
	int n;

	stat("/", &st);
	n = (int)st.st_blksize;],
	AC_MSG_RESULT(yes); AC_DEFINE(HAVE_ST_BLKSIZE),
	AC_MSG_RESULT(no))

AC_CACHE_CHECK([whether stat() ignores a trailing slash], [vim_cv_stat_ignores_slash],
  [
    AC_RUN_IFELSE([AC_LANG_SOURCE([[
#include "confdefs.h"
#if STDC_HEADERS
# include <stdlib.h>
# include <stddef.h>
#endif
#include <sys/types.h>
#include <sys/stat.h>
main() {struct stat st;  exit(stat("configure/", &st) != 0); }
    ]])],[
      vim_cv_stat_ignores_slash=yes
    ],[
      vim_cv_stat_ignores_slash=no
    ],[
      AC_MSG_ERROR(cross-compiling: please set 'vim_cv_stat_ignores_slash')
    ])
  ])

if test "x$vim_cv_stat_ignores_slash" = "xyes" ; then
  AC_DEFINE(STAT_IGNORES_SLASH)
fi
  
dnl Link with iconv for charset translation, if not found without library.
dnl check for iconv() requires including iconv.h
dnl Add "-liconv" when possible; Solaris has iconv but use GNU iconv when it
dnl has been installed.
AC_MSG_CHECKING(for iconv_open())
save_LIBS="$LIBS"
LIBS="$LIBS -liconv"
AC_TRY_LINK([
#ifdef HAVE_ICONV_H
# include <iconv.h>
#endif
    ], [iconv_open("fr", "to");],
    AC_MSG_RESULT(yes; with -liconv); AC_DEFINE(HAVE_ICONV),
    LIBS="$save_LIBS"
    AC_TRY_LINK([
#ifdef HAVE_ICONV_H
# include <iconv.h>
#endif
	], [iconv_open("fr", "to");],
	AC_MSG_RESULT(yes); AC_DEFINE(HAVE_ICONV),
	AC_MSG_RESULT(no)))


AC_MSG_CHECKING(for nl_langinfo(CODESET))
AC_TRY_LINK([
#ifdef HAVE_LANGINFO_H
# include <langinfo.h>
#endif
], [char *cs = nl_langinfo(CODESET);],
	AC_MSG_RESULT(yes); AC_DEFINE(HAVE_NL_LANGINFO_CODESET),
	AC_MSG_RESULT(no))

dnl Need various functions for floating point support.  Only enable
dnl floating point when they are all present.
AC_CHECK_LIB(m, strtod)
AC_MSG_CHECKING([for strtod() and other floating point functions])
AC_TRY_LINK([
#ifdef HAVE_MATH_H
# include <math.h>
#endif
#if STDC_HEADERS
# include <stdlib.h>
# include <stddef.h>
#endif
], [char *s; double d;
    d = strtod("1.1", &s);
    d = fabs(1.11);
    d = ceil(1.11);
    d = floor(1.11);
    d = log10(1.11);
    d = pow(1.11, 2.22);
    d = sqrt(1.11);
    d = sin(1.11);
    d = cos(1.11);
    d = atan(1.11);
    ],
	AC_MSG_RESULT(yes); AC_DEFINE(HAVE_FLOAT_FUNCS),
	AC_MSG_RESULT(no))

dnl isinf() and isnan() need to include header files and may need -lm.
AC_MSG_CHECKING([for isinf()])
AC_TRY_LINK([
#ifdef HAVE_MATH_H
# include <math.h>
#endif
#if STDC_HEADERS
# include <stdlib.h>
# include <stddef.h>
#endif
], [int r = isinf(1.11); ],
	AC_MSG_RESULT(yes); AC_DEFINE(HAVE_ISINF),
	AC_MSG_RESULT(no))

AC_MSG_CHECKING([for isnan()])
AC_TRY_LINK([
#ifdef HAVE_MATH_H
# include <math.h>
#endif
#if STDC_HEADERS
# include <stdlib.h>
# include <stddef.h>
#endif
], [int r = isnan(1.11); ],
	AC_MSG_RESULT(yes); AC_DEFINE(HAVE_ISNAN),
	AC_MSG_RESULT(no))

dnl Link with -lposix1e for ACL stuff; if not found, try -lacl for SGI
dnl when -lacl works, also try to use -lattr (required for Debian).
dnl On Solaris, use the acl_get/set functions in libsec, if present.
AC_MSG_CHECKING(--disable-acl argument)
AC_ARG_ENABLE(acl,
	[  --disable-acl           No check for ACL support.],
	, [enable_acl="yes"])
if test "$enable_acl" = "yes"; then
  AC_MSG_RESULT(no)
  AC_CHECK_LIB(posix1e, acl_get_file, [LIBS="$LIBS -lposix1e"],
	AC_CHECK_LIB(acl, acl_get_file, [LIBS="$LIBS -lacl"
		  AC_CHECK_LIB(attr, fgetxattr, LIBS="$LIBS -lattr",,)],,),)

  AC_MSG_CHECKING(for POSIX ACL support)
  AC_TRY_LINK([
#include <sys/types.h>
#ifdef HAVE_SYS_ACL_H
# include <sys/acl.h>
#endif
acl_t acl;], [acl = acl_get_file("foo", ACL_TYPE_ACCESS);
	acl_set_file("foo", ACL_TYPE_ACCESS, acl);
	acl_free(acl);],
	AC_MSG_RESULT(yes); AC_DEFINE(HAVE_POSIX_ACL),
	AC_MSG_RESULT(no))

  AC_CHECK_LIB(sec, acl_get, [LIBS="$LIBS -lsec"; AC_DEFINE(HAVE_SOLARIS_ZFS_ACL)],
  AC_MSG_CHECKING(for Solaris ACL support)
  AC_TRY_LINK([
#ifdef HAVE_SYS_ACL_H
# include <sys/acl.h>
#endif], [acl("foo", GETACLCNT, 0, NULL);
	],
	AC_MSG_RESULT(yes); AC_DEFINE(HAVE_SOLARIS_ACL),
	AC_MSG_RESULT(no)))

  AC_MSG_CHECKING(for AIX ACL support)
  AC_TRY_LINK([
#if STDC_HEADERS
# include <stdlib.h>
# include <stddef.h>
#endif
#ifdef HAVE_SYS_ACL_H
# include <sys/acl.h>
#endif
#ifdef HAVE_SYS_ACCESS_H
# include <sys/access.h>
#endif
#define _ALL_SOURCE

#include <sys/stat.h>

int aclsize;
struct acl *aclent;], [aclsize = sizeof(struct acl);
	aclent = (void *)malloc(aclsize);
	statacl("foo", STX_NORMAL, aclent, aclsize);
	],
	AC_MSG_RESULT(yes); AC_DEFINE(HAVE_AIX_ACL),
	AC_MSG_RESULT(no))
else
  AC_MSG_RESULT(yes)
fi

if test "x$GTK_CFLAGS" != "x"; then
  dnl pango_shape_full() is new, fall back to pango_shape().
  AC_MSG_CHECKING(for pango_shape_full)
  ac_save_CFLAGS="$CFLAGS"
  ac_save_LIBS="$LIBS"
  CFLAGS="$CFLAGS $GTK_CFLAGS"
  LIBS="$LIBS $GTK_LIBS"
  AC_TRY_LINK(
  [#include <gtk/gtk.h>],
  [ pango_shape_full(NULL, 0, NULL, 0, NULL, NULL); ],
	  AC_MSG_RESULT(yes); AC_DEFINE(HAVE_PANGO_SHAPE_FULL),
	  AC_MSG_RESULT(no))
  CFLAGS="$ac_save_CFLAGS"
  LIBS="$ac_save_LIBS"
fi

AC_MSG_CHECKING(--disable-gpm argument)
AC_ARG_ENABLE(gpm,
	[  --disable-gpm           Don't use gpm (Linux mouse daemon).], ,
	[enable_gpm="yes"])

if test "$enable_gpm" = "yes"; then
  AC_MSG_RESULT(no)
  dnl Checking if gpm support can be compiled
  AC_CACHE_CHECK([for gpm], vi_cv_have_gpm,
	[olibs="$LIBS" ; LIBS="-lgpm"]
	AC_TRY_LINK(
	    [#include <gpm.h>
	    #include <linux/keyboard.h>],
	    [Gpm_GetLibVersion(NULL);],
	    dnl Configure defines HAVE_GPM, if it is defined feature.h defines
	    dnl FEAT_MOUSE_GPM if mouse support is included
	    [vi_cv_have_gpm=yes],
	    [vi_cv_have_gpm=no])
	[LIBS="$olibs"]
    )
  if test $vi_cv_have_gpm = yes; then
    LIBS="$LIBS -lgpm"
    AC_DEFINE(HAVE_GPM)
  fi
else
  AC_MSG_RESULT(yes)
fi

AC_MSG_CHECKING(--disable-sysmouse argument)
AC_ARG_ENABLE(sysmouse,
	[  --disable-sysmouse      Don't use sysmouse (mouse in *BSD console).], ,
	[enable_sysmouse="yes"])

if test "$enable_sysmouse" = "yes"; then
  AC_MSG_RESULT(no)
  dnl Checking if sysmouse support can be compiled
  dnl Configure defines HAVE_SYSMOUSE, if it is defined feature.h
  dnl defines FEAT_SYSMOUSE if mouse support is included
  AC_CACHE_CHECK([for sysmouse], vi_cv_have_sysmouse,
	AC_TRY_LINK(
	    [#include <sys/consio.h>
	     #include <signal.h>
	     #include <sys/fbio.h>],
	    [struct mouse_info   mouse;
	     mouse.operation = MOUSE_MODE;
	     mouse.operation = MOUSE_SHOW;
	     mouse.u.mode.mode = 0;
	     mouse.u.mode.signal = SIGUSR2;],
	    [vi_cv_have_sysmouse=yes],
	    [vi_cv_have_sysmouse=no])
    )
  if test $vi_cv_have_sysmouse = yes; then
    AC_DEFINE(HAVE_SYSMOUSE)
  fi
else
  AC_MSG_RESULT(yes)
fi

dnl make sure the FD_CLOEXEC flag for fcntl()'s F_SETFD command is known
AC_MSG_CHECKING(for FD_CLOEXEC)
AC_TRY_COMPILE(
[#if HAVE_FCNTL_H
# include <fcntl.h>
#endif],
[	int flag = FD_CLOEXEC;],
	AC_MSG_RESULT(yes); AC_DEFINE(HAVE_FD_CLOEXEC),
	AC_MSG_RESULT(not usable))

dnl rename needs to be checked separately to work on Nextstep with cc
AC_MSG_CHECKING(for rename)
AC_TRY_LINK([#include <stdio.h>], [rename("this", "that")],
	AC_MSG_RESULT(yes); AC_DEFINE(HAVE_RENAME),
	AC_MSG_RESULT(no))

dnl check for dirfd()
AC_MSG_CHECKING(for dirfd)
AC_TRY_COMPILE(
[#include <sys/types.h>
#include <dirent.h>],
[DIR * dir=opendir("dirname"); dirfd(dir);],
AC_MSG_RESULT(yes); AC_DEFINE(HAVE_DIRFD), AC_MSG_RESULT(not usable))

dnl check for flock()
AC_MSG_CHECKING(for flock)
AC_TRY_COMPILE(
[#include <sys/file.h>],
[flock(10, LOCK_SH);],
AC_MSG_RESULT(yes); AC_DEFINE(HAVE_FLOCK), AC_MSG_RESULT(not usable))

dnl sysctl() may exist but not the arguments we use
AC_MSG_CHECKING(for sysctl)
AC_TRY_COMPILE(
[#include <sys/types.h>
#include <sys/sysctl.h>],
[	int mib[2], r;
	size_t len;

	mib[0] = CTL_HW;
	mib[1] = HW_USERMEM;
	len = sizeof(r);
	(void)sysctl(mib, 2, &r, &len, (void *)0, (size_t)0);
	],
	AC_MSG_RESULT(yes); AC_DEFINE(HAVE_SYSCTL),
	AC_MSG_RESULT(not usable))

dnl sysinfo() may exist but not be Linux compatible
AC_MSG_CHECKING(for sysinfo)
AC_TRY_COMPILE(
[#include <sys/types.h>
#include <sys/sysinfo.h>],
[	struct sysinfo sinfo;
	int t;

	(void)sysinfo(&sinfo);
	t = sinfo.totalram;
	],
	AC_MSG_RESULT(yes); AC_DEFINE(HAVE_SYSINFO),
	AC_MSG_RESULT(not usable))

dnl struct sysinfo may have the mem_unit field or not
AC_MSG_CHECKING(for sysinfo.mem_unit)
AC_TRY_COMPILE(
[#include <sys/types.h>
#include <sys/sysinfo.h>],
[	struct sysinfo sinfo;
	sinfo.mem_unit = 1;
	],
	AC_MSG_RESULT(yes); AC_DEFINE(HAVE_SYSINFO_MEM_UNIT),
	AC_MSG_RESULT(no))

dnl sysconf() may exist but not support what we want to use
AC_MSG_CHECKING(for sysconf)
AC_TRY_COMPILE(
[#include <unistd.h>],
[	(void)sysconf(_SC_PAGESIZE);
	(void)sysconf(_SC_PHYS_PAGES);
	],
	AC_MSG_RESULT(yes); AC_DEFINE(HAVE_SYSCONF),
	AC_MSG_RESULT(not usable))

AC_CHECK_SIZEOF([int])
AC_CHECK_SIZEOF([long])
AC_CHECK_SIZEOF([time_t])
AC_CHECK_SIZEOF([off_t])

dnl Use different names to avoid clashing with other header files.
AC_DEFINE_UNQUOTED(VIM_SIZEOF_INT, [$ac_cv_sizeof_int])
AC_DEFINE_UNQUOTED(VIM_SIZEOF_LONG, [$ac_cv_sizeof_long])

dnl Make sure that uint32_t is really 32 bits unsigned.
AC_MSG_CHECKING([uint32_t is 32 bits])
AC_TRY_RUN([
#ifdef HAVE_STDINT_H
# include <stdint.h>
#endif
#ifdef HAVE_INTTYPES_H
# include <inttypes.h>
#endif
main() {
  uint32_t nr1 = (uint32_t)-1;
  uint32_t nr2 = (uint32_t)0xffffffffUL;
  if (sizeof(uint32_t) != 4 || nr1 != 0xffffffffUL || nr2 + 1 != 0) return 1;
  return 0;
}],
AC_MSG_RESULT(ok),
AC_MSG_ERROR([WRONG!  uint32_t not defined correctly.]),
AC_MSG_WARN([cannot check uint32_t when cross-compiling.]))

dnl Check for memmove() before bcopy(), makes memmove() be used when both are
dnl present, fixes problem with incompatibility between Solaris 2.4 and 2.5.

[bcopy_test_prog='
#include "confdefs.h"
#ifdef HAVE_STRING_H
# include <string.h>
#endif
#if STDC_HEADERS
# include <stdlib.h>
# include <stddef.h>
#endif
main() {
  char buf[10];
  strcpy(buf, "abcdefghi");
  mch_memmove(buf, buf + 2, 3);
  if (strncmp(buf, "ababcf", 6))
    exit(1);
  strcpy(buf, "abcdefghi");
  mch_memmove(buf + 2, buf, 3);
  if (strncmp(buf, "cdedef", 6))
    exit(1);
  exit(0); /* libc version works properly.  */
}']

AC_CACHE_CHECK([whether memmove handles overlaps],[vim_cv_memmove_handles_overlap],
  [
    AC_RUN_IFELSE([AC_LANG_SOURCE([[#define mch_memmove(s,d,l) memmove(d,s,l) $bcopy_test_prog]])],
      [
	vim_cv_memmove_handles_overlap=yes
      ],[
	vim_cv_memmove_handles_overlap=no
      ],[
	AC_MSG_ERROR(cross-compiling: please set 'vim_cv_memmove_handles_overlap')
      ])
  ])

if test "x$vim_cv_memmove_handles_overlap" = "xyes" ; then
  AC_DEFINE(USEMEMMOVE)
else
  AC_CACHE_CHECK([whether bcopy handles overlaps],[vim_cv_bcopy_handles_overlap],
    [
      AC_RUN_IFELSE([AC_LANG_SOURCE([[#define mch_bcopy(s,d,l) bcopy(d,s,l) $bcopy_test_prog]])],
      [
	vim_cv_bcopy_handles_overlap=yes
      ],[
	vim_cv_bcopy_handles_overlap=no
      ],[
	AC_MSG_ERROR(cross-compiling: please set 'vim_cv_bcopy_handles_overlap')
      ])
    ])

  if test "x$vim_cv_bcopy_handles_overlap" = "xyes" ; then
    AC_DEFINE(USEBCOPY)
  else
    AC_CACHE_CHECK([whether memcpy handles overlaps],[vim_cv_memcpy_handles_overlap],
      [
	AC_RUN_IFELSE([AC_LANG_SOURCE([[#define mch_memcpy(s,d,l) memcpy(d,s,l) $bcopy_test_prog]])],
	  [
	    vim_cv_memcpy_handles_overlap=yes
	  ],[
	    vim_cv_memcpy_handles_overlap=no
	  ],[
	    AC_MSG_ERROR(cross-compiling: please set 'vim_cv_memcpy_handles_overlap')
	  ])
      ])

    if test "x$vim_cv_memcpy_handles_overlap" = "xyes" ; then
      AC_DEFINE(USEMEMCPY)
    fi
  fi
fi


dnl Check for multibyte locale functions
dnl Find out if _Xsetlocale() is supported by libX11.
dnl Check if X_LOCALE should be defined.
if test "x$with_x" = "xyes"; then
  cflags_save=$CFLAGS
  libs_save=$LIBS
  LIBS="$LIBS $X_LIBS $GUI_LIB_LOC $GUI_X_LIBS $X_PRE_LIBS $X_LIB $X_EXTRA_LIBS"
  CFLAGS="$CFLAGS $X_CFLAGS"

  AC_MSG_CHECKING(whether X_LOCALE needed)
  AC_TRY_COMPILE([#include <X11/Xlocale.h>],,
      AC_TRY_LINK_FUNC([_Xsetlocale], [AC_MSG_RESULT(yes)
	      AC_DEFINE(X_LOCALE)], AC_MSG_RESULT(no)),
      AC_MSG_RESULT(no))

  AC_MSG_CHECKING(whether Xutf8SetWMProperties() can be used)
  AC_TRY_LINK_FUNC([Xutf8SetWMProperties], [AC_MSG_RESULT(yes)
	      AC_DEFINE(HAVE_XUTF8SETWMPROPERTIES)], AC_MSG_RESULT(no))

  CFLAGS=$cflags_save
  LIBS=$libs_save
fi

dnl Link with xpg4, it is said to make Korean locale working
AC_CHECK_LIB(xpg4, _xpg4_setrunelocale, [LIBS="$LIBS -lxpg4"],,)

dnl Check how we can run ctags.  Default to "ctags" when nothing works.
dnl Use --version to detect Exuberant ctags (preferred)
dnl       Add --fields=+S to get function signatures for omni completion.
dnl -t for typedefs (many ctags have this)
dnl -s for static functions (Elvis ctags only?)
dnl -v for variables. Dangerous, most ctags take this for 'vgrind style'.
dnl -i+m to test for older Exuberant ctags
AC_MSG_CHECKING(how to create tags)
test -f tags && mv tags tags.save
if (eval ctags --version /dev/null | grep Exuberant) < /dev/null 1>&AC_FD_CC 2>&1; then
  TAGPRG="ctags -I INIT+,INIT2+,INIT3+,INIT4+,INIT5+ --fields=+S"
elif (eval exctags --version /dev/null | grep Exuberant) < /dev/null 1>&AC_FD_CC 2>&1; then
  TAGPRG="exctags -I INIT+,INIT2+,INIT3+,INIT4+,INIT5+ --fields=+S"
elif (eval exuberant-ctags --version /dev/null | grep Exuberant) < /dev/null 1>&AC_FD_CC 2>&1; then
  TAGPRG="exuberant-ctags -I INIT+,INIT2+,INIT3+,INIT4+,INIT5+ --fields=+S"
else
  TAGPRG="ctags"
  (eval etags	   /dev/null) < /dev/null 1>&AC_FD_CC 2>&1 && TAGPRG="etags"
  (eval etags -c   /dev/null) < /dev/null 1>&AC_FD_CC 2>&1 && TAGPRG="etags -c"
  (eval ctags	   /dev/null) < /dev/null 1>&AC_FD_CC 2>&1 && TAGPRG="ctags"
  (eval ctags -t   /dev/null) < /dev/null 1>&AC_FD_CC 2>&1 && TAGPRG="ctags -t"
  (eval ctags -ts  /dev/null) < /dev/null 1>&AC_FD_CC 2>&1 && TAGPRG="ctags -ts"
  (eval ctags -tvs /dev/null) < /dev/null 1>&AC_FD_CC 2>&1 && TAGPRG="ctags -tvs"
  (eval ctags -i+m /dev/null) < /dev/null 1>&AC_FD_CC 2>&1 && TAGPRG="ctags -i+m"
fi
test -f tags.save && mv tags.save tags
AC_MSG_RESULT($TAGPRG) AC_SUBST(TAGPRG)

dnl Check how we can run man with a section number
AC_MSG_CHECKING(how to run man with a section nr)
MANDEF="man"
(eval MANPAGER=cat PAGER=cat man -s 2 read) < /dev/null > /dev/null 2>&AC_FD_CC && MANDEF="man -s"
AC_MSG_RESULT($MANDEF)
if test "$MANDEF" = "man -s"; then
  AC_DEFINE(USEMAN_S)
fi

dnl Check if gettext() is working and if it needs -lintl
dnl We take care to base this on an empty LIBS: on some systems libelf would be
dnl in LIBS and implicitly take along libintl. The final LIBS would then not
dnl contain libintl, and the link step would fail due to -Wl,--as-needed.
AC_MSG_CHECKING(--disable-nls argument)
AC_ARG_ENABLE(nls,
	[  --disable-nls           Don't support NLS (gettext()).], ,
	[enable_nls="yes"])

if test "$enable_nls" = "yes"; then
  AC_MSG_RESULT(no)

  INSTALL_LANGS=install-languages
  AC_SUBST(INSTALL_LANGS)
  INSTALL_TOOL_LANGS=install-tool-languages
  AC_SUBST(INSTALL_TOOL_LANGS)

  AC_CHECK_PROG(MSGFMT, msgfmt, msgfmt, )
  AC_MSG_CHECKING([for NLS])
  if test -f po/Makefile; then
    have_gettext="no"
    if test -n "$MSGFMT"; then
      olibs=$LIBS
      LIBS=""
      AC_TRY_LINK(
	[#include <libintl.h>],
	[gettext("Test");],
	AC_MSG_RESULT([gettext() works]); have_gettext="yes"; LIBS=$olibs,
	  LIBS="-lintl"
	  AC_TRY_LINK(
	      [#include <libintl.h>],
	      [gettext("Test");],
	      AC_MSG_RESULT([gettext() works with -lintl]); have_gettext="yes";
	      LIBS="$olibs -lintl",
	      AC_MSG_RESULT([gettext() doesn't work]);
	      LIBS=$olibs))
    else
      AC_MSG_RESULT([msgfmt not found - disabled]);
    fi
    if test $have_gettext = "yes" -a "x$features" != "xtiny" -a "x$features" != "xsmall"; then
      AC_DEFINE(HAVE_GETTEXT)
      MAKEMO=yes
      AC_SUBST(MAKEMO)
      dnl this was added in GNU gettext 0.10.36
      AC_CHECK_FUNCS(bind_textdomain_codeset)
      dnl _nl_msg_cat_cntr is required for GNU gettext
      AC_MSG_CHECKING([for _nl_msg_cat_cntr])
      AC_TRY_LINK(
		[#include <libintl.h>
		extern int _nl_msg_cat_cntr;],
		[++_nl_msg_cat_cntr;],
		AC_MSG_RESULT([yes]); AC_DEFINE(HAVE_NL_MSG_CAT_CNTR),
		AC_MSG_RESULT([no]))
      AC_MSG_CHECKING([if msgfmt supports --desktop])
      MSGFMT_DESKTOP=
      if "$MSGFMT" --help | grep -e '--desktop' >/dev/null; then
	if "$MSGFMT" --version | grep '0.19.[[3-7]]$' >/dev/null; then
	  dnl GNU gettext 0.19.7's --desktop is broken.  We assume back to
	  dnl 0.19.3 is also broken.
	  AC_MSG_RESULT([broken])
	else
	  AC_MSG_RESULT([yes])
	  MSGFMT_DESKTOP="gvim.desktop vim.desktop"
	fi
      else
	AC_MSG_RESULT([no])
      fi
      AC_SUBST(MSGFMT_DESKTOP)
    fi
  else
    AC_MSG_RESULT([no "po/Makefile" - disabled]);
  fi
else
  AC_MSG_RESULT(yes)
fi

dnl Check for dynamic linking loader
AC_CHECK_HEADER(dlfcn.h, DLL=dlfcn.h, [AC_CHECK_HEADER(dl.h, DLL=dl.h)])
if test x${DLL} = xdlfcn.h; then
  AC_DEFINE(HAVE_DLFCN_H, 1, [ Define if we have dlfcn.h. ])
  AC_MSG_CHECKING([for dlopen()])
  AC_TRY_LINK(,[
		extern void* dlopen();
		dlopen();
      ],
      AC_MSG_RESULT(yes);
	      AC_DEFINE(HAVE_DLOPEN, 1, [ Define if we have dlopen() ]),
      AC_MSG_RESULT(no);
	      AC_MSG_CHECKING([for dlopen() in -ldl])
	      olibs=$LIBS
	      LIBS="$LIBS -ldl"
	      AC_TRY_LINK(,[
				extern void* dlopen();
				dlopen();
		 ],
		 AC_MSG_RESULT(yes);
			  AC_DEFINE(HAVE_DLOPEN, 1, [ Define if we have dlopen() ]),
		 AC_MSG_RESULT(no);
			  LIBS=$olibs))
  dnl ReliantUNIX has dlopen() in libc but everything else in libdl
  dnl ick :-)
  AC_MSG_CHECKING([for dlsym()])
  AC_TRY_LINK(,[
		extern void* dlsym();
		dlsym();
      ],
      AC_MSG_RESULT(yes);
	      AC_DEFINE(HAVE_DLSYM, 1, [ Define if we have dlsym() ]),
      AC_MSG_RESULT(no);
	      AC_MSG_CHECKING([for dlsym() in -ldl])
	      olibs=$LIBS
	      LIBS="$LIBS -ldl"
	      AC_TRY_LINK(,[
				extern void* dlsym();
				dlsym();
		 ],
		 AC_MSG_RESULT(yes);
			  AC_DEFINE(HAVE_DLSYM, 1, [ Define if we have dlsym() ]),
		 AC_MSG_RESULT(no);
			  LIBS=$olibs))
elif test x${DLL} = xdl.h; then
  AC_DEFINE(HAVE_DL_H, 1, [ Define if we have dl.h. ])
  AC_MSG_CHECKING([for shl_load()])
  AC_TRY_LINK(,[
		extern void* shl_load();
		shl_load();
     ],
     AC_MSG_RESULT(yes);
	  AC_DEFINE(HAVE_SHL_LOAD, 1, [ Define if we have shl_load() ]),
     AC_MSG_RESULT(no);
	  AC_MSG_CHECKING([for shl_load() in -ldld])
	  olibs=$LIBS
	  LIBS="$LIBS -ldld"
	  AC_TRY_LINK(,[
			extern void* shl_load();
			shl_load();
	     ],
	     AC_MSG_RESULT(yes);
		  AC_DEFINE(HAVE_SHL_LOAD, 1, [ Define if we have shl_load() ]),
	     AC_MSG_RESULT(no);
		  LIBS=$olibs))
fi
AC_CHECK_HEADERS(setjmp.h)

if test "x$MACOS_X" = "xyes" -a -n "$PERL"; then
  dnl -ldl must come after DynaLoader.a
  if echo $LIBS | grep -e '-ldl' >/dev/null; then
    LIBS=`echo $LIBS | sed s/-ldl//`
    PERL_LIBS="$PERL_LIBS -ldl"
  fi
fi

if test "$MACOS_X" = "yes"; then
  AC_MSG_CHECKING([whether we need macOS frameworks])
  if test "$MACOS_X_DARWIN" = "yes"; then
    if test "$features" = "tiny"; then
      dnl Since no FEAT_CLIPBOARD, no longer need for os_macosx.m.
      OS_EXTRA_SRC=`echo "$OS_EXTRA_SRC" | sed -e 's+os_macosx.m++'`
      OS_EXTRA_OBJ=`echo "$OS_EXTRA_OBJ" | sed -e 's+objects/os_macosx.o++'`
      AC_MSG_RESULT([yes, we need CoreServices])
      LIBS="$LIBS -framework CoreServices"
    else
      AC_MSG_RESULT([yes, we need AppKit])
      LIBS="$LIBS -framework AppKit"
    fi
  else
    AC_MSG_RESULT([no])
  fi
fi
<<<<<<< HEAD

if test "x$MACOS_X" = "xyes"; then
  AC_MSG_CHECKING(--with-xcodecfg argument)
  AC_ARG_WITH(xcodecfg,
    [  --with-xcodecfg=CFG     Debug, Release (default: Release)],
    [ XCODEFLAGS="$XCODEFLAGS -configuration $withval"
      AC_MSG_RESULT($withval) ],
    [ AC_MSG_RESULT(using default) ])

  dnl Set CFBundleShortVersionString of Info.plist
  vim_major_version_string=`/usr/bin/grep -m 1 'define.*VIM_VERSION_MAJOR' $srcdir/version.h|sed -E -e 's/^.*([[0-9]]+).*/\1/'`
  vim_minor_version_string=`/usr/bin/grep -m 1 'define.*VIM_VERSION_MINOR' $srcdir/version.h|sed -E -e 's/^.*([[0-9]]+).*/\1/'`
  snapshot=`/usr/bin/grep -C2 "Add new patch number below this line" $srcdir/version.c|tail -1|sed -E -e 's/^ *([[0-9]]+),.*/\1/'`
  vim_short_version_string="$vim_major_version_string.$vim_minor_version_string.$snapshot"

  if echo "$vim_short_version_string" | /usr/bin/grep -q "^[[[:digit:]]]\+\.[[[:digit:]]]\+\.[[[:digit:]]]\+$"; then
    XCODEFLAGS="$XCODEFLAGS VIM_SHORT_VERSION_STRING=$vim_short_version_string"
  else
    AC_MSG_ERROR(could not parse Vim version: $vim_short_version_string)
  fi

  AC_SUBST(XCODEFLAGS)
fi
=======
>>>>>>> 040f975f


dnl gcc 3.1 changed the meaning of -MM.  The only solution appears to be to
dnl use "-isystem" instead of "-I" for all non-Vim include dirs.
dnl But only when making dependencies, cproto and lint don't take "-isystem".
dnl Mac gcc returns "powerpc-apple-darwin8-gcc-4.0.1 (GCC)...", need to allow
dnl the number before the version number.
DEPEND_CFLAGS_FILTER=
if test "$GCC" = yes; then
  AC_MSG_CHECKING(for GCC 3 or later)
  gccmajor=`echo "$gccversion" | sed -e 's/^\([[1-9]][[0-9]]*\)\..*$/\1/g'`
  if test "$gccmajor" -gt "2"; then
    DEPEND_CFLAGS_FILTER="| sed 's+-I */+-isystem /+g'"
    AC_MSG_RESULT(yes)
  else
    AC_MSG_RESULT(no)
  fi
  dnl -D_FORTIFY_SOURCE=2 crashes Vim on strcpy(buf, "000") when buf is
  dnl declared as char x[1] but actually longer.  Introduced in gcc 4.0.
  dnl Also remove duplicate _FORTIFY_SOURCE arguments.
  dnl And undefine it first to avoid a warning.
  AC_MSG_CHECKING(whether we need -D_FORTIFY_SOURCE=1)
  if test "$gccmajor" -gt "3"; then
    CFLAGS=`echo "$CFLAGS" | sed -e 's/ *-Wp,-D_FORTIFY_SOURCE=.//g' -e 's/ *-D_FORTIFY_SOURCE=.//g' -e 's/ *-U_FORTIFY_SOURCE//g' -e 's/$/ -U_FORTIFY_SOURCE -D_FORTIFY_SOURCE=1/'`
    CPPFLAGS=`echo "$CPPFLAGS" | sed -e 's/ *-Wp,-D_FORTIFY_SOURCE=.//g' -e 's/ *-D_FORTIFY_SOURCE=.//g' -e 's/ *-U_FORTIFY_SOURCE//g'`
    AC_MSG_RESULT(yes)
  else
    AC_MSG_RESULT(no)
  fi
fi
AC_SUBST(DEPEND_CFLAGS_FILTER)

dnl On some systems AC_SYS_LARGEFILE determines that -D_FILE_OFFSET_BITS=64
dnl isn't required, but the CFLAGS for some of the libraries we're using
dnl include the define.  Since the define changes the size of some datatypes
dnl (e.g. ino_t and off_t), all of Vim's modules must be compiled with a
dnl consistent value.  It's therefore safest to force the use of the define
dnl if it's present in any of the *_CFLAGS variables.
AC_MSG_CHECKING(whether we need to force -D_FILE_OFFSET_BITS=64)
if echo "$CFLAGS $LUA_CFLAGS $MZSCHEME_CFLAGS $PERL_CFLAGS $PYTHON_CFLAGS $PYTHON3_CFLAGS $TCL_CFLAGS $RUBY_CFLAGS $GTK_CFLAGS" | grep -q D_FILE_OFFSET_BITS 2>/dev/null; then
  AC_MSG_RESULT(yes)
  AC_DEFINE(_FILE_OFFSET_BITS, 64)
else
  AC_MSG_RESULT(no)
fi

dnl link.sh tries to avoid overlinking in a hackish way.
dnl At least GNU ld supports --as-needed which provides the same functionality
dnl at linker level. Let's use it.
AC_MSG_CHECKING(linker --as-needed support)
LINK_AS_NEEDED=
# Check if linker supports --as-needed and --no-as-needed options
if $CC -Wl,--help 2>/dev/null | grep as-needed > /dev/null; then
  LDFLAGS=`echo "$LDFLAGS" | sed -e 's/ *-Wl,--as-needed//g' | sed -e 's/$/ -Wl,--as-needed/'`
  LINK_AS_NEEDED=yes
fi
if test "$LINK_AS_NEEDED" = yes; then
  AC_MSG_RESULT(yes)
else
  AC_MSG_RESULT(no)
fi
AC_SUBST(LINK_AS_NEEDED)

# IBM z/OS reset CFLAGS for config.mk
if test "$zOSUnix" = "yes"; then
	CFLAGS="-D_ALL_SOURCE -Wc,float\(ieee\),dll"
fi

dnl write output files
AC_OUTPUT(auto/config.mk:config.mk.in)

dnl vim: set sw=2 tw=78 fo+=l:<|MERGE_RESOLUTION|>--- conflicted
+++ resolved
@@ -294,12 +294,6 @@
     dnl Removed -no-cpp-precomp, only for very old compilers.
     CPPFLAGS="$CPPFLAGS -DMACOS_X_DARWIN"
 
-<<<<<<< HEAD
-    dnl If Carbon or Cocoa is found, assume we don't want
-    dnl X11 unless it was specifically asked for (--with-x)
-    dnl or Motif, Athena or GTK GUI is used.
-    AC_CHECK_HEADER(Carbon/Carbon.h, CARBON=yes)
-
     SAVE_CPPFLAGS=$CPPFLAGS
     SAVE_CFLAGS=$CFLAGS
     CPPFLAGS="$CPPFLAGS -ObjC"
@@ -308,18 +302,11 @@
     CPPFLAGS=$SAVE_CPPFLAGS
     CFLAGS=$SAVE_CFLAGS
 
-    if test "x$CARBON" = "xyes" -o "x$COCOA" = "xyes"; then
-      if test -z "$with_x" -a "X$enable_gui" != Xmotif -a "X$enable_gui" != Xathena -a "X$enable_gui" != Xgtk2 -a "X$enable_gui" != Xgtk3; then
-	with_x=no
-      fi
-    fi
-=======
      dnl Assume we don't want X11 unless it was specifically asked for
      dnl (--with-x) or Motif, Athena or GTK GUI is used.
      if test -z "$with_x" -a "X$enable_gui" != Xmotif -a "X$enable_gui" != Xathena -a "X$enable_gui" != Xgtk2 -a "X$enable_gui" != Xgtk3; then
       with_x=no
      fi
->>>>>>> 040f975f
   fi
 else
   AC_MSG_RESULT(no)
@@ -2491,11 +2478,7 @@
 SKIP_NEXTAW=YES
 SKIP_PHOTON=YES
 SKIP_HAIKU=YES
-<<<<<<< HEAD
-SKIP_CARBON=YES
 SKIP_MACVIM=YES
-=======
->>>>>>> 040f975f
 GUITYPE=NONE
 
 if test "x$HAIKU" = "xyes"; then
@@ -2522,29 +2505,14 @@
   esac
 
 elif test "x$MACOS_X" = "xyes" -a "x$with_x" = "xno" ; then
-<<<<<<< HEAD
-  SKIP_CARBON=
   SKIP_MACVIM=
   case "$enable_gui_canon" in
     no)		AC_MSG_RESULT(no GUI support)
-		SKIP_CARBON=YES 
 		SKIP_MACVIM=YES ;;
-    yes|""|auto)	AC_MSG_RESULT(yes/auto - automatic GUI support)
-        gui_auto=yes
-		SKIP_CARBON=YES ;;
-    carbon)	AC_MSG_RESULT(Carbon GUI support) 
-		SKIP_MACVIM=YES ;;
-    macvim)	AC_MSG_RESULT(MacVim GUI support) 
-		SKIP_CARBON=YES ;;
-=======
-  case "$enable_gui_canon" in
-    no)		AC_MSG_RESULT(no GUI support) ;;
-    yes|"")	AC_MSG_RESULT(yes - automatic GUI support)
+    yes|""|auto)	AC_MSG_RESULT(automatic GUI support)
     		gui_auto=yes ;;
-    auto)	AC_MSG_RESULT(auto - disable GUI support for Mac OS) ;;
->>>>>>> 040f975f
+    macvim)	AC_MSG_RESULT(MacVim GUI support) ;;
     *)		AC_MSG_RESULT([Sorry, $enable_gui GUI is not supported])
-		SKIP_CARBON=YES 
 		SKIP_MACVIM=YES ;;
   esac
 else
@@ -2557,13 +2525,8 @@
 		SKIP_GNOME=
 		SKIP_MOTIF=
 		SKIP_ATHENA=
-<<<<<<< HEAD
-		SKIP_NEXTAW=
 		SKIP_MACVIM=
-		SKIP_CARBON=;;
-=======
 		SKIP_NEXTAW=;;
->>>>>>> 040f975f
     gtk2)	AC_MSG_RESULT(GTK+ 2.x GUI support)
 		SKIP_GTK2=;;
     gnome2)	AC_MSG_RESULT(GNOME 2.x GUI support)
@@ -2650,18 +2613,6 @@
   fi
 fi
 
-<<<<<<< HEAD
-if test "x$SKIP_CARBON" != "xYES" -a "$enable_gui_canon" != "carbon"; then
-  AC_MSG_CHECKING(whether or not to look for Carbon)
-  AC_ARG_ENABLE(carbon-check,
-	[  --enable-carbon-check   If auto-select GUI, check for Carbon [default=yes]],
-	, enable_carbon_check="yes")
-  AC_MSG_RESULT($enable_carbon_check);
-  if test "x$enable_carbon_check" = "xno"; then
-    SKIP_CARBON=YES
-  fi
-fi
-
 if test "x$SKIP_MACVIM" != "xYES" -a "$enable_gui_canon" != "macvim"; then
   AC_MSG_CHECKING(whether or not to look for MacVim)
   AC_ARG_ENABLE(macvim-check,
@@ -2711,8 +2662,6 @@
   SKIP_HAIKU=YES;
 fi
 
-=======
->>>>>>> 040f975f
 dnl define an autoconf function to check for a specified version of GTK, and
 dnl try to compile/link a GTK program.
 dnl
@@ -4592,7 +4541,6 @@
     AC_MSG_RESULT([no])
   fi
 fi
-<<<<<<< HEAD
 
 if test "x$MACOS_X" = "xyes"; then
   AC_MSG_CHECKING(--with-xcodecfg argument)
@@ -4616,8 +4564,6 @@
 
   AC_SUBST(XCODEFLAGS)
 fi
-=======
->>>>>>> 040f975f
 
 
 dnl gcc 3.1 changed the meaning of -MM.  The only solution appears to be to

dnl configure.ac: autoconf script for Vim

dnl Process this file with autoconf 2.12 or 2.13 to produce "configure".
dnl Should also work with autoconf 2.54 and later.

AC_INIT(vim.h)
AC_CONFIG_HEADER(auto/config.h:config.h.in)

dnl Being able to run configure means the system is Unix (compatible).
AC_DEFINE(UNIX)
AC_PROG_MAKE_SET

dnl Checks for programs.
AC_PROG_CC_C99		dnl required by almost everything
AC_PROG_CPP		dnl required by header file checks
AC_PROGRAM_EGREP	dnl required by AC_EGREP_CPP
AC_PROG_FGREP		dnl finds working grep -F
AC_ISC_POSIX		dnl required by AC_C_CROSS
AC_PROG_AWK		dnl required for "make html" in ../doc

dnl Don't strip if we don't have it
AC_CHECK_PROG(STRIP, strip, strip, :)

dnl Check for extension of executables
AC_EXEEXT

dnl Check for standard headers.  We don't use this in Vim but other stuff
dnl in autoconf needs it, where it uses STDC_HEADERS.
AC_HEADER_STDC
AC_HEADER_SYS_WAIT

dnl Check that the C99 features that Vim uses are supported:
if test x"$ac_cv_prog_cc_c99" != xno; then
  dnl If the compiler doesn't explicitly support C99, then check
  dnl for the specific features Vim uses

  AC_TYPE_LONG_LONG_INT
  if test "$ac_cv_type_long_long_int" = no; then
    AC_MSG_FAILURE([Compiler does not support long long int])
  fi

  AC_MSG_CHECKING([if the compiler supports trailing commas])
  trailing_commas=no
  AC_TRY_COMPILE([], [
    enum {
      one,
    };],
    [AC_MSG_RESULT(yes); trailing_commas=yes],
    [AC_MSG_RESULT(no)])
  if test "$trailing_commas" = no; then
    AC_MSG_FAILURE([Compiler does not support trailing comma in enum])
  fi

  AC_MSG_CHECKING([if the compiler supports C++ comments])
  slash_comments=no
  AC_TRY_COMPILE([],
    [// C++ comments?],
    [AC_MSG_RESULT(yes); slash_comments=yes],
    [AC_MSG_RESULT(no)])
  if test "$slash_comments" = no; then
    AC_MSG_FAILURE([Compiler does not support C++ comments])
  fi
fi

dnl If $SOURCE_DATE_EPOCH is present in the environment, use that as the
dnl "compiled" timestamp in :version's output.  Attempt to get the formatted
dnl date using GNU date syntax, BSD date syntax, and finally falling back to
dnl just using the current time.
if test -n "$SOURCE_DATE_EPOCH"; then
  DATE_FMT="%b %d %Y %H:%M:%S"
  BUILD_DATE=$(LC_ALL=C date -u -d "@$SOURCE_DATE_EPOCH" "+$DATE_FMT" 2>/dev/null || LC_ALL=C date -u -r "$SOURCE_DATE_EPOCH" "+$DATE_FMT" 2>/dev/null || LC_ALL=C date -u "+$DATE_FMT")
  AC_DEFINE_UNQUOTED(BUILD_DATE, ["$BUILD_DATE"])
  BUILD_DATE_MSG=-"echo -e '=-=-=-=-=-=-=-=-=-=-=-=-=-=-=-=-=-=-=-=-=-=-=-=-=-=-=-=-=-=-=-=-=\nNOTE: build date/time is fixed: $BUILD_DATE\n=-=-=-=-=-=-=-=-=-=-=-=-=-=-=-=-=-=-=-=-=-=-=-=-=-=-=-=-=-=-=-=-='"
  AC_SUBST(BUILD_DATE_MSG)
fi

dnl Check for the flag that fails if stuff are missing.

AC_MSG_CHECKING(--enable-fail-if-missing argument)
AC_ARG_ENABLE(fail_if_missing,
	[  --enable-fail-if-missing    Fail if dependencies on additional features
     specified on the command line are missing.], 
	[fail_if_missing="yes"],
	[fail_if_missing="no"])
AC_MSG_RESULT($fail_if_missing)

dnl Keep original value to check later.
with_x_arg="$with_x"

dnl Set default value for CFLAGS if none is defined or it's empty
if test -z "$CFLAGS"; then
  CFLAGS="-O"
  test "$GCC" = yes && CFLAGS="-O2 -fno-strength-reduce -Wall -Wno-deprecated-declarations"
fi
if test "$GCC" = yes; then
  dnl method that should work for nearly all versions
  gccversion=`$CC -dumpversion`
  if test "x$gccversion" = "x"; then
    dnl old method; fall-back for when -dumpversion doesn't work
    gccversion=`$CC --version | sed -e '2,$d' -e 's/darwin.//' -e 's/^[[^0-9]]*\([[0-9]]\.[[0-9.]]*\).*$/\1/g'`
  fi
  dnl version 4.0.1 was reported to cause trouble on Macintosh by Marcin Dalecki
  if test "$gccversion" = "3.0.1" -o "$gccversion" = "3.0.2" -o "$gccversion" = "4.0.1"; then
    echo 'GCC [[34]].0.[[12]] has a bug in the optimizer, disabling "-O#"'
    CFLAGS=`echo "$CFLAGS" | sed 's/-O[[23456789]]/-O/'`
  else
    if test "$gccversion" = "3.1" -o "$gccversion" = "3.2" -o "$gccversion" = "3.2.1" && `echo "$CFLAGS" | grep -v fno-strength-reduce >/dev/null`; then
      echo 'GCC 3.1 and 3.2 have a bug in the optimizer, adding "-fno-strength-reduce"'
      CFLAGS="$CFLAGS -fno-strength-reduce"
    fi
  fi
fi

dnl clang-500.2.75 or around has abandoned -f[no-]strength-reduce and issues a
dnl warning when that flag is passed to.  Accordingly, adjust CFLAGS based on
dnl the version number of the clang in use.
dnl Note that this does not work to get the version of clang 3.1 or 3.2.
AC_MSG_CHECKING(for clang version)
CLANG_VERSION_STRING=`$CC --version 2>/dev/null | sed  -n -e 's/^.*clang[[^0-9]]*\([[0-9]][[0-9]]*\.[[0-9]][[0-9]]*\.[[0-9]][[0-9]]*\).*$/\1/p'`
if test x"$CLANG_VERSION_STRING" != x"" ; then
  CLANG_MAJOR=`echo "$CLANG_VERSION_STRING" | sed -n -e 's/\([[0-9]][[0-9]]*\)\.[[0-9]][[0-9]]*\.[[0-9]][[0-9]]*/\1/p'`
  CLANG_MINOR=`echo "$CLANG_VERSION_STRING" | sed -n -e 's/[[0-9]][[0-9]]*\.\([[0-9]][[0-9]]*\)\.[[0-9]][[0-9]]*/\1/p'`
  CLANG_REVISION=`echo "$CLANG_VERSION_STRING" | sed -n -e 's/[[0-9]][[0-9]]*\.[[0-9]][[0-9]]*\.\([[0-9]][[0-9]]*\)/\1/p'`
  CLANG_VERSION=`expr $CLANG_MAJOR '*' 1000000 '+' $CLANG_MINOR '*' 1000 '+' $CLANG_REVISION`
  AC_MSG_RESULT($CLANG_VERSION)
  dnl If you find the same issue with versions earlier than 500.2.75,
  dnl change the constant 500002075 below appropriately.  To get the
  dnl integer corresponding to a version number, refer to the
  dnl definition of CLANG_VERSION above.
  dnl Clang 11 reports "11", assume Clang 10 and later work like this.
  AC_MSG_CHECKING(if clang supports -fno-strength-reduce)
  if test "$CLANG_MAJOR" -ge 10 -o "$CLANG_VERSION" -ge 500002075 ; then
    AC_MSG_RESULT(no)
    CFLAGS=`echo "$CFLAGS" | sed -e 's/-fno-strength-reduce/ /'`
  else
    AC_MSG_RESULT(yes)
  fi
else
  AC_MSG_RESULT(N/A)
fi

dnl If configure thinks we are cross compiling, there might be something
dnl wrong with the CC or CFLAGS settings, give a useful warning message
CROSS_COMPILING=
if test "$cross_compiling" = yes; then
  AC_MSG_RESULT([cannot compile a simple program; if not cross compiling check CC and CFLAGS])
  CROSS_COMPILING=1
fi
AC_SUBST(CROSS_COMPILING)

dnl gcc-cpp has the wonderful -MM option to produce nicer dependencies.
dnl But gcc 3.1 changed the meaning!  See near the end.
test "$GCC" = yes && CPP_MM=M; AC_SUBST(CPP_MM)

if test -f ./toolcheck; then
  AC_CHECKING(for buggy tools)
  sh ./toolcheck 1>&AC_FD_MSG
fi

OS_EXTRA_SRC=""; OS_EXTRA_OBJ=""

dnl When cross-compiling set $vim_cv_uname_output, $vim_cv_uname_r_output and
dnl $vim_cv_uname_m_output to the desired value for the target system
AC_MSG_CHECKING(uname)
if test "x$vim_cv_uname_output" = "x" ; then
  vim_cv_uname_output=`(uname) 2>/dev/null`
  AC_MSG_RESULT($vim_cv_uname_output)
else
  AC_MSG_RESULT([$vim_cv_uname_output (cached)])
fi

AC_MSG_CHECKING(uname -r)
if test "x$vim_cv_uname_r_output" = "x" ; then
  vim_cv_uname_r_output=`(uname -r) 2>/dev/null`
  AC_MSG_RESULT($vim_cv_uname_r_output)
else
  AC_MSG_RESULT([$vim_cv_uname_r_output (cached)])
fi

AC_MSG_CHECKING(uname -m)
if test "x$vim_cv_uname_m_output" = "x" ; then
  vim_cv_uname_m_output=`(uname -m) 2>/dev/null`
  AC_MSG_RESULT($vim_cv_uname_m_output)
else
  AC_MSG_RESULT([$vim_cv_uname_m_output (cached)])
fi

AC_MSG_CHECKING(for Haiku)
case $vim_cv_uname_output in
    Haiku) HAIKU=yes; AC_MSG_RESULT(yes);;
    *)     HAIKU=no; AC_MSG_RESULT(no);;
esac

dnl If QNX is found, assume we don't want to use Xphoton
dnl unless it was specifically asked for (--with-x)
AC_MSG_CHECKING(for QNX)
case $vim_cv_uname_output in
    QNX)	OS_EXTRA_SRC=os_qnx.c; OS_EXTRA_OBJ=objects/os_qnx.o
		test -z "$with_x" && with_x=no
		QNX=yes; AC_MSG_RESULT(yes);;
    *)		QNX=no; AC_MSG_RESULT(no);;
esac

dnl Check for Darwin and MacOS X
dnl We do a check for MacOS X in the very beginning because there
dnl are a lot of other things we need to change besides GUI stuff
AC_MSG_CHECKING([for Darwin (Mac OS X)])
if test "$vim_cv_uname_output" = Darwin; then
  AC_MSG_RESULT(yes)
  MACOS_X=yes
  CPPFLAGS="$CPPFLAGS -DMACOS_X"

  AC_MSG_CHECKING(--disable-darwin argument)
  AC_ARG_ENABLE(darwin,
	  [  --disable-darwin        Disable Darwin (Mac OS X) support.],
	  , [enable_darwin="yes"])
  if test "$enable_darwin" = "yes"; then
    AC_MSG_RESULT(no)
    AC_MSG_CHECKING(if Darwin files are there)
    if test -f os_macosx.m; then
      AC_MSG_RESULT(yes)
    else
      AC_MSG_RESULT([no, Darwin support disabled])
      enable_darwin=no
    fi
  else
    AC_MSG_RESULT([yes, Darwin support excluded])
  fi

  AC_MSG_CHECKING(--disable-sparkle argument)
  AC_ARG_ENABLE(sparkle,
	  [  --disable-sparkle       Disable Sparkle updater (MacVim).],
	  , [enable_sparkle="yes"])
  if test "$enable_sparkle" == "yes"; then
    AC_MSG_RESULT(no)
  else
    AC_MSG_RESULT(yes)
    XCODEFLAGS="$XCODEFLAGS GCC_PREPROCESSOR_DEFINITIONS='$GCC_PREPROCESSOR_DEFINITIONS DISABLE_SPARKLE=1'"
  fi

  AC_MSG_CHECKING(--with-developer-dir argument)
  AC_ARG_WITH(developer-dir, [  --with-developer-dir=PATH    use PATH as location for Xcode developer tools],
	DEVELOPER_DIR="$withval"; AC_MSG_RESULT($DEVELOPER_DIR),
        AC_MSG_RESULT(not present))
  
  if test "x$DEVELOPER_DIR" = "x"; then
    AC_PATH_PROG(XCODE_SELECT, xcode-select)
    if test "x$XCODE_SELECT" != "x"; then
      AC_MSG_CHECKING(for developer dir using xcode-select)
      DEVELOPER_DIR=`$XCODE_SELECT -print-path`
      AC_MSG_RESULT([$DEVELOPER_DIR])
    else
      DEVELOPER_DIR=/Developer
    fi
  fi

  AC_MSG_CHECKING(--with-macsdk argument)
  AC_ARG_WITH(macsdk,
    [  --with-macsdk=SDK       SDK version (10.4, 10.5, 10.6, ...)],
    [ MACSDK="$withval"; AC_MSG_RESULT($MACSDK) ],
    [ MACSDK=""; AC_MSG_RESULT(using default) ])

  if test -n "$MACSDK"; then
    AC_MSG_CHECKING(if SDK is supported)
    save_cflags="$CFLAGS"
    save_ldflags="$LDFLAGS"
    sdkflags="$DEVELOPER_DIR/SDKs/MacOSX$MACSDK"
    if test "x$MACSDK" = "x10.4"; then
      sdkflags="$sdkflags""u"
    fi
    sdkflags="$sdkflags.sdk -mmacosx-version-min=$MACSDK"
    CFLAGS="$CFLAGS -isysroot $sdkflags"
    LDFLAGS="$LDFLAGS -Wl,-syslibroot,$sdkflags"
    AC_TRY_LINK([ ], [ ],
      [ AC_MSG_RESULT([yes])
        XCODEFLAGS="$XCODEFLAGS -sdk macosx$MACSDK MACOSX_DEPLOYMENT_TARGET=$MACSDK" ],
      [ AC_MSG_RESULT([no])
        dnl Important to clear MACSDK so later on in the script we can assume
        dnl that no SDK was chosen if it is empty.
        MACSDK=""
        CFLAGS="$save_cflags"
        LDFLAGS="$save_ldflags" ])
  else
    if test -z "$MACOSX_DEPLOYMENT_TARGET"; then
      macosx_deployment_target=`/usr/bin/sw_vers -productVersion|/usr/bin/sed -e 's/^\([[0-9]]*\.[[0-9]]*\).*/\1/'`
      XCODEFLAGS="$XCODEFLAGS MACOSX_DEPLOYMENT_TARGET=$macosx_deployment_target"
    else
      XCODEFLAGS="$XCODEFLAGS MACOSX_DEPLOYMENT_TARGET=$MACOSX_DEPLOYMENT_TARGET"
    fi
  fi


  AC_MSG_CHECKING(--with-macarchs argument)
  AC_ARG_WITH(macarchs,
    [  --with-macarchs=ARCHS   space separated list of archs (i386 x86_64 ppc ...)],
    [ ARCHS="$withval"; AC_MSG_RESULT($ARCHS) ],
    [ ARCHS=""; AC_MSG_RESULT(defaulting to native arch) ])

  if test -n "$ARCHS"; then
    AC_MSG_CHECKING(if architectures are supported)
    save_cflags="$CFLAGS"
    save_ldflags="$LDFLAGS"

    # Apple's sed is supposed to treat [[:<:]] as word beginning, but seems
    # like that broke some time ago and means *any* word character (but
    # [[:>:]] still seems to work as word end).
    # Use a more convoluted regex in order to properly to split the archs by
    # word and prefix each with "-arch" to pass to the compiler.
    #archflags=`echo "$ARCHS" | sed -e 's/[[[:<:]]]/-arch /g'`
    archflags=`echo "$ARCHS" | sed 's/[[[:>:]]][[ ]][[ ]]*[[[:<:]]]/ -arch /g' | sed 's/^/-arch /g'`

    CFLAGS="$CFLAGS $archflags"
    LDFLAGS="$LDFLAGS $archflags"
    AC_TRY_LINK([ ], [ ],
      [ AC_MSG_RESULT([yes])
        XCODEFLAGS="$XCODEFLAGS ARCHS=\"$ARCHS\" ONLY_ACTIVE_ARCH=\"NO\"" ],
      [ AC_MSG_RESULT([no, will build for native arch only])
        ARCHS=""
        CFLAGS="$save_cflags"
        LDFLAGS="$save_ldflags" ])
  fi


  if test "$enable_darwin" = "yes"; then
    MACOS_X_DARWIN=yes
    OS_EXTRA_SRC="os_macosx.m os_mac_conv.c";
    OS_EXTRA_OBJ="objects/os_macosx.o objects/os_mac_conv.o"
    dnl TODO: use -arch i386 on Intel machines
    dnl Removed -no-cpp-precomp, only for very old compilers.
    CPPFLAGS="$CPPFLAGS -DMACOS_X_DARWIN"

    SAVE_CPPFLAGS=$CPPFLAGS
    SAVE_CFLAGS=$CFLAGS
    CPPFLAGS="$CPPFLAGS -ObjC"
    CFLAGS="$CFLAGS -ObjC"
    AC_CHECK_HEADER(Cocoa/Cocoa.h, COCOA=yes)
    CPPFLAGS=$SAVE_CPPFLAGS
    CFLAGS=$SAVE_CFLAGS

     dnl Assume we don't want X11 unless it was specifically asked for
     dnl (--with-x) or Motif or GTK GUI is used.
     if test -z "$with_x" -a "X$enable_gui" != Xmotif -a "X$enable_gui" != Xgtk2 -a "X$enable_gui" != Xgtk3; then
      with_x=no
     fi
  fi
else
  AC_MSG_RESULT(no)
fi

dnl Mac OS X 10.9+ no longer include AvailabilityMacros.h in Carbon
dnl so we need to include it to have access to version macros.
AC_CHECK_HEADERS(AvailabilityMacros.h)

AC_SUBST(OS_EXTRA_SRC)
AC_SUBST(OS_EXTRA_OBJ)

dnl Add /usr/local/lib to $LDFLAGS and /usr/local/include to CFLAGS.
dnl Only when the directory exists and it wasn't there yet.
dnl For gcc don't do this when it is already in the default search path.
dnl Skip all of this when cross-compiling.
if test "$cross_compiling" = no; then
  AC_MSG_CHECKING(--with-local-dir argument)
  have_local_include=''
  have_local_lib=''
  AC_ARG_WITH([local-dir], [  --with-local-dir=PATH   search PATH instead of /usr/local for local libraries.
  --without-local-dir     do not search /usr/local for local libraries.], [
    local_dir="$withval"
    case "$withval" in
    */*) ;;
    no)
      # avoid adding local dir to LDFLAGS and CPPFLAGS
      have_local_include=yes
      have_local_lib=yes
      ;;
    *) AC_MSG_ERROR(must pass path argument to --with-local-dir) ;;
    esac
	AC_MSG_RESULT($local_dir)
  ], [
    local_dir=/usr/local
    AC_MSG_RESULT(Defaulting to $local_dir)
  ])
  if test "$GCC" = yes -a "$local_dir" != no; then
    echo 'void f(){}' > conftest.c
    dnl Removed -no-cpp-precomp, only needed for OS X 10.2 (Ben Fowler)
    have_local_include=`${CC-cc} -c -v conftest.c 2>&1 | grep "${local_dir}/include"`
    have_local_lib=`${CC-cc} -c -v conftest.c 2>&1 | grep "${local_dir}/lib"`
    rm -f conftest.c conftest.o
  fi
  if test -z "$have_local_lib" -a -d "${local_dir}/lib"; then
    tt=`echo "$LDFLAGS" | sed -e "s+-L${local_dir}/lib ++g" -e "s+-L${local_dir}/lib$++g"`
    if test "$tt" = "$LDFLAGS"; then
      LDFLAGS="$LDFLAGS -L${local_dir}/lib"
    fi
  fi
  if test -z "$have_local_include" -a -d "${local_dir}/include"; then
    tt=`echo "$CPPFLAGS" | sed -e "s+-I${local_dir}/include ++g" -e "s+-I${local_dir}/include$++g"`
    if test "$tt" = "$CPPFLAGS"; then
      CPPFLAGS="$CPPFLAGS -I${local_dir}/include"
    fi
  fi
fi

AC_MSG_CHECKING(--with-vim-name argument)
AC_ARG_WITH(vim-name, [  --with-vim-name=NAME    what to call the Vim executable],
	VIMNAME="$withval"; AC_MSG_RESULT($VIMNAME),
	VIMNAME="vim"; AC_MSG_RESULT(Defaulting to $VIMNAME))
AC_SUBST(VIMNAME)
AC_MSG_CHECKING(--with-ex-name argument)
AC_ARG_WITH(ex-name, [  --with-ex-name=NAME     what to call the Ex executable],
	EXNAME="$withval"; AC_MSG_RESULT($EXNAME),
	EXNAME="ex"; AC_MSG_RESULT(Defaulting to ex))
AC_SUBST(EXNAME)
AC_MSG_CHECKING(--with-view-name argument)
AC_ARG_WITH(view-name, [  --with-view-name=NAME   what to call the View executable],
	VIEWNAME="$withval"; AC_MSG_RESULT($VIEWNAME),
	VIEWNAME="view"; AC_MSG_RESULT(Defaulting to view))
AC_SUBST(VIEWNAME)

AC_MSG_CHECKING(--with-global-runtime argument)
AC_ARG_WITH(global-runtime, [  --with-global-runtime=DIR    global runtime directory in 'runtimepath', comma-separated for multiple directories],
	RUNTIME_GLOBAL="$withval"; AC_MSG_RESULT($withval),
	AC_MSG_RESULT(no))

if test "X$RUNTIME_GLOBAL" != "X"; then
  RUNTIME_GLOBAL_AFTER=$(printf -- "$RUNTIME_GLOBAL\\n" | $AWK -F, 'BEGIN { comma=0 } { for (i = NF; i > 0; i--) { if (comma) { printf ",%s/after", $i } else { printf "%s/after", $i; comma=1 } } } END { printf "\n" }')
  AC_DEFINE_UNQUOTED(RUNTIME_GLOBAL, "$RUNTIME_GLOBAL")
  AC_DEFINE_UNQUOTED(RUNTIME_GLOBAL_AFTER, "$RUNTIME_GLOBAL_AFTER")
fi

AC_MSG_CHECKING(--with-modified-by argument)
AC_ARG_WITH(modified-by, [  --with-modified-by=NAME       name of who modified a release version],
	AC_MSG_RESULT($withval); AC_DEFINE_UNQUOTED(MODIFIED_BY, "$withval"),
	AC_MSG_RESULT(no))

dnl Check for EBCDIC stolen from the LYNX port to z/OS Unix
AC_MSG_CHECKING(if character set is EBCDIC)
AC_TRY_COMPILE([ ],
[ /* TryCompile function for CharSet.
   Treat any failure as ASCII for compatibility with existing art.
   Use compile-time rather than run-time tests for cross-compiler
   tolerance.  */
#if '0'!=240
make an error "Character set is not EBCDIC"
#endif ],
[ # TryCompile action if true
cf_cv_ebcdic=yes ],
[ # TryCompile action if false
cf_cv_ebcdic=no])
# end of TryCompile ])
# end of CacheVal CvEbcdic
AC_MSG_RESULT($cf_cv_ebcdic)
case "$cf_cv_ebcdic" in  #(vi
    yes)	AC_DEFINE(EBCDIC)
		line_break='"\\n"'
		;;
    *)		line_break='"\\012"';;
esac
AC_SUBST(line_break)

if test "$cf_cv_ebcdic" = "yes"; then
dnl If we have EBCDIC we most likely have z/OS Unix, let's test it!
AC_MSG_CHECKING(for z/OS Unix)
case $vim_cv_uname_output in
    OS/390)	zOSUnix="yes";
		dnl If using cc the environment variable _CC_CCMODE must be
		dnl set to "1", so that some compiler extensions are enabled.
		dnl If using c89 the environment variable is named _CC_C89MODE.
		dnl Note: compile with c89 never tested.
		if test "$CC" = "cc"; then
		  ccm="$_CC_CCMODE"
		  ccn="CC"
		else
		  if test "$CC" = "c89"; then
		    ccm="$_CC_C89MODE"
		    ccn="C89"
		  else
		    ccm=1
		  fi
		fi
		if test "$ccm" != "1"; then
		  echo ""
		  echo "------------------------------------------"
		  echo " On z/OS Unix, the environment variable"
		  echo " _CC_${ccn}MODE must be set to \"1\"!"
		  echo " Do:"
		  echo "    export _CC_${ccn}MODE=1"
		  echo " and then call configure again."
		  echo "------------------------------------------"
		  exit 1
		fi
		# Set CFLAGS for configure process.
		# This will be reset later for config.mk.
		# Use haltonmsg to force error for missing H files.
		CFLAGS="$CFLAGS -D_ALL_SOURCE -Wc,float(ieee),haltonmsg(3296)";
		LDFLAGS="$LDFLAGS -Wl,EDIT=NO"
		AC_MSG_RESULT(yes)
		;;
    *)		zOSUnix="no";
		AC_MSG_RESULT(no)
		;;
esac
fi

dnl Set QUOTESED. Needs additional backslashes on zOS
if test "$zOSUnix" = "yes"; then
    QUOTESED="sed -e 's/[[\\\\\"]]/\\\\\\\\&/g' -e 's/\\\\\\\\\"/\"/' -e 's/\\\\\\\\\";\$\$/\";/' -e 's/  */ /g'"
else
    QUOTESED="sed -e 's/[[\\\\\"]]/\\\\&/g' -e 's/\\\\\"/\"/' -e 's/\\\\\";\$\$/\";/' -e 's/  */ /g'"
fi
AC_SUBST(QUOTESED)


dnl Link with -lsmack for Smack stuff; if not found
AC_MSG_CHECKING(--disable-smack argument)
AC_ARG_ENABLE(smack,
	[  --disable-smack	  Do not check for Smack support.],
	, enable_smack="yes")
if test "$enable_smack" = "yes"; then
  AC_MSG_RESULT(no)
  AC_CHECK_HEADER([linux/xattr.h], true, enable_smack="no")
else
  AC_MSG_RESULT(yes)
fi
if test "$enable_smack" = "yes"; then
  AC_CHECK_HEADER([attr/xattr.h], true, enable_smack="no")
fi
if test "$enable_smack" = "yes"; then
  AC_MSG_CHECKING(for XATTR_NAME_SMACKEXEC in linux/xattr.h)
  AC_EGREP_CPP(XATTR_NAME_SMACKEXEC, [#include <linux/xattr.h>],
	       AC_MSG_RESULT(yes),
	       AC_MSG_RESULT(no); enable_smack="no")
fi
if test "$enable_smack" = "yes"; then
  AC_CHECK_LIB(attr, setxattr,
	  [LIBS="$LIBS -lattr"
	   found_smack="yes"
	   AC_DEFINE(HAVE_SMACK)])
fi

dnl When smack was found don't search for SELinux
if test "x$found_smack" = "x"; then
  dnl Link with -lselinux for SELinux stuff; if not found
  AC_MSG_CHECKING(--disable-selinux argument)
  AC_ARG_ENABLE(selinux,
	  [  --disable-selinux	  Do not check for SELinux support.],
	  , enable_selinux="yes")
  if test "$enable_selinux" = "yes"; then
    AC_MSG_RESULT(no)
    AC_CHECK_LIB(selinux, is_selinux_enabled,
	[AC_CHECK_HEADER(selinux/selinux.h,
	    [LIBS="$LIBS -lselinux"
	    AC_DEFINE(HAVE_SELINUX)])])
  else
     AC_MSG_RESULT(yes)
  fi
fi

dnl Check user requested features.

AC_MSG_CHECKING(--with-features argument)
AC_ARG_WITH(features, [  --with-features=TYPE    tiny, small, normal, big or huge (default: huge)],
	features="$withval"; AC_MSG_RESULT($features),
	features="huge"; AC_MSG_RESULT(Defaulting to huge))

dovimdiff=""
dogvimdiff=""
case "$features" in
  tiny)		AC_DEFINE(FEAT_TINY) ;;
  small)	AC_DEFINE(FEAT_SMALL) ;;
  normal)	AC_DEFINE(FEAT_NORMAL) dovimdiff="installvimdiff";
			dogvimdiff="installgvimdiff" ;;
  big)		AC_DEFINE(FEAT_BIG) dovimdiff="installvimdiff";
			dogvimdiff="installgvimdiff" ;;
  huge)		AC_DEFINE(FEAT_HUGE) dovimdiff="installvimdiff";
			dogvimdiff="installgvimdiff" ;;
  *)		AC_MSG_RESULT([Sorry, $features is not supported]) ;;
esac

AC_SUBST(dovimdiff)
AC_SUBST(dogvimdiff)

if test "x$features" = "xtiny" -o "x$features" = "xsmall"; then
  has_eval=no
else
  has_eval=yes
fi

AC_MSG_CHECKING(--with-compiledby argument)
AC_ARG_WITH(compiledby, [  --with-compiledby=NAME  name to show in :version message],
	compiledby="$withval"; AC_MSG_RESULT($withval),
	compiledby=""; AC_MSG_RESULT(no))
AC_SUBST(compiledby)

AC_MSG_CHECKING(--disable-xsmp argument)
AC_ARG_ENABLE(xsmp,
	[  --disable-xsmp          Disable XSMP session management],
	, enable_xsmp="yes")

if test "$enable_xsmp" = "yes"; then
  AC_MSG_RESULT(no)
  AC_MSG_CHECKING(--disable-xsmp-interact argument)
  AC_ARG_ENABLE(xsmp-interact,
	  [  --disable-xsmp-interact Disable XSMP interaction],
	  , enable_xsmp_interact="yes")
  if test "$enable_xsmp_interact" = "yes"; then
    AC_MSG_RESULT(no)
    AC_DEFINE(USE_XSMP_INTERACT)
  else
    AC_MSG_RESULT(yes)
  fi
else
  AC_MSG_RESULT(yes)
fi

AC_MSG_CHECKING([diff feature])
if test "x$features" = "xtiny" -o "x$features" = "xsmall"; then
  AC_MSG_RESULT([disabled in $features version])
else
  AC_MSG_RESULT(enabled)
  AC_DEFINE(FEAT_DIFF)
  XDIFF_OBJS_USED="\$(XDIFF_OBJS)"
  AC_SUBST(XDIFF_OBJS_USED)
fi

dnl Check for Lua feature.
AC_MSG_CHECKING(--enable-luainterp argument)
AC_ARG_ENABLE(luainterp,
	[  --enable-luainterp[=OPTS]      Include Lua interpreter.  [default=no] [OPTS=no/yes/dynamic]], ,
	[enable_luainterp="no"])
AC_MSG_RESULT($enable_luainterp)

if test "$enable_luainterp" = "yes" -o "$enable_luainterp" = "dynamic"; then
  if test "$has_eval" = "no"; then
    AC_MSG_ERROR([cannot use Lua with tiny or small features])
  fi

  dnl -- find the lua executable
  AC_SUBST(vi_cv_path_lua)

  AC_MSG_CHECKING(--with-lua-prefix argument)
  AC_ARG_WITH(lua_prefix,
	[  --with-lua-prefix=PFX   Prefix where Lua is installed.],
	with_lua_prefix="$withval"; AC_MSG_RESULT($with_lua_prefix),
	with_lua_prefix="";AC_MSG_RESULT(no))

  if test "X$with_lua_prefix" != "X"; then
       vi_cv_path_lua_pfx="$with_lua_prefix"
  else
    AC_MSG_CHECKING(LUA_PREFIX environment var)
    if test "X$LUA_PREFIX" != "X"; then
	AC_MSG_RESULT("$LUA_PREFIX")
	vi_cv_path_lua_pfx="$LUA_PREFIX"
    else
	AC_MSG_RESULT([not set, default to /usr])
	vi_cv_path_lua_pfx="/usr"
    fi
  fi

  AC_MSG_CHECKING(--with-luajit)
  AC_ARG_WITH(luajit,
	[  --with-luajit           Link with LuaJIT instead of Lua.],
	[vi_cv_with_luajit="$withval"],
	[vi_cv_with_luajit="no"])
  AC_MSG_RESULT($vi_cv_with_luajit)

  LUA_INC=
  if test "X$vi_cv_path_lua_pfx" != "X"; then
    if test "x$vi_cv_with_luajit" != "xno"; then
      dnl -- try to find LuaJIT executable
      AC_PATH_PROG(vi_cv_path_luajit, luajit)
      if test "X$vi_cv_path_luajit" != "X"; then
	dnl -- find LuaJIT version
	AC_CACHE_CHECK(LuaJIT version, vi_cv_version_luajit,
	[ vi_cv_version_luajit=`${vi_cv_path_luajit} -v 2>&1 | sed 's/LuaJIT \([[0-9.]]*\)\.[[0-9]]\(-[[a-z0-9]]*\)* .*/\1/'` ])
	AC_CACHE_CHECK(Lua version of LuaJIT, vi_cv_version_lua_luajit,
	[ vi_cv_version_lua_luajit=`${vi_cv_path_luajit} -e "print(_VERSION)" | sed 's/.* //'` ])
	vi_cv_path_lua="$vi_cv_path_luajit"
	vi_cv_version_lua="$vi_cv_version_lua_luajit"
      fi
    else
      dnl -- try to find Lua executable
      AC_PATH_PROG(vi_cv_path_plain_lua, lua)
      if test "X$vi_cv_path_plain_lua" != "X"; then
	dnl -- find Lua version
	AC_CACHE_CHECK(Lua version, vi_cv_version_plain_lua,
	[ vi_cv_version_plain_lua=`${vi_cv_path_plain_lua} -e "print(_VERSION)" | sed 's/.* //'` ])
      fi
      vi_cv_path_lua="$vi_cv_path_plain_lua"
      vi_cv_version_lua="$vi_cv_version_plain_lua"
    fi
    if test "x$vi_cv_with_luajit" != "xno" && test "X$vi_cv_version_luajit" != "X"; then
      AC_MSG_CHECKING(if lua.h can be found in $vi_cv_path_lua_pfx/include/luajit-$vi_cv_version_luajit)
      if test -f "$vi_cv_path_lua_pfx/include/luajit-$vi_cv_version_luajit/lua.h"; then
	AC_MSG_RESULT(yes)
	LUA_INC=/luajit-$vi_cv_version_luajit
      fi
    fi
    if test "X$LUA_INC" = "X"; then
      AC_MSG_CHECKING(if lua.h can be found in $vi_cv_path_lua_pfx/include)
      if test -f "$vi_cv_path_lua_pfx/include/lua.h"; then
	AC_MSG_RESULT(yes)
      else
	AC_MSG_RESULT(no)
	AC_MSG_CHECKING(if lua.h can be found in $vi_cv_path_lua_pfx/include/lua$vi_cv_version_lua)
	if test -f "$vi_cv_path_lua_pfx/include/lua$vi_cv_version_lua/lua.h"; then
	  AC_MSG_RESULT(yes)
	  LUA_INC=/lua$vi_cv_version_lua
	else
	  AC_MSG_RESULT(no)

	  # Detect moonjit:
	  # https://groups.google.com/forum/#!topic/vim_use/O0vek60WuTk
	  lua_suf=/moonjit-2.3
	  inc_path="$vi_cv_path_lua_pfx/include"
	  for dir in "$inc_path"/moonjit-[[0-9]]* ; do
	    if test -d "$dir" ; then
	      lua_suf=`basename "$dir"`
	      lua_suf="/$lua_suf"
	      break
	    fi
	  done
	  AC_MSG_CHECKING(if lua.h can be found in $inc_path$lua_suf)
	  if test -f "$inc_path$lua_suf/lua.h"; then
	    AC_MSG_RESULT(yes)
	    LUA_INC=$lua_suf
	  else
	    AC_MSG_RESULT(no)
	    vi_cv_path_lua_pfx=
	  fi
	fi
      fi
    fi
  fi

  if test "X$vi_cv_path_lua_pfx" != "X"; then
    if test "x$vi_cv_with_luajit" != "xno"; then
      multiarch=`dpkg-architecture -qDEB_HOST_MULTIARCH 2> /dev/null`
      if test "X$multiarch" != "X"; then
	lib_multiarch="lib/${multiarch}"
      else
	lib_multiarch="lib"
      fi
      if test "X$vi_cv_version_lua" = "X"; then
	LUA_LIBS="-L${vi_cv_path_lua_pfx}/${lib_multiarch} -lluajit"
      else
	LUA_LIBS="-L${vi_cv_path_lua_pfx}/${lib_multiarch} -lluajit-$vi_cv_version_lua"
      fi
    else
      if test "X$LUA_INC" != "X"; then
	dnl Test alternate location using version
	LUA_LIBS="-L${vi_cv_path_lua_pfx}/lib -llua$vi_cv_version_lua"
      else
	LUA_LIBS="-L${vi_cv_path_lua_pfx}/lib -llua"
      fi
    fi
    if test "$enable_luainterp" = "dynamic"; then
      lua_ok="yes"
    else
      AC_MSG_CHECKING([if link with ${LUA_LIBS} is sane])
      libs_save=$LIBS
      LIBS="$LIBS $LUA_LIBS"
      AC_TRY_LINK(,[ ],
	AC_MSG_RESULT(yes); lua_ok="yes",
	AC_MSG_RESULT(no); lua_ok="no"; LUA_LIBS="")
      LIBS=$libs_save
    fi
    if test "x$lua_ok" = "xyes"; then
      LUA_CFLAGS="-I${vi_cv_path_lua_pfx}/include${LUA_INC}"
      LUA_SRC="if_lua.c"
      LUA_OBJ="objects/if_lua.o"
      LUA_PRO="if_lua.pro"
      AC_DEFINE(FEAT_LUA)
    fi
    if test "$enable_luainterp" = "dynamic"; then
      if test "x$vi_cv_with_luajit" != "xno"; then
	luajit="jit"
      fi
      if test -f "${vi_cv_path_lua_pfx}/bin/cyglua-${vi_cv_version_lua}.dll"; then
	vi_cv_dll_name_lua="cyglua-${vi_cv_version_lua}.dll"
      else
	if test "x$MACOS_X" = "xyes"; then
	  ext="dylib"
	  indexes=""
	else
	  ext="so"
	  indexes=".0 .1 .2 .3 .4 .5 .6 .7 .8 .9"
	  multiarch=`dpkg-architecture -qDEB_HOST_MULTIARCH 2> /dev/null`
	  if test "X$multiarch" != "X"; then
	    lib_multiarch="lib/${multiarch}"
	  fi
	fi
	dnl Determine the sover for the current version, but fallback to
	dnl liblua${vi_cv_version_lua}.so if no sover-versioned file is found.
	AC_MSG_CHECKING(if liblua${luajit}*.${ext}* can be found in $vi_cv_path_lua_pfx)
	for subdir in "${lib_multiarch}" lib64 lib; do
	  if test -z "$subdir"; then
	    continue
	  fi
	  for sover in "${vi_cv_version_lua}.${ext}" "-${vi_cv_version_lua}.${ext}" \
	    ".${vi_cv_version_lua}.${ext}" ".${ext}.${vi_cv_version_lua}"; do
	    for i in $indexes ""; do
	      if test -f "${vi_cv_path_lua_pfx}/${subdir}/liblua${luajit}${sover}$i"; then
		sover2="$i"
		break 3
	      fi
	    done
	  done
	  sover=""
	done
	if test "X$sover" = "X"; then
	  AC_MSG_RESULT(no)
	  lua_ok="no"
	  vi_cv_dll_name_lua="liblua${luajit}.${ext}"
	else
	  AC_MSG_RESULT(yes)
	  lua_ok="yes"
	  vi_cv_dll_name_lua="liblua${luajit}${sover}$sover2"
	fi
      fi
      AC_DEFINE(DYNAMIC_LUA)
      LUA_LIBS=""
      LUA_CFLAGS="-DDYNAMIC_LUA_DLL=\\\"${vi_cv_dll_name_lua}\\\" $LUA_CFLAGS"

      # MacVim patch to hack in a different default dynamic lib path for
      # arm64. We don't test that it links here so this has to be binary
      # compatible with DYNAMIC_LUA_DLL
      AC_MSG_CHECKING([liblua${luajit}*.${ext}* (arm64)])
      if test -n "${vi_cv_dll_name_lua_arm64}"; then
        AC_MSG_RESULT([${vi_cv_dll_name_lua_arm64}])
        LUA_CFLAGS+=" -DDYNAMIC_LUA_DLL_ARM64=\\\"${vi_cv_dll_name_lua_arm64}\\\""
      else
        AC_MSG_RESULT([<none>])
      fi
    fi
    if test "X$LUA_CFLAGS$LUA_LIBS" != "X" && \
       test "x$MACOS_X" = "xyes" && test "x$vi_cv_with_luajit" != "xno" && \
       test "$vim_cv_uname_m_output" = "x86_64"; then
      dnl OSX/x64 requires these flags. See http://luajit.org/install.html
      LUA_LIBS="-pagezero_size 10000 -image_base 100000000 $LUA_LIBS"
    fi
  fi
  if test "$fail_if_missing" = "yes" -a "$lua_ok" != "yes"; then
    AC_MSG_ERROR([could not configure lua])
  fi
  AC_SUBST(LUA_SRC)
  AC_SUBST(LUA_OBJ)
  AC_SUBST(LUA_PRO)
  AC_SUBST(LUA_LIBS)
  AC_SUBST(LUA_CFLAGS)
  AC_SUBST(LUA_CFLAGS_EXTRA)
fi


dnl Check for MzScheme feature.
AC_MSG_CHECKING(--enable-mzschemeinterp argument)
AC_ARG_ENABLE(mzschemeinterp,
	[  --enable-mzschemeinterp      Include MzScheme interpreter.], ,
	[enable_mzschemeinterp="no"])
AC_MSG_RESULT($enable_mzschemeinterp)

if test "$enable_mzschemeinterp" = "yes"; then
  dnl -- find the mzscheme executable
  AC_SUBST(vi_cv_path_mzscheme)

  AC_MSG_CHECKING(--with-plthome argument)
  AC_ARG_WITH(plthome,
	[  --with-plthome=PLTHOME   Use PLTHOME.],
	with_plthome="$withval"; AC_MSG_RESULT($with_plthome),
	with_plthome="";AC_MSG_RESULT("no"))

  if test "X$with_plthome" != "X"; then
       vi_cv_path_mzscheme_pfx="$with_plthome"
       vi_cv_path_mzscheme="${vi_cv_path_mzscheme_pfx}/bin/mzscheme"
  else
    AC_MSG_CHECKING(PLTHOME environment var)
    if test "X$PLTHOME" != "X"; then
	AC_MSG_RESULT("$PLTHOME")
	vi_cv_path_mzscheme_pfx="$PLTHOME"
	vi_cv_path_mzscheme="${vi_cv_path_mzscheme_pfx}/bin/mzscheme"
    else
	AC_MSG_RESULT(not set)
	dnl -- try to find MzScheme executable
	AC_PATH_PROG(vi_cv_path_mzscheme, mzscheme)

	dnl resolve symbolic link, the executable is often elsewhere and there
	dnl are no links for the include files.
	if test "X$vi_cv_path_mzscheme" != "X"; then
	  lsout=`ls -l $vi_cv_path_mzscheme`
	  if echo "$lsout" | grep -e '->' >/dev/null 2>/dev/null; then
	    vi_cv_path_mzscheme=`echo "$lsout" | sed 's/.*-> \(.*\)/\1/'`
	  fi
	fi

	if test "X$vi_cv_path_mzscheme" != "X"; then
	    dnl -- find where MzScheme thinks it was installed
	    AC_CACHE_CHECK(MzScheme install prefix,vi_cv_path_mzscheme_pfx,
	    dnl different versions of MzScheme differ in command line processing
	    dnl use universal approach
	    echo "(display (simplify-path		\
	       (build-path (call-with-values	\
		(lambda () (split-path (find-system-path (quote exec-file)))) \
		(lambda (base name must-be-dir?) base)) (quote up))))" > mzdirs.scm
	    dnl Remove a trailing slash
	    [ vi_cv_path_mzscheme_pfx=`${vi_cv_path_mzscheme} -r mzdirs.scm | \
		sed -e 's+/$++'` ])
	    rm -f mzdirs.scm
	fi
    fi
  fi

  if test "X$vi_cv_path_mzscheme_pfx" != "X"; then
    AC_MSG_CHECKING(for racket include directory)
    SCHEME_INC=`${vi_cv_path_mzscheme} -e '(require setup/dirs)(let ((p (find-include-dir))) (when (path? p) (display p)))'`
    if test "X$SCHEME_INC" != "X"; then
      AC_MSG_RESULT(${SCHEME_INC})
    else
      AC_MSG_RESULT(not found)
      AC_MSG_CHECKING(if scheme.h can be found in $vi_cv_path_mzscheme_pfx/include)
      if test -f "$vi_cv_path_mzscheme_pfx/include/scheme.h"; then
	SCHEME_INC=${vi_cv_path_mzscheme_pfx}/include
	AC_MSG_RESULT(yes)
      else
	AC_MSG_RESULT(no)
	AC_MSG_CHECKING(if scheme.h can be found in $vi_cv_path_mzscheme_pfx/include/plt)
	if test -f "$vi_cv_path_mzscheme_pfx/include/plt/scheme.h"; then
	  AC_MSG_RESULT(yes)
	  SCHEME_INC=${vi_cv_path_mzscheme_pfx}/include/plt
	else
	  AC_MSG_RESULT(no)
	  AC_MSG_CHECKING(if scheme.h can be found in $vi_cv_path_mzscheme_pfx/include/racket)
	  if test -f "$vi_cv_path_mzscheme_pfx/include/racket/scheme.h"; then
	    AC_MSG_RESULT(yes)
	    SCHEME_INC=${vi_cv_path_mzscheme_pfx}/include/racket
	  else
	    AC_MSG_RESULT(no)
	    AC_MSG_CHECKING(if scheme.h can be found in /usr/include/plt/)
	    if test -f /usr/include/plt/scheme.h; then
	      AC_MSG_RESULT(yes)
	      SCHEME_INC=/usr/include/plt
	    else
	      AC_MSG_RESULT(no)
	      AC_MSG_CHECKING(if scheme.h can be found in /usr/include/racket/)
	      if test -f /usr/include/racket/scheme.h; then
		AC_MSG_RESULT(yes)
		SCHEME_INC=/usr/include/racket
	      else
		AC_MSG_RESULT(no)
		vi_cv_path_mzscheme_pfx=
	      fi
	    fi
	  fi
	fi
      fi
    fi
  fi

  if test "X$vi_cv_path_mzscheme_pfx" != "X"; then

    AC_MSG_CHECKING(for racket lib directory)
    SCHEME_LIB=`${vi_cv_path_mzscheme} -e '(require setup/dirs)(let ((p (find-lib-dir))) (when (path? p) (display p)))'`
    if test "X$SCHEME_LIB" != "X"; then
      AC_MSG_RESULT(${SCHEME_LIB})
    else
      AC_MSG_RESULT(not found)
    fi

    for path in "${vi_cv_path_mzscheme_pfx}/lib" "${SCHEME_LIB}"; do
      if test "X$path" != "X"; then
	if test "x$MACOS_X" = "xyes"; then
	  MZSCHEME_LIBS="-framework Racket"
	  MZSCHEME_CFLAGS="-DMZ_PRECISE_GC"
	elif test -f "${path}/libmzscheme3m.a"; then
	  MZSCHEME_LIBS="${path}/libmzscheme3m.a"
	  MZSCHEME_CFLAGS="-DMZ_PRECISE_GC"
	elif test -f "${path}/libracket3m.a"; then
	  MZSCHEME_LIBS="${path}/libracket3m.a"
	  if test -f "${path}/librktio.a"; then
	    MZSCHEME_LIBS="${MZSCHEME_LIBS} ${path}/librktio.a"
	  fi
	  MZSCHEME_CFLAGS="-DMZ_PRECISE_GC"
	elif test -f "${path}/libracket.a"; then
	  MZSCHEME_LIBS="${path}/libracket.a ${path}/libmzgc.a"
	elif test -f "${path}/libmzscheme.a"; then
	  MZSCHEME_LIBS="${path}/libmzscheme.a ${path}/libmzgc.a"
	else
	  dnl Using shared objects
	  if test -f "${path}/libmzscheme3m.so"; then
	    MZSCHEME_LIBS="-L${path} -lmzscheme3m"
	    MZSCHEME_CFLAGS="-DMZ_PRECISE_GC"
	  elif test -f "${path}/libracket3m.so"; then
	    MZSCHEME_LIBS="-L${path} -lracket3m"
	    MZSCHEME_CFLAGS="-DMZ_PRECISE_GC"
	  elif test -f "${path}/libracket.so"; then
	    MZSCHEME_LIBS="-L${path} -lracket -lmzgc"
	  else
	    dnl try next until last
	    if test "$path" != "$SCHEME_LIB"; then
	      continue
	    fi
	    MZSCHEME_LIBS="-L${path} -lmzscheme -lmzgc"
	  fi
	  if test "$GCC" = yes; then
	    dnl Make Vim remember the path to the library.  For when it's not in
	    dnl $LD_LIBRARY_PATH.
	    MZSCHEME_LIBS="${MZSCHEME_LIBS} -Wl,-rpath -Wl,${path}"
	  elif test "$vim_cv_uname_output" = SunOS &&
			   echo $vim_cv_uname_r_output | grep '^5' >/dev/null; then
	    MZSCHEME_LIBS="${MZSCHEME_LIBS} -R ${path}"
	  fi
	fi
      fi
      if test "X$MZSCHEME_LIBS" != "X"; then
	break
      fi
    done

    AC_MSG_CHECKING([if racket requires -pthread])
    if test "X$SCHEME_LIB" != "X" && $FGREP -e -pthread "$SCHEME_LIB/buildinfo" >/dev/null ; then
      AC_MSG_RESULT(yes)
      MZSCHEME_LIBS="${MZSCHEME_LIBS} -pthread"
      MZSCHEME_CFLAGS="${MZSCHEME_CFLAGS} -pthread"
    else
      AC_MSG_RESULT(no)
    fi

    AC_MSG_CHECKING(for racket config directory)
    SCHEME_CONFIGDIR=`${vi_cv_path_mzscheme} -e '(require setup/dirs)(let ((p (find-config-dir))) (when (path? p) (display p)))'`
    if test "X$SCHEME_CONFIGDIR" != "X"; then
      MZSCHEME_CFLAGS="${MZSCHEME_CFLAGS} -DMZSCHEME_CONFIGDIR='\"${SCHEME_CONFIGDIR}\"'"
      AC_MSG_RESULT(${SCHEME_CONFIGDIR})
    else
      AC_MSG_RESULT(not found)
    fi

    AC_MSG_CHECKING(for racket collects directory)
    SCHEME_COLLECTS=`${vi_cv_path_mzscheme} -e '(require setup/dirs)(let ((p (find-collects-dir))) (when (path? p) (let-values (((base _1 _2) (split-path p))) (display base))))'`
    if test "X$SCHEME_COLLECTS" = "X"; then
      if test -d "$vi_cv_path_mzscheme_pfx/lib/plt/collects"; then
	SCHEME_COLLECTS=$vi_cv_path_mzscheme_pfx/lib/plt/
      else
	if test -d "$vi_cv_path_mzscheme_pfx/lib/racket/collects"; then
	  SCHEME_COLLECTS=$vi_cv_path_mzscheme_pfx/lib/racket/
	else
	  if test -d "$vi_cv_path_mzscheme_pfx/share/racket/collects"; then
	    SCHEME_COLLECTS=$vi_cv_path_mzscheme_pfx/share/racket/
	  else
	    if test -d "$vi_cv_path_mzscheme_pfx/collects"; then
	      SCHEME_COLLECTS=$vi_cv_path_mzscheme_pfx/
	    fi
	  fi
	fi
      fi
    fi
    if test "X$SCHEME_COLLECTS" != "X" ; then
      AC_MSG_RESULT(${SCHEME_COLLECTS})
    else
      AC_MSG_RESULT(not found)
    fi

    AC_MSG_CHECKING(for mzscheme_base.c)
    if test -f "${SCHEME_COLLECTS}collects/scheme/base.ss" ; then
      MZSCHEME_EXTRA="mzscheme_base.c"
      MZSCHEME_MZC="${vi_cv_path_mzscheme_pfx}/bin/mzc"
      MZSCHEME_MOD="++lib scheme/base"
    else
      if test -f "${SCHEME_COLLECTS}collects/scheme/base.rkt" ; then
	MZSCHEME_EXTRA="mzscheme_base.c"
	MZSCHEME_MZC="${vi_cv_path_mzscheme_pfx}/bin/mzc"
	MZSCHEME_MOD="++lib scheme/base"
      else
	if test -f "${SCHEME_COLLECTS}collects/racket/base.rkt" ; then
	  MZSCHEME_EXTRA="mzscheme_base.c"
	  MZSCHEME_MZC="${vi_cv_path_mzscheme_pfx}/bin/raco ctool"
	  MZSCHEME_MOD=""
	fi
      fi
    fi
    if test "X$MZSCHEME_EXTRA" != "X" ; then
      dnl need to generate bytecode for MzScheme base
      MZSCHEME_CFLAGS="${MZSCHEME_CFLAGS} -DINCLUDE_MZSCHEME_BASE"
      AC_MSG_RESULT(needed)
    else
      AC_MSG_RESULT(not needed)
    fi

    dnl On Ubuntu this fixes "undefined reference to symbol 'ffi_type_void'".
    AC_CHECK_LIB(ffi, ffi_type_void, [MZSCHEME_LIBS="$MZSCHEME_LIBS -lffi"])

    MZSCHEME_CFLAGS="${MZSCHEME_CFLAGS} -I${SCHEME_INC} \
      -DMZSCHEME_COLLECTS='\"${SCHEME_COLLECTS}collects\"'"

    dnl Test that we can compile a simple program with these CFLAGS and LIBS.
    AC_MSG_CHECKING([if compile and link flags for MzScheme are sane])
    cflags_save=$CFLAGS
    libs_save=$LIBS
    CFLAGS="$CFLAGS $MZSCHEME_CFLAGS"
    LIBS="$LIBS $MZSCHEME_LIBS"
    AC_TRY_LINK(,[ ],
	   AC_MSG_RESULT(yes); mzs_ok=yes,
	   AC_MSG_RESULT(no: MZSCHEME DISABLED); mzs_ok=no)
    CFLAGS=$cflags_save
    LIBS=$libs_save
    if test $mzs_ok = yes; then
      MZSCHEME_SRC="if_mzsch.c"
      MZSCHEME_OBJ="objects/if_mzsch.o"
      MZSCHEME_PRO="if_mzsch.pro"
      AC_DEFINE(FEAT_MZSCHEME)
    else
      MZSCHEME_CFLAGS=
      MZSCHEME_LIBS=
      MZSCHEME_EXTRA=
      MZSCHEME_MZC=
    fi
  fi
  AC_SUBST(MZSCHEME_SRC)
  AC_SUBST(MZSCHEME_OBJ)
  AC_SUBST(MZSCHEME_PRO)
  AC_SUBST(MZSCHEME_LIBS)
  AC_SUBST(MZSCHEME_CFLAGS)
  AC_SUBST(MZSCHEME_EXTRA)
  AC_SUBST(MZSCHEME_MZC)
fi


AC_MSG_CHECKING(--enable-perlinterp argument)
AC_ARG_ENABLE(perlinterp,
	[  --enable-perlinterp[=OPTS]     Include Perl interpreter.  [default=no] [OPTS=no/yes/dynamic]], ,
	[enable_perlinterp="no"])
AC_MSG_RESULT($enable_perlinterp)
if test "$enable_perlinterp" = "yes" -o "$enable_perlinterp" = "dynamic"; then
  if test "$has_eval" = "no"; then
    AC_MSG_ERROR([cannot use Perl with tiny or small features])
  fi
  AC_SUBST(vi_cv_path_perl)
  AC_PATH_PROG(vi_cv_path_perl, perl)
  if test "X$vi_cv_path_perl" != "X"; then
    AC_MSG_CHECKING(Perl version)
    if $vi_cv_path_perl -e 'require 5.003_01' >/dev/null 2>/dev/null; then
     eval `$vi_cv_path_perl -V:usethreads`
     eval `$vi_cv_path_perl -V:libperl`
     if test "X$usethreads" = "XUNKNOWN" -o "X$usethreads" = "Xundef"; then
       badthreads=no
     else
       if $vi_cv_path_perl -e 'require 5.6.0' >/dev/null 2>/dev/null; then
	 eval `$vi_cv_path_perl -V:use5005threads`
	 if test "X$use5005threads" = "XUNKNOWN" -o "X$use5005threads" = "Xundef"; then
	   badthreads=no
	 else
	   badthreads=yes
	   AC_MSG_RESULT(>>> Perl > 5.6 with 5.5 threads cannot be used <<<)
	 fi
       else
	 badthreads=yes
	 AC_MSG_RESULT(>>> Perl 5.5 with threads cannot be used <<<)
       fi
     fi
     if test $badthreads = no; then
      AC_MSG_RESULT(OK)
      eval `$vi_cv_path_perl -V:shrpenv`
      if test "X$shrpenv" = "XUNKNOWN"; then # pre 5.003_04
	shrpenv=""
      fi
      vi_cv_perllib=`$vi_cv_path_perl -MConfig -e 'print $Config{privlibexp}'`
      vi_cv_perlsitelib=`$vi_cv_path_perl -MConfig -e 'print $Config{sitelibexp}'`
      AC_SUBST(vi_cv_perllib)
      vi_cv_perl_extutils=unknown_perl_extutils_path
      for extutils_rel_path in ExtUtils vendor_perl/ExtUtils; do
	xsubpp_path="$vi_cv_perllib/$extutils_rel_path/xsubpp"
	if test -f "$xsubpp_path"; then
	  vi_cv_perl_xsubpp="$xsubpp_path"
	fi
      done
      AC_SUBST(vi_cv_perl_xsubpp)
      AC_SUBST(vi_cv_perlsitelib)
      dnl Remove "-fno-something", it breaks using cproto.
      dnl Remove "-fdebug-prefix-map", it isn't supported by clang.
      dnl Remove "FORTIFY_SOURCE", it will be defined twice.
      dnl remove -pipe and -Wxxx, it confuses cproto
      perlcppflags=`$vi_cv_path_perl -Mlib=$srcdir -MExtUtils::Embed \
		-e 'ccflags;perl_inc;print"\n"' | sed -e 's/-fno[[^ ]]*//' \
		-e 's/-fdebug-prefix-map[[^ ]]*//g' \
		-e 's/-pipe //' \
		-e 's/-W[[^ ]]*//g' \
		-e 's/-D_FORTIFY_SOURCE=.//g'`
      dnl Remove "-lc", it breaks on FreeBSD when using "-pthread".
      perllibs=`cd $srcdir; $vi_cv_path_perl -MExtUtils::Embed -e 'ldopts' | \
		sed -e '/Warning/d' -e '/Note (probably harmless)/d' \
			-e 's/-bE:perl.exp//' -e 's/-lc //'`
      dnl Don't add perl lib to $LIBS: if it's not in LD_LIBRARY_PATH
      dnl a test in configure may fail because of that.
      perlldflags=`cd $srcdir; $vi_cv_path_perl -MExtUtils::Embed \
		-e 'ccdlflags' | sed -e 's/-bE:perl.exp//'`

      if test "x$MACOS_X" = "xyes"; then
        dnl Perl on Mac OS X 10.5 and later adds "-arch" flags but these
        dnl should only be included if requested by passing --with-archs
        dnl to configure, so strip these flags first (if present)
        perllibs=`echo "$perllibs" | sed -e 's/-arch[[^-]]*//g'`
        perlcppflags=`echo "$perlcppflags" | sed -e 's/-arch[[^-]]*//g'`
      fi

      dnl check that compiling a simple program still works with the flags
      dnl added for Perl.
      AC_MSG_CHECKING([if compile and link flags for Perl are sane])
      cflags_save=$CFLAGS
      libs_save=$LIBS
      ldflags_save=$LDFLAGS
      CFLAGS="$CFLAGS $perlcppflags"
      LIBS="$LIBS $perllibs"
      perlldflags=`echo "$perlldflags" | sed -e 's/^ *//g'`
      LDFLAGS="$perlldflags $LDFLAGS"
      AC_TRY_LINK(,[ ],
	     AC_MSG_RESULT(yes); perl_ok=yes,
	     AC_MSG_RESULT(no: PERL DISABLED); perl_ok=no)
      CFLAGS=$cflags_save
      LIBS=$libs_save
      LDFLAGS=$ldflags_save
      if test $perl_ok = yes; then
	if test "X$perlcppflags" != "X"; then
	  PERL_CFLAGS=$perlcppflags
	fi
	if test "X$perlldflags" != "X"; then
	  if test "X`echo \"$LDFLAGS\" | $FGREP -e \"$perlldflags\"`" = "X"; then
	    LDFLAGS="$perlldflags $LDFLAGS"
	  fi
	fi
	PERL_LIBS=$perllibs
	PERL_SRC="auto/if_perl.c if_perlsfio.c"
	PERL_OBJ="objects/if_perl.o objects/if_perlsfio.o"
	PERL_PRO="if_perl.pro if_perlsfio.pro"
	AC_DEFINE(FEAT_PERL)
      fi
     fi
    else
      AC_MSG_RESULT(>>> too old; need Perl version 5.003_01 or later <<<)
    fi
  fi

  if test "x$MACOS_X" = "xyes"; then
    dnl Mac OS X 10.2 or later
    dir=/System/Library/Perl
    darwindir=$dir/darwin
    if test -d $darwindir; then
      PERL=/usr/bin/perl
    else
      dnl Mac OS X 10.3
      dir=/System/Library/Perl/5.8.1
      darwindir=$dir/darwin-thread-multi-2level
      if test -d $darwindir; then
	PERL=/usr/bin/perl
      fi
    fi
    if test -n "$PERL"; then
      PERL_DIR="$dir"
      PERL_CFLAGS="-DFEAT_PERL -I$darwindir/CORE"
      PERL_OBJ="objects/if_perl.o objects/if_perlsfio.o $darwindir/auto/DynaLoader/DynaLoader.a"
      PERL_LIBS="-L$darwindir/CORE -lperl"
    fi
    dnl Perl on Mac OS X 10.5 adds "-arch" flags but these should only
    dnl be included if requested by passing --with-mac-arch to
    dnl configure, so strip these flags first (if present)
    PERL_LIBS=`echo "$PERL_LIBS" | sed -e 's/-arch\ ppc//' -e 's/-arch\ i386//' -e 's/-arch\ x86_64//'`
    PERL_CFLAGS=`echo "$PERL_CFLAGS" | sed -e 's/-arch\ ppc//' -e 's/-arch\ i386//' -e 's/-arch\ x86_64//'`
  fi
  if test "$enable_perlinterp" = "dynamic"; then
    if test "$perl_ok" = "yes" -a "X$libperl" != "X"; then
      AC_DEFINE(DYNAMIC_PERL)
      AC_CACHE_VAL(vi_cv_dll_name_perl, [vi_cv_dll_name_perl="$libperl"])
      PERL_CFLAGS="-DDYNAMIC_PERL_DLL=\\\"$vi_cv_dll_name_perl\\\" $PERL_CFLAGS"
    fi
  fi

  if test "$fail_if_missing" = "yes" -a "$perl_ok" != "yes"; then
    AC_MSG_ERROR([could not configure perl])
  fi
fi
AC_SUBST(shrpenv)
AC_SUBST(PERL_SRC)
AC_SUBST(PERL_OBJ)
AC_SUBST(PERL_PRO)
AC_SUBST(PERL_CFLAGS)
AC_SUBST(PERL_CFLAGS_EXTRA)
AC_SUBST(PERL_LIBS)

AC_MSG_CHECKING(--enable-pythoninterp argument)
AC_ARG_ENABLE(pythoninterp,
	[  --enable-pythoninterp[=OPTS]   Include Python interpreter. [default=no] [OPTS=no/yes/dynamic]], ,
	[enable_pythoninterp="no"])
AC_MSG_RESULT($enable_pythoninterp)
if test "$enable_pythoninterp" = "yes" -o "$enable_pythoninterp" = "dynamic"; then
  if test "$has_eval" = "no"; then
    AC_MSG_ERROR([cannot use Python with tiny or small features])
  fi

  dnl -- find the python executable
  AC_MSG_CHECKING(--with-python-command argument)
  AC_SUBST(vi_cv_path_python)
  AC_ARG_WITH(python-command, [  --with-python-command=NAME  name of the Python 2 command (default: python2 or python)],
	vi_cv_path_python="$withval"; AC_MSG_RESULT($vi_cv_path_python),
	AC_MSG_RESULT(no))

  if test "X$vi_cv_path_python" = "X"; then
    AC_PATH_PROGS(vi_cv_path_python, python2 python)
  fi
  if test "X$vi_cv_path_python" != "X"; then

    dnl -- get its version number
    AC_CACHE_CHECK(Python version,vi_cv_var_python_version,
    [[vi_cv_var_python_version=`
	    ${vi_cv_path_python} -c 'import sys; print sys.version[:3]'`
    ]])

    dnl -- it must be at least version 2.3
    AC_MSG_CHECKING(Python is 2.3 or better)
    if ${vi_cv_path_python} -c \
	"import sys; sys.exit(${vi_cv_var_python_version} < 2.3)"
    then
      AC_MSG_RESULT(yep)

      dnl -- find where python thinks it was installed
      AC_CACHE_CHECK(Python's install prefix,vi_cv_path_python_pfx,
      [ vi_cv_path_python_pfx=`
	    ${vi_cv_path_python} -c \
		"import sys; print sys.prefix"` ])

      dnl -- and where it thinks it runs
      AC_CACHE_CHECK(Python's execution prefix,vi_cv_path_python_epfx,
      [ vi_cv_path_python_epfx=`
	    ${vi_cv_path_python} -c \
		"import sys; print sys.exec_prefix"` ])

      dnl -- python's internal library path

      AC_CACHE_VAL(vi_cv_path_pythonpath,
      [ vi_cv_path_pythonpath=`
	    unset PYTHONPATH;
	    ${vi_cv_path_python} -c \
		"import sys, string; print string.join(sys.path,':')"` ])

      dnl -- where the Python implementation library archives are

      AC_ARG_WITH(python-config-dir,
	[  --with-python-config-dir=PATH  Python's config directory (deprecated)],
	[ vi_cv_path_python_conf="${withval}"; have_python_config_dir=1 ] )

      AC_CACHE_CHECK(Python's configuration directory,vi_cv_path_python_conf,
      [
	vi_cv_path_python_conf=
	d=`${vi_cv_path_python} -c "import distutils.sysconfig; print distutils.sysconfig.get_config_var('LIBPL')"`
	if test -d "$d" && test -f "$d/config.c"; then
	  vi_cv_path_python_conf="$d"
	else
	  for path in "${vi_cv_path_python_pfx}" "${vi_cv_path_python_epfx}"; do
	    for subdir in lib64 lib share; do
	      d="${path}/${subdir}/python${vi_cv_var_python_version}/config"
	      if test -d "$d" && test -f "$d/config.c"; then
		vi_cv_path_python_conf="$d"
	      fi
	    done
	  done
	fi
      ])

      PYTHON_CONFDIR="${vi_cv_path_python_conf}"

      if test "X$PYTHON_CONFDIR" = "X"; then
	AC_MSG_RESULT([can't find it!])
      else

	dnl -- we need to examine Python's config/Makefile too
	dnl    see what the interpreter is built from
	AC_CACHE_VAL(vi_cv_path_python_plibs,
	[
	    pwd=`pwd`
	    tmp_mkf="$pwd/config-PyMake$$"
	    cat -- "${PYTHON_CONFDIR}/Makefile" - <<'eof' >"${tmp_mkf}"
__:
	@echo "python_BASEMODLIBS='$(BASEMODLIBS)'"
	@echo "python_LIBS='$(LIBS)'"
	@echo "python_SYSLIBS='$(SYSLIBS)'"
	@echo "python_LINKFORSHARED='$(LINKFORSHARED)'"
	@echo "python_DLLLIBRARY='$(DLLLIBRARY)'"
	@echo "python_INSTSONAME='$(INSTSONAME)'"
	@echo "python_PYTHONFRAMEWORK='$(PYTHONFRAMEWORK)'"
	@echo "python_PYTHONFRAMEWORKPREFIX='$(PYTHONFRAMEWORKPREFIX)'"
	@echo "python_PYTHONFRAMEWORKINSTALLDIR='$(PYTHONFRAMEWORKINSTALLDIR)'"
eof
	    dnl -- delete the lines from make about Entering/Leaving directory
	    eval "`cd ${PYTHON_CONFDIR} && make -f "${tmp_mkf}" __ | sed '/ directory /d'`"
	    rm -f -- "${tmp_mkf}"
	    if test "x$MACOS_X" = "xyes" && test -n "${python_PYTHONFRAMEWORK}" && ${vi_cv_path_python} -c \
		"import sys; sys.exit(${vi_cv_var_python_version} < 2.3)"; then
	      vi_cv_path_python_plibs="-framework Python"
	      if test "x${vi_cv_path_python}" != "x/usr/bin/python" && test -n "${python_PYTHONFRAMEWORKPREFIX}"; then
		  vi_cv_path_python_plibs="-F${python_PYTHONFRAMEWORKPREFIX} -framework Python"
	      fi
	    else
	      vi_cv_path_python_plibs="-L${PYTHON_CONFDIR} -lpython${vi_cv_var_python_version}"
	      dnl -- Check if the path contained in python_LINKFORSHARED is
	      dnl    usable for vim build. If not, make and try other
	      dnl    candidates.
	      if test -n "${python_LINKFORSHARED}" && test -n "${python_PYTHONFRAMEWORKPREFIX}"; then
	        python_link_symbol=`echo ${python_LINKFORSHARED} | sed 's/\([[^ \t]][[^ \t]]*[[ \t]][[ \t]]*[[^ \t]][[^ \t]]*\)[[ \t]].*/\1/'`
		python_link_path=`echo ${python_LINKFORSHARED} |   sed 's/\([[^ \t]][[^ \t]]*[[ \t]][[ \t]]*[[^ \t]][[^ \t]]*\)[[ \t]][[ \t]]*\(.*\)/\2/'`
	        if test -n "${python_link_path}" && ! test -x "${python_link_path}"; then
	          dnl -- The path looks relative. Guess the absolute one using
		  dnl    the prefix and try that.
	          python_link_path="${python_PYTHONFRAMEWORKPREFIX}/${python_link_path}"
		  if test -n "${python_link_path}" && ! test -x "${python_link_path}"; then
		    dnl -- A last resort.
		    python_link_path="${python_PYTHONFRAMEWORKINSTALLDIR}/Versions/${vi_cv_var_python_version}/${python_PYTHONFRAMEWORK}"
	            dnl -- No check is done. The last word is left to the
	            dnl    "sanity" test on link flags that follows shortly.
		  fi
	          python_LINKFORSHARED="${python_link_symbol} ${python_link_path}"
	        fi
	      fi
	      vi_cv_path_python_plibs="${vi_cv_path_python_plibs} ${python_BASEMODLIBS} ${python_LIBS} ${python_SYSLIBS} ${python_LINKFORSHARED}"
	      dnl remove -ltermcap, it can conflict with an earlier -lncurses
	      vi_cv_path_python_plibs=`echo $vi_cv_path_python_plibs | sed s/-ltermcap//`
	    fi
	])
	AC_CACHE_CHECK(Python's dll name,vi_cv_dll_name_python,
	[
	  if test "X$python_DLLLIBRARY" != "X"; then
	    vi_cv_dll_name_python="$python_DLLLIBRARY"
	  else
	    vi_cv_dll_name_python="$python_INSTSONAME"
	  fi
	])

	PYTHON_LIBS="${vi_cv_path_python_plibs}"
	if test "${vi_cv_path_python_pfx}" = "${vi_cv_path_python_epfx}"; then
	  PYTHON_CFLAGS="-I${vi_cv_path_python_pfx}/include/python${vi_cv_var_python_version}"
	else
	  PYTHON_CFLAGS="-I${vi_cv_path_python_pfx}/include/python${vi_cv_var_python_version} -I${vi_cv_path_python_epfx}/include/python${vi_cv_var_python_version}"
	fi
	if test "X$have_python_config_dir" = "X1" -a "$enable_pythoninterp" = "dynamic"; then
	  dnl Define PYTHON_HOME if --with-python-config-dir was used
	  PYTHON_CFLAGS="${PYTHON_CFLAGS} -DPYTHON_HOME='\"${vi_cv_path_python_pfx}\"'"

	fi
	PYTHON_SRC="if_python.c"
	PYTHON_OBJ="objects/if_python.o"

	dnl On FreeBSD linking with "-pthread" is required to use threads.
	dnl _THREAD_SAFE must be used for compiling then.
	dnl The "-pthread" is added to $LIBS, so that the following check for
	dnl sigaltstack() will look in libc_r (it's there in libc!).
	dnl Otherwise, when using GCC, try adding -pthread to $CFLAGS.  GCC
	dnl will then define target-specific defines, e.g., -D_REENTRANT.
	dnl Don't do this for Mac OSX, -pthread will generate a warning.
	AC_MSG_CHECKING([if -pthread should be used])
	threadsafe_flag=
	thread_lib=
	dnl if test "x$MACOS_X" != "xyes"; then
        if test "$vim_cv_uname_output" != Darwin; then
	  test "$GCC" = yes && threadsafe_flag="-pthread"
	  if test "$vim_cv_uname_output" = FreeBSD; then
	    threadsafe_flag="-D_THREAD_SAFE"
	    thread_lib="-pthread"
	  fi
	  if test "$vim_cv_uname_output" = SunOS; then
	    threadsafe_flag="-pthreads"
	  fi
	fi
	libs_save_old=$LIBS
	if test -n "$threadsafe_flag"; then
	  cflags_save=$CFLAGS
	  CFLAGS="$CFLAGS $threadsafe_flag"
	  LIBS="$LIBS $thread_lib"
	  AC_TRY_LINK(,[ ],
	     AC_MSG_RESULT(yes); PYTHON_CFLAGS="$PYTHON_CFLAGS $threadsafe_flag",
	     AC_MSG_RESULT(no); LIBS=$libs_save_old
	     )
	  CFLAGS=$cflags_save
	else
	  AC_MSG_RESULT(no)
	fi

        dnl On Mac OS X, when an SDK has been explicitly chosen we can't rely
        dnl on any of the search paths set above.  The -framework flag does it
        dnl all for us.
        if test -n "$MACSDK"; then
          PYTHON_CFLAGS=
          PYTHON_LIBS=-framework Python
          PYTHON_CONFDIR=
          PYTHON_GETPATH_CFLAGS=
        fi

	dnl Check that compiling a simple program still works with the flags
	dnl added for Python.
	AC_MSG_CHECKING([if compile and link flags for Python are sane])
	cflags_save=$CFLAGS
	libs_save=$LIBS
	CFLAGS="$CFLAGS $PYTHON_CFLAGS"
	LIBS="$LIBS $PYTHON_LIBS"
	AC_TRY_LINK(,[ ],
	       AC_MSG_RESULT(yes); python_ok=yes,
	       AC_MSG_RESULT(no: PYTHON DISABLED); python_ok=no)
	CFLAGS=$cflags_save
	LIBS=$libs_save
	if test $python_ok = yes; then
	  AC_DEFINE(FEAT_PYTHON)
	else
	  LIBS=$libs_save_old
	  PYTHON_SRC=
	  PYTHON_OBJ=
	  PYTHON_LIBS=
	  PYTHON_CFLAGS=
	fi
      fi
    else
      AC_MSG_RESULT(too old)
    fi
  fi

  if test "$fail_if_missing" = "yes" -a "$python_ok" != "yes"; then
    AC_MSG_ERROR([could not configure python])
  fi
fi

AC_SUBST(PYTHON_LIBS)
AC_SUBST(PYTHON_CFLAGS)
AC_SUBST(PYTHON_CFLAGS_EXTRA)
AC_SUBST(PYTHON_SRC)
AC_SUBST(PYTHON_OBJ)


AC_MSG_CHECKING(--enable-python3interp argument)
AC_ARG_ENABLE(python3interp,
	[  --enable-python3interp[=OPTS]  Include Python3 interpreter. [default=no] [OPTS=no/yes/dynamic]], ,
	[enable_python3interp="no"])
AC_MSG_RESULT($enable_python3interp)
if test "$enable_python3interp" = "yes" -o "$enable_python3interp" = "dynamic"; then
  if test "$has_eval" = "no"; then
    AC_MSG_ERROR([cannot use Python with tiny or small features])
  fi

  dnl -- find the python3 executable
  AC_MSG_CHECKING(--with-python3-command argument)
  AC_SUBST(vi_cv_path_python3)
  AC_ARG_WITH(python3-command, [  --with-python3-command=NAME  name of the Python 3 command (default: python3 or python)],
	vi_cv_path_python3="$withval"; AC_MSG_RESULT($vi_cv_path_python3),
	AC_MSG_RESULT(no))

  if test "X$vi_cv_path_python3" = "X"; then
    AC_PATH_PROGS(vi_cv_path_python3, python3 python)
  fi
  if test "X$vi_cv_path_python3" != "X"; then

    dnl -- get its version number
    AC_CACHE_CHECK(Python version,vi_cv_var_python3_version,
    [[vi_cv_var_python3_version=`
          ${vi_cv_path_python3} -c 'import sys; print("{}.{}".format(sys.version_info.major, sys.version_info.minor))'`
    ]])

    dnl -- it must be at least version 3
    AC_MSG_CHECKING(Python is 3.0 or better)
    if ${vi_cv_path_python3} -c \
      "import sys; sys.exit(${vi_cv_var_python3_version} < 3.0)"
    then
      AC_MSG_RESULT(yep)

      dnl -- get abiflags for python 3.2 or higher (PEP 3149)
      AC_CACHE_CHECK(Python's abiflags,vi_cv_var_python3_abiflags,
      [
       vi_cv_var_python3_abiflags=
       if ${vi_cv_path_python3} -c \
           "import sys; sys.exit(${vi_cv_var_python3_version} < 3.2)"
       then
         vi_cv_var_python3_abiflags=`${vi_cv_path_python3} -c \    
           "import sys; print(sys.abiflags)"`
       fi ])
  
      dnl -- find where python3 thinks it was installed
      AC_CACHE_CHECK(Python's install prefix,vi_cv_path_python3_pfx,
      [ vi_cv_path_python3_pfx=`
       ${vi_cv_path_python3} -c \
       "import sys; print(sys.prefix)"` ])
  
      dnl -- and where it thinks it runs
      AC_CACHE_CHECK(Python's execution prefix,vi_cv_path_python3_epfx,
      [ vi_cv_path_python3_epfx=`
       ${vi_cv_path_python3} -c \
       "import sys; print(sys.exec_prefix)"` ])
  
      dnl -- python3's internal library path
  
      AC_CACHE_VAL(vi_cv_path_python3path,
      [ vi_cv_path_python3path=`
       unset PYTHONPATH;
       ${vi_cv_path_python3} -c \
       "import sys, string; print(':'.join(sys.path))"` ])
  
      dnl -- where the Python implementation library archives are
  
      AC_ARG_WITH(python3-config-dir,
       [  --with-python3-config-dir=PATH  Python's config directory (deprecated)],
       [ vi_cv_path_python3_conf="${withval}"; have_python3_config_dir=1 ] )
  
      AC_CACHE_CHECK(Python's configuration directory,vi_cv_path_python3_conf,
      [
       vi_cv_path_python3_conf=
       config_dir="config-${vi_cv_var_python3_version}${vi_cv_var_python3_abiflags}"
       d=`${vi_cv_path_python3} -c "import sysconfig; print(sysconfig.get_config_var('LIBPL'))" 2> /dev/null`
       if test "x$d" = "x"; then
         d=`${vi_cv_path_python3} -c "import distutils.sysconfig; print(distutils.sysconfig.get_config_var('LIBPL'))"`
       fi
       if test -d "$d" && test -f "$d/config.c"; then
         vi_cv_path_python3_conf="$d"
       else
         for path in "${vi_cv_path_python3_pfx}" "${vi_cv_path_python3_epfx}"; do
	   for subdir in lib64 lib share; do
	     d="${path}/${subdir}/python${vi_cv_var_python3_version}/${config_dir}"
	     if test -d "$d" && test -f "$d/config.c"; then
	       vi_cv_path_python3_conf="$d"
	     fi
	   done
         done
       fi
      ])
  
      PYTHON3_CONFDIR="${vi_cv_path_python3_conf}"
  
      if test "X$PYTHON3_CONFDIR" = "X"; then
        AC_MSG_RESULT([can't find it!])
      else
  
        dnl -- we need to examine Python's config/Makefile too
        dnl    see what the interpreter is built from
        AC_CACHE_VAL(vi_cv_path_python3_plibs,
        [
            pwd=`pwd`
            tmp_mkf="$pwd/config-PyMake$$"
            cat -- "${PYTHON3_CONFDIR}/Makefile" - <<'eof' >"${tmp_mkf}"
__:
	@echo "python3_BASEMODLIBS='$(BASEMODLIBS)'"
	@echo "python3_LIBS='$(LIBS)'"
	@echo "python3_SYSLIBS='$(SYSLIBS)'"
	@echo "python3_DLLLIBRARY='$(DLLLIBRARY)'"
	@echo "python3_INSTSONAME='$(INSTSONAME)'"
eof
	    dnl -- delete the lines from make about Entering/Leaving directory
	    eval "`cd ${PYTHON3_CONFDIR} && make -f "${tmp_mkf}" __ | sed '/ directory /d'`"
	    rm -f -- "${tmp_mkf}"
	    vi_cv_path_python3_plibs="-L${PYTHON3_CONFDIR} -lpython${vi_cv_var_python3_version}${vi_cv_var_python3_abiflags}"
	    vi_cv_path_python3_plibs="${vi_cv_path_python3_plibs} ${python3_BASEMODLIBS} ${python3_LIBS} ${python3_SYSLIBS}"
	    dnl remove -ltermcap, it can conflict with an earlier -lncurses
	    vi_cv_path_python3_plibs=`echo $vi_cv_path_python3_plibs | sed s/-ltermcap//`
	    vi_cv_path_python3_plibs=`echo $vi_cv_path_python3_plibs | sed s/-lffi//`
	])
	AC_CACHE_CHECK(Python3's dll name,vi_cv_dll_name_python3,
	[
	  if test "X$python3_DLLLIBRARY" != "X"; then
	    vi_cv_dll_name_python3="$python3_DLLLIBRARY"
	  else
	    vi_cv_dll_name_python3="$python3_INSTSONAME"
	  fi
	])

        PYTHON3_LIBS="${vi_cv_path_python3_plibs}"
        if test "${vi_cv_path_python3_pfx}" = "${vi_cv_path_python3_epfx}"; then
          PYTHON3_CFLAGS="-I${vi_cv_path_python3_pfx}/include/python${vi_cv_var_python3_version}${vi_cv_var_python3_abiflags}"
        else
          PYTHON3_CFLAGS="-I${vi_cv_path_python3_pfx}/include/python${vi_cv_var_python3_version}${vi_cv_var_python3_abiflags} -I${vi_cv_path_python3_epfx}/include/python${vi_cv_var_python3_version}${vi_cv_var_python3_abiflags}"
        fi
	if test "X$have_python3_config_dir" = "X1" -a "$enable_python3interp" = "dynamic"; then
	  dnl Define PYTHON3_HOME if --with-python-config-dir was used
	  PYTHON3_CFLAGS="${PYTHON3_CFLAGS}  -DPYTHON3_HOME='L\"${vi_cv_path_python3_pfx}\"'"
	fi
        PYTHON3_SRC="if_python3.c"
        PYTHON3_OBJ="objects/if_python3.o"
  
        dnl On FreeBSD linking with "-pthread" is required to use threads.
        dnl _THREAD_SAFE must be used for compiling then.
        dnl The "-pthread" is added to $LIBS, so that the following check for
        dnl sigaltstack() will look in libc_r (it's there in libc!).
        dnl Otherwise, when using GCC, try adding -pthread to $CFLAGS.  GCC
        dnl will then define target-specific defines, e.g., -D_REENTRANT.
        dnl Don't do this for Mac OSX, -pthread will generate a warning.
        AC_MSG_CHECKING([if -pthread should be used])
        threadsafe_flag=
        thread_lib=
        dnl if test "x$MACOS_X" != "xyes"; then
        if test "$vim_cv_uname_output" != Darwin; then
          test "$GCC" = yes && threadsafe_flag="-pthread"
          if test "$vim_cv_uname_output" = FreeBSD; then
            threadsafe_flag="-D_THREAD_SAFE"
            thread_lib="-pthread"
          fi
          if test "$vim_cv_uname_output" = SunOS; then
            threadsafe_flag="-pthreads"
          fi
        fi
        libs_save_old=$LIBS
        if test -n "$threadsafe_flag"; then
          cflags_save=$CFLAGS
          CFLAGS="$CFLAGS $threadsafe_flag"
          LIBS="$LIBS $thread_lib"
          AC_TRY_LINK(,[ ],
             AC_MSG_RESULT(yes); PYTHON3_CFLAGS="$PYTHON3_CFLAGS $threadsafe_flag",
             AC_MSG_RESULT(no); LIBS=$libs_save_old
             )
          CFLAGS=$cflags_save
        else
          AC_MSG_RESULT(no)
        fi
  
        dnl check that compiling a simple program still works with the flags
        dnl added for Python.
        AC_MSG_CHECKING([if compile and link flags for Python 3 are sane])
        cflags_save=$CFLAGS
        libs_save=$LIBS
        CFLAGS="$CFLAGS $PYTHON3_CFLAGS"
        LIBS="$LIBS $PYTHON3_LIBS"
        AC_TRY_LINK(,[ ],
               AC_MSG_RESULT(yes); python3_ok=yes,
               AC_MSG_RESULT(no: PYTHON3 DISABLED); python3_ok=no)
        CFLAGS=$cflags_save
        LIBS=$libs_save
        if test "$python3_ok" = yes; then
          AC_DEFINE(FEAT_PYTHON3)
        else
          LIBS=$libs_save_old
          PYTHON3_SRC=
          PYTHON3_OBJ=
          PYTHON3_LIBS=
          PYTHON3_CFLAGS=
        fi
      fi
    else
      AC_MSG_RESULT(too old)
    fi
  fi
  if test "$fail_if_missing" = "yes" -a "$python3_ok" != "yes"; then
    AC_MSG_ERROR([could not configure python3])
  fi
fi

AC_SUBST(PYTHON3_LIBS)
AC_SUBST(PYTHON3_CFLAGS)
AC_SUBST(PYTHON3_CFLAGS_EXTRA)
AC_SUBST(PYTHON3_SRC)
AC_SUBST(PYTHON3_OBJ)

AC_ARG_WITH(properly-linked-python2-python3,
      [  --with-properly-linked-python2-python3 Link with properly linked Python 2 and Python 3.],
      [vi_cv_with_properly_linked_python2_python3="yes"],
      [vi_cv_with_properly_linked_python2_python3="no"])

dnl if python2.x and python3.x are enabled one can only link in code
dnl with dlopen(), dlsym(), dlclose() 
if test "$python_ok" = yes && test "$python3_ok" = yes; then
  AC_DEFINE(DYNAMIC_PYTHON)
  AC_DEFINE(DYNAMIC_PYTHON3)
  AC_MSG_CHECKING(whether we can do without RTLD_GLOBAL for Python)
  cflags_save=$CFLAGS
  CFLAGS="$CFLAGS $PYTHON_CFLAGS"
  libs_save=$LIBS
  dnl -ldl must go first to make this work on Archlinux (Roland Puntaier)
  LIBS="-ldl $LIBS"
  if test "x$MACOS_X" != "xyes"; then
  AC_RUN_IFELSE([AC_LANG_SOURCE([
    #include <dlfcn.h>
    /* If this program fails, then RTLD_GLOBAL is needed.
     * RTLD_GLOBAL will be used and then it is not possible to
     * have both python versions enabled in the same vim instance.
     * Only the first python version used will be switched on.
     */

    int no_rtl_global_needed_for(char *python_instsoname, char *prefix)
    {
      int needed = 0;
      void* pylib = dlopen(python_instsoname, RTLD_LAZY|RTLD_LOCAL);
      if (pylib != 0)
      {
          void (*pfx)(char *home) = dlsym(pylib, "Py_SetPythonHome");
          void (*init)(void) = dlsym(pylib, "Py_Initialize");
          int (*simple)(char*) = dlsym(pylib, "PyRun_SimpleString");
          void (*final)(void) = dlsym(pylib, "Py_Finalize");
          (*pfx)(prefix);
          (*init)();
          needed = (*simple)("import termios") == -1;
          (*final)();
          dlclose(pylib);
      }
      return !needed;
    }

    int main(int argc, char** argv)
    {
      int not_needed = 0;
      if (no_rtl_global_needed_for("${vi_cv_dll_name_python}", "${vi_cv_path_python_pfx}"))
            not_needed = 1;
      return !not_needed;
    }])],
    [AC_MSG_RESULT(yes);AC_DEFINE(PY_NO_RTLD_GLOBAL)], [AC_MSG_RESULT(no)])

  CFLAGS=$cflags_save
  LIBS=$libs_save

  AC_MSG_CHECKING(whether we can do without RTLD_GLOBAL for Python3)
  cflags_save=$CFLAGS
  CFLAGS="$CFLAGS $PYTHON3_CFLAGS"
  libs_save=$LIBS
  dnl -ldl must go first to make this work on Archlinux (Roland Puntaier)
  LIBS="-ldl $LIBS"
  AC_RUN_IFELSE([AC_LANG_SOURCE([
    #include <dlfcn.h>
    #include <wchar.h>
    /* If this program fails, then RTLD_GLOBAL is needed.
     * RTLD_GLOBAL will be used and then it is not possible to
     * have both python versions enabled in the same vim instance.
     * Only the first python version used will be switched on.
     */

    int no_rtl_global_needed_for(char *python_instsoname, wchar_t *prefix)
    {
      int needed = 0;
      void* pylib = dlopen(python_instsoname, RTLD_LAZY|RTLD_LOCAL);
      if (pylib != 0)
      {
          void (*pfx)(wchar_t *home) = dlsym(pylib, "Py_SetPythonHome");
          void (*init)(void) = dlsym(pylib, "Py_Initialize");
          int (*simple)(char*) = dlsym(pylib, "PyRun_SimpleString");
          void (*final)(void) = dlsym(pylib, "Py_Finalize");
          (*pfx)(prefix);
          (*init)();
          needed = (*simple)("import termios") == -1;
          (*final)();
          dlclose(pylib);
      }
      return !needed;
    }

    int main(int argc, char** argv)
    {
      int not_needed = 0;
      if (no_rtl_global_needed_for("${vi_cv_dll_name_python3}", L"${vi_cv_path_python3_pfx}"))
            not_needed = 1;
      return !not_needed;
    }])],
    [AC_MSG_RESULT(yes);AC_DEFINE(PY3_NO_RTLD_GLOBAL)], [AC_MSG_RESULT(no)])
  fi

  if test "$vi_cv_with_properly_linked_python2_python3" = "yes"; then
    AC_DEFINE(PY_NO_RTLD_GLOBAL)
    AC_DEFINE(PY3_NO_RTLD_GLOBAL)
  fi

  CFLAGS=$cflags_save
  LIBS=$libs_save

  PYTHON_SRC="if_python.c"
  PYTHON_OBJ="objects/if_python.o"
  PYTHON_CFLAGS="$PYTHON_CFLAGS -DDYNAMIC_PYTHON_DLL=\\\"${vi_cv_dll_name_python}\\\""
  PYTHON_LIBS=
  PYTHON3_SRC="if_python3.c"
  PYTHON3_OBJ="objects/if_python3.o"
  PYTHON3_CFLAGS="$PYTHON3_CFLAGS -DDYNAMIC_PYTHON3_DLL=\\\"${vi_cv_dll_name_python3}\\\""
  PYTHON3_LIBS=

  # MacVim patch to hack in a different default dynamic lib path for arm64.
  # We don't test that it links here so this has to be binary compatible with
  # DYNAMIC_PYTHON3_DLL
  AC_MSG_CHECKING([Python3's dll name (arm64)])
  if test -n "${vi_cv_dll_name_python3_arm64}"; then
    AC_MSG_RESULT([${vi_cv_dll_name_python3_arm64}])
    PYTHON3_CFLAGS+=" -DDYNAMIC_PYTHON3_DLL_ARM64=\\\"${vi_cv_dll_name_python3_arm64}\\\""
  else
    AC_MSG_RESULT([<none>])
  fi
elif test "$python_ok" = yes && test "$enable_pythoninterp" = "dynamic"; then
  AC_DEFINE(DYNAMIC_PYTHON)
  PYTHON_SRC="if_python.c"
  PYTHON_OBJ="objects/if_python.o"
  PYTHON_CFLAGS="$PYTHON_CFLAGS -DDYNAMIC_PYTHON_DLL=\\\"${vi_cv_dll_name_python}\\\""
  PYTHON_LIBS=
elif test "$python_ok" = yes; then
  dnl Check that adding -fPIE works.  It may be needed when using a static
  dnl Python library.
  AC_MSG_CHECKING([if -fPIE can be added for Python])
  cflags_save=$CFLAGS
  libs_save=$LIBS
  CFLAGS="$CFLAGS $PYTHON_CFLAGS -fPIE"
  LIBS="$LIBS $PYTHON_LIBS"
  AC_TRY_LINK(,[ ],
	 AC_MSG_RESULT(yes); fpie_ok=yes,
	 AC_MSG_RESULT(no); fpie_ok=no)
  CFLAGS=$cflags_save
  LIBS=$libs_save
  if test $fpie_ok = yes; then
    PYTHON_CFLAGS="$PYTHON_CFLAGS -fPIE"
  fi
elif test "$python3_ok" = yes && test "$enable_python3interp" = "dynamic"; then
  AC_DEFINE(DYNAMIC_PYTHON3)
  PYTHON3_SRC="if_python3.c"
  PYTHON3_OBJ="objects/if_python3.o"
  PYTHON3_CFLAGS="$PYTHON3_CFLAGS -DDYNAMIC_PYTHON3_DLL=\\\"${vi_cv_dll_name_python3}\\\""
  PYTHON3_LIBS=

  # MacVim patch to hack in a different default dynamic lib path for arm64.
  # We don't test that it links here so this has to be binary compatible with
  # DYNAMIC_PYTHON3_DLL
  AC_MSG_CHECKING([Python3's dll name (arm64)])
  if test -n "${vi_cv_dll_name_python3_arm64}"; then
    AC_MSG_RESULT([${vi_cv_dll_name_python3_arm64}])
    PYTHON3_CFLAGS+=" -DDYNAMIC_PYTHON3_DLL_ARM64=\\\"${vi_cv_dll_name_python3_arm64}\\\""
  else
    AC_MSG_RESULT([<none>])
  fi
elif test "$python3_ok" = yes; then
  dnl Check that adding -fPIE works.  It may be needed when using a static
  dnl Python library.
  AC_MSG_CHECKING([if -fPIE can be added for Python3])
  cflags_save=$CFLAGS
  libs_save=$LIBS
  CFLAGS="$CFLAGS $PYTHON3_CFLAGS -fPIE"
  LIBS="$LIBS $PYTHON3_LIBS"
  AC_TRY_LINK(,[ ],
	 AC_MSG_RESULT(yes); fpie_ok=yes,
	 AC_MSG_RESULT(no); fpie_ok=no)
  CFLAGS=$cflags_save
  LIBS=$libs_save
  if test $fpie_ok = yes; then
    PYTHON3_CFLAGS="$PYTHON3_CFLAGS -fPIE"
  fi
fi

AC_MSG_CHECKING(--enable-tclinterp argument)
AC_ARG_ENABLE(tclinterp,
	[  --enable-tclinterp[=OPTS]      Include Tcl interpreter. [default=no] [OPTS=no/yes/dynamic]], ,
	[enable_tclinterp="no"])
AC_MSG_RESULT($enable_tclinterp)

if test "$enable_tclinterp" = "yes" -o "$enable_tclinterp" = "dynamic"; then

  dnl on FreeBSD tclsh is a silly script, look for tclsh8.[5420]
  AC_MSG_CHECKING(--with-tclsh argument)
  AC_ARG_WITH(tclsh, [  --with-tclsh=PATH       which tclsh to use (default: tclsh8.0)],
	tclsh_name="$withval"; AC_MSG_RESULT($tclsh_name),
	tclsh_name="tclsh8.5"; AC_MSG_RESULT(no))
  AC_PATH_PROG(vi_cv_path_tcl, $tclsh_name)
  AC_SUBST(vi_cv_path_tcl)

  dnl when no specific version specified, also try 8.4, 8.2 and 8.0
  if test "X$vi_cv_path_tcl" = "X" -a $tclsh_name = "tclsh8.5"; then
    tclsh_name="tclsh8.4"
    AC_PATH_PROG(vi_cv_path_tcl, $tclsh_name)
  fi
  if test "X$vi_cv_path_tcl" = "X" -a $tclsh_name = "tclsh8.4"; then
    tclsh_name="tclsh8.2"
    AC_PATH_PROG(vi_cv_path_tcl, $tclsh_name)
  fi
  if test "X$vi_cv_path_tcl" = "X" -a $tclsh_name = "tclsh8.2"; then
    tclsh_name="tclsh8.0"
    AC_PATH_PROG(vi_cv_path_tcl, $tclsh_name)
  fi
  dnl still didn't find it, try without version number
  if test "X$vi_cv_path_tcl" = "X"; then
    tclsh_name="tclsh"
    AC_PATH_PROG(vi_cv_path_tcl, $tclsh_name)
  fi
  if test "X$vi_cv_path_tcl" != "X"; then
    AC_MSG_CHECKING(Tcl version)
    if echo 'exit [[expr [info tclversion] < 8.0]]' | "$vi_cv_path_tcl" - ; then
      tclver=`echo 'puts [[info tclversion]]' | $vi_cv_path_tcl -`
      AC_MSG_RESULT($tclver - OK);
      tclloc=`echo 'set l [[info library]];set i [[string last lib $l]];incr i -2;puts [[string range $l 0 $i]]' | $vi_cv_path_tcl -`
      tcldll=`echo 'puts libtcl[[info tclversion]][[info sharedlibextension]]' | $vi_cv_path_tcl -`

      AC_MSG_CHECKING(for location of Tcl include)
      if test "x$MACOS_X" != "xyes"; then
	tclinc="$tclloc/include $tclloc/include/tcl $tclloc/include/tcl$tclver /usr/local/include /usr/local/include/tcl$tclver /usr/include /usr/include/tcl$tclver"
      else
	dnl For all macOS, use the value from TCL in case use of, say, homebrew
	dnl For Mac OS X 10.3, use the OS-provided framework location
	dnl For Mac OS X 10.14, the OS-provided framework location doesn't contain the headers, so also check the Xcode SDK
	tclinc="$tclloc/include $tclloc/include/tcl $tclloc/include/tcl$tclver /System/Library/Frameworks/Tcl.framework/Headers `xcrun --show-sdk-path`/System/Library/Frameworks/Tcl.framework/Versions/Current/Headers"
      fi
      TCL_INC=
      for try in $tclinc; do
	if test -f "$try/tcl.h"; then
	  AC_MSG_RESULT($try/tcl.h)
	  TCL_INC=$try
	  break
	fi
      done
      if test -z "$TCL_INC"; then
	AC_MSG_RESULT(<not found>)
	SKIP_TCL=YES
      fi
      if test -z "$SKIP_TCL"; then
	AC_MSG_CHECKING(for location of tclConfig.sh script)
	if test "x$MACOS_X" != "xyes"; then
	  tclcnf=`echo $tclinc | sed s/include/lib/g`
	  tclcnf="$tclcnf `echo $tclinc | sed s/include/lib64/g`"
	else
	  dnl For all macOS, use the value from TCL in case use of, say, homebrew
	  dnl For Mac OS X 10.3, use the OS-provided framework location
	  dnl For Mac OS X 10.14, the OS-provided framework location doesn't contain the headers, so also check the Xcode SDK
	  tclcnf=`echo $tclinc | sed s/include/lib/g`
	  tclcnf="$tclcnf /System/Library/Frameworks/Tcl.framework `xcrun --show-sdk-path`/System/Library/Frameworks/Tcl.framework"
	fi
	for try in $tclcnf; do
	  if test -f "$try/tclConfig.sh"; then
	    AC_MSG_RESULT($try/tclConfig.sh)
	    . "$try/tclConfig.sh"
	    dnl use eval, because tcl 8.2 includes ${TCL_DBGX}
	    if test "$enable_tclinterp" = "dynamic"; then
	      TCL_LIBS=`eval echo "$TCL_STUB_LIB_SPEC $TCL_LIBS"`
	    else
	      TCL_LIBS=`eval echo "$TCL_LIB_SPEC $TCL_LIBS"`
	    fi
	    dnl Use $TCL_DEFS for -D_THREAD_SAFE et al.  But only use the
	    dnl "-D_ABC" items.  Watch out for -DFOO=long\ long.
	    TCL_DEFS=`echo $TCL_DEFS | sed -e 's/\\\\ /\\\\X/g' | tr ' ' '\012' | sed -e '/^[[^-]]/d' -e '/^-[[^D]]/d' -e '/-D[[^_]]/d' -e 's/-D_/ -D_/' | tr '\012' ' ' | sed -e 's/\\\\X/\\\\ /g'`
	    break
	  fi
	done
	if test -z "$TCL_LIBS"; then
	  AC_MSG_RESULT(<not found>)
	  AC_MSG_CHECKING(for Tcl library by myself)
	  tcllib=`echo $tclinc | sed s/include/lib/g`
	  tcllib="$tcllib `echo $tclinc | sed s/include/lib64/g`"
	  for ext in .so .a ; do
	    for ver in "" $tclver ; do
	      for try in $tcllib ; do
		trylib=tcl$ver$ext
		if test -f "$try/lib$trylib" ; then
		  AC_MSG_RESULT($try/lib$trylib)
		  TCL_LIBS="-L\"$try\" -ltcl$ver -ldl -lm"
		  if test "$vim_cv_uname_output" = SunOS &&
					 echo $vim_cv_uname_r_output | grep '^5' >/dev/null; then
		    TCL_LIBS="$TCL_LIBS -R $try"
		  fi
		  break 3
		fi
	      done
	    done
	  done
	  if test -z "$TCL_LIBS"; then
	    AC_MSG_RESULT(<not found>)
	    SKIP_TCL=YES
	  fi
	fi
	if test -z "$SKIP_TCL"; then
	  AC_DEFINE(FEAT_TCL)
	  TCL_SRC=if_tcl.c
	  TCL_OBJ=objects/if_tcl.o
	  TCL_PRO=if_tcl.pro
	  TCL_CFLAGS="-I$TCL_INC $TCL_DEFS"
	fi
      fi
    else
      AC_MSG_RESULT(too old; need Tcl version 8.0 or later)
    fi
  fi
  if test "$enable_tclinterp" = "dynamic"; then
    if test "X$TCL_SRC" != "X" -a "X$tcldll" != "X"; then
      AC_DEFINE(DYNAMIC_TCL)
      TCL_CFLAGS="-DDYNAMIC_TCL_DLL=\\\"$tcldll\\\" -DDYNAMIC_TCL_VER=\\\"$tclver\\\" $TCL_CFLAGS"
    fi
  fi
  if test "$fail_if_missing" = "yes" -a -z "$TCL_SRC"; then
    AC_MSG_ERROR([could not configure Tcl])
  fi
fi
AC_SUBST(TCL_SRC)
AC_SUBST(TCL_OBJ)
AC_SUBST(TCL_PRO)
AC_SUBST(TCL_CFLAGS)
AC_SUBST(TCL_CFLAGS_EXTRA)
AC_SUBST(TCL_LIBS)

AC_MSG_CHECKING(--enable-rubyinterp argument)
AC_ARG_ENABLE(rubyinterp,
	[  --enable-rubyinterp[=OPTS]     Include Ruby interpreter.  [default=no] [OPTS=no/yes/dynamic]], ,
	[enable_rubyinterp="no"])
AC_MSG_RESULT($enable_rubyinterp)
if test "$enable_rubyinterp" = "yes" -o "$enable_rubyinterp" = "dynamic"; then
  if test "$has_eval" = "no"; then
    AC_MSG_ERROR([cannot use Ruby with tiny or small features])
  fi

  AC_MSG_CHECKING(--with-ruby-command argument)
  AC_SUBST(vi_cv_path_ruby)
  AC_ARG_WITH(ruby-command, [  --with-ruby-command=RUBY  name of the Ruby command (default: ruby)],
	RUBY_CMD="$withval"; vi_cv_path_ruby="$withval"; AC_MSG_RESULT($RUBY_CMD),
	RUBY_CMD="ruby"; AC_MSG_RESULT(defaulting to $RUBY_CMD))
  AC_PATH_PROG(vi_cv_path_ruby, $RUBY_CMD)
  if test "X$vi_cv_path_ruby" != "X"; then
    AC_MSG_CHECKING(Ruby version)
    if $vi_cv_path_ruby -e '(VERSION rescue RUBY_VERSION) >= "1.6.0" or exit 1' >/dev/null 2>/dev/null; then
      AC_MSG_RESULT(OK)
      AC_MSG_CHECKING(Ruby rbconfig)
      ruby_rbconfig="RbConfig"
      if ! $vi_cv_path_ruby -r rbconfig -e 'RbConfig' >/dev/null 2>/dev/null; then
	ruby_rbconfig="Config"
      fi
      AC_MSG_RESULT($ruby_rbconfig)
      AC_MSG_CHECKING(Ruby header files)
      rubyhdrdir=`$vi_cv_path_ruby -r mkmf -e "print $ruby_rbconfig::CONFIG[['rubyhdrdir']] || $ruby_rbconfig::CONFIG[['archdir']] || \\$hdrdir" 2>/dev/null`
      if test "X$rubyhdrdir" != "X"; then
	AC_MSG_RESULT($rubyhdrdir)
	RUBY_CFLAGS="-I$rubyhdrdir"
        rubyarchdir=`$vi_cv_path_ruby -r rbconfig -e "print ($ruby_rbconfig::CONFIG.has_key? 'rubyarchhdrdir') ? $ruby_rbconfig::CONFIG[['rubyarchhdrdir']] : '$rubyhdrdir/'+$ruby_rbconfig::CONFIG[['arch']]"`
        if test -d "$rubyarchdir"; then
          RUBY_CFLAGS="$RUBY_CFLAGS -I$rubyarchdir"
        else
	  dnl rbconfig says darwin15 but 10.12 SDK has darwin16
          rubyarchdir=${rubyarchdir/darwin15/darwin16}
          if test -d "$rubyarchdir"; then
            RUBY_CFLAGS="$RUBY_CFLAGS -I$rubyarchdir"
          fi
        fi
        rubyversion=`$vi_cv_path_ruby -r rbconfig -e "print $ruby_rbconfig::CONFIG[['ruby_version']].gsub(/\./, '')[[0,2]]"`
	if test "X$rubyversion" = "X"; then
	  rubyversion=`$vi_cv_path_ruby -e "print ((VERSION rescue RUBY_VERSION)).gsub(/\./, '')[[0,2]]"`
	fi
        RUBY_CFLAGS="$RUBY_CFLAGS -DRUBY_VERSION=$rubyversion"
	rubylibs=`$vi_cv_path_ruby -r rbconfig -e "print $ruby_rbconfig::CONFIG[['LIBS']]"`
	if test "X$rubylibs" != "X"; then
	  RUBY_LIBS="$rubylibs"
	fi
	librubyarg=`$vi_cv_path_ruby -r rbconfig -e "print $ruby_rbconfig.expand($ruby_rbconfig::CONFIG[['LIBRUBYARG']])"`
	librubya=`$vi_cv_path_ruby -r rbconfig -e "print $ruby_rbconfig.expand($ruby_rbconfig::CONFIG[['LIBRUBY_A']])"`
	rubylibdir=`$vi_cv_path_ruby -r rbconfig -e "print $ruby_rbconfig.expand($ruby_rbconfig::CONFIG[['libdir']])"`
	if test -f "$rubylibdir/$librubya" || expr "$librubyarg" : "-lruby"; then
	  RUBY_LIBS="$RUBY_LIBS -L$rubylibdir"
        elif test "$vi_cv_path_ruby" = "/usr/bin/ruby" -a -d "/System/Library/Frameworks/Ruby.framework"; then
            dnl On Mac OS X it is safer to just use the -framework flag
            RUBY_LIBS="-framework Ruby"
            dnl Don't include the -I flag when -framework is set
            RUBY_CFLAGS="$RUBY_CFLAGS -DRUBY_VERSION=$rubyversion"
            librubyarg=
	fi

	if test "X$librubyarg" != "X"; then
	  RUBY_LIBS="$librubyarg $RUBY_LIBS"
	fi
	rubyldflags=`$vi_cv_path_ruby -r rbconfig -e "print $ruby_rbconfig::CONFIG[['LDFLAGS']]"`
	if test "X$rubyldflags" != "X"; then
	  dnl Ruby on Mac OS X 10.5 adds "-arch" flags but these should only
	  dnl be included if requested by passing --with-mac-arch to
	  dnl configure, so strip these flags first (if present)
	  rubyldflags=`echo "$rubyldflags" | sed -e 's/-arch\ ppc//' -e 's/-arch\ i386//' -e 's/-arch\ x86_64//'`
	  if test "X$rubyldflags" != "X"; then
	    if test "X`echo \"$LDFLAGS\" | $FGREP -e \"$rubyldflags\"`" = "X"; then
	      LDFLAGS="$rubyldflags $LDFLAGS"
	    fi
	  fi
	fi
        if test "X$rubyldflags" != "X"; then
          LDFLAGS="$rubyldflags $LDFLAGS"
        fi
	RUBY_SRC="if_ruby.c"
	RUBY_OBJ="objects/if_ruby.o"
	RUBY_PRO="if_ruby.pro"

	AC_DEFINE(FEAT_RUBY)
	if test "$enable_rubyinterp" = "dynamic"; then
	  libruby_soname=`$vi_cv_path_ruby -r rbconfig -e "puts $ruby_rbconfig::CONFIG[['LIBRUBY_ALIASES']].split[[0]]"`
	  if test -z "$libruby_soname"; then
	    libruby_soname=`$vi_cv_path_ruby -r rbconfig -e "puts $ruby_rbconfig::CONFIG[['LIBRUBY_SO']]"`
	  fi
	  AC_DEFINE(DYNAMIC_RUBY)
	  RUBY_CFLAGS="-DDYNAMIC_RUBY_DLL=\\\"$libruby_soname\\\" $RUBY_CFLAGS"
	  RUBY_LIBS=

      # MacVim patch to hack in a different default dynamic lib path for
      # arm64.  We don't test that it links here so this has to be binary
      # compatible with DYNAMIC_RUBY_DLL
      # Note: Apple does ship with a default Ruby lib, but it's usually older
      # than Homebrew, and since on x86_64 we use the Homebrew version, we
      # should use that as well for Apple Silicon.
      AC_MSG_CHECKING([${libruby_soname} (arm64)])
      if test -n "${vi_cv_dll_name_ruby_arm64}"; then
        AC_MSG_RESULT([${vi_cv_dll_name_ruby_arm64}])
        RUBY_CFLAGS+=" -DDYNAMIC_RUBY_DLL_ARM64=\\\"${vi_cv_dll_name_ruby_arm64}\\\""
      else
        AC_MSG_RESULT([<none>])
      fi
	fi
	if test "X$CLANG_VERSION" != "X" -a "$rubyversion" -ge 30; then
	  RUBY_CFLAGS="$RUBY_CFLAGS -fdeclspec"
	fi
      else
	AC_MSG_RESULT(not found; disabling Ruby)
      fi
    else
      AC_MSG_RESULT(too old; need Ruby version 1.6.0 or later)
    fi
  fi

  if test "$fail_if_missing" = "yes" -a -z "$RUBY_OBJ"; then
    AC_MSG_ERROR([could not configure Ruby])
  fi
fi
AC_SUBST(RUBY_SRC)
AC_SUBST(RUBY_OBJ)
AC_SUBST(RUBY_PRO)
AC_SUBST(RUBY_CFLAGS)
AC_SUBST(RUBY_CFLAGS_EXTRA)
AC_SUBST(RUBY_LIBS)

AC_MSG_CHECKING(--enable-cscope argument)
AC_ARG_ENABLE(cscope,
	[  --enable-cscope         Include cscope interface.], ,
	[enable_cscope="no"])
AC_MSG_RESULT($enable_cscope)
if test "$enable_cscope" = "yes"; then
  AC_DEFINE(FEAT_CSCOPE)
fi

AC_MSG_CHECKING(--disable-netbeans argument)
AC_ARG_ENABLE(netbeans,
	[  --disable-netbeans      Disable NetBeans integration support.],
	, [enable_netbeans="yes"])
if test "$enable_netbeans" = "yes"; then
  if test "$has_eval" = "no"; then
    AC_MSG_RESULT([cannot use NetBeans with tiny or small features])
    enable_netbeans="no"
  else
    AC_MSG_RESULT(no)
  fi
else
  AC_MSG_RESULT(yes)
fi

AC_MSG_CHECKING(--disable-channel argument)
AC_ARG_ENABLE(channel,
	[  --disable-channel       Disable process communication support.],
	, [enable_channel="yes"])
if test "$enable_channel" = "yes"; then
  if test "$has_eval" = "no"; then
    AC_MSG_RESULT([cannot use channels with tiny or small features])
    enable_channel="no"
  else
    AC_MSG_RESULT(no)
  fi
else
  if test "$enable_netbeans" = "yes"; then
    AC_MSG_RESULT([yes, netbeans also disabled])
    enable_netbeans="no"
  else
    AC_MSG_RESULT(yes)
  fi
fi

if test "$enable_channel" = "yes"; then
  dnl On Solaris we need the socket library, or on Haiku the network library.
  if test "x$HAIKU" = "xyes"; then
	AC_CHECK_LIB(network, socket)
  else
	AC_CHECK_LIB(socket, socket)
  fi

  AC_CACHE_CHECK([whether compiling with IPv6 networking is possible], [vim_cv_ipv6_networking],
    [AC_TRY_LINK([
#include <stdio.h>
#include <stdlib.h>
#include <stdarg.h>
#include <fcntl.h>
#include <netdb.h>
#include <netinet/in.h>
#include <errno.h>
#include <sys/types.h>
#include <sys/socket.h>
	/* Check bitfields */
	struct nbbuf {
	unsigned int  initDone:1;
	unsigned short signmaplen;
	};
	    ], [
		/* Check creating a socket. */
		struct sockaddr_in server;
		struct addrinfo *res;
		(void)socket(AF_INET, SOCK_STREAM, 0);
		(void)htons(100);
		(void)getaddrinfo("microsoft.com", NULL, NULL, &res);
		if (errno == ECONNREFUSED)
		  (void)connect(1, (struct sockaddr *)&server, sizeof(server));
		(void)freeaddrinfo(res);
	    ],
	[vim_cv_ipv6_networking="yes"],
	[vim_cv_ipv6_networking="no"])])

  if test "x$vim_cv_ipv6_networking" = "xyes"; then
    AC_DEFINE(FEAT_IPV6)
    AC_CHECK_FUNCS(inet_ntop)
  else
    dnl On Solaris we need the nsl library.
    AC_CHECK_LIB(nsl, gethostbyname)
    AC_CACHE_CHECK([whether compiling with IPv4 networking is possible], [vim_cv_ipv4_networking],
      [AC_TRY_LINK([
#include <stdio.h>
#include <stdlib.h>
#include <stdarg.h>
#include <fcntl.h>
#include <netdb.h>
#include <netinet/in.h>
#include <errno.h>
#include <sys/types.h>
#include <sys/socket.h>
	/* Check bitfields */
	struct nbbuf {
	unsigned int  initDone:1;
	unsigned short signmaplen;
	};
	    ], [
		/* Check creating a socket. */
		struct sockaddr_in server;
		(void)socket(AF_INET, SOCK_STREAM, 0);
		(void)htons(100);
		(void)gethostbyname("microsoft.com");
		if (errno == ECONNREFUSED)
		  (void)connect(1, (struct sockaddr *)&server, sizeof(server));
	    ],
	[vim_cv_ipv4_networking="yes"],
	[vim_cv_ipv4_networking="no"; enable_netbeans="no"; enable_channel="no"])])
  fi
fi
if test "$enable_netbeans" = "yes"; then
  AC_DEFINE(FEAT_NETBEANS_INTG)
  NETBEANS_SRC="netbeans.c"
  AC_SUBST(NETBEANS_SRC)
  NETBEANS_OBJ="objects/netbeans.o"
  AC_SUBST(NETBEANS_OBJ)
fi
if test "$enable_channel" = "yes"; then
  AC_DEFINE(FEAT_JOB_CHANNEL)
  CHANNEL_SRC="job.c channel.c"
  AC_SUBST(CHANNEL_SRC)
  CHANNEL_OBJ="objects/job.o objects/channel.o"
  AC_SUBST(CHANNEL_OBJ)
fi

AC_MSG_CHECKING(--enable-terminal argument)
AC_ARG_ENABLE(terminal,
	[  --enable-terminal       Enable terminal emulation support.],
	, [enable_terminal="auto"])
if test "$enable_terminal" = "yes" || test "$enable_terminal" = "auto" -a "x$features" = "xhuge" ; then
  if test "$has_eval" = "no"; then
    AC_MSG_RESULT([cannot use terminal emulator with tiny or small features])
    enable_terminal="no"
  else
    if test "$enable_terminal" = "auto"; then
      enable_terminal="yes"
      AC_MSG_RESULT(defaulting to yes)
    else
      AC_MSG_RESULT(yes)
    fi
  fi
else
  if test "$enable_terminal" = "auto"; then
    enable_terminal="no"
    AC_MSG_RESULT(defaulting to no)
  else
    AC_MSG_RESULT(no)
  fi
fi
if test "$enable_terminal" = "yes" -a "$enable_channel" = "yes"; then
  AC_DEFINE(FEAT_TERMINAL)
  TERM_SRC="libvterm/src/encoding.c libvterm/src/keyboard.c libvterm/src/mouse.c libvterm/src/parser.c libvterm/src/pen.c libvterm/src/creen.c libvterm/src/state.c libvterm/src/unicode.c libvterm/src/vterm.c"
  AC_SUBST(TERM_SRC)
  TERM_OBJ="objects/vterm_encoding.o objects/vterm_keyboard.o objects/vterm_mouse.o objects/vterm_parser.o objects/vterm_pen.o objects/vterm_screen.o objects/vterm_state.o objects/vterm_unicode.o objects/vterm_vterm.o"
  AC_SUBST(TERM_OBJ)
  TERM_TEST="test_libvterm"
  AC_SUBST(TERM_TEST)
fi

AC_MSG_CHECKING(--enable-autoservername argument)
AC_ARG_ENABLE(autoservername,
	[  --enable-autoservername Automatically define servername at vim startup.], ,
	[enable_autoservername="no"])
AC_MSG_RESULT($enable_autoservername)
if test "$enable_autoservername" = "yes"; then
  AC_DEFINE(FEAT_AUTOSERVERNAME)
fi

AC_MSG_CHECKING(--enable-multibyte argument)
AC_ARG_ENABLE(multibyte,
	[  --enable-multibyte      Include multibyte editing support.], ,
	[enable_multibyte="yes"])
AC_MSG_RESULT($enable_multibyte)
if test "$enable_multibyte" != "yes"; then
  AC_MSG_ERROR([The multi-byte feature can no longer be disabled. If you have
		a problem with this, discuss on the Vim mailing list.])
fi

dnl Right-to-Left language support for Vim will be included with big features,
dnl unless ENABLE_RIGHTLEFT is undefined.
AC_MSG_CHECKING(--disable-rightleft argument)
AC_ARG_ENABLE(rightleft,
	[  --disable-rightleft     Do not include Right-to-Left language support.],
	, [enable_rightleft="yes"])
if test "$enable_rightleft" = "yes"; then
	AC_MSG_RESULT(no)
else
	AC_MSG_RESULT(yes)
	AC_DEFINE(DISABLE_RIGHTLEFT)
fi

dnl Arabic language support for Vim will be included with big features,
dnl unless ENABLE_ARABIC is undefined.
AC_MSG_CHECKING(--disable-arabic argument)
AC_ARG_ENABLE(arabic,
	[  --disable-arabic        Do not include Arabic language support.],
	, [enable_arabic="yes"])
if test "$enable_arabic" = "yes"; then
	AC_MSG_RESULT(no)
else
	AC_MSG_RESULT(yes)
	AC_DEFINE(DISABLE_ARABIC)
fi

dnl Farsi language support has been removed, ignore --disable-farsi
AC_ARG_ENABLE(farsi,
	[  --disable-farsi         Deprecated.],,)

AC_MSG_CHECKING(--enable-xim argument)
AC_ARG_ENABLE(xim,
	[  --enable-xim            Include XIM input support.],
	AC_MSG_RESULT($enable_xim),
	[enable_xim="auto"; AC_MSG_RESULT(defaulting to auto)])

AC_MSG_CHECKING(--enable-fontset argument)
AC_ARG_ENABLE(fontset,
	[  --enable-fontset        Include X fontset output support.], ,
	[enable_fontset="no"])
AC_MSG_RESULT($enable_fontset)
dnl defining FEAT_XFONTSET is delayed, so that it can be disabled for no GUI

test -z "$with_x" && with_x=yes
test "${enable_gui-yes}" != no -a "x$MACOS_X" != "xyes" -a "x$QNX" != "xyes" && with_x=yes
if test "$with_x" = no; then
  AC_MSG_RESULT(defaulting to: don't HAVE_X11)
else
  dnl Do this check early, so that its failure can override user requests.

  AC_PATH_PROG(xmkmfpath, xmkmf)

  AC_PATH_XTRA

  dnl On z/OS Unix the X libraries are DLLs. To use them the code must
  dnl be compiled with a special option.
  dnl Also add SM, ICE and Xmu to X_EXTRA_LIBS.
  if test "$zOSUnix" = "yes"; then
    CFLAGS="$CFLAGS -W c,dll"
    LDFLAGS="$LDFLAGS -W l,dll"
    X_EXTRA_LIBS="$X_EXTRA_LIBS -lSM -lICE -lXmu"
  fi

  dnl On my HPUX system the X include dir is found, but the lib dir not.
  dnl This is a desperate try to fix this.

  if test -d "$x_includes" && test ! -d "$x_libraries"; then
    x_libraries=`echo "$x_includes" | sed s/include/lib/`
    AC_MSG_RESULT(Corrected X libraries to $x_libraries)
    X_LIBS="$X_LIBS -L$x_libraries"
    if test "$vim_cv_uname_output" = SunOS &&
					 echo $vim_cv_uname_r_output | grep '^5' >/dev/null; then
      X_LIBS="$X_LIBS -R $x_libraries"
    fi
  fi

  if test -d "$x_libraries" && test ! -d "$x_includes"; then
    x_includes=`echo "$x_libraries" | sed s/lib/include/`
    AC_MSG_RESULT(Corrected X includes to $x_includes)
    X_CFLAGS="$X_CFLAGS -I$x_includes"
  fi

  dnl Remove "-I/usr/include " from X_CFLAGS, should not be needed.
  X_CFLAGS="`echo $X_CFLAGS\  | sed 's%-I/usr/include %%'`"
  dnl Remove "-L/usr/lib " from X_LIBS, should not be needed.
  X_LIBS="`echo $X_LIBS\  | sed 's%-L/usr/lib %%'`"
  dnl Same for "-R/usr/lib ".
  X_LIBS="`echo $X_LIBS\  | sed -e 's%-R/usr/lib %%' -e 's%-R /usr/lib %%'`"


  dnl Check if the X11 header files are correctly installed. On some systems
  dnl Xlib.h includes files that don't exist.  On some systems X11/Intrinsic.h
  dnl is missing.
  AC_MSG_CHECKING(if X11 header files can be found)
  cflags_save=$CFLAGS
  CFLAGS="$CFLAGS $X_CFLAGS"
  AC_TRY_COMPILE([#include <X11/Xlib.h>
#include <X11/Intrinsic.h>], ,
	AC_MSG_RESULT(yes),
	AC_MSG_RESULT(no); no_x=yes)
  CFLAGS=$cflags_save

  if test "${no_x-no}" = yes; then
    with_x=no
  else
    AC_DEFINE(HAVE_X11)
    X_LIB="-lXt -lX11";
    AC_SUBST(X_LIB)

    ac_save_LDFLAGS="$LDFLAGS"
    LDFLAGS="-L$x_libraries $LDFLAGS"

    dnl Check for -lXdmcp (needed on SunOS 4.1.4)
    dnl For HP-UX 10.20 it must be before -lSM -lICE
    AC_CHECK_LIB(Xdmcp, _XdmcpAuthDoIt, [X_EXTRA_LIBS="$X_EXTRA_LIBS -lXdmcp"],,
		[-lXt $X_PRE_LIBS -lX11 $X_EXTRA_LIBS -lXdmcp])

    dnl Some systems need -lnsl -lsocket when testing for ICE.
    dnl The check above doesn't do this, try here (again).  Also needed to get
    dnl them after Xdmcp.  link.sh will remove them when not needed.
    dnl Check for other function than above to avoid the cached value
    AC_CHECK_LIB(ICE, IceOpenConnection,
		  [X_EXTRA_LIBS="$X_EXTRA_LIBS -lSM -lICE"],, [$X_EXTRA_LIBS])

    dnl Check for -lXpm (needed for some versions of Motif)
    LDFLAGS="$X_LIBS $ac_save_LDFLAGS"
    AC_CHECK_LIB(Xpm, XpmCreatePixmapFromData, [X_PRE_LIBS="$X_PRE_LIBS -lXpm"],,
		[-lXt $X_PRE_LIBS -lXpm -lX11 $X_EXTRA_LIBS])

    dnl Check that the X11 header files don't use implicit declarations
    AC_MSG_CHECKING(if X11 header files implicitly declare return values)
    cflags_save=$CFLAGS
    dnl -Werror is GCC only, others like Solaris Studio might not like it
    if test "$GCC" = yes; then
      CFLAGS="$CFLAGS $X_CFLAGS -Werror"
    else
      CFLAGS="$CFLAGS $X_CFLAGS"
    fi
    AC_TRY_COMPILE([#include <X11/Xlib.h>], ,
	AC_MSG_RESULT(no),
	CFLAGS="$CFLAGS -Wno-implicit-int"
	AC_TRY_COMPILE([#include <X11/Xlib.h>], ,
	    AC_MSG_RESULT(yes); cflags_save="$cflags_save -Wno-implicit-int",
	    AC_MSG_RESULT(test failed)
	)
    )
    CFLAGS=$cflags_save

    LDFLAGS="$ac_save_LDFLAGS"

    AC_MSG_CHECKING(size of wchar_t is 2 bytes)
    AC_CACHE_VAL(ac_cv_small_wchar_t,
	[AC_TRY_RUN([
#include <X11/Xlib.h>
#if STDC_HEADERS
# include <stdlib.h>
# include <stddef.h>
#endif
		main()
		{
		  if (sizeof(wchar_t) <= 2)
		    exit(1);
		  exit(0);
		}],
		ac_cv_small_wchar_t="no",
		ac_cv_small_wchar_t="yes",
		AC_MSG_ERROR(failed to compile test program))])
    AC_MSG_RESULT($ac_cv_small_wchar_t)
    if test "x$ac_cv_small_wchar_t" = "xyes" ; then
      AC_DEFINE(SMALL_WCHAR_T)
    fi

  fi
fi

dnl Check if --with-x was given but it doesn't work.
if test "x$with_x" = xno -a "x$with_x_arg" = xyes; then
    AC_MSG_ERROR([could not configure X])
fi

test "x$with_x" = xno -a "x$HAIKU" != "xyes" -a "x$MACOS_X" != "xyes" -a "x$QNX" != "xyes" && enable_gui=no

AC_MSG_CHECKING(--enable-gui argument)
AC_ARG_ENABLE(gui,
<<<<<<< HEAD
 [  --enable-gui[=OPTS]       X11 GUI. [default=auto] [OPTS=auto/no/gtk2/gnome2/gtk3/motif/neXtaw/haiku/photon/carbon/macvim]], , enable_gui="auto")
=======
 [  --enable-gui[=OPTS]       X11 GUI. [default=auto] [OPTS=auto/no/gtk2/gnome2/gtk3/motif/haiku/photon/carbon]], , enable_gui="auto")
>>>>>>> fb43cfc2

dnl Canonicalize the --enable-gui= argument so that it can be easily compared.
dnl Do not use character classes for portability with old tools.
enable_gui_canon=`echo "_$enable_gui" | \
	sed 's/[[ _+-]]//g;y/ABCDEFGHIJKLMNOPQRSTUVWXYZ/abcdefghijklmnopqrstuvwxyz/'`

dnl Skip everything by default.
SKIP_GTK2=YES
SKIP_GTK3=YES
SKIP_GNOME=YES
SKIP_MOTIF=YES
SKIP_PHOTON=YES
SKIP_HAIKU=YES
SKIP_MACVIM=YES
GUITYPE=NONE

if test "x$HAIKU" = "xyes"; then
  SKIP_HAIKU=
  case "$enable_gui_canon" in
    no)     AC_MSG_RESULT(no GUI support)
            SKIP_HAIKU=YES ;;
    yes|"") AC_MSG_RESULT(yes - automatic GUI support) ;;
    auto)   AC_MSG_RESULT(auto - automatic GUI support) ;;
    haiku)  AC_MSG_RESULT(Haiku GUI support) ;;
    *)      AC_MSG_RESULT([Sorry, $enable_gui GUI is not supported])
            SKIP_HAIKU=YES ;;
    esac
elif test "x$QNX" = "xyes" -a "x$with_x" = "xno" ; then
  SKIP_PHOTON=
  case "$enable_gui_canon" in
    no)		AC_MSG_RESULT(no GUI support)
		SKIP_PHOTON=YES ;;
    yes|""|auto) AC_MSG_RESULT(automatic GUI support)
    		gui_auto=yes ;;
    photon)	AC_MSG_RESULT(Photon GUI support) ;;
    *)		AC_MSG_RESULT([Sorry, $enable_gui GUI is not supported])
		SKIP_PHOTON=YES ;;
  esac

elif test "x$MACOS_X" = "xyes" -a "x$with_x" = "xno" ; then
  SKIP_MACVIM=
  case "$enable_gui_canon" in
    no)		AC_MSG_RESULT(no GUI support)
		SKIP_MACVIM=YES ;;
    yes|""|auto)	AC_MSG_RESULT(automatic GUI support)
    		gui_auto=yes ;;
    macvim)	AC_MSG_RESULT(MacVim GUI support) ;;
    *)		AC_MSG_RESULT([Sorry, $enable_gui GUI is not supported])
		SKIP_MACVIM=YES ;;
  esac
else

  case "$enable_gui_canon" in
    no|none)	AC_MSG_RESULT(no GUI support) ;;
    yes|""|auto)	AC_MSG_RESULT(yes/auto - automatic GUI support)
		gui_auto=yes
		SKIP_GTK2=
		SKIP_GTK3=
		SKIP_GNOME=
<<<<<<< HEAD
		SKIP_MOTIF=
		SKIP_MACVIM=
		SKIP_NEXTAW=;;
=======
		SKIP_MOTIF=;;
>>>>>>> fb43cfc2
    gtk2)	AC_MSG_RESULT(GTK+ 2.x GUI support)
		SKIP_GTK2=;;
    gnome2)	AC_MSG_RESULT(GNOME 2.x GUI support)
		SKIP_GNOME=
		SKIP_GTK2=;;
    gtk3)	AC_MSG_RESULT(GTK+ 3.x GUI support)
		SKIP_GTK3=;;
    motif)	AC_MSG_RESULT(Motif GUI support)
		SKIP_MOTIF=;;
    *)		AC_MSG_RESULT([Sorry, $enable_gui GUI is not supported]) ;;
  esac

fi

if test "x$SKIP_GTK2" != "xYES" -a "$enable_gui_canon" != "gtk2" \
				-a "$enable_gui_canon" != "gnome2"; then
  AC_MSG_CHECKING(whether or not to look for GTK+ 2)
  AC_ARG_ENABLE(gtk2-check,
	[  --enable-gtk2-check     If auto-select GUI, check for GTK+ 2 [default=yes]],
	, enable_gtk2_check="yes")
  AC_MSG_RESULT($enable_gtk2_check)
  if test "x$enable_gtk2_check" = "xno"; then
    SKIP_GTK2=YES
    SKIP_GNOME=YES
  fi
fi

if test "x$SKIP_GNOME" != "xYES" -a "$enable_gui_canon" != "gnome2"; then
  AC_MSG_CHECKING(whether or not to look for GNOME)
  AC_ARG_ENABLE(gnome-check,
	[  --enable-gnome-check    If GTK GUI, check for GNOME [default=no]],
	, enable_gnome_check="no")
  AC_MSG_RESULT($enable_gnome_check)
  if test "x$enable_gnome_check" = "xno"; then
    SKIP_GNOME=YES
  fi
fi

if test "x$SKIP_GTK3" != "xYES" -a "$enable_gui_canon" != "gtk3"; then
  AC_MSG_CHECKING(whether or not to look for GTK+ 3)
  AC_ARG_ENABLE(gtk3-check,
	[  --enable-gtk3-check     If auto-select GUI, check for GTK+ 3 [default=yes]],
	, enable_gtk3_check="yes")
  AC_MSG_RESULT($enable_gtk3_check)
  if test "x$enable_gtk3_check" = "xno"; then
    SKIP_GTK3=YES
  fi
fi

if test "x$SKIP_MOTIF" != "xYES" -a "$enable_gui_canon" != "motif"; then
  AC_MSG_CHECKING(whether or not to look for Motif)
  AC_ARG_ENABLE(motif-check,
	[  --enable-motif-check    If auto-select GUI, check for Motif [default=yes]],
	, enable_motif_check="yes")
  AC_MSG_RESULT($enable_motif_check)
  if test "x$enable_motif_check" = "xno"; then
    SKIP_MOTIF=YES
  fi
fi

<<<<<<< HEAD
if test "x$SKIP_NEXTAW" != "xYES" -a "$enable_gui_canon" != "nextaw"; then
  AC_MSG_CHECKING(whether or not to look for neXtaw)
  AC_ARG_ENABLE(nextaw-check,
	[  --enable-nextaw-check   If auto-select GUI, check for neXtaw [default=yes]],
	, enable_nextaw_check="yes")
  AC_MSG_RESULT($enable_nextaw_check);
  if test "x$enable_nextaw_check" = "xno"; then
    SKIP_NEXTAW=YES
  fi
fi

if test "x$SKIP_MACVIM" != "xYES" -a "$enable_gui_canon" != "macvim"; then
  AC_MSG_CHECKING(whether or not to look for MacVim)
  AC_ARG_ENABLE(macvim-check,
	[  --enable-macvim-check   If auto-select GUI, check for MacVim [default=yes]],
	, enable_macvim_check="yes")
  AC_MSG_RESULT($enable_macvim_check);
  if test "x$enable_macvim_check" = "xno"; then
    SKIP_MACVIM=YES
  fi
fi

if test "x$MACOS_X" = "xyes"; then
  dnl Default install directory is not /usr/local
  if test x$prefix = xNONE; then
    prefix=/Applications
  fi

  if test -z "$SKIP_MACVIM" -a "x$COCOA" = "xyes"; then
    AC_MSG_CHECKING(for MacVim GUI)
    dnl already did the check, just give the message
    AC_MSG_RESULT(yes);
    GUITYPE=MACVIMGUI
    dnl Sorry for the hard coded default
    datadir='${prefix}/MacVim.app/Contents/Resources'
  elif test -z "$SKIP_CARBON" -a "x$CARBON" = "xyes"; then
    AC_MSG_CHECKING(for Carbon GUI)
    dnl already did the check, just give the message
    AC_MSG_RESULT(yes);
    GUITYPE=CARBONGUI
    dnl Sorry for the hard coded default
    datadir='${prefix}/Vim.app/Contents/Resources'

    CPPFLAGS="$CPPFLAGS -I$DEVELOPER_DIR/Headers/FlatCarbon"
  fi

  if test "$VIMNAME" = "vim"; then
    VIMNAME=Vim
  fi

  dnl skip everything else
  SKIP_GTK2=YES;
  SKIP_GNOME=YES;
  SKIP_MOTIF=YES;
  SKIP_ATHENA=YES;
  SKIP_NEXTAW=YES;
  SKIP_PHOTON=YES;
  SKIP_HAIKU=YES;
fi

=======
>>>>>>> fb43cfc2
dnl define an autoconf function to check for a specified version of GTK, and
dnl try to compile/link a GTK program.
dnl
dnl AM_PATH_GTK([MINIMUM-VERSION, [ACTION-IF-FOUND [, ACTION-IF-NOT-FOUND]]])
dnl Test for GTK, and define GTK_CFLAGS, GTK_LIBDIR and GTK_LIBS
dnl
AC_DEFUN(AM_PATH_GTK,
[
  if test "X$GTK_CONFIG" != "Xno" -o "X$PKG_CONFIG" != "Xno"; then
  {
    no_gtk=""
    if (test "X$SKIP_GTK2" != "XYES" -a "X$PKG_CONFIG" != "Xno") \
	  && $PKG_CONFIG --exists gtk+-2.0; then
    {
      min_gtk_version=ifelse([$1], ,2.2.0,$1)
      AC_MSG_CHECKING(for GTK - version >= $min_gtk_version)
      dnl We should be using PKG_CHECK_MODULES() instead of this hack.
      dnl But I guess the dependency on pkgconfig.m4 is not wanted or
      dnl something like that.
      GTK_CFLAGS=`$PKG_CONFIG --cflags gtk+-2.0`
      GTK_LIBDIR=`$PKG_CONFIG --libs-only-L gtk+-2.0`
      GTK_LIBS=`$PKG_CONFIG --libs gtk+-2.0`
      gtk_major_version=`$PKG_CONFIG --modversion gtk+-2.0 | \
	     sed 's/\([[0-9]]*\)\.\([[0-9]]*\)\.\([[0-9]]*\)/\1/'`
      gtk_minor_version=`$PKG_CONFIG --modversion gtk+-2.0 | \
	     sed 's/\([[0-9]]*\)\.\([[0-9]]*\)\.\([[0-9]]*\)/\2/'`
      gtk_micro_version=`$PKG_CONFIG --modversion gtk+-2.0 | \
	     sed 's/\([[0-9]]*\)\.\([[0-9]]*\)\.\([[0-9]]*\)/\3/'`
    }
    elif (test "X$SKIP_GTK3" != "XYES" -a "X$PKG_CONFIG" != "Xno") \
	  && $PKG_CONFIG --exists gtk+-3.0; then
    {
      min_gtk_version=ifelse([$1], ,3.0.0,$1)
      AC_MSG_CHECKING(for GTK - version >= $min_gtk_version)

      GTK_CFLAGS=`$PKG_CONFIG --cflags gtk+-3.0`
      GTK_LIBDIR=`$PKG_CONFIG --libs-only-L gtk+-3.0`
      GTK_LIBS=`$PKG_CONFIG --libs gtk+-3.0`
      gtk_major_version=`$PKG_CONFIG --modversion gtk+-3.0 | \
	     sed 's/\([[0-9]]*\)\.\([[0-9]]*\)\.\([[0-9]]*\)/\1/'`
      gtk_minor_version=`$PKG_CONFIG --modversion gtk+-3.0 | \
	     sed 's/\([[0-9]]*\)\.\([[0-9]]*\)\.\([[0-9]]*\)/\2/'`
      gtk_micro_version=`$PKG_CONFIG --modversion gtk+-3.0 | \
	     sed 's/\([[0-9]]*\)\.\([[0-9]]*\)\.\([[0-9]]*\)/\3/'`
    }
    else
      dnl Put some text before the "no" to hint at installing the gtk-dev
      dnl packages.
      AC_MSG_CHECKING(for GTK -dev package)
      no_gtk=yes
    fi

    if test "x$enable_gtktest" = "xyes" -a "x$no_gtk" = "x"; then
    {
      ac_save_CFLAGS="$CFLAGS"
      ac_save_LIBS="$LIBS"
      CFLAGS="$CFLAGS $GTK_CFLAGS"
      LIBS="$LIBS $GTK_LIBS"

      dnl
      dnl Now check if the installed GTK is sufficiently new.
      dnl
      rm -f conf.gtktest
      AC_TRY_RUN([
#include <gtk/gtk.h>
#include <stdio.h>
#if STDC_HEADERS
# include <stdlib.h>
# include <stddef.h>
#endif

int
main ()
{
int major, minor, micro;
char *tmp_version;

system ("touch conf.gtktest");

/* HP/UX 9 (%@#!) writes to sscanf strings */
tmp_version = g_strdup("$min_gtk_version");
if (sscanf(tmp_version, "%d.%d.%d", &major, &minor, &micro) != 3) {
   printf("%s, bad version string\n", "$min_gtk_version");
   exit(1);
 }

if ((gtk_major_version > major) ||
    ((gtk_major_version == major) && (gtk_minor_version > minor)) ||
    ((gtk_major_version == major) && (gtk_minor_version == minor) &&
				     (gtk_micro_version >= micro)))
{
    return 0;
}
return 1;
}
],, no_gtk=yes,[echo $ac_n "cross compiling; assumed OK... $ac_c"])
      CFLAGS="$ac_save_CFLAGS"
      LIBS="$ac_save_LIBS"
    }
    fi
    if test "x$no_gtk" = x ; then
      if test "x$enable_gtktest" = "xyes"; then
	AC_MSG_RESULT(yes; found version $gtk_major_version.$gtk_minor_version.$gtk_micro_version)
      else
	AC_MSG_RESULT(found version $gtk_major_version.$gtk_minor_version.$gtk_micro_version)
      fi
      ifelse([$2], , :, [$2])
    else
    {
      AC_MSG_RESULT(no)
      GTK_CFLAGS=""
      GTK_LIBS=""
      ifelse([$3], , :, [$3])
      if test "$fail_if_missing" = "yes" -a "X$gui_auto" != "Xyes"; then
	AC_MSG_ERROR([could not configure GTK])
      fi
    }
    fi
  }
  else
    GTK_CFLAGS=""
    GTK_LIBS=""
    ifelse([$3], , :, [$3])
  fi
  AC_SUBST(GTK_CFLAGS)
  AC_SUBST(GTK_LIBS)
  rm -f conf.gtktest
])

dnl ---------------------------------------------------------------------------
dnl gnome
dnl ---------------------------------------------------------------------------
AC_DEFUN([GNOME_INIT_HOOK],
[
  AC_SUBST(GNOME_LIBS)
  AC_SUBST(GNOME_LIBDIR)
  AC_SUBST(GNOME_INCLUDEDIR)

  AC_ARG_WITH(gnome-includes,
    [  --with-gnome-includes=DIR Specify location of GNOME headers],
    [CFLAGS="$CFLAGS -I$withval"]
  )

  AC_ARG_WITH(gnome-libs,
    [  --with-gnome-libs=DIR   Specify location of GNOME libs],
    [LDFLAGS="$LDFLAGS -L$withval" gnome_prefix=$withval]
  )

  AC_ARG_WITH(gnome,
    [  --with-gnome            Specify prefix for GNOME files],
    if test x$withval = xyes; then
      want_gnome=yes
      ifelse([$1], [], :, [$1])
    else
      if test "x$withval" = xno; then
	want_gnome=no
      else
	want_gnome=yes
	LDFLAGS="$LDFLAGS -L$withval/lib"
	CFLAGS="$CFLAGS -I$withval/include"
	gnome_prefix=$withval/lib
      fi
    fi,
    want_gnome=yes)

  if test "x$want_gnome" = xyes; then
  {
    AC_MSG_CHECKING(for libgnomeui-2.0)
    if $PKG_CONFIG --exists libgnomeui-2.0; then
      AC_MSG_RESULT(yes)
      GNOME_LIBS=`$PKG_CONFIG --libs-only-l libgnomeui-2.0`
      GNOME_LIBDIR=`$PKG_CONFIG --libs-only-L libgnomeui-2.0`
      GNOME_INCLUDEDIR=`$PKG_CONFIG --cflags libgnomeui-2.0`

      dnl On FreeBSD we need -pthread but pkg-config doesn't include it.
      dnl This might not be the right way but it works for me...
      AC_MSG_CHECKING(for FreeBSD)
      if test "$vim_cv_uname_output" = FreeBSD; then
	AC_MSG_RESULT(yes, adding -pthread)
	GNOME_INCLUDEDIR="$GNOME_INCLUDEDIR -D_THREAD_SAFE"
	GNOME_LIBS="$GNOME_LIBS -pthread"
      else
	AC_MSG_RESULT(no)
      fi
      $1
    else
      AC_MSG_RESULT(not found)
      if test "x$2" = xfail; then
	AC_MSG_ERROR(Could not find libgnomeui-2.0 via pkg-config)
      fi
    fi
  }
  fi
])

AC_DEFUN([GNOME_INIT],[
	GNOME_INIT_HOOK([],fail)
])

if test "X$PKG_CONFIG" = "X"; then
  AC_PATH_TOOL(PKG_CONFIG, pkg-config, no)
fi


dnl ---------------------------------------------------------------------------
dnl Check for GTK2.  If it fails, then continue on for Motif as before...
dnl ---------------------------------------------------------------------------
if test -z "$SKIP_GTK2"; then

  AC_MSG_CHECKING(--disable-gtktest argument)
  AC_ARG_ENABLE(gtktest, [  --disable-gtktest       Do not try to compile and run a test GTK program],
	, enable_gtktest=yes)
  if test "x$enable_gtktest" = "xyes" ; then
    AC_MSG_RESULT(gtk test enabled)
  else
    AC_MSG_RESULT(gtk test disabled)
  fi

  if test "x$PKG_CONFIG" != "xno"; then
    dnl First try finding version 2.2.0 or later.  The 2.0.x series has
    dnl problems (bold fonts, --remote doesn't work).
    dnl Disable checking for GTK3 here, otherwise it's found when GTK2 is not
    dnl found.
    save_skip_gtk3=$SKIP_GTK3
    SKIP_GTK3=YES
    AM_PATH_GTK(2.2.0,
		[GUI_LIB_LOC="$GTK_LIBDIR"
		 GTK_LIBNAME="$GTK_LIBS"
		GUI_INC_LOC="$GTK_CFLAGS"], )
    if test "x$GTK_CFLAGS" != "x"; then
      SKIP_GTK3=YES
      SKIP_MOTIF=YES
      GUITYPE=GTK
      AC_SUBST(GTK_LIBNAME)
    else
      SKIP_GTK3=$save_skip_gtk3
    fi
  fi
  if test "x$GUITYPE" = "xGTK"; then
    dnl
    dnl if GTK exists, then check for GNOME.
    dnl
    if test -z "$SKIP_GNOME"; then
    {
      GNOME_INIT_HOOK([have_gnome=yes])
      if test "x$have_gnome" = xyes ; then
	AC_DEFINE(FEAT_GUI_GNOME)
	GUI_INC_LOC="$GUI_INC_LOC $GNOME_INCLUDEDIR"
	GTK_LIBNAME="$GTK_LIBNAME $GNOME_LIBDIR $GNOME_LIBS"
      fi
    }
    fi
  fi
fi


dnl ---------------------------------------------------------------------------
dnl Check for GTK3.
dnl ---------------------------------------------------------------------------
if test -z "$SKIP_GTK3"; then

  AC_MSG_CHECKING(--disable-gtktest argument)
  AC_ARG_ENABLE(gtktest, [  --disable-gtktest       Do not try to compile and run a test GTK program],
	, enable_gtktest=yes)
  if test "x$enable_gtktest" = "xyes" ; then
    AC_MSG_RESULT(gtk test enabled)
  else
    AC_MSG_RESULT(gtk test disabled)
  fi

  if test "x$PKG_CONFIG" != "xno"; then
    save_skip_gtk2=$SKIP_GTK2
    SKIP_GTK2=YES
    AM_PATH_GTK(3.0.0,
		[GUI_LIB_LOC="$GTK_LIBDIR"
		 GTK_LIBNAME="$GTK_LIBS"
		GUI_INC_LOC="$GTK_CFLAGS"], )
    if test "x$GTK_CFLAGS" != "x"; then
      SKIP_GTK2=YES
      SKIP_GNOME=YES
      SKIP_MOTIF=YES
      GUITYPE=GTK
      AC_SUBST(GTK_LIBNAME)
      AC_DEFINE(USE_GTK3)
    else
      SKIP_GTK2=$save_skip_gtk2
    fi
  fi
fi

dnl Check the version of Gdk-Pixbuf.  If the version is 2.31 or later and
dnl glib-compile-resources is found in PATH, use GResource.
if test "x$GUITYPE" = "xGTK"; then
  AC_MSG_CHECKING([version of Gdk-Pixbuf])
  gdk_pixbuf_version=`$PKG_CONFIG --modversion gdk-pixbuf-2.0`
  if test "x$gdk_pixbuf_version" != x ; then
    gdk_pixbuf_version_minor=`echo $gdk_pixbuf_version | \
      sed -e 's/[[0-9]][[0-9]]*\.\([[0-9]][[0-9]]*\)\.[[0-9]][[0-9]]*/\1/'`
    if test "x$gdk_pixbuf_version_minor" != x -a \
	$gdk_pixbuf_version_minor -ge 31 ; then
      AC_MSG_RESULT([OK.])
      AC_PATH_PROG(GLIB_COMPILE_RESOURCES,[glib-compile-resources],no)
      AC_MSG_CHECKING([glib-compile-resources])
      if test "x$GLIB_COMPILE_RESOURCES" = xno ; then
	GLIB_COMPILE_RESOURCES=""
	AC_MSG_RESULT([cannot be found in PATH.])
      else
	AC_MSG_RESULT([usable.])
	AC_DEFINE(USE_GRESOURCE)
	GRESOURCE_SRC="auto/gui_gtk_gresources.c"
	GRESOURCE_OBJ="objects/gui_gtk_gresources.o"
      fi
    else
      AC_MSG_RESULT([not usable.])
    fi
  else
    AC_MSG_RESULT([cannot obtain from pkg_config.])
  fi

  AC_MSG_CHECKING([--disable-icon-cache-update argument])
  AC_ARG_ENABLE(icon_cache_update,
          [  --disable-icon-cache-update        update disabled],
          [],
          [enable_icon_cache_update="yes"])
  if test "$enable_icon_cache_update" = "yes"; then
    AC_MSG_RESULT([not set])
    AC_PATH_PROG(GTK_UPDATE_ICON_CACHE,[gtk-update-icon-cache],no)
    if test "x$GTK_UPDATE_ICON_CACHE" = "xno" ; then
      AC_MSG_RESULT([not found in PATH.])
    fi
  else
    AC_MSG_RESULT([update disabled])
  fi

  AC_MSG_CHECKING([--disable-desktop-database-update argument])
  AC_ARG_ENABLE(desktop_database_update,
          [  --disable-desktop-database-update  update disabled],
          [],
          [enable_desktop_database_update="yes"])
  if test "$enable_desktop_database_update" = "yes"; then
    AC_MSG_RESULT([not set])
    AC_PATH_PROG(UPDATE_DESKTOP_DATABASE,[update-desktop-database],no)
    if test "x$UPDATE_DESKTOP_DATABASE" = "xno" ; then
      AC_MSG_RESULT([not found in PATH.])
    fi
  else
    AC_MSG_RESULT([update disabled])
  fi
fi
AC_SUBST(GLIB_COMPILE_RESOURCES)
AC_SUBST(GRESOURCE_SRC)
AC_SUBST(GRESOURCE_OBJ)
AC_SUBST(GTK_UPDATE_ICON_CACHE)
AC_SUBST(UPDATE_DESKTOP_DATABASE)

dnl Check for Motif include files location.
dnl The LAST one found is used, this makes the highest version to be used,
dnl e.g. when Motif1.2 and Motif2.0 are both present.

if test -z "$SKIP_MOTIF"; then
  gui_XXX="/usr/XXX/Motif* /usr/Motif*/XXX /usr/XXX /usr/shlib /usr/X11*/XXX /usr/XXX/X11* /usr/dt/XXX /local/Motif*/XXX /local/XXX/Motif* /usr/local/Motif*/XXX /usr/local/XXX/Motif* /usr/local/XXX /usr/local/X11*/XXX /usr/local/LessTif/Motif*/XXX $MOTIFHOME/XXX"
  dnl Remove "-I" from before $GUI_INC_LOC if it's there
  GUI_INC_LOC="`echo $GUI_INC_LOC|sed 's%-I%%g'`"

  AC_MSG_CHECKING(for location of Motif GUI includes)
  gui_includes="`echo $x_includes|sed 's%/[^/][^/]*$%%'` `echo "$gui_XXX" | sed s/XXX/include/g` $GUI_INC_LOC"
  GUI_INC_LOC=
  for try in $gui_includes; do
    if test -f "$try/Xm/Xm.h"; then
      GUI_INC_LOC=$try
    fi
  done
  if test -n "$GUI_INC_LOC"; then
    if test "$GUI_INC_LOC" = /usr/include; then
      GUI_INC_LOC=
      AC_MSG_RESULT(in default path)
    else
      AC_MSG_RESULT($GUI_INC_LOC)
    fi
  else
    AC_MSG_RESULT(<not found>)
    SKIP_MOTIF=YES
  fi
fi

dnl Check for Motif library files location.  In the same order as the include
dnl files, to avoid a mixup if several versions are present

if test -z "$SKIP_MOTIF"; then
  AC_MSG_CHECKING(--with-motif-lib argument)
  AC_ARG_WITH(motif-lib,
  [  --with-motif-lib=STRING Library for Motif ],
  [ MOTIF_LIBNAME="${withval}" ] )

  if test -n "$MOTIF_LIBNAME"; then
    AC_MSG_RESULT($MOTIF_LIBNAME)
    GUI_LIB_LOC=
  else
    AC_MSG_RESULT(no)

    dnl Remove "-L" from before $GUI_LIB_LOC if it's there
    GUI_LIB_LOC="`echo $GUI_LIB_LOC|sed 's%-L%%g'`"

    dnl Ubuntu has libXm.so in /usr/lib/i386-linux-gnu and elsewhere.  The
    dnl linker will figure out which one to use, we only check if one exists.
    AC_MSG_CHECKING(for location of Motif GUI libs)
    gui_libs="`echo $x_libraries|sed 's%/[^/][^/]*$%%'` `echo "$gui_XXX" | sed s/XXX/lib/g` /usr/lib/i386-linux-gnu /usr/lib/x86_64-linux-gnu `echo "$GUI_INC_LOC" | sed s/include/lib/` $GUI_LIB_LOC"
    GUI_LIB_LOC=
    for try in $gui_libs; do
      for libtry in "$try"/libXm.a "$try"/libXm.so* "$try"/libXm.sl "$try"/libXm.dylib; do
	if test -f "$libtry"; then
	  GUI_LIB_LOC=$try
	fi
      done
    done
    if test -n "$GUI_LIB_LOC"; then
      dnl Remove /usr/lib, it causes trouble on some systems
      if test "$GUI_LIB_LOC" = /usr/lib \
	   -o "$GUI_LIB_LOC" = /usr/lib/i386-linux-gnu \
	   -o "$GUI_LIB_LOC" = /usr/lib/x86_64-linux-gnu; then
	GUI_LIB_LOC=
	AC_MSG_RESULT(in default path)
      else
	if test -n "$GUI_LIB_LOC"; then
	  AC_MSG_RESULT($GUI_LIB_LOC)
	  if test "$vim_cv_uname_output" = SunOS &&
					 echo $vim_cv_uname_r_output | grep '^5' >/dev/null; then
	    GUI_LIB_LOC="$GUI_LIB_LOC -R $GUI_LIB_LOC"
	  fi
	fi
      fi
      MOTIF_LIBNAME=-lXm
    else
      AC_MSG_RESULT(<not found>)
      SKIP_MOTIF=YES
    fi
  fi
fi

if test -z "$SKIP_MOTIF"; then
  GUITYPE=MOTIF
  AC_SUBST(MOTIF_LIBNAME)
fi

if -z "$SKIP_MOTIF"; then
  dnl Prepend -I and -L to $GUI_INC_LOC and $GUI_LIB_LOC if not empty
  dnl Avoid adding it when it twice
  if test -n "$GUI_INC_LOC"; then
    GUI_INC_LOC=-I"`echo $GUI_INC_LOC|sed 's%-I%%'`"
  fi
  if test -n "$GUI_LIB_LOC"; then
    GUI_LIB_LOC=-L"`echo $GUI_LIB_LOC|sed 's%-L%%'`"
  fi

  dnl Check for -lXext and then for -lXmu
  ldflags_save=$LDFLAGS
  LDFLAGS="$X_LIBS $LDFLAGS"
  AC_CHECK_LIB(Xext, XShapeQueryExtension, [GUI_X_LIBS="-lXext"],,
		[-lXt $X_PRE_LIBS -lX11 $X_EXTRA_LIBS])
  dnl For Solaris we need -lw and -ldl before linking with -lXmu works.
  AC_CHECK_LIB(w, wslen, [X_EXTRA_LIBS="$X_EXTRA_LIBS -lw"],,
		[$GUI_X_LIBS -lXt $X_PRE_LIBS -lX11 $X_EXTRA_LIBS])
  AC_CHECK_LIB(dl, dlsym, [X_EXTRA_LIBS="$X_EXTRA_LIBS -ldl"],,
		[$GUI_X_LIBS -lXt $X_PRE_LIBS -lX11 $X_EXTRA_LIBS])
  AC_CHECK_LIB(Xmu, XmuCreateStippledPixmap, [GUI_X_LIBS="-lXmu $GUI_X_LIBS"],,
		[$GUI_X_LIBS -lXt $X_PRE_LIBS -lX11 $X_EXTRA_LIBS])
  if test -z "$SKIP_MOTIF"; then
    AC_CHECK_LIB(Xp, XpEndJob, [GUI_X_LIBS="-lXp $GUI_X_LIBS"],,
		[$GUI_X_LIBS -lXm -lXt $X_PRE_LIBS -lX11 $X_EXTRA_LIBS])
  fi
  LDFLAGS=$ldflags_save

  dnl Execute xmkmf to figure out if -DNARROWPROTO is needed.
  AC_MSG_CHECKING(for extra X11 defines)
  NARROW_PROTO=
  rm -fr conftestdir
  if mkdir conftestdir; then
    cd conftestdir
    cat > Imakefile <<'EOF'
acfindx:
	@echo 'NARROW_PROTO="${PROTO_DEFINES}"'
EOF
    if (xmkmf) >/dev/null 2>/dev/null && test -f Makefile; then
      eval `${MAKE-make} acfindx 2>/dev/null | grep -v make`
    fi
    cd ..
    rm -fr conftestdir
  fi
  if test -z "$NARROW_PROTO"; then
    AC_MSG_RESULT(no)
  else
    AC_MSG_RESULT($NARROW_PROTO)
  fi
  AC_SUBST(NARROW_PROTO)
fi

dnl Look for XSMP support - but don't necessarily restrict it to X11 GUIs
dnl use the X11 include path
if test "$enable_xsmp" = "yes"; then
  cppflags_save=$CPPFLAGS
  CPPFLAGS="$CPPFLAGS $X_CFLAGS"
  AC_CHECK_HEADERS(X11/SM/SMlib.h)
  CPPFLAGS=$cppflags_save
fi


if test -z "$SKIP_MOTIF" -o -z "$SKIP_GTK2" -o -z "$SKIP_GTK3"; then
  dnl Check for X11/xpm.h and X11/Sunkeysym.h with the GUI include path
  cppflags_save=$CPPFLAGS
  CPPFLAGS="$CPPFLAGS $X_CFLAGS"
  AC_CHECK_HEADERS(X11/xpm.h X11/Sunkeysym.h)

  dnl automatically disable XIM when XIMtext isn't in X11/Xlib.h
  if test ! "$enable_xim" = "no"; then
    AC_MSG_CHECKING(for XIMText in X11/Xlib.h)
    AC_EGREP_CPP(XIMText, [#include <X11/Xlib.h>],
		  AC_MSG_RESULT(yes),
		  AC_MSG_RESULT(no; xim has been disabled); enable_xim="no")
  fi
  CPPFLAGS=$cppflags_save

  dnl automatically enable XIM in the GUI
  if test "$enable_xim" = "auto" -a "x$GUITYPE" != "xNONE" ; then
    AC_MSG_RESULT(X GUI selected; xim has been enabled)
    enable_xim="yes"
  fi
fi

if test -z "$SKIP_MOTIF"; then
  cppflags_save=$CPPFLAGS
  CPPFLAGS="$CPPFLAGS $X_CFLAGS"
dnl Xmu/Editres.h may exist but can only be used after including Intrinsic.h
  AC_MSG_CHECKING([for X11/Xmu/Editres.h])
  AC_TRY_COMPILE([
#include <X11/Intrinsic.h>
#include <X11/Xmu/Editres.h>],
		      [int i; i = 0;],
	      AC_MSG_RESULT(yes)
		      AC_DEFINE(HAVE_X11_XMU_EDITRES_H),
	      AC_MSG_RESULT(no))
  CPPFLAGS=$cppflags_save
fi

dnl Only use the Xm directory when compiling Motif.
if test -z "$SKIP_MOTIF"; then
  cppflags_save=$CPPFLAGS
  CPPFLAGS="$CPPFLAGS $X_CFLAGS"
  if test "$zOSUnix" = "yes"; then
	xmheader="Xm/Xm.h"
  else
	xmheader="Xm/Xm.h Xm/XpmP.h Xm/JoinSideT.h Xm/TraitP.h Xm/Manager.h
	   Xm/UnhighlightT.h Xm/Notebook.h"  
  fi    
  AC_CHECK_HEADERS($xmheader)

  if test "x$ac_cv_header_Xm_XpmP_h" = "xyes"; then
    dnl Solaris uses XpmAttributes_21, very annoying.
    AC_MSG_CHECKING([for XpmAttributes_21 in Xm/XpmP.h])
    AC_TRY_COMPILE([#include <Xm/XpmP.h>], [XpmAttributes_21 attr;],
	AC_MSG_RESULT(yes); AC_DEFINE(XPMATTRIBUTES_TYPE, XpmAttributes_21),
	AC_MSG_RESULT(no); AC_DEFINE(XPMATTRIBUTES_TYPE, XpmAttributes)
	)
  else
    AC_DEFINE(XPMATTRIBUTES_TYPE, XpmAttributes)
  fi
  CPPFLAGS=$cppflags_save
fi

if test "x$GUITYPE" = "xNONE" -a "$enable_xim" = "yes"; then
  AC_MSG_RESULT(no GUI selected; xim has been disabled)
  enable_xim="no"
fi
if test "x$GUITYPE" = "xNONE" -a "$enable_fontset" = "yes"; then
  AC_MSG_RESULT(no GUI selected; fontset has been disabled)
  enable_fontset="no"
fi
if test "x$GUITYPE:$enable_fontset" = "xGTK:yes"; then
  AC_MSG_RESULT(GTK+ 2 GUI selected; fontset has been disabled)
  enable_fontset="no"
fi

dnl There is no test for the Haiku GUI, if it's selected it's used
if test -z "$SKIP_HAIKU"; then
  GUITYPE=HAIKUGUI
fi

if test -z "$SKIP_PHOTON"; then
  GUITYPE=PHOTONGUI
fi

AC_SUBST(GUI_INC_LOC)
AC_SUBST(GUI_LIB_LOC)
AC_SUBST(GUITYPE)
AC_SUBST(GUI_X_LIBS)

if test "$enable_workshop" = "yes" -a -n "$SKIP_MOTIF"; then
  AC_MSG_ERROR([cannot use workshop without Motif])
fi

dnl defining FEAT_XIM and FEAT_XFONTSET is delayed, so that they can be disabled
if test "$enable_xim" = "yes"; then
  AC_DEFINE(FEAT_XIM)
fi
if test "$enable_fontset" = "yes"; then
  AC_DEFINE(FEAT_XFONTSET)
fi


dnl ---------------------------------------------------------------------------
dnl end of GUI-checking
dnl ---------------------------------------------------------------------------

AC_MSG_CHECKING([for /proc link to executable])
if test -L "/proc/self/exe"; then
  dnl Linux
  AC_MSG_RESULT([/proc/self/exe])
  AC_DEFINE(PROC_EXE_LINK, "/proc/self/exe")
elif test -L "/proc/self/path/a.out"; then
  dnl Solaris
  AC_MSG_RESULT([/proc/self/path/a.out])
  AC_DEFINE(PROC_EXE_LINK, "/proc/self/path/a.out")
elif test -L "/proc/curproc/file"; then
  dnl FreeBSD
  AC_MSG_RESULT([/proc/curproc/file])
  AC_DEFINE(PROC_EXE_LINK, "/proc/curproc/file")
else
  AC_MSG_RESULT(no)
fi

dnl Check for Cygwin, which needs an extra source file if not using X11
AC_MSG_CHECKING(for CYGWIN or MSYS environment)
case $vim_cv_uname_output in
    CYGWIN*|MSYS*)    CYGWIN=yes; AC_MSG_RESULT(yes)
                AC_MSG_CHECKING(for CYGWIN clipboard support)
                if test "x$with_x" = "xno" ; then
                  OS_EXTRA_SRC=winclip.c; OS_EXTRA_OBJ=objects/winclip.o
                  AC_MSG_RESULT(yes)
                  AC_DEFINE(FEAT_CYGWIN_WIN32_CLIPBOARD)
                else
                  AC_MSG_RESULT(no - using X11)
                fi ;;

    *)          CYGWIN=no; AC_MSG_RESULT(no);;
esac

dnl Checks for libraries and include files.

AC_CACHE_CHECK([whether toupper is broken], [vim_cv_toupper_broken],
  [
    AC_RUN_IFELSE([AC_LANG_SOURCE([[
#include "confdefs.h"
#include <ctype.h>
#if STDC_HEADERS
# include <stdlib.h>
# include <stddef.h>
#endif
main() { exit(toupper('A') == 'A' && tolower('z') == 'z'); }
  ]])],[
    vim_cv_toupper_broken=yes
  ],[
    vim_cv_toupper_broken=no
  ],[
    AC_MSG_ERROR(cross-compiling: please set 'vim_cv_toupper_broken')
  ])])

if test "x$vim_cv_toupper_broken" = "xyes" ; then
  AC_DEFINE(BROKEN_TOUPPER)
fi

AC_MSG_CHECKING(whether __DATE__ and __TIME__ work)
AC_TRY_COMPILE([#include <stdio.h>], [printf("(" __DATE__ " " __TIME__ ")");],
	AC_MSG_RESULT(yes); AC_DEFINE(HAVE_DATE_TIME),
	AC_MSG_RESULT(no))

AC_MSG_CHECKING(whether __attribute__((unused)) is allowed)
AC_TRY_COMPILE([#include <stdio.h>], [int x __attribute__((unused));],
	AC_MSG_RESULT(yes); AC_DEFINE(HAVE_ATTRIBUTE_UNUSED),
	AC_MSG_RESULT(no))

dnl Checks for header files.
AC_CHECK_HEADER(elf.h, HAS_ELF=1)
dnl AC_CHECK_HEADER(dwarf.h, SVR4=1)
if test "$HAS_ELF" = 1; then
  AC_CHECK_LIB(elf, main)
fi

AC_HEADER_DIRENT

dnl If sys/wait.h is not found it might still exist but not be POSIX
dnl compliant. In that case we define HAVE_UNION_WAIT (for NeXT)
if test $ac_cv_header_sys_wait_h = no; then
  AC_MSG_CHECKING([for sys/wait.h that defines union wait])
  AC_TRY_COMPILE([#include <sys/wait.h>],
			[union wait xx, yy; xx = yy],
		AC_MSG_RESULT(yes)
			AC_DEFINE(HAVE_SYS_WAIT_H)
			AC_DEFINE(HAVE_UNION_WAIT),
		AC_MSG_RESULT(no))
fi

AC_CHECK_HEADERS(stdint.h stdlib.h string.h \
	sys/select.h sys/utsname.h termcap.h fcntl.h \
	sgtty.h sys/ioctl.h sys/time.h sys/types.h \
	termio.h iconv.h inttypes.h langinfo.h math.h \
	unistd.h stropts.h errno.h sys/resource.h \
	sys/systeminfo.h locale.h sys/stream.h termios.h \
	libc.h sys/statfs.h poll.h sys/poll.h pwd.h \
	utime.h sys/param.h sys/ptms.h libintl.h libgen.h \
	util/debug.h util/msg18n.h frame.h sys/acl.h \
	sys/access.h sys/sysinfo.h wchar.h wctype.h)

dnl sys/ptem.h depends on sys/stream.h on Solaris
AC_CHECK_HEADERS(sys/ptem.h, [], [],
[#if defined HAVE_SYS_STREAM_H
#  include <sys/stream.h>
#endif])

dnl sys/sysctl.h depends on sys/param.h on OpenBSD
AC_CHECK_HEADERS(sys/sysctl.h, [], [],
[#if defined HAVE_SYS_PARAM_H
#  include <sys/param.h>
#endif])


dnl pthread_np.h may exist but can only be used after including pthread.h
AC_MSG_CHECKING([for pthread_np.h])
AC_TRY_COMPILE([
#include <pthread.h>
#include <pthread_np.h>],
		      [int i; i = 0;],
	      AC_MSG_RESULT(yes)
		      AC_DEFINE(HAVE_PTHREAD_NP_H),
	      AC_MSG_RESULT(no))

AC_CHECK_HEADERS(strings.h)
if test "x$MACOS_X" = "xyes"; then
  dnl The strings.h file on OS/X contains a warning and nothing useful.
  AC_DEFINE(NO_STRINGS_WITH_STRING_H)
else

dnl Check if strings.h and string.h can both be included when defined.
AC_MSG_CHECKING([if strings.h can be included after string.h])
cppflags_save=$CPPFLAGS
CPPFLAGS="$CPPFLAGS $X_CFLAGS"
AC_TRY_COMPILE([
#if defined(_AIX) && !defined(_AIX51) && !defined(_NO_PROTO)
# define _NO_PROTO	/* like in os_unix.h, causes conflict for AIX (Winn) */
			/* but don't do it on AIX 5.1 (Uribarri) */
#endif
#ifdef HAVE_XM_XM_H
# include <Xm/Xm.h>	/* This breaks it for HP-UX 11 (Squassabia) */
#endif
#ifdef HAVE_STRING_H
# include <string.h>
#endif
#if defined(HAVE_STRINGS_H)
# include <strings.h>
#endif
		], [int i; i = 0;],
		AC_MSG_RESULT(yes),
		AC_DEFINE(NO_STRINGS_WITH_STRING_H)
		AC_MSG_RESULT(no))
CPPFLAGS=$cppflags_save
fi

dnl Checks for typedefs, structures, and compiler characteristics.
AC_PROG_GCC_TRADITIONAL
AC_C_CONST
AC_C_VOLATILE
AC_TYPE_MODE_T
AC_TYPE_OFF_T
AC_TYPE_PID_T
AC_TYPE_SIZE_T
AC_TYPE_UID_T
AC_TYPE_UINT32_T

AC_HEADER_TIME
AC_CHECK_TYPE(ino_t, long)
AC_CHECK_TYPE(dev_t, unsigned)
AC_C_BIGENDIAN(,,,)
AC_C_INLINE

AC_MSG_CHECKING(for rlim_t)
if eval "test \"`echo '$''{'ac_cv_type_rlim_t'+set}'`\" = set"; then
  AC_MSG_RESULT([(cached) $ac_cv_type_rlim_t])
else
  AC_EGREP_CPP(dnl
changequote(<<,>>)dnl
<<(^|[^a-zA-Z_0-9])rlim_t[^a-zA-Z_0-9]>>dnl
changequote([,]),
  [
#include <sys/types.h>
#if STDC_HEADERS
# include <stdlib.h>
# include <stddef.h>
#endif
#ifdef HAVE_SYS_RESOURCE_H
# include <sys/resource.h>
#endif
	  ], ac_cv_type_rlim_t=yes, ac_cv_type_rlim_t=no)
	  AC_MSG_RESULT($ac_cv_type_rlim_t)
fi
if test $ac_cv_type_rlim_t = no; then
  cat >> confdefs.h <<\EOF
#define rlim_t unsigned long
EOF
fi

AC_MSG_CHECKING(for stack_t)
if eval "test \"`echo '$''{'ac_cv_type_stack_t'+set}'`\" = set"; then
  AC_MSG_RESULT([(cached) $ac_cv_type_stack_t])
else
  AC_EGREP_CPP(stack_t,
  [
#include <sys/types.h>
#if STDC_HEADERS
# include <stdlib.h>
# include <stddef.h>
#endif
#include <signal.h>
	  ], ac_cv_type_stack_t=yes, ac_cv_type_stack_t=no)
	  AC_MSG_RESULT($ac_cv_type_stack_t)
fi
if test $ac_cv_type_stack_t = no; then
  cat >> confdefs.h <<\EOF
#define stack_t struct sigaltstack
EOF
fi

dnl BSDI uses ss_base while others use ss_sp for the stack pointer.
AC_MSG_CHECKING(whether stack_t has an ss_base field)
AC_TRY_COMPILE([
#include <sys/types.h>
#if STDC_HEADERS
# include <stdlib.h>
# include <stddef.h>
#endif
#include <signal.h>
#include "confdefs.h"
			], [stack_t sigstk; sigstk.ss_base = 0; ],
	AC_MSG_RESULT(yes); AC_DEFINE(HAVE_SS_BASE),
	AC_MSG_RESULT(no))

olibs="$LIBS"
AC_MSG_CHECKING(--with-tlib argument)
AC_ARG_WITH(tlib, [  --with-tlib=library     terminal library to be used ],)
if test -n "$with_tlib"; then
  AC_MSG_RESULT($with_tlib)
  LIBS="$LIBS -l$with_tlib"
  AC_MSG_CHECKING(for linking with $with_tlib library)
  AC_TRY_LINK([], [], AC_MSG_RESULT(OK), AC_MSG_ERROR(FAILED))
  dnl Need to check for tgetent() below.
  olibs="$LIBS"
else
  AC_MSG_RESULT([empty: automatic terminal library selection])
  dnl  On HP-UX 10.10 termcap or termlib should be used instead of
  dnl  curses, because curses is much slower.
  dnl  Newer versions of ncurses are preferred over anything, except
  dnl  when tinfo has been split off, it contains all we need.
  dnl  Older versions of ncurses have bugs, get a new one!
  dnl  Digital Unix (OSF1) should use curses (Ronald Schild).
  dnl  On SCO Openserver should prefer termlib (Roger Cornelius).
  case "$vim_cv_uname_output" in
	OSF1|SCO_SV)	tlibs="tinfo ncurses curses termlib termcap";;
	*)	tlibs="tinfo ncurses termlib termcap curses";;
  esac
  for libname in $tlibs; do
    AC_CHECK_LIB(${libname}, tgetent,,)
    if test "x$olibs" != "x$LIBS"; then
      dnl It's possible that a library is found but it doesn't work
      dnl e.g., shared library that cannot be found
      dnl compile and run a test program to be sure
      AC_TRY_RUN([
#ifdef HAVE_TERMCAP_H
# include <termcap.h>
#endif
#if STDC_HEADERS
# include <stdlib.h>
# include <stddef.h>
#endif
main() {char *s; s=(char *)tgoto("%p1%d", 0, 1); exit(0); }],
			  res="OK", res="FAIL", res="FAIL")
      if test "$res" = "OK"; then
	break
      fi
      AC_MSG_RESULT($libname library is not usable)
      LIBS="$olibs"
    fi
  done
  if test "x$olibs" = "x$LIBS"; then
    AC_MSG_RESULT(no terminal library found)
  fi
fi

if test "x$olibs" = "x$LIBS"; then
  AC_MSG_CHECKING([for tgetent()])
  AC_TRY_LINK([int tgetent(char *, const char *);],
      [char s[10000]; int res = tgetent(s, "thisterminaldoesnotexist");],
	AC_MSG_RESULT(yes),
	AC_MSG_ERROR([NOT FOUND!
      You need to install a terminal library; for example ncurses.
      On Linux that would be the libncurses-dev package.
      Or specify the name of the library with --with-tlib.]))
fi

AC_CACHE_CHECK([whether we talk terminfo], [vim_cv_terminfo],
  [
    AC_RUN_IFELSE([AC_LANG_SOURCE([[
#include "confdefs.h"
#ifdef HAVE_TERMCAP_H
# include <termcap.h>
#endif
#ifdef HAVE_STRING_H
# include <string.h>
#endif
#if STDC_HEADERS
# include <stdlib.h>
# include <stddef.h>
#endif
main()
{char *s; s=(char *)tgoto("%p1%d", 0, 1); exit(!strcmp(s==0 ? "" : s, "1")); }
    ]])],[
      vim_cv_terminfo=no
    ],[
      vim_cv_terminfo=yes
    ],[
      AC_MSG_ERROR(cross-compiling: please set 'vim_cv_terminfo')
    ])
  ])

if test "x$vim_cv_terminfo" = "xyes" ; then
  AC_DEFINE(TERMINFO)
fi

AC_CACHE_CHECK([what tgetent() returns for an unknown terminal], [vim_cv_tgetent],
  [
    AC_RUN_IFELSE([AC_LANG_SOURCE([[
#include "confdefs.h"
#ifdef HAVE_TERMCAP_H
# include <termcap.h>
#endif
#if STDC_HEADERS
# include <stdlib.h>
# include <stddef.h>
#endif
main()
{char s[10000]; int res = tgetent(s, "thisterminaldoesnotexist"); exit(res != 0); }
    ]])],[
      vim_cv_tgetent=zero
    ],[
      vim_cv_tgetent=non-zero
    ],[
      AC_MSG_ERROR(failed to compile test program.)
    ])
  ])

if test "x$vim_cv_tgetent" = "xzero" ; then
  AC_DEFINE(TGETENT_ZERO_ERR, 0)
fi

AC_MSG_CHECKING(whether termcap.h contains ospeed)
AC_TRY_LINK([
#ifdef HAVE_TERMCAP_H
# include <termcap.h>
#endif
			], [ospeed = 20000],
	AC_MSG_RESULT(yes); AC_DEFINE(HAVE_OSPEED),
	[AC_MSG_RESULT(no)
	AC_MSG_CHECKING(whether ospeed can be extern)
	AC_TRY_LINK([
#ifdef HAVE_TERMCAP_H
# include <termcap.h>
#endif
extern short ospeed;
			], [ospeed = 20000],
		AC_MSG_RESULT(yes); AC_DEFINE(OSPEED_EXTERN),
		AC_MSG_RESULT(no))]
	)

AC_MSG_CHECKING([whether termcap.h contains UP, BC and PC])
AC_TRY_LINK([
#ifdef HAVE_TERMCAP_H
# include <termcap.h>
#endif
			], [if (UP == 0 && BC == 0) PC = 1],
	AC_MSG_RESULT(yes); AC_DEFINE(HAVE_UP_BC_PC),
	[AC_MSG_RESULT(no)
	AC_MSG_CHECKING([whether UP, BC and PC can be extern])
	AC_TRY_LINK([
#ifdef HAVE_TERMCAP_H
# include <termcap.h>
#endif
extern char *UP, *BC, PC;
			], [if (UP == 0 && BC == 0) PC = 1],
		AC_MSG_RESULT(yes); AC_DEFINE(UP_BC_PC_EXTERN),
		AC_MSG_RESULT(no))]
	)

AC_MSG_CHECKING(whether tputs() uses outfuntype)
AC_TRY_COMPILE([
#ifdef HAVE_TERMCAP_H
# include <termcap.h>
#endif
			], [extern int xx(); tputs("test", 1, (outfuntype)xx)],
	AC_MSG_RESULT(yes); AC_DEFINE(HAVE_OUTFUNTYPE),
	AC_MSG_RESULT(no))

AC_MSG_CHECKING([whether del_curterm() can be used])
AC_TRY_LINK([
#ifdef HAVE_TERMCAP_H
# include <termcap.h>
#endif
#include <term.h>
			], [if (cur_term) del_curterm(cur_term);],
	AC_MSG_RESULT(yes); AC_DEFINE(HAVE_DEL_CURTERM),
	AC_MSG_RESULT(no))

dnl On some SCO machines sys/select redefines struct timeval
AC_MSG_CHECKING([whether sys/select.h and sys/time.h may both be included])
AC_TRY_COMPILE([
#include <sys/types.h>
#include <sys/time.h>
#include <sys/select.h>], ,
	  AC_MSG_RESULT(yes)
			AC_DEFINE(SYS_SELECT_WITH_SYS_TIME),
	  AC_MSG_RESULT(no))

dnl AC_DECL_SYS_SIGLIST

dnl Checks for pty.c (copied from screen) ==========================
AC_MSG_CHECKING(for /dev/ptc)
if test -r /dev/ptc; then
  AC_DEFINE(HAVE_DEV_PTC)
  AC_MSG_RESULT(yes)
else
  AC_MSG_RESULT(no)
fi

AC_MSG_CHECKING(for SVR4 ptys)
if test -c /dev/ptmx ; then
  AC_TRY_LINK([
// These should be in stdlib.h, but it depends on _XOPEN_SOURCE.
char *ptsname(int);
int unlockpt(int);
int grantpt(int);
	       ], [
		ptsname(0);
		grantpt(0);
		unlockpt(0);],
	AC_MSG_RESULT(yes); AC_DEFINE(HAVE_SVR4_PTYS),
	AC_MSG_RESULT(no))
else
  AC_MSG_RESULT(no)
fi

AC_MSG_CHECKING(for ptyranges)
if test -d /dev/ptym ; then
  pdir='/dev/ptym'
else
  pdir='/dev'
fi
dnl SCO uses ptyp%d
AC_EGREP_CPP(yes,
[#ifdef M_UNIX
   yes;
#endif
	], ptys=`echo /dev/ptyp??`, ptys=`echo $pdir/pty??`)
dnl if test -c /dev/ptyp19; then
dnl ptys=`echo /dev/ptyp??`
dnl else
dnl ptys=`echo $pdir/pty??`
dnl fi
if test "$ptys" != "$pdir/pty??" ; then
  p0=`echo $ptys | tr ' ' '\012' | sed -e 's/^.*\(.\).$/\1/g' | sort -u | tr -d '\012'`
  p1=`echo $ptys | tr ' ' '\012' | sed -e 's/^.*\(.\)$/\1/g'  | sort -u | tr -d '\012'`
  AC_DEFINE_UNQUOTED(PTYRANGE0,"$p0")
  AC_DEFINE_UNQUOTED(PTYRANGE1,"$p1")
  AC_MSG_RESULT([$p0 / $p1])
else
  AC_MSG_RESULT([don't know])
fi

dnl Checks for library functions. ===================================

AC_TYPE_SIGNAL

dnl find out what to use at the end of a signal function
if test $ac_cv_type_signal = void; then
  AC_DEFINE(SIGRETURN, [return])
else
  AC_DEFINE(SIGRETURN, [return 0])
fi

dnl check if struct sigcontext is defined (used for SGI only)
AC_MSG_CHECKING(for struct sigcontext)
AC_TRY_COMPILE([
#include <signal.h>
test_sig()
{
    struct sigcontext *scont;
    scont = (struct sigcontext *)0;
    return 1;
} ], ,
	  AC_MSG_RESULT(yes)
		AC_DEFINE(HAVE_SIGCONTEXT),
	  AC_MSG_RESULT(no))

dnl tricky stuff: try to find out if getcwd() is implemented with
dnl system("sh -c pwd")
AC_CACHE_CHECK([getcwd implementation is broken], [vim_cv_getcwd_broken],
  [
    AC_RUN_IFELSE([AC_LANG_SOURCE([[
#include "confdefs.h"
#ifdef HAVE_UNISTD_H
#include <unistd.h>
#endif
char *dagger[] = { "IFS=pwd", 0 };
main()
{
  char buffer[500];
  extern char **environ;
  environ = dagger;
  return getcwd(buffer, 500) ? 0 : 1;
}
    ]])],[
      vim_cv_getcwd_broken=no
    ],[
      vim_cv_getcwd_broken=yes
    ],[
      AC_MSG_ERROR(cross-compiling: please set 'vim_cv_getcwd_broken')
    ])
  ])

if test "x$vim_cv_getcwd_broken" = "xyes" ; then
  AC_DEFINE(BAD_GETCWD)
  AC_CHECK_FUNCS(getwd)
fi

dnl Check for functions in one big call, to reduce the size of configure.
dnl Can only be used for functions that do not require any include.
AC_CHECK_FUNCS(fchdir fchown fchmod fsync getcwd getpseudotty \
	getpwent getpwnam getpwuid getrlimit gettimeofday localtime_r lstat \
	memset mkdtemp nanosleep opendir putenv qsort readlink select setenv \
	getpgid setpgid setsid sigaltstack sigstack sigset sigsetjmp sigaction \
	sigprocmask sigvec strcasecmp strcoll strerror strftime stricmp strncasecmp \
	strnicmp strpbrk strptime strtol tgetent towlower towupper iswupper \
	tzset usleep utime utimes mblen ftruncate unsetenv posix_openpt)
AC_FUNC_SELECT_ARGTYPES
AC_FUNC_FSEEKO

dnl define _LARGE_FILES, _FILE_OFFSET_BITS and _LARGEFILE_SOURCE when
dnl appropriate, so that off_t is 64 bits when needed.
AC_SYS_LARGEFILE

AC_MSG_CHECKING(--enable-canberra argument)
AC_ARG_ENABLE(canberra,
	[  --disable-canberra      Do not use libcanberra.],
	, [enable_canberra="maybe"])

if test "$enable_canberra" = "maybe"; then
  if test "$features" = "big" -o "$features" = "huge"; then
    AC_MSG_RESULT(Defaulting to yes)
    enable_canberra="yes"
  else
    AC_MSG_RESULT(Defaulting to no)
    enable_canberra="no"
  fi
else
  if test "$enable_canberra" = "yes" -a "$has_eval" = "no"; then
    AC_MSG_RESULT([cannot use sound with tiny or small features])
    enable_canberra="no"
  else
    AC_MSG_RESULT($enable_canberra)
  fi
fi
if test "$enable_canberra" = "yes"; then
  if test "x$PKG_CONFIG" != "xno"; then
    canberra_lib=`$PKG_CONFIG --libs libcanberra 2>/dev/null`
    canberra_cflags=`$PKG_CONFIG --cflags libcanberra 2>/dev/null`
  fi
  if test "x$canberra_lib" = "x"; then
    canberra_lib=-lcanberra
    canberra_cflags=-D_REENTRANT
  fi
  AC_MSG_CHECKING(for libcanberra)
  ac_save_CFLAGS="$CFLAGS"
  ac_save_LIBS="$LIBS"
  if `echo "$CFLAGS" | grep -v "$canberra_cflags" 2>/dev/null`; then
    CFLAGS="$CFLAGS $canberra_cflags"
  fi
  LIBS="$LIBS $canberra_lib"
  AC_TRY_LINK([
  # include <canberra.h>
      ], [
     ca_context *hello;
     ca_context_create(&hello);],
       AC_MSG_RESULT(yes); AC_DEFINE(HAVE_CANBERRA),
       AC_MSG_RESULT(no; try installing libcanberra-dev); CFLAGS="$ac_save_CFLAGS"; LIBS="$ac_save_LIBS")
fi

AC_MSG_CHECKING(--enable-libsodium argument)
AC_ARG_ENABLE(libsodium,
	[  --disable-libsodium      Do not use libsodium.],
	, [enable_libsodium="maybe"])

if test "$enable_libsodium" = "maybe"; then
  if test "$features" = "big" -o "$features" = "huge"; then
    AC_MSG_RESULT(Defaulting to yes)
    enable_libsodium="yes"
  else
    AC_MSG_RESULT(Defaulting to no)
    enable_libsodium="no"
  fi
else
  AC_MSG_RESULT($enable_libsodium)
fi
if test "$enable_libsodium" = "yes"; then
  if test "x$PKG_CONFIG" != "xno"; then
    libsodium_lib=`$PKG_CONFIG --libs libsodium 2>/dev/null`
    libsodium_cflags=`$PKG_CONFIG --cflags libsodium 2>/dev/null`
  fi
  if test "x$libsodium_lib" = "x"; then
    libsodium_lib=-lsodium
    libsodium_cflags=
  fi
  AC_MSG_CHECKING(for libsodium)
  ac_save_CFLAGS="$CFLAGS"
  ac_save_LIBS="$LIBS"
  CFLAGS="$CFLAGS $libsodium_cflags"
  LIBS="$LIBS $libsodium_lib"
  AC_TRY_LINK([
  # include <sodium.h>
      ], [
     printf("%d", sodium_init()); ],
       AC_MSG_RESULT(yes); AC_DEFINE(HAVE_SODIUM),
       AC_MSG_RESULT(no; try installing libsodium-dev); CFLAGS="$ac_save_CFLAGS"; LIBS="$ac_save_LIBS")

  # MacVim: Hack to statically link against libsodium instead of dynamic link, as we can't distribute app bundles with
  # external linkage dependencies. Clang doesn't support any way to specify static linkage as it prefers dynamic
  # linkage if a dylib exists in the same folder, and as such we have to manually specify the library path instead
  # of using -l<lib> syntax. This also means it won't work with AC_TRY_LINK as specifying full lib path only works
  # if you have separate compile/link stages but AC_TRY_LINK just compiles/link in one command.
  AC_MSG_CHECKING([for libsodium.a])
  if test -f ${local_dir}/lib/libsodium.a; then
    LIBS="$ac_save_LIBS ${local_dir}/lib/libsodium.a"
    AC_MSG_RESULT([Using ${local_dir}/lib/libsodium.a instead of -lsodium]);
  else
    AC_MSG_RESULT([libsodium.a not found - keeping using -lsodium]);
  fi
fi

dnl fstatfs() can take 2 to 4 arguments, try to use st_blksize if possible
AC_MSG_CHECKING(for st_blksize)
AC_TRY_COMPILE(
[#include <sys/types.h>
#include <sys/stat.h>],
[	struct stat st;
	int n;

	stat("/", &st);
	n = (int)st.st_blksize;],
	AC_MSG_RESULT(yes); AC_DEFINE(HAVE_ST_BLKSIZE),
	AC_MSG_RESULT(no))

AC_CACHE_CHECK([whether stat() ignores a trailing slash], [vim_cv_stat_ignores_slash],
  [
    AC_RUN_IFELSE([AC_LANG_SOURCE([[
#include "confdefs.h"
#if STDC_HEADERS
# include <stdlib.h>
# include <stddef.h>
#endif
#include <sys/types.h>
#include <sys/stat.h>
main() {struct stat st;  exit(stat("configure/", &st) != 0); }
    ]])],[
      vim_cv_stat_ignores_slash=yes
    ],[
      vim_cv_stat_ignores_slash=no
    ],[
      AC_MSG_ERROR(cross-compiling: please set 'vim_cv_stat_ignores_slash')
    ])
  ])

if test "x$vim_cv_stat_ignores_slash" = "xyes" ; then
  AC_DEFINE(STAT_IGNORES_SLASH)
fi

dnl nanoseconds field of struct stat
AC_CACHE_CHECK([for nanoseconds field of struct stat],
  ac_cv_struct_st_mtim_nsec,
  [ac_save_CPPFLAGS="$CPPFLAGS"
   ac_cv_struct_st_mtim_nsec=no
   # st_mtim.tv_nsec -- the usual case
   # st_mtim._tv_nsec -- Solaris 2.6, if
   #	(defined _XOPEN_SOURCE && _XOPEN_SOURCE_EXTENDED == 1
   #	 && !defined __EXTENSIONS__)
   # st_mtim.st__tim.tv_nsec -- UnixWare 2.1.2
   # st_mtime_n -- AIX 5.2 and above
   # st_mtimespec.tv_nsec -- Darwin (Mac OSX)
   for ac_val in st_mtim.tv_nsec st_mtim._tv_nsec st_mtim.st__tim.tv_nsec st_mtime_n st_mtimespec.tv_nsec; do
     CPPFLAGS="$ac_save_CPPFLAGS -DST_MTIM_NSEC=$ac_val"
     AC_TRY_COMPILE([#include <sys/types.h>
#include <sys/stat.h>], [struct stat s; s.ST_MTIM_NSEC;],
       [ac_cv_struct_st_mtim_nsec=$ac_val; break])
   done
   CPPFLAGS="$ac_save_CPPFLAGS"
])
if test $ac_cv_struct_st_mtim_nsec != no; then
  AC_DEFINE_UNQUOTED([ST_MTIM_NSEC], [$ac_cv_struct_st_mtim_nsec],
  [Define if struct stat contains a nanoseconds field])
fi
  
dnl Link with iconv for charset translation, if not found without library.
dnl check for iconv() requires including iconv.h
dnl Add "-liconv" when possible; Solaris has iconv but use GNU iconv when it
dnl has been installed.
AC_MSG_CHECKING(for iconv_open())
save_LIBS="$LIBS"
LIBS="$LIBS -liconv"
AC_TRY_LINK([
#ifdef HAVE_ICONV_H
# include <iconv.h>
#endif
    ], [iconv_open("fr", "to");],
    AC_MSG_RESULT(yes; with -liconv); AC_DEFINE(HAVE_ICONV),
    LIBS="$save_LIBS"
    AC_TRY_LINK([
#ifdef HAVE_ICONV_H
# include <iconv.h>
#endif
	], [iconv_open("fr", "to");],
	AC_MSG_RESULT(yes); AC_DEFINE(HAVE_ICONV),
	AC_MSG_RESULT(no)))


AC_MSG_CHECKING(for nl_langinfo(CODESET))
AC_TRY_LINK([
#ifdef HAVE_LANGINFO_H
# include <langinfo.h>
#endif
], [char *cs = nl_langinfo(CODESET);],
	AC_MSG_RESULT(yes); AC_DEFINE(HAVE_NL_LANGINFO_CODESET),
	AC_MSG_RESULT(no))

dnl Need various functions for floating point support.  Only enable
dnl floating point when they are all present.
AC_CHECK_LIB(m, strtod)
AC_MSG_CHECKING([for strtod() and other floating point functions])
AC_TRY_LINK([
#ifdef HAVE_MATH_H
# include <math.h>
#endif
#if STDC_HEADERS
# include <stdlib.h>
# include <stddef.h>
#endif
], [char *s; double d;
    d = strtod("1.1", &s);
    d = fabs(1.11);
    d = ceil(1.11);
    d = floor(1.11);
    d = log10(1.11);
    d = pow(1.11, 2.22);
    d = sqrt(1.11);
    d = sin(1.11);
    d = cos(1.11);
    d = atan(1.11);
    ],
	AC_MSG_RESULT(yes); AC_DEFINE(HAVE_FLOAT_FUNCS),
	AC_MSG_RESULT(no))

dnl isinf() and isnan() need to include header files and may need -lm.
AC_MSG_CHECKING([for isinf()])
AC_TRY_LINK([
#ifdef HAVE_MATH_H
# include <math.h>
#endif
#if STDC_HEADERS
# include <stdlib.h>
# include <stddef.h>
#endif
], [int r = isinf(1.11); ],
	AC_MSG_RESULT(yes); AC_DEFINE(HAVE_ISINF),
	AC_MSG_RESULT(no))

AC_MSG_CHECKING([for isnan()])
AC_TRY_LINK([
#ifdef HAVE_MATH_H
# include <math.h>
#endif
#if STDC_HEADERS
# include <stdlib.h>
# include <stddef.h>
#endif
], [int r = isnan(1.11); ],
	AC_MSG_RESULT(yes); AC_DEFINE(HAVE_ISNAN),
	AC_MSG_RESULT(no))

dnl Link with -lposix1e for ACL stuff; if not found, try -lacl for SGI
dnl when -lacl works, also try to use -lattr (required for Debian).
dnl On Solaris, use the acl_get/set functions in libsec, if present.
AC_MSG_CHECKING(--disable-acl argument)
AC_ARG_ENABLE(acl,
	[  --disable-acl           No check for ACL support.],
	, [enable_acl="yes"])
if test "$enable_acl" = "yes"; then
  AC_MSG_RESULT(no)
  AC_CHECK_LIB(posix1e, acl_get_file, [LIBS="$LIBS -lposix1e"],
	AC_CHECK_LIB(acl, acl_get_file, [LIBS="$LIBS -lacl"
		  AC_CHECK_LIB(attr, fgetxattr, LIBS="$LIBS -lattr",,)],,),)

  AC_MSG_CHECKING(for POSIX ACL support)
  AC_TRY_LINK([
#include <sys/types.h>
#ifdef HAVE_SYS_ACL_H
# include <sys/acl.h>
#endif
acl_t acl;], [acl = acl_get_file("foo", ACL_TYPE_ACCESS);
	acl_set_file("foo", ACL_TYPE_ACCESS, acl);
	acl_free(acl);],
	AC_MSG_RESULT(yes); AC_DEFINE(HAVE_POSIX_ACL),
	AC_MSG_RESULT(no))

  AC_CHECK_LIB(sec, acl_get, [LIBS="$LIBS -lsec"; AC_DEFINE(HAVE_SOLARIS_ZFS_ACL)],
  AC_MSG_CHECKING(for Solaris ACL support)
  AC_TRY_LINK([
#ifdef HAVE_SYS_ACL_H
# include <sys/acl.h>
#endif], [acl("foo", GETACLCNT, 0, NULL);
	],
	AC_MSG_RESULT(yes); AC_DEFINE(HAVE_SOLARIS_ACL),
	AC_MSG_RESULT(no)))

  AC_MSG_CHECKING(for AIX ACL support)
  AC_TRY_LINK([
#if STDC_HEADERS
# include <stdlib.h>
# include <stddef.h>
#endif
#ifdef HAVE_SYS_ACL_H
# include <sys/acl.h>
#endif
#ifdef HAVE_SYS_ACCESS_H
# include <sys/access.h>
#endif
#define _ALL_SOURCE

#include <sys/stat.h>

int aclsize;
struct acl *aclent;], [aclsize = sizeof(struct acl);
	aclent = (void *)malloc(aclsize);
	statacl("foo", STX_NORMAL, aclent, aclsize);
	],
	AC_MSG_RESULT(yes); AC_DEFINE(HAVE_AIX_ACL),
	AC_MSG_RESULT(no))
else
  AC_MSG_RESULT(yes)
fi

if test "x$GTK_CFLAGS" != "x"; then
  dnl pango_shape_full() is new, fall back to pango_shape().
  AC_MSG_CHECKING(for pango_shape_full)
  ac_save_CFLAGS="$CFLAGS"
  ac_save_LIBS="$LIBS"
  CFLAGS="$CFLAGS $GTK_CFLAGS"
  LIBS="$LIBS $GTK_LIBS"
  AC_TRY_LINK(
  [#include <gtk/gtk.h>],
  [ pango_shape_full(NULL, 0, NULL, 0, NULL, NULL); ],
	  AC_MSG_RESULT(yes); AC_DEFINE(HAVE_PANGO_SHAPE_FULL),
	  AC_MSG_RESULT(no))
  CFLAGS="$ac_save_CFLAGS"
  LIBS="$ac_save_LIBS"
fi

AC_MSG_CHECKING(--enable-gpm argument)
AC_ARG_ENABLE(gpm,
	[  --enable-gpm=OPTS       Use gpm (Linux mouse daemon). default=yes OPTS=yes/no/dynamic], ,
	[enable_gpm="yes"])

if test "$enable_gpm" = "yes" -o "$enable_gpm" = "dynamic"; then
  AC_MSG_RESULT($enable_gpm)
  dnl Checking if gpm support can be compiled
  AC_CACHE_CHECK([for gpm], vi_cv_have_gpm,
	[olibs="$LIBS" ; LIBS="-lgpm"]
	AC_TRY_LINK(
	    [#include <gpm.h>
	    #include <linux/keyboard.h>],
	    [Gpm_GetLibVersion(NULL);],
	    dnl Configure defines HAVE_GPM, if it is defined feature.h defines
	    dnl FEAT_MOUSE_GPM if mouse support is included
	    [vi_cv_have_gpm=yes],
	    [vi_cv_have_gpm=no])
	[LIBS="$olibs"]
    )
  if test $vi_cv_have_gpm = yes; then
    if test "$enable_gpm" = "yes"; then
      LIBS="$LIBS -lgpm"
    else
      AC_DEFINE(DYNAMIC_GPM)
    fi
    AC_DEFINE(HAVE_GPM)
  fi
else
  AC_MSG_RESULT(no)
fi

AC_MSG_CHECKING(--disable-sysmouse argument)
AC_ARG_ENABLE(sysmouse,
	[  --disable-sysmouse      Don't use sysmouse (mouse in *BSD console).], ,
	[enable_sysmouse="yes"])

if test "$enable_sysmouse" = "yes"; then
  AC_MSG_RESULT(no)
  dnl Checking if sysmouse support can be compiled
  dnl Configure defines HAVE_SYSMOUSE, if it is defined feature.h
  dnl defines FEAT_SYSMOUSE if mouse support is included
  AC_CACHE_CHECK([for sysmouse], vi_cv_have_sysmouse,
	AC_TRY_LINK(
	    [#include <sys/consio.h>
	     #include <signal.h>
	     #include <sys/fbio.h>],
	    [struct mouse_info   mouse;
	     mouse.operation = MOUSE_MODE;
	     mouse.operation = MOUSE_SHOW;
	     mouse.u.mode.mode = 0;
	     mouse.u.mode.signal = SIGUSR2;],
	    [vi_cv_have_sysmouse=yes],
	    [vi_cv_have_sysmouse=no])
    )
  if test $vi_cv_have_sysmouse = yes; then
    AC_DEFINE(HAVE_SYSMOUSE)
  fi
else
  AC_MSG_RESULT(yes)
fi

dnl make sure the FD_CLOEXEC flag for fcntl()'s F_SETFD command is known
AC_MSG_CHECKING(for FD_CLOEXEC)
AC_TRY_COMPILE(
[#if HAVE_FCNTL_H
# include <fcntl.h>
#endif],
[	int flag = FD_CLOEXEC;],
	AC_MSG_RESULT(yes); AC_DEFINE(HAVE_FD_CLOEXEC),
	AC_MSG_RESULT(not usable))

dnl rename needs to be checked separately to work on Nextstep with cc
AC_MSG_CHECKING(for rename)
AC_TRY_LINK([#include <stdio.h>], [rename("this", "that")],
	AC_MSG_RESULT(yes); AC_DEFINE(HAVE_RENAME),
	AC_MSG_RESULT(no))

dnl check for dirfd()
AC_MSG_CHECKING(for dirfd)
AC_TRY_LINK(
[#include <sys/types.h>
#include <dirent.h>],
[DIR * dir=opendir("dirname"); dirfd(dir);],
AC_MSG_RESULT(yes); AC_DEFINE(HAVE_DIRFD), AC_MSG_RESULT(not usable))

dnl check for flock()
AC_MSG_CHECKING(for flock)
AC_TRY_LINK(
[#include <sys/file.h>],
[flock(10, LOCK_SH);],
AC_MSG_RESULT(yes); AC_DEFINE(HAVE_FLOCK), AC_MSG_RESULT(not usable))

dnl sysctl() may exist but not the arguments we use
AC_MSG_CHECKING(for sysctl)
AC_TRY_COMPILE(
[#include <sys/types.h>
#include <sys/sysctl.h>],
[	int mib[2], r;
	size_t len;

	mib[0] = CTL_HW;
	mib[1] = HW_USERMEM;
	len = sizeof(r);
	(void)sysctl(mib, 2, &r, &len, (void *)0, (size_t)0);
	],
	AC_MSG_RESULT(yes); AC_DEFINE(HAVE_SYSCTL),
	AC_MSG_RESULT(not usable))

dnl sysinfo() may exist but not be Linux compatible.
dnl On some FreeBSD systems it may depend on libsysinfo, use TRY_LINK
AC_MSG_CHECKING(for sysinfo)
AC_TRY_LINK(
[#include <sys/types.h>
#include <sys/sysinfo.h>],
[	struct sysinfo sinfo;
	int t;

	(void)sysinfo(&sinfo);
	t = sinfo.totalram;
	],
	AC_MSG_RESULT(yes); AC_DEFINE(HAVE_SYSINFO),
	AC_MSG_RESULT(not usable))

dnl struct sysinfo may have the mem_unit field or not
AC_MSG_CHECKING(for sysinfo.mem_unit)
AC_TRY_COMPILE(
[#include <sys/types.h>
#include <sys/sysinfo.h>],
[	struct sysinfo sinfo;
	sinfo.mem_unit = 1;
	],
	AC_MSG_RESULT(yes); AC_DEFINE(HAVE_SYSINFO_MEM_UNIT),
	AC_MSG_RESULT(no))

dnl struct sysinfo may have the uptime field or not
AC_MSG_CHECKING(for sysinfo.uptime)
AC_TRY_COMPILE(
[#include <sys/types.h>
#include <sys/sysinfo.h>],
[	struct sysinfo sinfo;
        long ut;

	(void)sysinfo(&sinfo);
	ut = sinfo.uptime;
	],
	AC_MSG_RESULT(yes); AC_DEFINE(HAVE_SYSINFO_UPTIME),
	AC_MSG_RESULT(no))

dnl sysconf() may exist but not support what we want to use
AC_MSG_CHECKING(for sysconf)
AC_TRY_COMPILE(
[#include <unistd.h>],
[	(void)sysconf(_SC_PAGESIZE);
	(void)sysconf(_SC_PHYS_PAGES);
	],
	AC_MSG_RESULT(yes); AC_DEFINE(HAVE_SYSCONF),
	AC_MSG_RESULT(not usable))

dnl check if we have _SC_SIGSTKSZ via sysconf()
AC_MSG_CHECKING(for _SC_SIGSTKSZ via sysconf())
AC_TRY_COMPILE(
[#include <unistd.h>],
[	(void)sysconf(_SC_SIGSTKSZ);
	],
	AC_MSG_RESULT(yes); AC_DEFINE(HAVE_SYSCONF_SIGSTKSZ),
	AC_MSG_RESULT(not usable))

AC_CHECK_SIZEOF([int])
AC_CHECK_SIZEOF([long])
AC_CHECK_SIZEOF([time_t])
AC_CHECK_SIZEOF([off_t])

dnl Use different names to avoid clashing with other header files.
AC_DEFINE_UNQUOTED(VIM_SIZEOF_INT, [$ac_cv_sizeof_int])
AC_DEFINE_UNQUOTED(VIM_SIZEOF_LONG, [$ac_cv_sizeof_long])

dnl Make sure that uint32_t is really 32 bits unsigned.
AC_MSG_CHECKING([uint32_t is 32 bits])
AC_TRY_RUN([
#ifdef HAVE_STDINT_H
# include <stdint.h>
#endif
#ifdef HAVE_INTTYPES_H
# include <inttypes.h>
#endif
main() {
  uint32_t nr1 = (uint32_t)-1;
  uint32_t nr2 = (uint32_t)0xffffffffUL;
  if (sizeof(uint32_t) != 4 || nr1 != 0xffffffffUL || nr2 + 1 != 0) return 1;
  return 0;
}],
AC_MSG_RESULT(ok),
AC_MSG_ERROR([WRONG!  uint32_t not defined correctly.]),
AC_MSG_WARN([cannot check uint32_t when cross-compiling.]))

dnl Check for memmove() before bcopy(), makes memmove() be used when both are
dnl present, fixes problem with incompatibility between Solaris 2.4 and 2.5.

[bcopy_test_prog='
#include "confdefs.h"
#ifdef HAVE_STRING_H
# include <string.h>
#endif
#if STDC_HEADERS
# include <stdlib.h>
# include <stddef.h>
#endif
main() {
  char buf[10];
  strcpy(buf, "abcdefghi");
  mch_memmove(buf, buf + 2, 3);
  if (strncmp(buf, "ababcf", 6))
    exit(1);
  strcpy(buf, "abcdefghi");
  mch_memmove(buf + 2, buf, 3);
  if (strncmp(buf, "cdedef", 6))
    exit(1);
  exit(0); /* libc version works properly.  */
}']

AC_CACHE_CHECK([whether memmove handles overlaps],[vim_cv_memmove_handles_overlap],
  [
    AC_RUN_IFELSE([AC_LANG_SOURCE([[#define mch_memmove(s,d,l) memmove(d,s,l) $bcopy_test_prog]])],
      [
	vim_cv_memmove_handles_overlap=yes
      ],[
	vim_cv_memmove_handles_overlap=no
      ],[
	AC_MSG_ERROR(cross-compiling: please set 'vim_cv_memmove_handles_overlap')
      ])
  ])

if test "x$vim_cv_memmove_handles_overlap" = "xyes" ; then
  AC_DEFINE(USEMEMMOVE)
else
  AC_CACHE_CHECK([whether bcopy handles overlaps],[vim_cv_bcopy_handles_overlap],
    [
      AC_RUN_IFELSE([AC_LANG_SOURCE([[#define mch_bcopy(s,d,l) bcopy(d,s,l) $bcopy_test_prog]])],
      [
	vim_cv_bcopy_handles_overlap=yes
      ],[
	vim_cv_bcopy_handles_overlap=no
      ],[
	AC_MSG_ERROR(cross-compiling: please set 'vim_cv_bcopy_handles_overlap')
      ])
    ])

  if test "x$vim_cv_bcopy_handles_overlap" = "xyes" ; then
    AC_DEFINE(USEBCOPY)
  else
    AC_CACHE_CHECK([whether memcpy handles overlaps],[vim_cv_memcpy_handles_overlap],
      [
	AC_RUN_IFELSE([AC_LANG_SOURCE([[#define mch_memcpy(s,d,l) memcpy(d,s,l) $bcopy_test_prog]])],
	  [
	    vim_cv_memcpy_handles_overlap=yes
	  ],[
	    vim_cv_memcpy_handles_overlap=no
	  ],[
	    AC_MSG_ERROR(cross-compiling: please set 'vim_cv_memcpy_handles_overlap')
	  ])
      ])

    if test "x$vim_cv_memcpy_handles_overlap" = "xyes" ; then
      AC_DEFINE(USEMEMCPY)
    fi
  fi
fi


dnl Check for multibyte locale functions
dnl Find out if _Xsetlocale() is supported by libX11.
dnl Check if X_LOCALE should be defined.
if test "x$with_x" = "xyes"; then
  cflags_save=$CFLAGS
  libs_save=$LIBS
  LIBS="$LIBS $X_LIBS $GUI_LIB_LOC $GUI_X_LIBS $X_PRE_LIBS $X_LIB $X_EXTRA_LIBS"
  CFLAGS="$CFLAGS $X_CFLAGS"

  AC_MSG_CHECKING(whether X_LOCALE needed)
  AC_TRY_COMPILE([#include <X11/Xlocale.h>],,
      AC_TRY_LINK_FUNC([_Xsetlocale], [AC_MSG_RESULT(yes)
	      AC_DEFINE(X_LOCALE)], AC_MSG_RESULT(no)),
      AC_MSG_RESULT(no))

  AC_MSG_CHECKING(whether Xutf8SetWMProperties() can be used)
  AC_TRY_LINK_FUNC([Xutf8SetWMProperties], [AC_MSG_RESULT(yes)
	      AC_DEFINE(HAVE_XUTF8SETWMPROPERTIES)], AC_MSG_RESULT(no))

  CFLAGS=$cflags_save
  LIBS=$libs_save
fi

dnl Link with xpg4, it is said to make Korean locale working
AC_CHECK_LIB(xpg4, _xpg4_setrunelocale, [LIBS="$LIBS -lxpg4"],,)

dnl Check how we can run ctags.  Default to "ctags" when nothing works.
dnl Use --version to detect Exuberant ctags (preferred)
dnl       Add --fields=+S to get function signatures for omni completion.
dnl -t for typedefs (many ctags have this)
dnl -s for static functions (Elvis ctags only?)
dnl -v for variables. Dangerous, most ctags take this for 'vgrind style'.
dnl -i+m to test for older Exuberant ctags
AC_MSG_CHECKING(how to create tags)
test -f tags && mv tags tags.save
if (eval ctags --version /dev/null | grep Exuberant) < /dev/null 1>&AC_FD_CC 2>&1; then
  TAGPRG="ctags -I INIT+,INIT2+,INIT3+,INIT4+,INIT5+ --fields=+S"
elif (eval exctags --version /dev/null | grep Exuberant) < /dev/null 1>&AC_FD_CC 2>&1; then
  TAGPRG="exctags -I INIT+,INIT2+,INIT3+,INIT4+,INIT5+ --fields=+S"
elif (eval exuberant-ctags --version /dev/null | grep Exuberant) < /dev/null 1>&AC_FD_CC 2>&1; then
  TAGPRG="exuberant-ctags -I INIT+,INIT2+,INIT3+,INIT4+,INIT5+ --fields=+S"
else
  TAGPRG="ctags"
  (eval etags	   /dev/null) < /dev/null 1>&AC_FD_CC 2>&1 && TAGPRG="etags"
  (eval etags -c   /dev/null) < /dev/null 1>&AC_FD_CC 2>&1 && TAGPRG="etags -c"
  (eval ctags	   /dev/null) < /dev/null 1>&AC_FD_CC 2>&1 && TAGPRG="ctags"
  (eval ctags -t   /dev/null) < /dev/null 1>&AC_FD_CC 2>&1 && TAGPRG="ctags -t"
  (eval ctags -ts  /dev/null) < /dev/null 1>&AC_FD_CC 2>&1 && TAGPRG="ctags -ts"
  (eval ctags -tvs /dev/null) < /dev/null 1>&AC_FD_CC 2>&1 && TAGPRG="ctags -tvs"
  (eval ctags -i+m /dev/null) < /dev/null 1>&AC_FD_CC 2>&1 && TAGPRG="ctags -i+m"
fi
test -f tags.save && mv tags.save tags
AC_MSG_RESULT($TAGPRG) AC_SUBST(TAGPRG)

dnl Check how we can run man with a section number
AC_MSG_CHECKING(how to run man with a section nr)
MANDEF="man"
(eval MANPAGER=cat PAGER=cat man -s 2 read) < /dev/null > /dev/null 2>&AC_FD_CC && MANDEF="man -s"
AC_MSG_RESULT($MANDEF)
if test "$MANDEF" = "man -s"; then
  AC_DEFINE(USEMAN_S)
fi

dnl Check if gettext() is working and if it needs -lintl
dnl We take care to base this on an empty LIBS: on some systems libelf would be
dnl in LIBS and implicitly take along libintl. The final LIBS would then not
dnl contain libintl, and the link step would fail due to -Wl,--as-needed.
AC_MSG_CHECKING(--disable-nls argument)
AC_ARG_ENABLE(nls,
	[  --disable-nls           Don't support NLS (gettext()).], ,
	[enable_nls="yes"])

if test "$enable_nls" = "yes"; then
  AC_MSG_RESULT(no)

  INSTALL_LANGS=install-languages
  AC_SUBST(INSTALL_LANGS)
  INSTALL_TOOL_LANGS=install-tool-languages
  AC_SUBST(INSTALL_TOOL_LANGS)

  AC_CHECK_PROG(MSGFMT, msgfmt, msgfmt, )
  AC_MSG_CHECKING([for NLS])
  if test -f po/Makefile; then
    have_gettext="no"
    if test -n "$MSGFMT"; then
      olibs=$LIBS
      LIBS=""
      AC_TRY_LINK(
	[#include <libintl.h>],
	[gettext("Test");],
	AC_MSG_RESULT([gettext() works]); have_gettext="yes"; LIBS=$olibs,
	  LIBS="-lintl"
	  AC_TRY_LINK(
	      [#include <libintl.h>],
	      [gettext("Test");],
	      AC_MSG_RESULT([gettext() works with -lintl]); have_gettext="yes";
	      LIBS="$olibs -lintl",
	      AC_MSG_RESULT([gettext() doesn't work]);
	      LIBS=$olibs))
    else
      AC_MSG_RESULT([msgfmt not found - disabled]);
    fi
    if test $have_gettext = "yes" -a "x$features" != "xtiny" -a "x$features" != "xsmall"; then
      AC_DEFINE(HAVE_GETTEXT)
      MAKEMO=yes
      AC_SUBST(MAKEMO)
      dnl this was added in GNU gettext 0.10.36
      AC_CHECK_FUNCS(bind_textdomain_codeset)
      dnl _nl_msg_cat_cntr is required for GNU gettext
      AC_MSG_CHECKING([for _nl_msg_cat_cntr])
      AC_TRY_LINK(
		[#include <libintl.h>
		extern int _nl_msg_cat_cntr;],
		[++_nl_msg_cat_cntr;],
		AC_MSG_RESULT([yes]); AC_DEFINE(HAVE_NL_MSG_CAT_CNTR),
		AC_MSG_RESULT([no]))

      # MacVim: Hack to statically link against libintl instead of dynamic link, as we can't distribute app bundles with
      # external linkage dependencies. Clang doesn't support any way to specify static linkage as it prefers dynamic
      # linkage if a dylib exists in the same folder, and as such we have to manually specify the library path instead
      # of using -l<lib> syntax. This also means it won't work with AC_TRY_LINK as specifying full lib path only works
      # if you have separate compile/link stages but AC_TRY_LINK just compiles/link in one command.
      AC_MSG_CHECKING([for libintl.a])
      if test -f ${local_dir}/lib/libintl.a; then
        LIBS="$olibs ${local_dir}/lib/libintl.a"
        AC_MSG_RESULT([Using ${local_dir}/lib/libintl.a instead of -lintl]);
      else
        AC_MSG_RESULT([libintl.a not found - keeping using -lintl]);
      fi

      AC_MSG_CHECKING([if msgfmt supports --desktop])
      MSGFMT_DESKTOP=
      if "$MSGFMT" --help | grep -e '--desktop' >/dev/null; then
	if "$MSGFMT" --version | grep '0.19.[[3-7]]$' >/dev/null; then
	  dnl GNU gettext 0.19.7's --desktop is broken.  We assume back to
	  dnl 0.19.3 is also broken.
	  AC_MSG_RESULT([broken])
	else
	  AC_MSG_RESULT([yes])
	  MSGFMT_DESKTOP="gvim.desktop vim.desktop"
	fi
      else
	AC_MSG_RESULT([no])
      fi
      AC_SUBST(MSGFMT_DESKTOP)
    fi
  else
    AC_MSG_RESULT([no "po/Makefile" - disabled]);
  fi
else
  AC_MSG_RESULT(yes)
fi

dnl Check for dynamic linking loader
AC_CHECK_HEADER(dlfcn.h, DLL=dlfcn.h, [AC_CHECK_HEADER(dl.h, DLL=dl.h)])
if test x${DLL} = xdlfcn.h; then
  AC_DEFINE(HAVE_DLFCN_H, 1, [ Define if we have dlfcn.h. ])
  AC_MSG_CHECKING([for dlopen()])
  AC_TRY_LINK(,[
		extern void* dlopen();
		dlopen();
      ],
      AC_MSG_RESULT(yes);
	      AC_DEFINE(HAVE_DLOPEN, 1, [ Define if we have dlopen() ]),
      AC_MSG_RESULT(no);
	      AC_MSG_CHECKING([for dlopen() in -ldl])
	      olibs=$LIBS
	      LIBS="$LIBS -ldl"
	      AC_TRY_LINK(,[
				extern void* dlopen();
				dlopen();
		 ],
		 AC_MSG_RESULT(yes);
			  AC_DEFINE(HAVE_DLOPEN, 1, [ Define if we have dlopen() ]),
		 AC_MSG_RESULT(no);
			  LIBS=$olibs))
  dnl ReliantUNIX has dlopen() in libc but everything else in libdl
  dnl ick :-)
  AC_MSG_CHECKING([for dlsym()])
  AC_TRY_LINK(,[
		extern void* dlsym();
		dlsym();
      ],
      AC_MSG_RESULT(yes);
	      AC_DEFINE(HAVE_DLSYM, 1, [ Define if we have dlsym() ]),
      AC_MSG_RESULT(no);
	      AC_MSG_CHECKING([for dlsym() in -ldl])
	      olibs=$LIBS
	      LIBS="$LIBS -ldl"
	      AC_TRY_LINK(,[
				extern void* dlsym();
				dlsym();
		 ],
		 AC_MSG_RESULT(yes);
			  AC_DEFINE(HAVE_DLSYM, 1, [ Define if we have dlsym() ]),
		 AC_MSG_RESULT(no);
			  LIBS=$olibs))
elif test x${DLL} = xdl.h; then
  AC_DEFINE(HAVE_DL_H, 1, [ Define if we have dl.h. ])
  AC_MSG_CHECKING([for shl_load()])
  AC_TRY_LINK(,[
		extern void* shl_load();
		shl_load();
     ],
     AC_MSG_RESULT(yes);
	  AC_DEFINE(HAVE_SHL_LOAD, 1, [ Define if we have shl_load() ]),
     AC_MSG_RESULT(no);
	  AC_MSG_CHECKING([for shl_load() in -ldld])
	  olibs=$LIBS
	  LIBS="$LIBS -ldld"
	  AC_TRY_LINK(,[
			extern void* shl_load();
			shl_load();
	     ],
	     AC_MSG_RESULT(yes);
		  AC_DEFINE(HAVE_SHL_LOAD, 1, [ Define if we have shl_load() ]),
	     AC_MSG_RESULT(no);
		  LIBS=$olibs))
fi
AC_CHECK_HEADERS(setjmp.h)

if test "x$MACOS_X" = "xyes" -a -n "$PERL"; then
  dnl -ldl must come after DynaLoader.a
  if echo $LIBS | grep -e '-ldl' >/dev/null; then
    LIBS=`echo $LIBS | sed s/-ldl//`
    PERL_LIBS="$PERL_LIBS -ldl"
  fi
fi

if test "$MACOS_X" = "yes"; then
  AC_MSG_CHECKING([whether we need macOS frameworks])
  if test "$MACOS_X_DARWIN" = "yes"; then
    if test "$features" = "tiny"; then
      dnl Since no FEAT_CLIPBOARD, no longer need for os_macosx.m.
      OS_EXTRA_SRC=`echo "$OS_EXTRA_SRC" | sed -e 's+os_macosx.m++'`
      OS_EXTRA_OBJ=`echo "$OS_EXTRA_OBJ" | sed -e 's+objects/os_macosx.o++'`
      AC_MSG_RESULT([yes, we need CoreServices])
      LIBS="$LIBS -framework CoreServices"
    else
      AC_MSG_RESULT([yes, we need AppKit])
      LIBS="$LIBS -framework AppKit"
    fi
  else
    AC_MSG_RESULT([no])
  fi
fi

if test "x$MACOS_X" = "xyes"; then
  AC_MSG_CHECKING(--with-xcodecfg argument)
  AC_ARG_WITH(xcodecfg,
    [  --with-xcodecfg=CFG     Debug, Release (default: Release)],
    [ XCODEFLAGS="$XCODEFLAGS -configuration $withval"
      AC_MSG_RESULT($withval) ],
    [ AC_MSG_RESULT(using default) ])

  dnl Set CFBundleShortVersionString of Info.plist
  vim_major_version_string=`/usr/bin/grep -m 1 'define.*VIM_VERSION_MAJOR' $srcdir/version.h|sed -E -e 's/^.*([[0-9]]+).*/\1/'`
  vim_minor_version_string=`/usr/bin/grep -m 1 'define.*VIM_VERSION_MINOR' $srcdir/version.h|sed -E -e 's/^.*([[0-9]]+).*/\1/'`
  snapshot=`/usr/bin/grep -C2 "Add new patch number below this line" $srcdir/version.c|tail -1|sed -E -e 's/^ *([[0-9]]+),.*/\1/'`
  vim_short_version_string="$vim_major_version_string.$vim_minor_version_string.$snapshot"

  if echo "$vim_short_version_string" | /usr/bin/grep -q "^[[[:digit:]]]\+\.[[[:digit:]]]\+\.[[[:digit:]]]\+$"; then
    XCODEFLAGS="$XCODEFLAGS VIM_SHORT_VERSION_STRING=$vim_short_version_string"
  else
    AC_MSG_ERROR(could not parse Vim version: $vim_short_version_string)
  fi

  AC_SUBST(XCODEFLAGS)
fi

dnl On some systems REENTRANT needs to be defined.  It should not hurt to use
dnl it everywhere.
if `echo "$CFLAGS" | grep -v D_REENTRANT >/dev/null`; then
  CFLAGS="$CFLAGS -D_REENTRANT"
fi

dnl gcc 3.1 changed the meaning of -MM.  The only solution appears to be to
dnl use "-isystem" instead of "-I" for all non-Vim include dirs.
dnl But only when making dependencies, cproto and lint don't take "-isystem".
dnl Mac gcc returns "powerpc-apple-darwin8-gcc-4.0.1 (GCC)...", need to allow
dnl the number before the version number.
DEPEND_CFLAGS_FILTER=
if test "$GCC" = yes; then
  AC_MSG_CHECKING(for GCC 3 or later)
  gccmajor=`echo "$gccversion" | sed -e 's/^\([[1-9]][[0-9]]*\)\..*$/\1/g'`
  if test "$gccmajor" -gt "2"; then
    DEPEND_CFLAGS_FILTER="| sed 's+-I */+-isystem /+g'"
    AC_MSG_RESULT(yes)
  else
    AC_MSG_RESULT(no)
  fi
  dnl -D_FORTIFY_SOURCE=2 crashes Vim on strcpy(buf, "000") when buf is
  dnl declared as char x[1] but actually longer.  Introduced in gcc 4.0.
  dnl Also remove duplicate _FORTIFY_SOURCE arguments.
  dnl And undefine it first to avoid a warning.
  AC_MSG_CHECKING(whether we need -D_FORTIFY_SOURCE=1)
  if test "$gccmajor" -gt "3"; then
    CFLAGS=`echo "$CFLAGS" | sed -e 's/-D_FORTIFY_SOURCE=.,//g' -e 's/ *-Wp,-D_FORTIFY_SOURCE=. / /g' -e 's/,-D_FORTIFY_SOURCE=. //g' -e 's/ *-D_FORTIFY_SOURCE=.//g' -e 's/ *-U_FORTIFY_SOURCE//g' -e 's/$/ -U_FORTIFY_SOURCE -D_FORTIFY_SOURCE=1/'`
    CPPFLAGS=`echo "$CPPFLAGS" | sed -e 's/-D_FORTIFY_SOURCE=.,//g' -e 's/ *-Wp,-D_FORTIFY_SOURCE=. / /g' -e 's/,-D_FORTIFY_SOURCE=. //g' -e 's/ *-D_FORTIFY_SOURCE=.//g' -e 's/ *-U_FORTIFY_SOURCE//g'`
    AC_MSG_RESULT(yes)
  else
    AC_MSG_RESULT(no)
  fi
fi
AC_SUBST(DEPEND_CFLAGS_FILTER)

dnl On some systems AC_SYS_LARGEFILE determines that -D_FILE_OFFSET_BITS=64
dnl isn't required, but the CFLAGS for some of the libraries we're using
dnl include the define.  Since the define changes the size of some datatypes
dnl (e.g. ino_t and off_t), all of Vim's modules must be compiled with a
dnl consistent value.  It's therefore safest to force the use of the define
dnl if it's present in any of the *_CFLAGS variables.
AC_MSG_CHECKING(whether we need to force -D_FILE_OFFSET_BITS=64)
if echo "$CFLAGS $LUA_CFLAGS $MZSCHEME_CFLAGS $PERL_CFLAGS $PYTHON_CFLAGS $PYTHON3_CFLAGS $TCL_CFLAGS $RUBY_CFLAGS $GTK_CFLAGS" | grep -q D_FILE_OFFSET_BITS 2>/dev/null; then
  AC_MSG_RESULT(yes)
  AC_DEFINE(_FILE_OFFSET_BITS, 64)
else
  AC_MSG_RESULT(no)
fi

dnl $LDFLAGS is passed to glibtool in libvterm, it doesn't like a space
dnl between "-L" and the path that follows.
LDFLAGS=`echo "$LDFLAGS" | sed -e 's/-L /-L/g'`

dnl link.sh tries to avoid overlinking in a hackish way.
dnl At least GNU ld supports --as-needed which provides the same functionality
dnl at linker level. Let's use it.
AC_MSG_CHECKING(linker --as-needed support)
LINK_AS_NEEDED=
# Check if linker supports --as-needed and --no-as-needed options
if $CC -Wl,--help 2>/dev/null | grep as-needed > /dev/null; then
  if ! echo "$LDFLAGS" | grep -q -- '-Wl,[[^[:space:]]]*--as-needed'; then
    LDFLAGS="$LDFLAGS -Wl,--as-needed"
  fi
  LINK_AS_NEEDED=yes
fi
if test "$LINK_AS_NEEDED" = yes; then
  AC_MSG_RESULT(yes)
else
  AC_MSG_RESULT(no)
fi
AC_SUBST(LINK_AS_NEEDED)

# IBM z/OS reset CFLAGS for config.mk
if test "$zOSUnix" = "yes"; then
	CFLAGS="-D_ALL_SOURCE -Wc,float\(ieee\),dll"
fi

dnl write output files
AC_OUTPUT(auto/config.mk:config.mk.in)

dnl vim: set sw=2 tw=78 fo+=l:<|MERGE_RESOLUTION|>--- conflicted
+++ resolved
@@ -2574,11 +2574,7 @@
 
 AC_MSG_CHECKING(--enable-gui argument)
 AC_ARG_ENABLE(gui,
-<<<<<<< HEAD
- [  --enable-gui[=OPTS]       X11 GUI. [default=auto] [OPTS=auto/no/gtk2/gnome2/gtk3/motif/neXtaw/haiku/photon/carbon/macvim]], , enable_gui="auto")
-=======
- [  --enable-gui[=OPTS]       X11 GUI. [default=auto] [OPTS=auto/no/gtk2/gnome2/gtk3/motif/haiku/photon/carbon]], , enable_gui="auto")
->>>>>>> fb43cfc2
+ [  --enable-gui[=OPTS]       X11 GUI. [default=auto] [OPTS=auto/no/gtk2/gnome2/gtk3/motif/haiku/photon/carbon/macvim]], , enable_gui="auto")
 
 dnl Canonicalize the --enable-gui= argument so that it can be easily compared.
 dnl Do not use character classes for portability with old tools.
@@ -2638,13 +2634,8 @@
 		SKIP_GTK2=
 		SKIP_GTK3=
 		SKIP_GNOME=
-<<<<<<< HEAD
-		SKIP_MOTIF=
 		SKIP_MACVIM=
-		SKIP_NEXTAW=;;
-=======
 		SKIP_MOTIF=;;
->>>>>>> fb43cfc2
     gtk2)	AC_MSG_RESULT(GTK+ 2.x GUI support)
 		SKIP_GTK2=;;
     gnome2)	AC_MSG_RESULT(GNOME 2.x GUI support)
@@ -2702,18 +2693,6 @@
   AC_MSG_RESULT($enable_motif_check)
   if test "x$enable_motif_check" = "xno"; then
     SKIP_MOTIF=YES
-  fi
-fi
-
-<<<<<<< HEAD
-if test "x$SKIP_NEXTAW" != "xYES" -a "$enable_gui_canon" != "nextaw"; then
-  AC_MSG_CHECKING(whether or not to look for neXtaw)
-  AC_ARG_ENABLE(nextaw-check,
-	[  --enable-nextaw-check   If auto-select GUI, check for neXtaw [default=yes]],
-	, enable_nextaw_check="yes")
-  AC_MSG_RESULT($enable_nextaw_check);
-  if test "x$enable_nextaw_check" = "xno"; then
-    SKIP_NEXTAW=YES
   fi
 fi
 
@@ -2761,13 +2740,10 @@
   SKIP_GNOME=YES;
   SKIP_MOTIF=YES;
   SKIP_ATHENA=YES;
-  SKIP_NEXTAW=YES;
   SKIP_PHOTON=YES;
   SKIP_HAIKU=YES;
 fi
 
-=======
->>>>>>> fb43cfc2
 dnl define an autoconf function to check for a specified version of GTK, and
 dnl try to compile/link a GTK program.
 dnl

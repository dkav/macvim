/* vi:set ts=8 sts=4 sw=4 noet:
 *
 * VIM - Vi IMproved	by Bram Moolenaar
 *
 * Do ":help uganda"  in Vim to read copying and usage conditions.
 * Do ":help credits" in Vim to see a list of people who contributed.
 */

/*
 * option.h: definition of global variables for settable options
 */

#ifndef _OPTION_H_
#define _OPTION_H_

//
// Flags
//
#define P_BOOL		0x01	// the option is boolean
#define P_NUM		0x02	// the option is numeric
#define P_STRING	0x04	// the option is a string
#define P_ALLOCED	0x08	// the string option is in allocated memory,
				// must use free_string_option() when
				// assigning new value. Not set if default is
				// the same.
#define P_EXPAND	0x10	// environment expansion.  NOTE: P_EXPAND can
				// never be used for local or hidden options!
#define P_NODEFAULT	0x40	// don't set to default value
#define P_DEF_ALLOCED	0x80	// default value is in allocated memory, must
				//  use vim_free() when assigning new value
#define P_WAS_SET	0x100	// option has been set/reset
#define P_NO_MKRC	0x200	// don't include in :mkvimrc output
#define P_VI_DEF	0x400	// Use Vi default for Vim
#define P_VIM		0x800	// Vim option, reset when 'cp' set

				// when option changed, what to display:
#define P_RSTAT		0x1000	// redraw status lines
#define P_RWIN		0x2000	// redraw current window and recompute text
#define P_RBUF		0x4000	// redraw current buffer and recompute text
#define P_RALL		0x6000	// redraw all windows
#define P_RCLR		0x7000	// clear and redraw all

#define P_COMMA		 0x8000	 // comma separated list
#define P_ONECOMMA	0x18000L // P_COMMA and cannot have two consecutive
				 // commas
#define P_NODUP		0x20000L // don't allow duplicate strings
#define P_FLAGLIST	0x40000L // list of single-char flags

#define P_SECURE	0x80000L // cannot change in modeline or secure mode
#define P_GETTEXT      0x100000L // expand default value with _()
#define P_NOGLOB       0x200000L // do not use local value for global vimrc
#define P_NFNAME       0x400000L // only normal file name chars allowed
#define P_INSECURE     0x800000L // option was set from a modeline
#define P_PRI_MKRC    0x1000000L // priority for :mkvimrc (setting option has
				 // side effects)
#define P_NO_ML       0x2000000L // not allowed in modeline
#define P_CURSWANT    0x4000000L // update curswant required; not needed when
				 // there is a redraw flag
#define P_NDNAME      0x8000000L // only normal dir name chars allowed
#define P_RWINONLY   0x10000000L // only redraw current window
#define P_MLE	     0x20000000L // under control of 'modelineexpr'

/*
 * Default values for 'errorformat'.
 * The "%f|%l| %m" one is used for when the contents of the quickfix window is
 * written to a file.
 */
#ifdef AMIGA
# define DFLT_EFM	"%f>%l:%c:%t:%n:%m,%f:%l: %t%*\\D%n: %m,%f %l %t%*\\D%n: %m,%*[^\"]\"%f\"%*\\D%l: %m,%f:%l:%m,%f|%l| %m"
#else
# if defined(MSWIN)
#  define DFLT_EFM	"%f(%l) \\=: %t%*\\D%n: %m,%*[^\"]\"%f\"%*\\D%l: %m,%f(%l) \\=: %m,%*[^ ] %f %l: %m,%f:%l:%c:%m,%f(%l):%m,%f:%l:%m,%f|%l| %m"
# else
#  if defined(__QNX__)
#   define DFLT_EFM	"%f(%l):%*[^WE]%t%*\\D%n:%m,%f|%l| %m"
#  else
#   ifdef VMS
#    define DFLT_EFM	"%A%p^,%C%%CC-%t-%m,%Cat line number %l in file %f,%f|%l| %m"
#   else // Unix, probably
#    ifdef EBCDIC
#define DFLT_EFM	"%*[^ ] %*[^ ] %f:%l%*[ ]%m,%*[^\"]\"%f\"%*\\D%l: %m,\"%f\"%*\\D%l: %m,%f:%l:%c:%m,%f(%l):%m,%f:%l:%m,\"%f\"\\, line %l%*\\D%c%*[^ ] %m,%D%*\\a[%*\\d]: Entering directory %*[`']%f',%X%*\\a[%*\\d]: Leaving directory %*[`']%f',%DMaking %*\\a in %f,%f|%l| %m"
#     else
#define DFLT_EFM	"%*[^\"]\"%f\"%*\\D%l: %m,\"%f\"%*\\D%l: %m,%-G%f:%l: (Each undeclared identifier is reported only once,%-G%f:%l: for each function it appears in.),%-GIn file included from %f:%l:%c:,%-GIn file included from %f:%l:%c\\,,%-GIn file included from %f:%l:%c,%-GIn file included from %f:%l,%-G%*[ ]from %f:%l:%c,%-G%*[ ]from %f:%l:,%-G%*[ ]from %f:%l\\,,%-G%*[ ]from %f:%l,%f:%l:%c:%m,%f(%l):%m,%f:%l:%m,\"%f\"\\, line %l%*\\D%c%*[^ ] %m,%D%*\\a[%*\\d]: Entering directory %*[`']%f',%X%*\\a[%*\\d]: Leaving directory %*[`']%f',%D%*\\a: Entering directory %*[`']%f',%X%*\\a: Leaving directory %*[`']%f',%DMaking %*\\a in %f,%f|%l| %m"
#    endif
#   endif
#  endif
# endif
#endif

#define DFLT_GREPFORMAT	"%f:%l:%m,%f:%l%m,%f  %l%m"

// default values for b_p_ff 'fileformat' and p_ffs 'fileformats'
#define FF_DOS		"dos"
#define FF_MAC		"mac"
#define FF_UNIX		"unix"

#ifdef USE_CRNL
# define DFLT_FF	"dos"
# define DFLT_FFS_VIM	"dos,unix"
# define DFLT_FFS_VI	"dos,unix"	// also autodetect in compatible mode
# define DFLT_TEXTAUTO	TRUE
#else
# define DFLT_FF	"unix"
# define DFLT_FFS_VIM	"unix,dos"
# ifdef __CYGWIN__
#  define DFLT_FFS_VI	"unix,dos"	// Cygwin always needs file detection
#  define DFLT_TEXTAUTO TRUE
# else
#  define DFLT_FFS_VI	""
#  define DFLT_TEXTAUTO FALSE
# endif
#endif


// Possible values for 'encoding'
#define ENC_UCSBOM	"ucs-bom"	// check for BOM at start of file

// default value for 'encoding'
#define ENC_DFLT	"latin1"

// end-of-line style
#define EOL_UNKNOWN	-1	// not defined yet
#define EOL_UNIX	0	// NL
#define EOL_DOS		1	// CR NL
#define EOL_MAC		2	// CR

// Formatting options for p_fo 'formatoptions'
#define FO_WRAP		't'
#define FO_WRAP_COMS	'c'
#define FO_RET_COMS	'r'
#define FO_OPEN_COMS	'o'
#define FO_Q_COMS	'q'
#define FO_Q_NUMBER	'n'
#define FO_Q_SECOND	'2'
#define FO_INS_VI	'v'
#define FO_INS_LONG	'l'
#define FO_INS_BLANK	'b'
#define FO_MBYTE_BREAK	'm'	// break before/after multi-byte char
#define FO_MBYTE_JOIN	'M'	// no space before/after multi-byte char
#define FO_MBYTE_JOIN2	'B'	// no space between multi-byte chars
#define FO_ONE_LETTER	'1'
#define FO_WHITE_PAR	'w'	// trailing white space continues paragr.
#define FO_AUTO		'a'	// automatic formatting
#define FO_RIGOROUS_TW	']'     // respect textwidth rigorously
#define FO_REMOVE_COMS	'j'	// remove comment leaders when joining lines
#define FO_PERIOD_ABBR	'p'	// don't break a single space after a period

#define DFLT_FO_VI	"vt"
#define DFLT_FO_VIM	"tcq"
#define FO_ALL		"tcroq2vlb1mMBn,aw]jp"	// for do_set()

// characters for the p_cpo option:
#define CPO_ALTREAD	'a'	// ":read" sets alternate file name
#define CPO_ALTWRITE	'A'	// ":write" sets alternate file name
#define CPO_BAR		'b'	// "\|" ends a mapping
#define CPO_BSLASH	'B'	// backslash in mapping is not special
#define CPO_SEARCH	'c'
#define CPO_CONCAT	'C'	// Don't concatenate sourced lines
#define CPO_DOTTAG	'd'	// "./tags" in 'tags' is in current dir
#define CPO_DIGRAPH	'D'	// No digraph after "r", "f", etc.
#define CPO_EXECBUF	'e'
#define CPO_EMPTYREGION	'E'	// operating on empty region is an error
#define CPO_FNAMER	'f'	// set file name for ":r file"
#define CPO_FNAMEW	'F'	// set file name for ":w file"
#define CPO_GOTO1	'g'	// goto line 1 for ":edit"
#define CPO_INSEND	'H'	// "I" inserts before last blank in line
#define CPO_INTMOD	'i'	// interrupt a read makes buffer modified
#define CPO_INDENT	'I'	// remove auto-indent more often
#define CPO_JOINSP	'j'	// only use two spaces for join after '.'
#define CPO_ENDOFSENT	'J'	// need two spaces to detect end of sentence
#define CPO_KEYCODE	'k'	// don't recognize raw key code in mappings
#define CPO_KOFFSET	'K'	// don't wait for key code in mappings
#define CPO_LITERAL	'l'	// take char after backslash in [] literal
#define CPO_LISTWM	'L'	// 'list' changes wrapmargin
#define CPO_SHOWMATCH	'm'
#define CPO_MATCHBSL	'M'	// "%" ignores use of backslashes
#define CPO_NUMCOL	'n'	// 'number' column also used for text
#define CPO_LINEOFF	'o'
#define CPO_OVERNEW	'O'	// silently overwrite new file
#define CPO_LISP	'p'	// 'lisp' indenting
#define CPO_FNAMEAPP	'P'	// set file name for ":w >>file"
#define CPO_JOINCOL	'q'	// with "3J" use column after first join
#define CPO_REDO	'r'
#define CPO_REMMARK	'R'	// remove marks when filtering
#define CPO_BUFOPT	's'
#define CPO_BUFOPTGLOB	'S'
#define CPO_TAGPAT	't'
#define CPO_UNDO	'u'	// "u" undoes itself
#define CPO_BACKSPACE	'v'	// "v" keep deleted text
#define CPO_CW		'w'	// "cw" only changes one blank
#define CPO_FWRITE	'W'	// "w!" doesn't overwrite readonly files
#define CPO_ESC		'x'
#define CPO_REPLCNT	'X'	// "R" with a count only deletes chars once
#define CPO_YANK	'y'
#define CPO_KEEPRO	'Z'	// don't reset 'readonly' on ":w!"
#define CPO_DOLLAR	'$'
#define CPO_FILTER	'!'
#define CPO_MATCH	'%'
#define CPO_STAR	'*'	// ":*" means ":@"
#define CPO_PLUS	'+'	// ":write file" resets 'modified'
#define CPO_MINUS	'-'	// "9-" fails at and before line 9
#define CPO_SPECI	'<'	// don't recognize <> in mappings
#define CPO_REGAPPEND	'>'	// insert NL when appending to a register
// POSIX flags
#define CPO_HASH	'#'	// "D", "o" and "O" do not use a count
#define CPO_PARA	'{'	// "{" is also a paragraph boundary
#define CPO_TSIZE	'|'	// $LINES and $COLUMNS overrule term size
#define CPO_PRESERVE	'&'	// keep swap file after :preserve
#define CPO_SUBPERCENT	'/'	// % in :s string uses previous one
#define CPO_BACKSL	'\\'	// \ is not special in []
#define CPO_CHDIR	'.'	// don't chdir if buffer is modified
#define CPO_SCOLON	';'	// using "," and ";" will skip over char if
				// cursor would not move
// default values for Vim, Vi and POSIX
#define CPO_VIM		"aABceFs"
#define CPO_VI		"aAbBcCdDeEfFgHiIjJkKlLmMnoOpPqrRsStuvwWxXyZ$!%*-+<>;"
#define CPO_ALL		"aAbBcCdDeEfFgHiIjJkKlLmMnoOpPqrRsStuvwWxXyZ$!%*-+<>#{|&/\\.;"

// characters for p_ww option:
#define WW_ALL		"bshl<>[],~"

// characters for p_mouse option:
#define MOUSE_NORMAL	'n'		// use mouse in Normal mode
#define MOUSE_VISUAL	'v'		// use mouse in Visual/Select mode
#define MOUSE_INSERT	'i'		// use mouse in Insert mode
#define MOUSE_COMMAND	'c'		// use mouse in Command-line mode
#define MOUSE_HELP	'h'		// use mouse in help buffers
#define MOUSE_RETURN	'r'		// use mouse for hit-return message
#define MOUSE_A		"nvich"		// used for 'a' flag
#define MOUSE_ALL	"anvichr"	// all possible characters
#define MOUSE_NONE	' '		// don't use Visual selection
#define MOUSE_NONEF	'x'		// forced modeless selection

#define COCU_ALL	"nvic"		// flags for 'concealcursor'

// characters for p_shm option:
#define SHM_RO		'r'		// readonly
#define SHM_MOD		'm'		// modified
#define SHM_FILE	'f'		// (file 1 of 2)
#define SHM_LAST	'i'		// last line incomplete
#define SHM_TEXT	'x'		// tx instead of textmode
#define SHM_LINES	'l'		// "L" instead of "lines"
#define SHM_NEW		'n'		// "[New]" instead of "[New file]"
#define SHM_WRI		'w'		// "[w]" instead of "written"
#define SHM_A		"rmfixlnw"	// represented by 'a' flag
#define SHM_WRITE	'W'		// don't use "written" at all
#define SHM_TRUNC	't'		// truncate file messages
#define SHM_TRUNCALL	'T'		// truncate all messages
#define SHM_OVER	'o'		// overwrite file messages
#define SHM_OVERALL	'O'		// overwrite more messages
#define SHM_SEARCH	's'		// no search hit bottom messages
#define SHM_ATTENTION	'A'		// no ATTENTION messages
#define SHM_INTRO	'I'		// intro messages
#define SHM_COMPLETIONMENU  'c'		// completion menu messages
#define SHM_RECORDING	'q'		// short recording message
#define SHM_FILEINFO	'F'		// no file info messages
#define SHM_SEARCHCOUNT  'S'	        // search stats: '[1/10]'
#define SHM_POSIX       "AS"            // POSIX value
#define SHM_ALL		"rmfixlnwaWtToOsAIcqFS" // all possible flags for 'shm'

// characters for p_go:
#define GO_TERMINAL	'!'		// use terminal for system commands
#define GO_ASEL		'a'		// autoselect
#define GO_ASELML	'A'		// autoselect modeless selection
#define GO_BOT		'b'		// use bottom scrollbar
#define GO_CONDIALOG	'c'		// use console dialog
#define GO_DARKTHEME	'd'		// use dark theme variant
#define GO_TABLINE	'e'		// may show tabline
#define GO_FORG		'f'		// start GUI in foreground
#define GO_GREY		'g'		// use grey menu items
#define GO_HORSCROLL	'h'		// flexible horizontal scrolling
#define GO_ICON		'i'		// use Vim icon
#define GO_LEFT		'l'		// use left scrollbar
#define GO_VLEFT	'L'		// left scrollbar with vert split
#define GO_MENUS	'm'		// use menu bar
#define GO_NOSYSMENU	'M'		// don't source system menu
#define GO_POINTER	'p'		// pointer enter/leave callbacks
#define GO_ASELPLUS	'P'		// autoselectPlus
#define GO_RIGHT	'r'		// use right scrollbar
#define GO_VRIGHT	'R'		// right scrollbar with vert split
#define GO_TEAROFF	't'		// add tear-off menu items
#define GO_TOOLBAR	'T'		// add toolbar
#define GO_FOOTER	'F'		// add footer
#define GO_VERTICAL	'v'		// arrange dialog buttons vertically
#define GO_KEEPWINSIZE	'k'		// keep GUI window size
#define GO_ALL		"!aAbcdefFghilmMprtTvk" // all possible flags for 'go'

// flags for 'comments' option
#define COM_NEST	'n'		// comments strings nest
#define COM_BLANK	'b'		// needs blank after string
#define COM_START	's'		// start of comment
#define COM_MIDDLE	'm'		// middle of comment
#define COM_END		'e'		// end of comment
#define COM_AUTO_END	'x'		// last char of end closes comment
#define COM_FIRST	'f'		// first line comment only
#define COM_LEFT	'l'		// left adjusted
#define COM_RIGHT	'r'		// right adjusted
#define COM_NOBACK	'O'		// don't use for "O" command
#define COM_ALL		"nbsmexflrO"	// all flags for 'comments' option
#define COM_MAX_LEN	50		// maximum length of a part

// flags for 'statusline' option
#define STL_FILEPATH	'f'		// path of file in buffer
#define STL_FULLPATH	'F'		// full path of file in buffer
#define STL_FILENAME	't'		// last part (tail) of file path
#define STL_COLUMN	'c'		// column og cursor
#define STL_VIRTCOL	'v'		// virtual column
#define STL_VIRTCOL_ALT	'V'		// - with 'if different' display
#define STL_LINE	'l'		// line number of cursor
#define STL_NUMLINES	'L'		// number of lines in buffer
#define STL_BUFNO	'n'		// current buffer number
#define STL_KEYMAP	'k'		// 'keymap' when active
#define STL_OFFSET	'o'		// offset of character under cursor
#define STL_OFFSET_X	'O'		// - in hexadecimal
#define STL_BYTEVAL	'b'		// byte value of character
#define STL_BYTEVAL_X	'B'		// - in hexadecimal
#define STL_ROFLAG	'r'		// readonly flag
#define STL_ROFLAG_ALT	'R'		// - other display
#define STL_HELPFLAG	'h'		// window is showing a help file
#define STL_HELPFLAG_ALT 'H'		// - other display
#define STL_FILETYPE	'y'		// 'filetype'
#define STL_FILETYPE_ALT 'Y'		// - other display
#define STL_PREVIEWFLAG	'w'		// window is showing the preview buf
#define STL_PREVIEWFLAG_ALT 'W'		// - other display
#define STL_MODIFIED	'm'		// modified flag
#define STL_MODIFIED_ALT 'M'		// - other display
#define STL_QUICKFIX	'q'		// quickfix window description
#define STL_PERCENTAGE	'p'		// percentage through file
#define STL_ALTPERCENT	'P'		// percentage as TOP BOT ALL or NN%
#define STL_ARGLISTSTAT	'a'		// argument list status as (x of y)
#define STL_PAGENUM	'N'		// page number (when printing)
#define STL_VIM_EXPR	'{'		// start of expression to substitute
#define STL_MIDDLEMARK	'='		// separation between left and right
#define STL_TRUNCMARK	'<'		// truncation mark if line is too long
#define STL_USER_HL	'*'		// highlight from (User)1..9 or 0
#define STL_HIGHLIGHT	'#'		// highlight name
#define STL_TABPAGENR	'T'		// tab page label nr
#define STL_TABCLOSENR	'X'		// tab page close nr
#define STL_ALL		((char_u *) "fFtcvVlLknoObBrRhHmYyWwMqpPaN{#")

// flags used for parsed 'wildmode'
#define WIM_FULL	0x01
#define WIM_LONGEST	0x02
#define WIM_LIST	0x04
#define WIM_BUFLASTUSED	0x08

// arguments for can_bs()
// each defined char should be unique over all values
// except for BS_START, that intentionally also matches BS_NOSTOP
// because BS_NOSTOP behaves exactly the same except it
// does not stop at the start of the insert point
#define BS_INDENT	'i'	// "Indent"
#define BS_EOL		'l'	// "eoL"
#define BS_START	's'	// "Start"
#define BS_NOSTOP	'p'	// "nostoP

// flags for the 'culopt' option
#define CULOPT_LINE	0x01	// Highlight complete line
#define CULOPT_SCRLINE	0x02	// Highlight screen line
#define CULOPT_NBR	0x04	// Highlight Number column

#define LISPWORD_VALUE	"defun,define,defmacro,set!,lambda,if,case,let,flet,let*,letrec,do,do*,define-syntax,let-syntax,letrec-syntax,destructuring-bind,defpackage,defparameter,defstruct,deftype,defvar,do-all-symbols,do-external-symbols,do-symbols,dolist,dotimes,ecase,etypecase,eval-when,labels,macrolet,multiple-value-bind,multiple-value-call,multiple-value-prog1,multiple-value-setq,prog1,progv,typecase,unless,unwind-protect,when,with-input-from-string,with-open-file,with-open-stream,with-output-to-string,with-package-iterator,define-condition,handler-bind,handler-case,restart-bind,restart-case,with-simple-restart,store-value,use-value,muffle-warning,abort,continue,with-slots,with-slots*,with-accessors,with-accessors*,defclass,defmethod,print-unreadable-object"

/*
 * The following are actual variables for the options
 */

#ifdef FEAT_RIGHTLEFT
EXTERN long	p_aleph;	// 'aleph'
#endif
EXTERN char_u	*p_ambw;	// 'ambiwidth'
#ifdef FEAT_AUTOCHDIR
EXTERN int	p_acd;		// 'autochdir'
#endif
EXTERN int	p_ai;		// 'autoindent'
EXTERN int	p_bin;		// 'binary'
EXTERN int	p_bomb;		// 'bomb'
EXTERN int	p_bl;		// 'buflisted'
#ifdef FEAT_CINDENT
EXTERN int	p_cin;		// 'cindent'
EXTERN char_u	*p_cink;	// 'cinkeys'
#endif
#if defined(FEAT_SMARTINDENT) || defined(FEAT_CINDENT)
EXTERN char_u	*p_cinw;	// 'cinwords'
#endif
#ifdef FEAT_COMPL_FUNC
EXTERN char_u	*p_cfu;		// 'completefunc'
EXTERN char_u	*p_ofu;		// 'omnifunc'
#endif
EXTERN int	p_ci;		// 'copyindent'
#ifdef FEAT_ANTIALIAS
EXTERN int	p_antialias;	// 'antialias'
#endif
EXTERN int	p_ar;		// 'autoread'
EXTERN int	p_aw;		// 'autowrite'
EXTERN int	p_awa;		// 'autowriteall'
EXTERN char_u	*p_bs;		// 'backspace'
EXTERN char_u	*p_bg;		// 'background'
EXTERN int	p_bk;		// 'backup'
EXTERN char_u	*p_bkc;		// 'backupcopy'
EXTERN unsigned	bkc_flags;	// flags from 'backupcopy'
# define BKC_YES		0x001
# define BKC_AUTO		0x002
# define BKC_NO			0x004
# define BKC_BREAKSYMLINK	0x008
# define BKC_BREAKHARDLINK	0x010
EXTERN char_u	*p_bdir;	// 'backupdir'
EXTERN char_u	*p_bex;		// 'backupext'
EXTERN char_u	*p_bo;		// 'belloff'
EXTERN unsigned	bo_flags;

// values for the 'belloff' option
#define BO_ALL		0x0001
#define BO_BS		0x0002
#define BO_CRSR		0x0004
#define BO_COMPL	0x0008
#define BO_COPY		0x0010
#define BO_CTRLG	0x0020
#define BO_ERROR	0x0040
#define BO_ESC		0x0080
#define BO_EX		0x0100
#define BO_HANGUL	0x0200
#define BO_IM		0x0400
#define BO_LANG		0x0800
#define BO_MESS		0x1000
#define BO_MATCH	0x2000
#define BO_OPER		0x4000
#define BO_REG		0x8000
#define BO_SH		0x10000
#define BO_SPELL	0x20000
#define BO_WILD		0x40000

#ifdef FEAT_WILDIGN
EXTERN char_u	*p_bsk;		// 'backupskip'
#endif
#ifdef FEAT_CRYPT
EXTERN char_u	*p_cm;		// 'cryptmethod'
#endif
#ifdef FEAT_BEVAL
# ifdef FEAT_BEVAL_GUI
EXTERN int	p_beval;	// 'ballooneval'
# endif
EXTERN long	p_bdlay;	// 'balloondelay'
# ifdef FEAT_EVAL
EXTERN char_u	*p_bexpr;
# endif
# ifdef FEAT_BEVAL_TERM
EXTERN int	p_bevalterm;	// 'balloonevalterm'
# endif
#endif
#ifdef FEAT_BROWSE
EXTERN char_u	*p_bsdir;	// 'browsedir'
#endif
#ifdef FEAT_LINEBREAK
EXTERN char_u	*p_breakat;	// 'breakat'
#endif
EXTERN char_u	*p_bh;		// 'bufhidden'
EXTERN char_u	*p_bt;		// 'buftype'
EXTERN char_u	*p_cmp;		// 'casemap'
EXTERN unsigned	cmp_flags;
#define CMP_INTERNAL		0x001
#define CMP_KEEPASCII		0x002
EXTERN char_u	*p_enc;		// 'encoding'
EXTERN int	p_deco;		// 'delcombine'
#ifdef FEAT_EVAL
EXTERN char_u	*p_ccv;		// 'charconvert'
#endif
EXTERN char_u	*p_cino;	// 'cinoptions'
#ifdef FEAT_CMDWIN
EXTERN char_u	*p_cedit;	// 'cedit'
EXTERN long	p_cwh;		// 'cmdwinheight'
#endif
#ifdef FEAT_CLIPBOARD
EXTERN char_u	*p_cb;		// 'clipboard'
#endif
EXTERN long	p_ch;		// 'cmdheight'
#ifdef FEAT_FOLDING
EXTERN char_u	*p_cms;		// 'commentstring'
#endif
EXTERN char_u	*p_cpt;		// 'complete'
#if defined(FEAT_GUI_DIALOG) || defined(FEAT_CON_DIALOG)
EXTERN int	p_confirm;	// 'confirm'
#endif
EXTERN int	p_cp;		// 'compatible'
EXTERN char_u	*p_cot;		// 'completeopt'
#ifdef BACKSLASH_IN_FILENAME
EXTERN char_u	*p_csl;		// 'completeslash'
#endif
EXTERN long	p_ph;		// 'pumheight'
EXTERN long	p_pw;		// 'pumwidth'
EXTERN char_u	*p_com;		// 'comments'
EXTERN char_u	*p_cpo;		// 'cpoptions'
#ifdef FEAT_CSCOPE
EXTERN char_u	*p_csprg;	// 'cscopeprg'
EXTERN int	p_csre;		// 'cscoperelative'
# ifdef FEAT_QUICKFIX
EXTERN char_u	*p_csqf;	// 'cscopequickfix'
#  define	CSQF_CMDS   "sgdctefia"
#  define	CSQF_FLAGS  "+-0"
# endif
EXTERN int	p_cst;		// 'cscopetag'
EXTERN long	p_csto;		// 'cscopetagorder'
EXTERN long	p_cspc;		// 'cscopepathcomp'
EXTERN int	p_csverbose;	// 'cscopeverbose'
#endif
EXTERN char_u	*p_debug;	// 'debug'
#ifdef FEAT_FIND_ID
EXTERN char_u	*p_def;		// 'define'
EXTERN char_u	*p_inc;
#endif
#ifdef FEAT_DIFF
EXTERN char_u	*p_dip;		// 'diffopt'
# ifdef FEAT_EVAL
EXTERN char_u	*p_dex;		// 'diffexpr'
# endif
#endif
EXTERN char_u	*p_dict;	// 'dictionary'
#ifdef FEAT_DIGRAPHS
EXTERN int	p_dg;		// 'digraph'
#endif
EXTERN char_u	*p_dir;		// 'directory'
EXTERN char_u	*p_dy;		// 'display'
EXTERN unsigned	dy_flags;
#define DY_LASTLINE		0x001
#define DY_TRUNCATE		0x002
#define DY_UHEX			0x004
EXTERN int	p_ed;		// 'edcompatible'
EXTERN char_u	*p_ead;		// 'eadirection'
EXTERN char_u	*p_emoji;	// 'emoji'
EXTERN int	p_ea;		// 'equalalways'
EXTERN char_u	*p_ep;		// 'equalprg'
EXTERN int	p_eb;		// 'errorbells'
#ifdef FEAT_QUICKFIX
EXTERN char_u	*p_ef;		// 'errorfile'
EXTERN char_u	*p_efm;		// 'errorformat'
EXTERN char_u	*p_gefm;	// 'grepformat'
EXTERN char_u	*p_gp;		// 'grepprg'
#endif
EXTERN int	p_eol;		// 'endofline'
EXTERN int	p_ek;		// 'esckeys'
EXTERN char_u	*p_ei;		// 'eventignore'
EXTERN int	p_et;		// 'expandtab'
EXTERN int	p_exrc;		// 'exrc'
EXTERN char_u	*p_fenc;	// 'fileencoding'
EXTERN char_u	*p_fencs;	// 'fileencodings'
EXTERN char_u	*p_ff;		// 'fileformat'
EXTERN char_u	*p_ffs;		// 'fileformats'
EXTERN long	p_fic;		// 'fileignorecase'
EXTERN char_u	*p_ft;		// 'filetype'
EXTERN char_u	*p_fcs;		// 'fillchar'
EXTERN int	p_fixeol;	// 'fixendofline'
#ifdef FEAT_FOLDING
EXTERN char_u	*p_fcl;		// 'foldclose'
EXTERN long	p_fdls;		// 'foldlevelstart'
EXTERN char_u	*p_fdo;		// 'foldopen'
EXTERN unsigned	fdo_flags;
# define FDO_ALL		0x001
# define FDO_BLOCK		0x002
# define FDO_HOR		0x004
# define FDO_MARK		0x008
# define FDO_PERCENT		0x010
# define FDO_QUICKFIX		0x020
# define FDO_SEARCH		0x040
# define FDO_TAG		0x080
# define FDO_INSERT		0x100
# define FDO_UNDO		0x200
# define FDO_JUMP		0x400
#endif
#if defined(FEAT_EVAL)
EXTERN char_u	*p_fex;		// 'formatexpr'
#endif
EXTERN char_u	*p_flp;		// 'formatlistpat'
EXTERN char_u	*p_fo;		// 'formatoptions'
EXTERN char_u	*p_fp;		// 'formatprg'
#ifdef HAVE_FSYNC
EXTERN int	p_fs;		// 'fsync'
#endif
#ifdef FEAT_FULLSCREEN
EXTERN int	p_fullscreen;
EXTERN char_u	*p_fuoptions;
EXTERN unsigned	fuoptions_flags;
EXTERN int      fuoptions_bgcolor;
#define FUOPT_MAXVERT         0x001
#define FUOPT_MAXHORZ         0x002
#define FUOPT_BGCOLOR_HLGROUP 0x004    // if set, fuoptions_bgcolor
                                       // is a highlight group
                                       // id. Else, it's an explicit 
                                       // argb color.
#endif
EXTERN int	p_gd;		// 'gdefault'
#ifdef FEAT_PROP_POPUP
# ifdef FEAT_QUICKFIX
EXTERN char_u	*p_cpp;		// 'completepopup'
# endif
EXTERN char_u	*p_pvp;		// 'previewpopup'
#endif
#ifdef FEAT_PRINTER
EXTERN char_u	*p_pdev;	// 'printdevice'
# ifdef FEAT_POSTSCRIPT
EXTERN char_u	*p_penc;	// 'printencoding'
EXTERN char_u	*p_pexpr;	// 'printexpr'
EXTERN char_u	*p_pmfn;	// 'printmbfont'
EXTERN char_u	*p_pmcs;	// 'printmbcharset'
# endif
EXTERN char_u	*p_pfn;		// 'printfont'
EXTERN char_u	*p_popt;	// 'printoptions'
EXTERN char_u	*p_header;	// 'printheader'
#endif
EXTERN int	p_prompt;	// 'prompt'
#ifdef FEAT_GUI
EXTERN char_u	*p_guifont;	// 'guifont'
# ifdef FEAT_XFONTSET
EXTERN char_u	*p_guifontset;	// 'guifontset'
# endif
EXTERN char_u	*p_guifontwide;	// 'guifontwide'
EXTERN int	p_guipty;	// 'guipty'
#endif
#if defined(FEAT_GUI_GTK) || defined(FEAT_GUI_X11)
EXTERN long	p_ghr;		// 'guiheadroom'
#endif
#ifdef CURSOR_SHAPE
EXTERN char_u	*p_guicursor;	// 'guicursor'
#endif
#ifdef FEAT_MOUSESHAPE
EXTERN char_u	*p_mouseshape;	// 'mouseshape'
#endif
#if defined(FEAT_GUI)
EXTERN char_u	*p_go;		// 'guioptions'
#endif
#if defined(FEAT_GUI_TABLINE)
EXTERN char_u	*p_gtl;		// 'guitablabel'
EXTERN char_u	*p_gtt;		// 'guitabtooltip'
#endif
EXTERN char_u	*p_hf;		// 'helpfile'
EXTERN long	p_hh;		// 'helpheight'
#ifdef FEAT_MULTI_LANG
EXTERN char_u	*p_hlg;		// 'helplang'
#endif
EXTERN int	p_hid;		// 'hidden'
EXTERN char_u	*p_hl;		// 'highlight'
EXTERN int	p_hls;		// 'hlsearch'
EXTERN long	p_hi;		// 'history'
#ifdef FEAT_RIGHTLEFT
EXTERN int	p_hkmap;	// 'hkmap'
EXTERN int	p_hkmapp;	// 'hkmapp'
# ifdef FEAT_ARABIC
EXTERN int	p_arshape;	// 'arabicshape'
# endif
#endif
#ifdef FEAT_TITLE
EXTERN int	p_icon;		// 'icon'
EXTERN char_u	*p_iconstring;	// 'iconstring'
#endif
EXTERN int	p_ic;		// 'ignorecase'
#if defined(FEAT_XIM) && (defined(FEAT_GUI_GTK) || defined(FEAT_GUI_MACVIM))
EXTERN char_u	*p_imak;	// 'imactivatekey'
#define IM_ON_THE_SPOT		0L
#define IM_OVER_THE_SPOT	1L
EXTERN long	p_imst;		// 'imstyle'
#endif
#if defined(FEAT_EVAL)
EXTERN char_u	*p_imaf;	// 'imactivatefunc'
EXTERN char_u	*p_imsf;	// 'imstatusfunc'
#endif
EXTERN int	p_imcmdline;	// 'imcmdline'
EXTERN int	p_imdisable;	// 'imdisable'
EXTERN long	p_iminsert;	// 'iminsert'
EXTERN long	p_imsearch;	// 'imsearch'
EXTERN int	p_inf;		// 'infercase'
#if defined(FEAT_FIND_ID) && defined(FEAT_EVAL)
EXTERN char_u	*p_inex;	// 'includeexpr'
#endif
EXTERN int	p_is;		// 'incsearch'
#if defined(FEAT_CINDENT) && defined(FEAT_EVAL)
EXTERN char_u	*p_inde;	// 'indentexpr'
EXTERN char_u	*p_indk;	// 'indentkeys'
#endif
EXTERN int	p_im;		// 'insertmode'
EXTERN char_u	*p_isf;		// 'isfname'
EXTERN char_u	*p_isi;		// 'isident'
EXTERN char_u	*p_isk;		// 'iskeyword'
EXTERN char_u	*p_isp;		// 'isprint'
EXTERN int	p_js;		// 'joinspaces'
#ifdef FEAT_CRYPT
EXTERN char_u	*p_key;		// 'key'
#endif
#ifdef FEAT_KEYMAP
EXTERN char_u	*p_keymap;	// 'keymap'
#endif
EXTERN char_u	*p_kp;		// 'keywordprg'
EXTERN char_u	*p_km;		// 'keymodel'
#ifdef FEAT_LANGMAP
EXTERN char_u	*p_langmap;	// 'langmap'
EXTERN int	p_lnr;		// 'langnoremap'
EXTERN int	p_lrm;		// 'langremap'
#endif
#if defined(FEAT_MENU) && defined(FEAT_MULTI_LANG)
EXTERN char_u	*p_lm;		// 'langmenu'
#endif
#ifdef FEAT_GUI
EXTERN long	p_linespace;	// 'linespace'
#endif
#ifdef FEAT_LISP
EXTERN int	p_lisp;		// 'lisp'
EXTERN char_u	*p_lispwords;	// 'lispwords'
#endif
EXTERN long	p_ls;		// 'laststatus'
EXTERN long	p_stal;		// 'showtabline'
EXTERN char_u	*p_lcs;		// 'listchars'

EXTERN int	p_lz;		// 'lazyredraw'
EXTERN int	p_lpl;		// 'loadplugins'
#if defined(DYNAMIC_LUA)
EXTERN char_u	*p_luadll;	// 'luadll'
#endif
<<<<<<< HEAD
#ifdef FEAT_GUI_MAC
EXTERN int	p_macatsui;	// 'macatsui'
#endif
#ifdef FEAT_GUI_MACVIM
EXTERN int	p_macligatures;	// 'macligatures'
EXTERN int	p_macthinstrokes;	// 'macthinstrokes'
EXTERN long	p_columnspace;	// 'columnspace'
#endif
=======
>>>>>>> 040f975f
EXTERN int	p_magic;	// 'magic'
EXTERN char_u	*p_menc;	// 'makeencoding'
#ifdef FEAT_QUICKFIX
EXTERN char_u	*p_mef;		// 'makeef'
EXTERN char_u	*p_mp;		// 'makeprg'
#endif
EXTERN char_u	*p_mps;		// 'matchpairs'
#ifdef FEAT_SIGNS
EXTERN char_u  *p_scl;		// signcolumn
#endif
#ifdef FEAT_SYN_HL
EXTERN char_u   *p_cc;		// 'colorcolumn'
EXTERN int      p_cc_cols[256]; // array for 'colorcolumn' columns
#endif
EXTERN long	p_mat;		// 'matchtime'
EXTERN long	p_mco;		// 'maxcombine'
#ifdef FEAT_EVAL
EXTERN long	p_mfd;		// 'maxfuncdepth'
#endif
EXTERN long	p_mmd;		// 'maxmapdepth'
EXTERN long	p_mm;		// 'maxmem'
EXTERN long	p_mmp;		// 'maxmempattern'
EXTERN long	p_mmt;		// 'maxmemtot'
#ifdef FEAT_MENU
EXTERN long	p_mis;		// 'menuitems'
#endif
#ifdef FEAT_SPELL
EXTERN char_u	*p_msm;		// 'mkspellmem'
#endif
EXTERN int	p_ml;		// 'modeline'
EXTERN long	p_mle;		// 'modelineexpr'
EXTERN long	p_mls;		// 'modelines'
EXTERN int	p_ma;		// 'modifiable'
#ifdef FEAT_GUI_MACVIM
EXTERN int	p_mmta;		// 'macmeta'
#endif
EXTERN int	p_mod;		// 'modified'
EXTERN char_u	*p_mouse;	// 'mouse'
#ifdef FEAT_GUI
EXTERN int	p_mousef;	// 'mousefocus'
EXTERN int	p_mh;		// 'mousehide'
#endif
EXTERN char_u	*p_mousem;	// 'mousemodel'
EXTERN long	p_mouset;	// 'mousetime'
EXTERN int	p_more;		// 'more'
#ifdef FEAT_MZSCHEME
EXTERN long	p_mzq;		// 'mzquantum
# if defined(DYNAMIC_MZSCHEME)
EXTERN char_u	*p_mzschemedll;	// 'mzschemedll'
EXTERN char_u	*p_mzschemegcdll; // 'mzschemegcdll'
# endif
#endif
EXTERN char_u	*p_nf;		// 'nrformats'
#if defined(MSWIN)
EXTERN int	p_odev;		// 'opendevice'
#endif
EXTERN char_u	*p_opfunc;	// 'operatorfunc'
EXTERN char_u	*p_para;	// 'paragraphs'
EXTERN int	p_paste;	// 'paste'
EXTERN char_u	*p_pt;		// 'pastetoggle'
#if defined(FEAT_EVAL) && defined(FEAT_DIFF)
EXTERN char_u	*p_pex;		// 'patchexpr'
#endif
EXTERN char_u	*p_pm;		// 'patchmode'
EXTERN char_u	*p_path;	// 'path'
#ifdef FEAT_SEARCHPATH
EXTERN char_u	*p_cdpath;	// 'cdpath'
#endif
#if defined(DYNAMIC_PERL)
EXTERN char_u	*p_perldll;	// 'perldll'
#endif
EXTERN int	p_pi;		// 'preserveindent'
#if defined(DYNAMIC_PYTHON3)
EXTERN char_u	*p_py3dll;	// 'pythonthreedll'
EXTERN char_u	*p_py3home;	// 'pythonthreehome'
#endif
#ifdef FEAT_PYTHON3
EXTERN char_u	*p_py3home;	// 'pythonthreehome'
#endif
#if defined(DYNAMIC_PYTHON)
EXTERN char_u	*p_pydll;	// 'pythondll'
EXTERN char_u	*p_pyhome;	// 'pythonhome'
#endif
#ifdef FEAT_PYTHON
EXTERN char_u	*p_pyhome;	// 'pythonhome'
#endif
#if defined(FEAT_PYTHON) || defined(FEAT_PYTHON3)
EXTERN long	p_pyx;		// 'pyxversion'
#endif
#ifdef FEAT_TEXTOBJ
EXTERN char_u	*p_qe;		// 'quoteescape'
#endif
EXTERN int	p_ro;		// 'readonly'
#ifdef FEAT_RELTIME
EXTERN long	p_rdt;		// 'redrawtime'
#endif
EXTERN int	p_remap;	// 'remap'
EXTERN long	p_re;		// 'regexpengine'
#ifdef FEAT_RENDER_OPTIONS
EXTERN char_u	*p_rop;		// 'renderoptions'
#endif
EXTERN long	p_report;	// 'report'
#if defined(FEAT_QUICKFIX)
EXTERN long	p_pvh;		// 'previewheight'
#endif
#ifdef MSWIN
EXTERN int	p_rs;		// 'restorescreen'
#endif
#ifdef FEAT_RIGHTLEFT
EXTERN int	p_ari;		// 'allowrevins'
EXTERN int	p_ri;		// 'revins'
#endif
#if defined(DYNAMIC_RUBY)
EXTERN char_u	*p_rubydll;	// 'rubydll'
#endif
#ifdef FEAT_CMDL_INFO
EXTERN int	p_ru;		// 'ruler'
#endif
#ifdef FEAT_STL_OPT
EXTERN char_u	*p_ruf;		// 'rulerformat'
#endif
EXTERN char_u	*p_pp;		// 'packpath'
EXTERN char_u	*p_qftf;	// 'quickfixtextfunc'
EXTERN char_u	*p_rtp;		// 'runtimepath'
EXTERN long	p_sj;		// 'scrolljump'
#if defined(MSWIN) && defined(FEAT_GUI)
EXTERN int	p_scf;		// 'scrollfocus'
#endif
EXTERN long	p_so;		// 'scrolloff'
EXTERN char_u	*p_sbo;		// 'scrollopt'
EXTERN char_u	*p_sections;	// 'sections'
EXTERN int	p_secure;	// 'secure'
EXTERN char_u	*p_sel;		// 'selection'
EXTERN char_u	*p_slm;		// 'selectmode'
#ifdef FEAT_SESSION
EXTERN char_u	*p_ssop;	// 'sessionoptions'
EXTERN unsigned	ssop_flags;
# define SSOP_BUFFERS		0x001
# define SSOP_WINPOS		0x002
# define SSOP_RESIZE		0x004
# define SSOP_WINSIZE		0x008
# define SSOP_LOCALOPTIONS	0x010
# define SSOP_OPTIONS		0x020
# define SSOP_HELP		0x040
# define SSOP_BLANK		0x080
# define SSOP_GLOBALS		0x100
# define SSOP_SLASH		0x200
# define SSOP_UNIX		0x400
# define SSOP_SESDIR		0x800
# define SSOP_CURDIR		0x1000
# define SSOP_FOLDS		0x2000
# define SSOP_CURSOR		0x4000
# define SSOP_TABPAGES		0x8000
# define SSOP_TERMINAL		0x10000
#endif
EXTERN char_u	*p_sh;		// 'shell'
EXTERN char_u	*p_shcf;	// 'shellcmdflag'
#ifdef FEAT_QUICKFIX
EXTERN char_u	*p_sp;		// 'shellpipe'
#endif
EXTERN char_u	*p_shq;		// 'shellquote'
EXTERN char_u	*p_sxq;		// 'shellxquote'
EXTERN char_u	*p_sxe;		// 'shellxescape'
EXTERN char_u	*p_srr;		// 'shellredir'
#ifdef AMIGA
EXTERN long	p_st;		// 'shelltype'
#endif
EXTERN int	p_stmp;		// 'shelltemp'
#ifdef BACKSLASH_IN_FILENAME
EXTERN int	p_ssl;		// 'shellslash'
#endif
#ifdef FEAT_STL_OPT
EXTERN char_u	*p_stl;		// 'statusline'
#endif
EXTERN int	p_sr;		// 'shiftround'
EXTERN long	p_sw;		// 'shiftwidth'
EXTERN char_u	*p_shm;		// 'shortmess'
EXTERN int	p_sn;		// 'shortname'
#ifdef FEAT_LINEBREAK
EXTERN char_u	*p_sbr;		// 'showbreak'
#endif
#ifdef FEAT_CMDL_INFO
EXTERN int	p_sc;		// 'showcmd'
#endif
EXTERN int	p_sft;		// 'showfulltag'
EXTERN int	p_sm;		// 'showmatch'
EXTERN int	p_smd;		// 'showmode'
EXTERN long	p_ss;		// 'sidescroll'
EXTERN long	p_siso;		// 'sidescrolloff'
EXTERN int	p_scs;		// 'smartcase'
#ifdef FEAT_SMARTINDENT
EXTERN int	p_si;		// 'smartindent'
#endif
EXTERN int	p_sta;		// 'smarttab'
EXTERN long	p_sts;		// 'softtabstop'
EXTERN int	p_sb;		// 'splitbelow'
#if defined(FEAT_SEARCHPATH)
EXTERN char_u	*p_sua;		// 'suffixesadd'
#endif
EXTERN int	p_swf;		// 'swapfile'
#ifdef FEAT_SYN_HL
EXTERN long	p_smc;		// 'synmaxcol'
#endif
EXTERN long	p_tpm;		// 'tabpagemax'
#ifdef FEAT_STL_OPT
EXTERN char_u	*p_tal;		// 'tabline'
#endif
#ifdef FEAT_EVAL
EXTERN char_u	*p_tfu;		// 'tagfunc'
#endif
#ifdef FEAT_SPELL
EXTERN char_u	*p_spc;		// 'spellcapcheck'
EXTERN char_u	*p_spf;		// 'spellfile'
EXTERN char_u	*p_spl;		// 'spelllang'
EXTERN char_u	*p_spo;		// 'spelloptions'
EXTERN char_u	*p_sps;		// 'spellsuggest'
#endif
EXTERN int	p_spr;		// 'splitright'
EXTERN int	p_sol;		// 'startofline'
EXTERN char_u	*p_su;		// 'suffixes'
EXTERN char_u	*p_sws;		// 'swapsync'
EXTERN char_u	*p_swb;		// 'switchbuf'
EXTERN unsigned	swb_flags;
// Keep in sync with p_swb_values in optionstr.c
#define SWB_USEOPEN		0x001
#define SWB_USETAB		0x002
#define SWB_SPLIT		0x004
#define SWB_NEWTAB		0x008
#define SWB_VSPLIT		0x010
#define SWB_USELAST		0x020
EXTERN char_u	*p_syn;		// 'syntax'
EXTERN long	p_ts;		// 'tabstop'
EXTERN int	p_tbs;		// 'tagbsearch'
EXTERN char_u	*p_tc;		// 'tagcase'
EXTERN unsigned tc_flags;       // flags from 'tagcase'
#define TC_FOLLOWIC		0x01
#define TC_IGNORE		0x02
#define TC_MATCH		0x04
#define TC_FOLLOWSCS		0x08
#define TC_SMART		0x10
EXTERN long	p_tl;		// 'taglength'
EXTERN int	p_tr;		// 'tagrelative'
EXTERN char_u	*p_tags;	// 'tags'
EXTERN int	p_tgst;		// 'tagstack'
#if defined(DYNAMIC_TCL)
EXTERN char_u	*p_tcldll;	// 'tcldll'
#endif
#ifdef FEAT_ARABIC
EXTERN int	p_tbidi;	// 'termbidi'
#endif
EXTERN char_u	*p_tenc;	// 'termencoding'
#ifdef FEAT_TERMGUICOLORS
EXTERN int	p_tgc;		// 'termguicolors'
#endif
#ifdef FEAT_TERMINAL
EXTERN long	p_twsl;		// 'termwinscroll'
#endif
#if defined(MSWIN) && defined(FEAT_TERMINAL)
EXTERN char_u	*p_twt;		// 'termwintype'
#endif
EXTERN int	p_terse;	// 'terse'
EXTERN int	p_ta;		// 'textauto'
EXTERN int	p_tx;		// 'textmode'
EXTERN long	p_tw;		// 'textwidth'
EXTERN int	p_to;		// 'tildeop'
EXTERN int	p_timeout;	// 'timeout'
EXTERN long	p_tm;		// 'timeoutlen'
#ifdef FEAT_TITLE
EXTERN int	p_title;	// 'title'
EXTERN long	p_titlelen;	// 'titlelen'
EXTERN char_u	*p_titleold;	// 'titleold'
EXTERN char_u	*p_titlestring;	// 'titlestring'
#endif
EXTERN char_u	*p_tsr;		// 'thesaurus'
#ifdef FEAT_TRANSPARENCY
EXTERN long     p_transp;       // 'transparency'
#endif
EXTERN long     p_blur;         // 'blurradius'
EXTERN int	p_ttimeout;	// 'ttimeout'
EXTERN long	p_ttm;		// 'ttimeoutlen'
EXTERN int	p_tbi;		// 'ttybuiltin'
EXTERN int	p_tf;		// 'ttyfast'
#if defined(FEAT_TOOLBAR) && !defined(FEAT_GUI_MSWIN)
EXTERN char_u	*p_toolbar;	// 'toolbar'
EXTERN unsigned toolbar_flags;
# define TOOLBAR_TEXT		0x01
# define TOOLBAR_ICONS		0x02
# define TOOLBAR_TOOLTIPS	0x04
# define TOOLBAR_HORIZ		0x08
#endif
#if defined(FEAT_TOOLBAR) && (defined(FEAT_GUI_GTK) || defined(FEAT_GUI_MACVIM))
EXTERN char_u	*p_tbis;	// 'toolbariconsize'
EXTERN unsigned tbis_flags;
# define TBIS_TINY		0x01
# define TBIS_SMALL		0x02
# define TBIS_MEDIUM		0x04
# define TBIS_LARGE		0x08
# define TBIS_HUGE		0x10
# define TBIS_GIANT		0x20
#endif
EXTERN long	p_ttyscroll;	// 'ttyscroll'
#if defined(UNIX) || defined(VMS)
EXTERN char_u	*p_ttym;	// 'ttymouse'
EXTERN unsigned ttym_flags;
# define TTYM_XTERM		0x01
# define TTYM_XTERM2		0x02
# define TTYM_DEC		0x04
# define TTYM_NETTERM		0x08
# define TTYM_JSBTERM		0x10
# define TTYM_PTERM		0x20
# define TTYM_URXVT		0x40
# define TTYM_SGR		0x80
#endif
EXTERN char_u	*p_udir;	// 'undodir'
#ifdef FEAT_PERSISTENT_UNDO
EXTERN int	p_udf;		// 'undofile'
#endif
EXTERN long	p_ul;		// 'undolevels'
EXTERN long	p_ur;		// 'undoreload'
EXTERN long	p_uc;		// 'updatecount'
EXTERN long	p_ut;		// 'updatetime'
#ifdef FEAT_VARTABS
EXTERN char_u	*p_vsts;	// 'varsofttabstop'
EXTERN char_u	*p_vts;		// 'vartabstop'
#endif
#ifdef FEAT_VIMINFO
EXTERN char_u	*p_viminfo;	// 'viminfo'
EXTERN char_u	*p_viminfofile;	// 'viminfofile'
#endif
#ifdef FEAT_SESSION
EXTERN char_u	*p_vdir;	// 'viewdir'
EXTERN char_u	*p_vop;		// 'viewoptions'
EXTERN unsigned	vop_flags;	// uses SSOP_ flags
#endif
EXTERN int	p_vb;		// 'visualbell'
EXTERN char_u	*p_ve;		// 'virtualedit'
EXTERN unsigned ve_flags;
#define VE_BLOCK	5	// includes "all"
#define VE_INSERT	6	// includes "all"
#define VE_ALL		4
#define VE_ONEMORE	8
EXTERN long	p_verbose;	// 'verbose'
#ifdef IN_OPTION_C
char_u	*p_vfile = (char_u *)""; // used before options are initialized
#else
extern char_u	*p_vfile;	// 'verbosefile'
#endif
EXTERN int	p_warn;		// 'warn'
EXTERN char_u	*p_wop;		// 'wildoptions'
EXTERN long	p_window;	// 'window'
#if defined(FEAT_GUI_MSWIN) || defined(FEAT_GUI_MOTIF) || defined(LINT) \
	|| defined (FEAT_GUI_GTK) || defined(FEAT_GUI_PHOTON)
#define FEAT_WAK
EXTERN char_u	*p_wak;		// 'winaltkeys'
#endif
#ifdef FEAT_WILDIGN
EXTERN char_u	*p_wig;		// 'wildignore'
#endif
EXTERN int	p_wiv;		// 'weirdinvert'
EXTERN char_u	*p_ww;		// 'whichwrap'
EXTERN long	p_wc;		// 'wildchar'
EXTERN long	p_wcm;		// 'wildcharm'
EXTERN long	p_wic;		// 'wildignorecase'
EXTERN char_u	*p_wim;		// 'wildmode'
#ifdef FEAT_WILDMENU
EXTERN int	p_wmnu;		// 'wildmenu'
#endif
EXTERN long	p_wh;		// 'winheight'
EXTERN long	p_wmh;		// 'winminheight'
EXTERN long	p_wmw;		// 'winminwidth'
EXTERN long	p_wiw;		// 'winwidth'
#if defined(MSWIN) && defined(FEAT_TERMINAL)
EXTERN char_u	*p_winptydll;	// 'winptydll'
#endif
EXTERN long	p_wm;		// 'wrapmargin'
EXTERN int	p_ws;		// 'wrapscan'
EXTERN int	p_write;	// 'write'
EXTERN int	p_wa;		// 'writeany'
EXTERN int	p_wb;		// 'writebackup'
EXTERN long	p_wd;		// 'writedelay'

/*
 * "indir" values for buffer-local options.
 * These need to be defined globally, so that the BV_COUNT can be used with
 * b_p_scriptID[].
 */
enum
{
    BV_AI = 0
    , BV_AR
    , BV_BH
    , BV_BKC
    , BV_BT
#ifdef FEAT_QUICKFIX
    , BV_EFM
    , BV_GP
    , BV_MP
#endif
    , BV_BIN
    , BV_BL
    , BV_BOMB
    , BV_CI
#ifdef FEAT_CINDENT
    , BV_CIN
    , BV_CINK
    , BV_CINO
#endif
#if defined(FEAT_SMARTINDENT) || defined(FEAT_CINDENT)
    , BV_CINW
#endif
    , BV_CM
#ifdef FEAT_FOLDING
    , BV_CMS
#endif
    , BV_COM
    , BV_CPT
    , BV_DICT
    , BV_TSR
#ifdef BACKSLASH_IN_FILENAME
    , BV_CSL
#endif
#ifdef FEAT_COMPL_FUNC
    , BV_CFU
#endif
#ifdef FEAT_FIND_ID
    , BV_DEF
    , BV_INC
#endif
    , BV_EOL
    , BV_FIXEOL
    , BV_EP
    , BV_ET
    , BV_FENC
    , BV_FP
#ifdef FEAT_EVAL
    , BV_BEXPR
    , BV_FEX
#endif
    , BV_FF
    , BV_FLP
    , BV_FO
    , BV_FT
    , BV_IMI
    , BV_IMS
#if defined(FEAT_CINDENT) && defined(FEAT_EVAL)
    , BV_INDE
    , BV_INDK
#endif
#if defined(FEAT_FIND_ID) && defined(FEAT_EVAL)
    , BV_INEX
#endif
    , BV_INF
    , BV_ISK
#ifdef FEAT_CRYPT
    , BV_KEY
#endif
#ifdef FEAT_KEYMAP
    , BV_KMAP
#endif
    , BV_KP
#ifdef FEAT_LISP
    , BV_LISP
    , BV_LW
#endif
    , BV_MENC
    , BV_MA
    , BV_ML
    , BV_MOD
    , BV_MPS
#ifdef FEAT_GUI_MACVIM
    , BV_MMTA
#endif
    , BV_NF
#ifdef FEAT_COMPL_FUNC
    , BV_OFU
#endif
    , BV_PATH
    , BV_PI
#ifdef FEAT_TEXTOBJ
    , BV_QE
#endif
    , BV_RO
#ifdef FEAT_SMARTINDENT
    , BV_SI
#endif
    , BV_SN
#ifdef FEAT_SYN_HL
    , BV_SMC
    , BV_SYN
#endif
#ifdef FEAT_SPELL
    , BV_SPC
    , BV_SPF
    , BV_SPL
    , BV_SPO
#endif
    , BV_STS
#ifdef FEAT_SEARCHPATH
    , BV_SUA
#endif
    , BV_SW
    , BV_SWF
#ifdef FEAT_EVAL
    , BV_TFU
#endif
    , BV_TAGS
    , BV_TC
    , BV_TS
    , BV_TW
    , BV_TX
    , BV_UDF
    , BV_UL
    , BV_WM
#ifdef FEAT_TERMINAL
    , BV_TWSL
#endif
#ifdef FEAT_VARTABS
    , BV_VSTS
    , BV_VTS
#endif
    , BV_COUNT	    // must be the last one
};

/*
 * "indir" values for window-local options.
 * These need to be defined globally, so that the WV_COUNT can be used in the
 * window structure.
 */
enum
{
    WV_LIST = 0
#ifdef FEAT_ARABIC
    , WV_ARAB
#endif
#ifdef FEAT_CONCEAL
    , WV_COCU
    , WV_COLE
#endif
#ifdef FEAT_TERMINAL
    , WV_TWK
    , WV_TWS
#endif
    , WV_CRBIND
#ifdef FEAT_LINEBREAK
    , WV_BRI
    , WV_BRIOPT
#endif
    , WV_WCR
#ifdef FEAT_DIFF
    , WV_DIFF
#endif
#ifdef FEAT_FOLDING
    , WV_FDC
    , WV_FEN
    , WV_FDI
    , WV_FDL
    , WV_FDM
    , WV_FML
    , WV_FDN
# ifdef FEAT_EVAL
    , WV_FDE
    , WV_FDT
# endif
    , WV_FMR
#endif
#ifdef FEAT_LINEBREAK
    , WV_LBR
#endif
    , WV_NU
    , WV_RNU
#ifdef FEAT_LINEBREAK
    , WV_NUW
#endif
#if defined(FEAT_QUICKFIX)
    , WV_PVW
#endif
#ifdef FEAT_RIGHTLEFT
    , WV_RL
    , WV_RLC
#endif
    , WV_SCBIND
    , WV_SCROLL
    , WV_SISO
    , WV_SO
#ifdef FEAT_SPELL
    , WV_SPELL
#endif
#ifdef FEAT_SYN_HL
    , WV_CUC
    , WV_CUL
    , WV_CULOPT
    , WV_CC
#endif
#ifdef FEAT_LINEBREAK
    , WV_SBR
#endif
#ifdef FEAT_STL_OPT
    , WV_STL
#endif
    , WV_WFH
    , WV_WFW
    , WV_WRAP
#ifdef FEAT_SIGNS
    , WV_SCL
#endif
    , WV_COUNT	    // must be the last one
};

// Value for b_p_ul indicating the global value must be used.
#define NO_LOCAL_UNDOLEVEL -123456

#endif // _OPTION_H_<|MERGE_RESOLUTION|>--- conflicted
+++ resolved
@@ -713,17 +713,11 @@
 #if defined(DYNAMIC_LUA)
 EXTERN char_u	*p_luadll;	// 'luadll'
 #endif
-<<<<<<< HEAD
-#ifdef FEAT_GUI_MAC
-EXTERN int	p_macatsui;	// 'macatsui'
-#endif
 #ifdef FEAT_GUI_MACVIM
 EXTERN int	p_macligatures;	// 'macligatures'
 EXTERN int	p_macthinstrokes;	// 'macthinstrokes'
 EXTERN long	p_columnspace;	// 'columnspace'
 #endif
-=======
->>>>>>> 040f975f
 EXTERN int	p_magic;	// 'magic'
 EXTERN char_u	*p_menc;	// 'makeencoding'
 #ifdef FEAT_QUICKFIX

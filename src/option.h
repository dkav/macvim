/* vi:set ts=8 sts=4 sw=4 noet:
 *
 * VIM - Vi IMproved	by Bram Moolenaar
 *
 * Do ":help uganda"  in Vim to read copying and usage conditions.
 * Do ":help credits" in Vim to see a list of people who contributed.
 */

/*
 * option.h: definition of global variables for settable options
 */

/*
 * Default values for 'errorformat'.
 * The "%f|%l| %m" one is used for when the contents of the quickfix window is
 * written to a file.
 */
#ifdef AMIGA
# define DFLT_EFM	"%f>%l:%c:%t:%n:%m,%f:%l: %t%*\\D%n: %m,%f %l %t%*\\D%n: %m,%*[^\"]\"%f\"%*\\D%l: %m,%f:%l:%m,%f|%l| %m"
#else
# if defined(MSWIN)
#  define DFLT_EFM	"%f(%l) \\=: %t%*\\D%n: %m,%*[^\"]\"%f\"%*\\D%l: %m,%f(%l) \\=: %m,%*[^ ] %f %l: %m,%f:%l:%c:%m,%f(%l):%m,%f:%l:%m,%f|%l| %m"
# else
#  if defined(__QNX__)
#   define DFLT_EFM	"%f(%l):%*[^WE]%t%*\\D%n:%m,%f|%l| %m"
#  else
#   ifdef VMS
#    define DFLT_EFM	"%A%p^,%C%%CC-%t-%m,%Cat line number %l in file %f,%f|%l| %m"
#   else // Unix, probably
#    ifdef EBCDIC
#define DFLT_EFM	"%*[^ ] %*[^ ] %f:%l%*[ ]%m,%*[^\"]\"%f\"%*\\D%l: %m,\"%f\"%*\\D%l: %m,%f:%l:%c:%m,%f(%l):%m,%f:%l:%m,\"%f\"\\, line %l%*\\D%c%*[^ ] %m,%D%*\\a[%*\\d]: Entering directory %*[`']%f',%X%*\\a[%*\\d]: Leaving directory %*[`']%f',%DMaking %*\\a in %f,%f|%l| %m"
#     else
#define DFLT_EFM	"%*[^\"]\"%f\"%*\\D%l: %m,\"%f\"%*\\D%l: %m,%-G%f:%l: (Each undeclared identifier is reported only once,%-G%f:%l: for each function it appears in.),%-GIn file included from %f:%l:%c:,%-GIn file included from %f:%l:%c\\,,%-GIn file included from %f:%l:%c,%-GIn file included from %f:%l,%-G%*[ ]from %f:%l:%c,%-G%*[ ]from %f:%l:,%-G%*[ ]from %f:%l\\,,%-G%*[ ]from %f:%l,%f:%l:%c:%m,%f(%l):%m,%f:%l:%m,\"%f\"\\, line %l%*\\D%c%*[^ ] %m,%D%*\\a[%*\\d]: Entering directory %*[`']%f',%X%*\\a[%*\\d]: Leaving directory %*[`']%f',%D%*\\a: Entering directory %*[`']%f',%X%*\\a: Leaving directory %*[`']%f',%DMaking %*\\a in %f,%f|%l| %m"
#    endif
#   endif
#  endif
# endif
#endif

#define DFLT_GREPFORMAT	"%f:%l:%m,%f:%l%m,%f  %l%m"

// default values for b_p_ff 'fileformat' and p_ffs 'fileformats'
#define FF_DOS		"dos"
#define FF_MAC		"mac"
#define FF_UNIX		"unix"

#ifdef USE_CRNL
# define DFLT_FF	"dos"
# define DFLT_FFS_VIM	"dos,unix"
# define DFLT_FFS_VI	"dos,unix"	// also autodetect in compatible mode
# define DFLT_TEXTAUTO	TRUE
#else
# define DFLT_FF	"unix"
# define DFLT_FFS_VIM	"unix,dos"
# ifdef __CYGWIN__
#  define DFLT_FFS_VI	"unix,dos"	// Cygwin always needs file detection
#  define DFLT_TEXTAUTO TRUE
# else
#  define DFLT_FFS_VI	""
#  define DFLT_TEXTAUTO FALSE
# endif
#endif


// Possible values for 'encoding'
#define ENC_UCSBOM	"ucs-bom"	// check for BOM at start of file

// default value for 'encoding'
#define ENC_DFLT	"latin1"

// end-of-line style
#define EOL_UNKNOWN	-1	// not defined yet
#define EOL_UNIX	0	// NL
#define EOL_DOS		1	// CR NL
#define EOL_MAC		2	// CR

// Formatting options for p_fo 'formatoptions'
#define FO_WRAP		't'
#define FO_WRAP_COMS	'c'
#define FO_RET_COMS	'r'
#define FO_OPEN_COMS	'o'
#define FO_Q_COMS	'q'
#define FO_Q_NUMBER	'n'
#define FO_Q_SECOND	'2'
#define FO_INS_VI	'v'
#define FO_INS_LONG	'l'
#define FO_INS_BLANK	'b'
#define FO_MBYTE_BREAK	'm'	// break before/after multi-byte char
#define FO_MBYTE_JOIN	'M'	// no space before/after multi-byte char
#define FO_MBYTE_JOIN2	'B'	// no space between multi-byte chars
#define FO_ONE_LETTER	'1'
#define FO_WHITE_PAR	'w'	// trailing white space continues paragr.
#define FO_AUTO		'a'	// automatic formatting
#define FO_REMOVE_COMS	'j'	// remove comment leaders when joining lines
#define FO_PERIOD_ABBR	'p'	// don't break a single space after a period

#define DFLT_FO_VI	"vt"
#define DFLT_FO_VIM	"tcq"
#define FO_ALL		"tcroq2vlb1mMBn,awjp"	// for do_set()

// characters for the p_cpo option:
#define CPO_ALTREAD	'a'	// ":read" sets alternate file name
#define CPO_ALTWRITE	'A'	// ":write" sets alternate file name
#define CPO_BAR		'b'	// "\|" ends a mapping
#define CPO_BSLASH	'B'	// backslash in mapping is not special
#define CPO_SEARCH	'c'
#define CPO_CONCAT	'C'	// Don't concatenate sourced lines
#define CPO_DOTTAG	'd'	// "./tags" in 'tags' is in current dir
#define CPO_DIGRAPH	'D'	// No digraph after "r", "f", etc.
#define CPO_EXECBUF	'e'
#define CPO_EMPTYREGION	'E'	// operating on empty region is an error
#define CPO_FNAMER	'f'	// set file name for ":r file"
#define CPO_FNAMEW	'F'	// set file name for ":w file"
#define CPO_GOTO1	'g'	// goto line 1 for ":edit"
#define CPO_INSEND	'H'	// "I" inserts before last blank in line
#define CPO_INTMOD	'i'	// interrupt a read makes buffer modified
#define CPO_INDENT	'I'	// remove auto-indent more often
#define CPO_JOINSP	'j'	// only use two spaces for join after '.'
#define CPO_ENDOFSENT	'J'	// need two spaces to detect end of sentence
#define CPO_KEYCODE	'k'	// don't recognize raw key code in mappings
#define CPO_KOFFSET	'K'	// don't wait for key code in mappings
#define CPO_LITERAL	'l'	// take char after backslash in [] literal
#define CPO_LISTWM	'L'	// 'list' changes wrapmargin
#define CPO_SHOWMATCH	'm'
#define CPO_MATCHBSL	'M'	// "%" ignores use of backslashes
#define CPO_NUMCOL	'n'	// 'number' column also used for text
#define CPO_LINEOFF	'o'
#define CPO_OVERNEW	'O'	// silently overwrite new file
#define CPO_LISP	'p'	// 'lisp' indenting
#define CPO_FNAMEAPP	'P'	// set file name for ":w >>file"
#define CPO_JOINCOL	'q'	// with "3J" use column after first join
#define CPO_REDO	'r'
#define CPO_REMMARK	'R'	// remove marks when filtering
#define CPO_BUFOPT	's'
#define CPO_BUFOPTGLOB	'S'
#define CPO_TAGPAT	't'
#define CPO_UNDO	'u'	// "u" undoes itself
#define CPO_BACKSPACE	'v'	// "v" keep deleted text
#define CPO_CW		'w'	// "cw" only changes one blank
#define CPO_FWRITE	'W'	// "w!" doesn't overwrite readonly files
#define CPO_ESC		'x'
#define CPO_REPLCNT	'X'	// "R" with a count only deletes chars once
#define CPO_YANK	'y'
#define CPO_KEEPRO	'Z'	// don't reset 'readonly' on ":w!"
#define CPO_DOLLAR	'$'
#define CPO_FILTER	'!'
#define CPO_MATCH	'%'
#define CPO_STAR	'*'	// ":*" means ":@"
#define CPO_PLUS	'+'	// ":write file" resets 'modified'
#define CPO_MINUS	'-'	// "9-" fails at and before line 9
#define CPO_SPECI	'<'	// don't recognize <> in mappings
#define CPO_REGAPPEND	'>'	// insert NL when appending to a register
/* POSIX flags */
#define CPO_HASH	'#'	// "D", "o" and "O" do not use a count
#define CPO_PARA	'{'	// "{" is also a paragraph boundary
#define CPO_TSIZE	'|'	// $LINES and $COLUMNS overrule term size
#define CPO_PRESERVE	'&'	// keep swap file after :preserve
#define CPO_SUBPERCENT	'/'	// % in :s string uses previous one
#define CPO_BACKSL	'\\'	// \ is not special in []
#define CPO_CHDIR	'.'	// don't chdir if buffer is modified
#define CPO_SCOLON	';'	// using "," and ";" will skip over char if
				// cursor would not move
/* default values for Vim, Vi and POSIX */
#define CPO_VIM		"aABceFs"
#define CPO_VI		"aAbBcCdDeEfFgHiIjJkKlLmMnoOpPqrRsStuvwWxXyZ$!%*-+<>;"
#define CPO_ALL		"aAbBcCdDeEfFgHiIjJkKlLmMnoOpPqrRsStuvwWxXyZ$!%*-+<>#{|&/\\.;"

// characters for p_ww option:
#define WW_ALL		"bshl<>[],~"

// characters for p_mouse option:
#define MOUSE_NORMAL	'n'		// use mouse in Normal mode
#define MOUSE_VISUAL	'v'		// use mouse in Visual/Select mode
#define MOUSE_INSERT	'i'		// use mouse in Insert mode
#define MOUSE_COMMAND	'c'		// use mouse in Command-line mode
#define MOUSE_HELP	'h'		// use mouse in help buffers
#define MOUSE_RETURN	'r'		// use mouse for hit-return message
#define MOUSE_A		"nvich"		// used for 'a' flag
#define MOUSE_ALL	"anvichr"	// all possible characters
#define MOUSE_NONE	' '		// don't use Visual selection
#define MOUSE_NONEF	'x'		// forced modeless selection

#define COCU_ALL	"nvic"		// flags for 'concealcursor'

// characters for p_shm option:
#define SHM_RO		'r'		// readonly
#define SHM_MOD		'm'		// modified
#define SHM_FILE	'f'		// (file 1 of 2)
#define SHM_LAST	'i'		// last line incomplete
#define SHM_TEXT	'x'		// tx instead of textmode
#define SHM_LINES	'l'		// "L" instead of "lines"
#define SHM_NEW		'n'		// "[New]" instead of "[New file]"
#define SHM_WRI		'w'		// "[w]" instead of "written"
#define SHM_A		"rmfixlnw"	// represented by 'a' flag
#define SHM_WRITE	'W'		// don't use "written" at all
#define SHM_TRUNC	't'		// truncate file messages
#define SHM_TRUNCALL	'T'		// truncate all messages
#define SHM_OVER	'o'		// overwrite file messages
#define SHM_OVERALL	'O'		// overwrite more messages
#define SHM_SEARCH	's'		// no search hit bottom messages
#define SHM_ATTENTION	'A'		// no ATTENTION messages
#define SHM_INTRO	'I'		// intro messages
#define SHM_COMPLETIONMENU  'c'		// completion menu messages
#define SHM_RECORDING	'q'		// short recording message
#define SHM_FILEINFO	'F'		// no file info messages
#define SHM_SEARCHCOUNT  'S'	        // search stats: '[1/10]'
#define SHM_POSIX       "AS"            // POSIX value
#define SHM_ALL		"rmfixlnwaWtToOsAIcqFS" // all possible flags for 'shm'

// characters for p_go:
#define GO_TERMINAL	'!'		// use terminal for system commands
#define GO_ASEL		'a'		// autoselect
#define GO_ASELML	'A'		// autoselect modeless selection
#define GO_BOT		'b'		// use bottom scrollbar
#define GO_CONDIALOG	'c'		// use console dialog
#define GO_TABLINE	'e'		// may show tabline
#define GO_FORG		'f'		// start GUI in foreground
#define GO_GREY		'g'		// use grey menu items
#define GO_HORSCROLL	'h'		// flexible horizontal scrolling
#define GO_ICON		'i'		// use Vim icon
#define GO_LEFT		'l'		// use left scrollbar
#define GO_VLEFT	'L'		// left scrollbar with vert split
#define GO_MENUS	'm'		// use menu bar
#define GO_NOSYSMENU	'M'		// don't source system menu
#define GO_POINTER	'p'		// pointer enter/leave callbacks
#define GO_ASELPLUS	'P'		// autoselectPlus
#define GO_RIGHT	'r'		// use right scrollbar
#define GO_VRIGHT	'R'		// right scrollbar with vert split
#define GO_TEAROFF	't'		// add tear-off menu items
#define GO_TOOLBAR	'T'		// add toolbar
#define GO_FOOTER	'F'		// add footer
#define GO_VERTICAL	'v'		// arrange dialog buttons vertically
#define GO_KEEPWINSIZE	'k'		// keep GUI window size
#define GO_ALL		"!aAbcefFghilmMprtTvk" // all possible flags for 'go'

// flags for 'comments' option
#define COM_NEST	'n'		// comments strings nest
#define COM_BLANK	'b'		// needs blank after string
#define COM_START	's'		// start of comment
#define COM_MIDDLE	'm'		// middle of comment
#define COM_END		'e'		// end of comment
#define COM_AUTO_END	'x'		// last char of end closes comment
#define COM_FIRST	'f'		// first line comment only
#define COM_LEFT	'l'		// left adjusted
#define COM_RIGHT	'r'		// right adjusted
#define COM_NOBACK	'O'		// don't use for "O" command
#define COM_ALL		"nbsmexflrO"	// all flags for 'comments' option
#define COM_MAX_LEN	50		// maximum length of a part

// flags for 'statusline' option
#define STL_FILEPATH	'f'		// path of file in buffer
#define STL_FULLPATH	'F'		// full path of file in buffer
#define STL_FILENAME	't'		// last part (tail) of file path
#define STL_COLUMN	'c'		// column og cursor
#define STL_VIRTCOL	'v'		// virtual column
#define STL_VIRTCOL_ALT	'V'		// - with 'if different' display
#define STL_LINE	'l'		// line number of cursor
#define STL_NUMLINES	'L'		// number of lines in buffer
#define STL_BUFNO	'n'		// current buffer number
#define STL_KEYMAP	'k'		// 'keymap' when active
#define STL_OFFSET	'o'		// offset of character under cursor
#define STL_OFFSET_X	'O'		// - in hexadecimal
#define STL_BYTEVAL	'b'		// byte value of character
#define STL_BYTEVAL_X	'B'		// - in hexadecimal
#define STL_ROFLAG	'r'		// readonly flag
#define STL_ROFLAG_ALT	'R'		// - other display
#define STL_HELPFLAG	'h'		// window is showing a help file
#define STL_HELPFLAG_ALT 'H'		// - other display
#define STL_FILETYPE	'y'		// 'filetype'
#define STL_FILETYPE_ALT 'Y'		// - other display
#define STL_PREVIEWFLAG	'w'		// window is showing the preview buf
#define STL_PREVIEWFLAG_ALT 'W'		// - other display
#define STL_MODIFIED	'm'		// modified flag
#define STL_MODIFIED_ALT 'M'		// - other display
#define STL_QUICKFIX	'q'		// quickfix window description
#define STL_PERCENTAGE	'p'		// percentage through file
#define STL_ALTPERCENT	'P'		// percentage as TOP BOT ALL or NN%
#define STL_ARGLISTSTAT	'a'		// argument list status as (x of y)
#define STL_PAGENUM	'N'		// page number (when printing)
#define STL_VIM_EXPR	'{'		// start of expression to substitute
#define STL_MIDDLEMARK	'='		// separation between left and right
#define STL_TRUNCMARK	'<'		// truncation mark if line is too long
#define STL_USER_HL	'*'		// highlight from (User)1..9 or 0
#define STL_HIGHLIGHT	'#'		// highlight name
#define STL_TABPAGENR	'T'		// tab page label nr
#define STL_TABCLOSENR	'X'		// tab page close nr
#define STL_ALL		((char_u *) "fFtcvVlLknoObBrRhHmYyWwMqpPaN{#")

// flags used for parsed 'wildmode'
#define WIM_FULL	1
#define WIM_LONGEST	2
#define WIM_LIST	4

// arguments for can_bs()
#define BS_INDENT	'i'	// "Indent"
#define BS_EOL		'o'	// "eOl"
#define BS_START	's'	// "Start"

#define LISPWORD_VALUE	"defun,define,defmacro,set!,lambda,if,case,let,flet,let*,letrec,do,do*,define-syntax,let-syntax,letrec-syntax,destructuring-bind,defpackage,defparameter,defstruct,deftype,defvar,do-all-symbols,do-external-symbols,do-symbols,dolist,dotimes,ecase,etypecase,eval-when,labels,macrolet,multiple-value-bind,multiple-value-call,multiple-value-prog1,multiple-value-setq,prog1,progv,typecase,unless,unwind-protect,when,with-input-from-string,with-open-file,with-open-stream,with-output-to-string,with-package-iterator,define-condition,handler-bind,handler-case,restart-bind,restart-case,with-simple-restart,store-value,use-value,muffle-warning,abort,continue,with-slots,with-slots*,with-accessors,with-accessors*,defclass,defmethod,print-unreadable-object"

/*
 * The following are actual variables for the options
 */

#ifdef FEAT_RIGHTLEFT
EXTERN long	p_aleph;	// 'aleph'
#endif
#ifdef FEAT_AUTOCHDIR
EXTERN int	p_acd;		// 'autochdir'
#endif
<<<<<<< HEAD
EXTERN char_u	*p_ambw;	/* 'ambiwidth' */
EXTERN char_u	*p_emoji;	/* 'emoji' */
#ifdef FEAT_ANTIALIAS
EXTERN int	p_antialias;	/* 'antialias' */
#endif
EXTERN int	p_ar;		/* 'autoread' */
EXTERN int	p_aw;		/* 'autowrite' */
EXTERN int	p_awa;		/* 'autowriteall' */
EXTERN char_u	*p_bs;		/* 'backspace' */
EXTERN char_u	*p_bg;		/* 'background' */
EXTERN int	p_bk;		/* 'backup' */
EXTERN char_u	*p_bkc;		/* 'backupcopy' */
EXTERN unsigned	bkc_flags;	/* flags from 'backupcopy' */
=======
EXTERN char_u	*p_ambw;	// 'ambiwidth'
EXTERN char_u	*p_emoji;	// 'emoji'
#if defined(FEAT_GUI) && defined(MACOS_X)
EXTERN int	*p_antialias;	// 'antialias'
#endif
EXTERN int	p_ar;		// 'autoread'
EXTERN int	p_aw;		// 'autowrite'
EXTERN int	p_awa;		// 'autowriteall'
EXTERN char_u	*p_bs;		// 'backspace'
EXTERN char_u	*p_bg;		// 'background'
EXTERN int	p_bk;		// 'backup'
EXTERN char_u	*p_bkc;		// 'backupcopy'
EXTERN unsigned	bkc_flags;	// flags from 'backupcopy'
>>>>>>> 61343f0c
#ifdef IN_OPTION_C
static char *(p_bkc_values[]) = {"yes", "auto", "no", "breaksymlink", "breakhardlink", NULL};
#endif
# define BKC_YES		0x001
# define BKC_AUTO		0x002
# define BKC_NO			0x004
# define BKC_BREAKSYMLINK	0x008
# define BKC_BREAKHARDLINK	0x010
EXTERN char_u	*p_bdir;	// 'backupdir'
EXTERN char_u	*p_bex;		// 'backupext'
EXTERN char_u	*p_bo;		// 'belloff'
EXTERN unsigned	bo_flags;
# ifdef IN_OPTION_C
static char *(p_bo_values[]) = {"all", "backspace", "cursor", "complete",
				 "copy", "ctrlg", "error", "esc", "ex",
				 "hangul", "insertmode", "lang", "mess",
				 "showmatch", "operator", "register", "shell",
				 "spell", "wildmode", NULL};
# endif

// values for the 'beepon' option
#define BO_ALL		0x0001
#define BO_BS		0x0002
#define BO_CRSR		0x0004
#define BO_COMPL	0x0008
#define BO_COPY		0x0010
#define BO_CTRLG	0x0020
#define BO_ERROR	0x0040
#define BO_ESC		0x0080
#define BO_EX		0x0100
#define BO_HANGUL	0x0200
#define BO_IM		0x0400
#define BO_LANG		0x0800
#define BO_MESS		0x1000
#define BO_MATCH	0x2000
#define BO_OPER		0x4000
#define BO_REG		0x8000
#define BO_SH		0x10000
#define BO_SPELL	0x20000
#define BO_WILD		0x40000

#ifdef FEAT_WILDIGN
EXTERN char_u	*p_bsk;		// 'backupskip'
#endif
#ifdef FEAT_CRYPT
EXTERN char_u	*p_cm;		// 'cryptmethod'
#endif
#ifdef FEAT_BEVAL
# ifdef FEAT_BEVAL_GUI
EXTERN int	p_beval;	// 'ballooneval'
# endif
EXTERN long	p_bdlay;	// 'balloondelay'
# ifdef FEAT_EVAL
EXTERN char_u	*p_bexpr;
# endif
# ifdef FEAT_BEVAL_TERM
EXTERN int	p_bevalterm;	// 'balloonevalterm'
# endif
#endif
#ifdef FEAT_BROWSE
EXTERN char_u	*p_bsdir;	// 'browsedir'
#endif
#ifdef FEAT_LINEBREAK
EXTERN char_u	*p_breakat;	// 'breakat'
#endif
EXTERN char_u	*p_cmp;		// 'casemap'
EXTERN unsigned	cmp_flags;
#ifdef IN_OPTION_C
static char *(p_cmp_values[]) = {"internal", "keepascii", NULL};
#endif
#define CMP_INTERNAL		0x001
#define CMP_KEEPASCII		0x002
EXTERN char_u	*p_enc;		// 'encoding'
EXTERN int	p_deco;		// 'delcombine'
#ifdef FEAT_EVAL
EXTERN char_u	*p_ccv;		// 'charconvert'
#endif
#ifdef FEAT_CMDWIN
EXTERN char_u	*p_cedit;	// 'cedit'
EXTERN long	p_cwh;		// 'cmdwinheight'
#endif
#ifdef FEAT_CLIPBOARD
EXTERN char_u	*p_cb;		// 'clipboard'
#endif
EXTERN long	p_ch;		// 'cmdheight'
#if defined(FEAT_GUI_DIALOG) || defined(FEAT_CON_DIALOG)
EXTERN int	p_confirm;	// 'confirm'
#endif
EXTERN int	p_cp;		// 'compatible'
#ifdef FEAT_INS_EXPAND
EXTERN char_u	*p_cot;		// 'completeopt'
EXTERN long	p_ph;		// 'pumheight'
EXTERN long	p_pw;		// 'pumwidth'
#endif
EXTERN char_u	*p_cpo;		// 'cpoptions'
#ifdef FEAT_CSCOPE
EXTERN char_u	*p_csprg;	// 'cscopeprg'
EXTERN int	p_csre;		// 'cscoperelative'
# ifdef FEAT_QUICKFIX
EXTERN char_u	*p_csqf;	// 'cscopequickfix'
#  define	CSQF_CMDS   "sgdctefia"
#  define	CSQF_FLAGS  "+-0"
# endif
EXTERN int	p_cst;		// 'cscopetag'
EXTERN long	p_csto;		// 'cscopetagorder'
EXTERN long	p_cspc;		// 'cscopepathcomp'
EXTERN int	p_csverbose;	// 'cscopeverbose'
#endif
EXTERN char_u	*p_debug;	// 'debug'
#ifdef FEAT_FIND_ID
EXTERN char_u	*p_def;		// 'define'
EXTERN char_u	*p_inc;
#endif
#ifdef FEAT_DIFF
EXTERN char_u	*p_dip;		// 'diffopt'
# ifdef FEAT_EVAL
EXTERN char_u	*p_dex;		// 'diffexpr'
# endif
#endif
#ifdef FEAT_INS_EXPAND
EXTERN char_u	*p_dict;	// 'dictionary'
#endif
#ifdef FEAT_DIGRAPHS
EXTERN int	p_dg;		// 'digraph'
#endif
EXTERN char_u	*p_dir;		// 'directory'
EXTERN char_u	*p_dy;		// 'display'
EXTERN unsigned	dy_flags;
#ifdef IN_OPTION_C
static char *(p_dy_values[]) = {"lastline", "truncate", "uhex", NULL};
#endif
#define DY_LASTLINE		0x001
#define DY_TRUNCATE		0x002
#define DY_UHEX			0x004
EXTERN int	p_ed;		// 'edcompatible'
EXTERN char_u	*p_ead;		// 'eadirection'
EXTERN int	p_ea;		// 'equalalways'
EXTERN char_u	*p_ep;		// 'equalprg'
EXTERN int	p_eb;		// 'errorbells'
#ifdef FEAT_QUICKFIX
EXTERN char_u	*p_ef;		// 'errorfile'
EXTERN char_u	*p_efm;		// 'errorformat'
EXTERN char_u	*p_gefm;	// 'grepformat'
EXTERN char_u	*p_gp;		// 'grepprg'
#endif
EXTERN char_u	*p_ei;		// 'eventignore'
EXTERN int	p_ek;		// 'esckeys'
EXTERN int	p_exrc;		// 'exrc'
EXTERN char_u	*p_fencs;	// 'fileencodings'
EXTERN char_u	*p_ffs;		// 'fileformats'
EXTERN long	p_fic;		// 'fileignorecase'
#ifdef FEAT_FOLDING
EXTERN char_u	*p_fcl;		// 'foldclose'
EXTERN long	p_fdls;		// 'foldlevelstart'
EXTERN char_u	*p_fdo;		// 'foldopen'
EXTERN unsigned	fdo_flags;
# ifdef IN_OPTION_C
static char *(p_fdo_values[]) = {"all", "block", "hor", "mark", "percent",
				 "quickfix", "search", "tag", "insert",
				 "undo", "jump", NULL};
# endif
# define FDO_ALL		0x001
# define FDO_BLOCK		0x002
# define FDO_HOR		0x004
# define FDO_MARK		0x008
# define FDO_PERCENT		0x010
# define FDO_QUICKFIX		0x020
# define FDO_SEARCH		0x040
# define FDO_TAG		0x080
# define FDO_INSERT		0x100
# define FDO_UNDO		0x200
# define FDO_JUMP		0x400
#endif
EXTERN char_u	*p_fp;		// 'formatprg'
#ifdef HAVE_FSYNC
EXTERN int	p_fs;		// 'fsync'
#endif
<<<<<<< HEAD
#ifdef FEAT_FULLSCREEN
EXTERN int	p_fullscreen;
EXTERN char_u	*p_fuoptions;
EXTERN unsigned	fuoptions_flags;
EXTERN int      fuoptions_bgcolor;
#define FUOPT_MAXVERT         0x001
#define FUOPT_MAXHORZ         0x002
#define FUOPT_BGCOLOR_HLGROUP 0x004    /* if set, fuoptions_bgcolor
                                          is a highlight group
                                          id. Else, it's an explicit 
                                          argb color. */
#endif
EXTERN int	p_gd;		/* 'gdefault' */
=======
EXTERN int	p_gd;		// 'gdefault'
>>>>>>> 61343f0c
#ifdef FEAT_TEXT_PROP
EXTERN char_u	*p_pvp;		// 'previewpopup'
#endif
#ifdef FEAT_PRINTER
EXTERN char_u	*p_pdev;	// 'printdevice'
# ifdef FEAT_POSTSCRIPT
EXTERN char_u	*p_penc;	// 'printencoding'
EXTERN char_u	*p_pexpr;	// 'printexpr'
EXTERN char_u	*p_pmfn;	// 'printmbfont'
EXTERN char_u	*p_pmcs;	// 'printmbcharset'
# endif
EXTERN char_u	*p_pfn;		// 'printfont'
EXTERN char_u	*p_popt;	// 'printoptions'
EXTERN char_u	*p_header;	// 'printheader'
#endif
EXTERN int	p_prompt;	// 'prompt'
#ifdef FEAT_GUI
EXTERN char_u	*p_guifont;	// 'guifont'
# ifdef FEAT_XFONTSET
EXTERN char_u	*p_guifontset;	// 'guifontset'
# endif
EXTERN char_u	*p_guifontwide;	// 'guifontwide'
EXTERN int	p_guipty;	// 'guipty'
#endif
#if defined(FEAT_GUI_GTK) || defined(FEAT_GUI_X11)
EXTERN long	p_ghr;		// 'guiheadroom'
#endif
#ifdef CURSOR_SHAPE
EXTERN char_u	*p_guicursor;	// 'guicursor'
#endif
#ifdef FEAT_MOUSESHAPE
EXTERN char_u	*p_mouseshape;	// 'mouseshape'
#endif
#if defined(FEAT_GUI)
EXTERN char_u	*p_go;		// 'guioptions'
#endif
#if defined(FEAT_GUI_TABLINE)
EXTERN char_u	*p_gtl;		// 'guitablabel'
EXTERN char_u	*p_gtt;		// 'guitabtooltip'
#endif
EXTERN char_u	*p_hf;		// 'helpfile'
EXTERN long	p_hh;		// 'helpheight'
#ifdef FEAT_MULTI_LANG
EXTERN char_u	*p_hlg;		// 'helplang'
#endif
EXTERN int	p_hid;		// 'hidden'
EXTERN char_u	*p_hl;		// 'highlight'
EXTERN int	p_hls;		// 'hlsearch'
EXTERN long	p_hi;		// 'history'
#ifdef FEAT_RIGHTLEFT
EXTERN int	p_hkmap;	// 'hkmap'
EXTERN int	p_hkmapp;	// 'hkmapp'
# ifdef FEAT_ARABIC
EXTERN int	p_arshape;	// 'arabicshape'
# endif
#endif
#ifdef FEAT_TITLE
EXTERN int	p_icon;		// 'icon'
EXTERN char_u	*p_iconstring;	// 'iconstring'
#endif
<<<<<<< HEAD
EXTERN int	p_ic;		/* 'ignorecase' */
#if defined(FEAT_XIM) && (defined(FEAT_GUI_GTK) || defined(FEAT_GUI_MACVIM))
EXTERN char_u	*p_imak;	/* 'imactivatekey' */
=======
EXTERN int	p_ic;		// 'ignorecase'
#if defined(FEAT_XIM) && defined(FEAT_GUI_GTK)
EXTERN char_u	*p_imak;	// 'imactivatekey'
>>>>>>> 61343f0c
#define IM_ON_THE_SPOT		0L
#define IM_OVER_THE_SPOT	1L
EXTERN long	p_imst;		// 'imstyle'
#endif
#if defined(FEAT_EVAL)
EXTERN char_u	*p_imaf;	// 'imactivatefunc'
EXTERN char_u	*p_imsf;	// 'imstatusfunc'
#endif
EXTERN int	p_imcmdline;	// 'imcmdline'
EXTERN int	p_imdisable;	// 'imdisable'
EXTERN int	p_is;		// 'incsearch'
EXTERN int	p_im;		// 'insertmode'
EXTERN char_u	*p_isf;		// 'isfname'
EXTERN char_u	*p_isi;		// 'isident'
EXTERN char_u	*p_isp;		// 'isprint'
EXTERN int	p_js;		// 'joinspaces'
EXTERN char_u	*p_kp;		// 'keywordprg'
EXTERN char_u	*p_km;		// 'keymodel'
#ifdef FEAT_LANGMAP
EXTERN char_u	*p_langmap;	// 'langmap'
EXTERN int	p_lnr;		// 'langnoremap'
EXTERN int	p_lrm;		// 'langremap'
#endif
#if defined(FEAT_MENU) && defined(FEAT_MULTI_LANG)
EXTERN char_u	*p_lm;		// 'langmenu'
#endif
#ifdef FEAT_GUI
EXTERN long	p_linespace;	// 'linespace'
#endif
#ifdef FEAT_LISP
EXTERN char_u	*p_lispwords;	// 'lispwords'
#endif
EXTERN long	p_ls;		// 'laststatus'
EXTERN long	p_stal;		// 'showtabline'
EXTERN char_u	*p_lcs;		// 'listchars'

EXTERN int	p_lz;		// 'lazyredraw'
EXTERN int	p_lpl;		// 'loadplugins'
#if defined(DYNAMIC_LUA)
EXTERN char_u	*p_luadll;	// 'luadll'
#endif
#ifdef FEAT_GUI_MAC
EXTERN int	p_macatsui;	// 'macatsui'
#endif
<<<<<<< HEAD
#ifdef FEAT_GUI_MACVIM
EXTERN int	p_macligatures;	/* 'macligatures' */
EXTERN int	p_macthinstrokes;	/* 'macthinstrokes' */
EXTERN long	p_columnspace;	/* 'columnspace' */
#endif
EXTERN int	p_magic;	/* 'magic' */
EXTERN char_u	*p_menc;	/* 'makeencoding' */
=======
EXTERN int	p_magic;	// 'magic'
EXTERN char_u	*p_menc;	// 'makeencoding'
>>>>>>> 61343f0c
#ifdef FEAT_QUICKFIX
EXTERN char_u	*p_mef;		// 'makeef'
EXTERN char_u	*p_mp;		// 'makeprg'
#endif
#ifdef FEAT_SIGNS
EXTERN char_u  *p_scl;		// signcolumn
#endif
#ifdef FEAT_SYN_HL
EXTERN char_u   *p_cc;		// 'colorcolumn'
EXTERN int      p_cc_cols[256]; // array for 'colorcolumn' columns
#endif
EXTERN long	p_mat;		// 'matchtime'
EXTERN long	p_mco;		// 'maxcombine'
#ifdef FEAT_EVAL
EXTERN long	p_mfd;		// 'maxfuncdepth'
#endif
EXTERN long	p_mmd;		// 'maxmapdepth'
EXTERN long	p_mm;		// 'maxmem'
EXTERN long	p_mmp;		// 'maxmempattern'
EXTERN long	p_mmt;		// 'maxmemtot'
#ifdef FEAT_MENU
EXTERN long	p_mis;		// 'menuitems'
#endif
#ifdef FEAT_SPELL
EXTERN char_u	*p_msm;		// 'mkspellmem'
#endif
EXTERN long	p_mle;		// 'modelineexpr'
EXTERN long	p_mls;		// 'modelines'
EXTERN char_u	*p_mouse;	// 'mouse'
#ifdef FEAT_GUI
EXTERN int	p_mousef;	// 'mousefocus'
EXTERN int	p_mh;		// 'mousehide'
#endif
EXTERN char_u	*p_mousem;	// 'mousemodel'
EXTERN long	p_mouset;	// 'mousetime'
EXTERN int	p_more;		// 'more'
#ifdef FEAT_MZSCHEME
EXTERN long	p_mzq;		// 'mzquantum
# if defined(DYNAMIC_MZSCHEME)
EXTERN char_u	*p_mzschemedll;	// 'mzschemedll'
EXTERN char_u	*p_mzschemegcdll; // 'mzschemegcdll'
# endif
#endif
#if defined(MSWIN)
EXTERN int	p_odev;		// 'opendevice'
#endif
EXTERN char_u	*p_opfunc;	// 'operatorfunc'
EXTERN char_u	*p_para;	// 'paragraphs'
EXTERN int	p_paste;	// 'paste'
EXTERN char_u	*p_pt;		// 'pastetoggle'
#if defined(FEAT_EVAL) && defined(FEAT_DIFF)
EXTERN char_u	*p_pex;		// 'patchexpr'
#endif
EXTERN char_u	*p_pm;		// 'patchmode'
EXTERN char_u	*p_path;	// 'path'
#ifdef FEAT_SEARCHPATH
EXTERN char_u	*p_cdpath;	// 'cdpath'
#endif
#if defined(DYNAMIC_PERL)
EXTERN char_u	*p_perldll;	// 'perldll'
#endif
#if defined(DYNAMIC_PYTHON3)
<<<<<<< HEAD
EXTERN char_u	*p_py3dll;	/* 'pythonthreedll' */
EXTERN char_u	*p_py3home;	/* 'pythonthreehome' */
=======
EXTERN char_u	*p_py3dll;	// 'pythonthreedll'
>>>>>>> 61343f0c
#endif
#ifdef FEAT_PYTHON3
EXTERN char_u	*p_py3home;	// 'pythonthreehome'
#endif
#if defined(DYNAMIC_PYTHON)
<<<<<<< HEAD
EXTERN char_u	*p_pydll;	/* 'pythondll' */
EXTERN char_u	*p_pyhome;	/* 'pythonhome' */
=======
EXTERN char_u	*p_pydll;	// 'pythondll'
>>>>>>> 61343f0c
#endif
#ifdef FEAT_PYTHON
EXTERN char_u	*p_pyhome;	// 'pythonhome'
#endif
#if defined(FEAT_PYTHON) || defined(FEAT_PYTHON3)
EXTERN long	p_pyx;		// 'pyxversion'
#endif
#ifdef FEAT_RELTIME
EXTERN long	p_rdt;		// 'redrawtime'
#endif
EXTERN int	p_remap;	// 'remap'
EXTERN long	p_re;		// 'regexpengine'
#ifdef FEAT_RENDER_OPTIONS
EXTERN char_u	*p_rop;		// 'renderoptions'
#endif
EXTERN long	p_report;	// 'report'
#if defined(FEAT_QUICKFIX)
EXTERN long	p_pvh;		// 'previewheight'
#endif
#ifdef MSWIN
EXTERN int	p_rs;		// 'restorescreen'
#endif
#ifdef FEAT_RIGHTLEFT
EXTERN int	p_ari;		// 'allowrevins'
EXTERN int	p_ri;		// 'revins'
#endif
#if defined(DYNAMIC_RUBY)
EXTERN char_u	*p_rubydll;	// 'rubydll'
#endif
#ifdef FEAT_CMDL_INFO
EXTERN int	p_ru;		// 'ruler'
#endif
#ifdef FEAT_STL_OPT
EXTERN char_u	*p_ruf;		// 'rulerformat'
#endif
EXTERN char_u	*p_pp;		// 'packpath'
EXTERN char_u	*p_rtp;		// 'runtimepath'
EXTERN long	p_sj;		// 'scrolljump'
EXTERN long	p_so;		// 'scrolloff'
EXTERN char_u	*p_sbo;		// 'scrollopt'
EXTERN char_u	*p_sections;	// 'sections'
EXTERN int	p_secure;	// 'secure'
EXTERN char_u	*p_sel;		// 'selection'
EXTERN char_u	*p_slm;		// 'selectmode'
#ifdef FEAT_SESSION
EXTERN char_u	*p_ssop;	// 'sessionoptions'
EXTERN unsigned	ssop_flags;
# ifdef IN_OPTION_C
// Also used for 'viewoptions'!
static char *(p_ssop_values[]) = {"buffers", "winpos", "resize", "winsize",
    "localoptions", "options", "help", "blank", "globals", "slash", "unix",
    "sesdir", "curdir", "folds", "cursor", "tabpages", "terminal", NULL};
# endif
# define SSOP_BUFFERS		0x001
# define SSOP_WINPOS		0x002
# define SSOP_RESIZE		0x004
# define SSOP_WINSIZE		0x008
# define SSOP_LOCALOPTIONS	0x010
# define SSOP_OPTIONS		0x020
# define SSOP_HELP		0x040
# define SSOP_BLANK		0x080
# define SSOP_GLOBALS		0x100
# define SSOP_SLASH		0x200
# define SSOP_UNIX		0x400
# define SSOP_SESDIR		0x800
# define SSOP_CURDIR		0x1000
# define SSOP_FOLDS		0x2000
# define SSOP_CURSOR		0x4000
# define SSOP_TABPAGES		0x8000
# define SSOP_TERMINAL		0x10000
#endif
EXTERN char_u	*p_sh;		// 'shell'
EXTERN char_u	*p_shcf;	// 'shellcmdflag'
#ifdef FEAT_QUICKFIX
EXTERN char_u	*p_sp;		// 'shellpipe'
#endif
EXTERN char_u	*p_shq;		// 'shellquote'
EXTERN char_u	*p_sxq;		// 'shellxquote'
EXTERN char_u	*p_sxe;		// 'shellxescape'
EXTERN char_u	*p_srr;		// 'shellredir'
#ifdef AMIGA
EXTERN long	p_st;		// 'shelltype'
#endif
EXTERN int	p_stmp;		// 'shelltemp'
#ifdef BACKSLASH_IN_FILENAME
EXTERN int	p_ssl;		// 'shellslash'
#endif
#ifdef FEAT_STL_OPT
EXTERN char_u	*p_stl;		// 'statusline'
#endif
EXTERN int	p_sr;		// 'shiftround'
EXTERN char_u	*p_shm;		// 'shortmess'
#ifdef FEAT_LINEBREAK
EXTERN char_u	*p_sbr;		// 'showbreak'
#endif
#ifdef FEAT_CMDL_INFO
EXTERN int	p_sc;		// 'showcmd'
#endif
EXTERN int	p_sft;		// 'showfulltag'
EXTERN int	p_sm;		// 'showmatch'
EXTERN int	p_smd;		// 'showmode'
EXTERN long	p_ss;		// 'sidescroll'
EXTERN long	p_siso;		// 'sidescrolloff'
EXTERN int	p_scs;		// 'smartcase'
EXTERN int	p_sta;		// 'smarttab'
EXTERN int	p_sb;		// 'splitbelow'
EXTERN long	p_tpm;		// 'tabpagemax'
# if defined(FEAT_STL_OPT)
EXTERN char_u	*p_tal;		// 'tabline'
# endif
#ifdef FEAT_SPELL
EXTERN char_u	*p_sps;		// 'spellsuggest'
#endif
EXTERN int	p_spr;		// 'splitright'
EXTERN int	p_sol;		// 'startofline'
EXTERN char_u	*p_su;		// 'suffixes'
EXTERN char_u	*p_sws;		// 'swapsync'
EXTERN char_u	*p_swb;		// 'switchbuf'
EXTERN unsigned	swb_flags;
#ifdef IN_OPTION_C
static char *(p_swb_values[]) = {"useopen", "usetab", "split", "newtab", "vsplit", NULL};
#endif
#define SWB_USEOPEN		0x001
#define SWB_USETAB		0x002
#define SWB_SPLIT		0x004
#define SWB_NEWTAB		0x008
#define SWB_VSPLIT		0x010
EXTERN int	p_tbs;		// 'tagbsearch'
EXTERN char_u	*p_tc;		// 'tagcase'
EXTERN unsigned tc_flags;       // flags from 'tagcase'
#ifdef IN_OPTION_C
static char *(p_tc_values[]) = {"followic", "ignore", "match", "followscs", "smart", NULL};
#endif
#define TC_FOLLOWIC		0x01
#define TC_IGNORE		0x02
#define TC_MATCH		0x04
#define TC_FOLLOWSCS		0x08
#define TC_SMART		0x10
EXTERN long	p_tl;		// 'taglength'
EXTERN int	p_tr;		// 'tagrelative'
EXTERN char_u	*p_tags;	// 'tags'
EXTERN int	p_tgst;		// 'tagstack'
#if defined(DYNAMIC_TCL)
EXTERN char_u	*p_tcldll;	// 'tcldll'
#endif
#ifdef FEAT_ARABIC
EXTERN int	p_tbidi;	// 'termbidi'
#endif
EXTERN char_u	*p_tenc;	// 'termencoding'
#ifdef FEAT_TERMGUICOLORS
EXTERN int	p_tgc;		// 'termguicolors'
#endif
#if defined(MSWIN) && defined(FEAT_TERMINAL)
EXTERN char_u	*p_twt;		// 'termwintype'
#endif
EXTERN int	p_terse;	// 'terse'
EXTERN int	p_ta;		// 'textauto'
EXTERN int	p_to;		// 'tildeop'
EXTERN int	p_timeout;	// 'timeout'
EXTERN long	p_tm;		// 'timeoutlen'
#ifdef FEAT_TITLE
EXTERN int	p_title;	// 'title'
EXTERN long	p_titlelen;	// 'titlelen'
EXTERN char_u	*p_titleold;	// 'titleold'
EXTERN char_u	*p_titlestring;	// 'titlestring'
#endif
#ifdef FEAT_INS_EXPAND
EXTERN char_u	*p_tsr;		// 'thesaurus'
#endif
<<<<<<< HEAD
#ifdef FEAT_TRANSPARENCY
EXTERN long     p_transp;       /* 'transparency' */
#endif
EXTERN long     p_blur;         /* 'blurradius' */
EXTERN int	p_ttimeout;	/* 'ttimeout' */
EXTERN long	p_ttm;		/* 'ttimeoutlen' */
EXTERN int	p_tbi;		/* 'ttybuiltin' */
EXTERN int	p_tf;		/* 'ttyfast' */
=======
EXTERN int	p_ttimeout;	// 'ttimeout'
EXTERN long	p_ttm;		// 'ttimeoutlen'
EXTERN int	p_tbi;		// 'ttybuiltin'
EXTERN int	p_tf;		// 'ttyfast'
>>>>>>> 61343f0c
#if defined(FEAT_TOOLBAR) && !defined(FEAT_GUI_MSWIN)
EXTERN char_u	*p_toolbar;	// 'toolbar'
EXTERN unsigned toolbar_flags;
# ifdef IN_OPTION_C
static char *(p_toolbar_values[]) = {"text", "icons", "tooltips", "horiz", NULL};
# endif
# define TOOLBAR_TEXT		0x01
# define TOOLBAR_ICONS		0x02
# define TOOLBAR_TOOLTIPS	0x04
# define TOOLBAR_HORIZ		0x08
#endif
<<<<<<< HEAD
#if defined(FEAT_TOOLBAR) && (defined(FEAT_GUI_GTK) || defined(FEAT_GUI_MACVIM))
EXTERN char_u	*p_tbis;	/* 'toolbariconsize' */
=======
#if defined(FEAT_TOOLBAR) && defined(FEAT_GUI_GTK)
EXTERN char_u	*p_tbis;	// 'toolbariconsize'
>>>>>>> 61343f0c
EXTERN unsigned tbis_flags;
# ifdef IN_OPTION_C
static char *(p_tbis_values[]) = {"tiny", "small", "medium", "large", "huge", "giant", NULL};
# endif
# define TBIS_TINY		0x01
# define TBIS_SMALL		0x02
# define TBIS_MEDIUM		0x04
# define TBIS_LARGE		0x08
# define TBIS_HUGE		0x10
# define TBIS_GIANT		0x20
#endif
EXTERN long	p_ttyscroll;	// 'ttyscroll'
#if defined(FEAT_MOUSE) && (defined(UNIX) || defined(VMS))
EXTERN char_u	*p_ttym;	// 'ttymouse'
EXTERN unsigned ttym_flags;
# ifdef IN_OPTION_C
static char *(p_ttym_values[]) = {"xterm", "xterm2", "dec", "netterm", "jsbterm", "pterm", "urxvt", "sgr", NULL};
# endif
# define TTYM_XTERM		0x01
# define TTYM_XTERM2		0x02
# define TTYM_DEC		0x04
# define TTYM_NETTERM		0x08
# define TTYM_JSBTERM		0x10
# define TTYM_PTERM		0x20
# define TTYM_URXVT		0x40
# define TTYM_SGR		0x80
#endif
EXTERN char_u	*p_udir;	// 'undodir'
EXTERN long	p_ul;		// 'undolevels'
EXTERN long	p_ur;		// 'undoreload'
EXTERN long	p_uc;		// 'updatecount'
EXTERN long	p_ut;		// 'updatetime'
EXTERN char_u	*p_fcs;		// 'fillchar'
#ifdef FEAT_VIMINFO
EXTERN char_u	*p_viminfo;	// 'viminfo'
EXTERN char_u	*p_viminfofile;	// 'viminfofile'
#endif
#ifdef FEAT_SESSION
EXTERN char_u	*p_vdir;	// 'viewdir'
EXTERN char_u	*p_vop;		// 'viewoptions'
EXTERN unsigned	vop_flags;	// uses SSOP_ flags
#endif
EXTERN int	p_vb;		// 'visualbell'
EXTERN char_u	*p_ve;		// 'virtualedit'
EXTERN unsigned ve_flags;
#ifdef IN_OPTION_C
static char *(p_ve_values[]) = {"block", "insert", "all", "onemore", NULL};
#endif
#define VE_BLOCK	5	// includes "all"
#define VE_INSERT	6	// includes "all"
#define VE_ALL		4
#define VE_ONEMORE	8
EXTERN long	p_verbose;	// 'verbose'
#ifdef IN_OPTION_C
char_u	*p_vfile = (char_u *)""; // used before options are initialized
#else
extern char_u	*p_vfile;	// 'verbosefile'
#endif
EXTERN int	p_warn;		// 'warn'
#ifdef FEAT_CMDL_COMPL
EXTERN char_u	*p_wop;		// 'wildoptions'
#endif
EXTERN long	p_window;	// 'window'
#if defined(FEAT_GUI_MSWIN) || defined(FEAT_GUI_MOTIF) || defined(LINT) \
	|| defined (FEAT_GUI_GTK) || defined(FEAT_GUI_PHOTON)
#define FEAT_WAK
EXTERN char_u	*p_wak;		// 'winaltkeys'
#endif
#ifdef FEAT_WILDIGN
EXTERN char_u	*p_wig;		// 'wildignore'
#endif
EXTERN int	p_wiv;		// 'weirdinvert'
EXTERN char_u	*p_ww;		// 'whichwrap'
EXTERN long	p_wc;		// 'wildchar'
EXTERN long	p_wcm;		// 'wildcharm'
EXTERN long	p_wic;		// 'wildignorecase'
EXTERN char_u	*p_wim;		// 'wildmode'
#ifdef FEAT_WILDMENU
EXTERN int	p_wmnu;		// 'wildmenu'
#endif
EXTERN long	p_wh;		// 'winheight'
EXTERN long	p_wmh;		// 'winminheight'
EXTERN long	p_wmw;		// 'winminwidth'
EXTERN long	p_wiw;		// 'winwidth'
#if defined(MSWIN) && defined(FEAT_TERMINAL)
EXTERN char_u	*p_winptydll;	// 'winptydll'
#endif
EXTERN int	p_ws;		// 'wrapscan'
EXTERN int	p_write;	// 'write'
EXTERN int	p_wa;		// 'writeany'
EXTERN int	p_wb;		// 'writebackup'
EXTERN long	p_wd;		// 'writedelay'

/*
 * "indir" values for buffer-local opions.
 * These need to be defined globally, so that the BV_COUNT can be used with
 * b_p_scriptID[].
 */
enum
{
    BV_AI = 0
    , BV_AR
    , BV_BH
    , BV_BKC
    , BV_BT
#ifdef FEAT_QUICKFIX
    , BV_EFM
    , BV_GP
    , BV_MP
#endif
    , BV_BIN
    , BV_BL
    , BV_BOMB
    , BV_CI
#ifdef FEAT_CINDENT
    , BV_CIN
    , BV_CINK
    , BV_CINO
#endif
#if defined(FEAT_SMARTINDENT) || defined(FEAT_CINDENT)
    , BV_CINW
#endif
    , BV_CM
#ifdef FEAT_FOLDING
    , BV_CMS
#endif
#ifdef FEAT_COMMENTS
    , BV_COM
#endif
#ifdef FEAT_INS_EXPAND
    , BV_CPT
    , BV_DICT
    , BV_TSR
#endif
#ifdef FEAT_COMPL_FUNC
    , BV_CFU
#endif
#ifdef FEAT_FIND_ID
    , BV_DEF
    , BV_INC
#endif
    , BV_EOL
    , BV_FIXEOL
    , BV_EP
    , BV_ET
    , BV_FENC
    , BV_FP
#ifdef FEAT_EVAL
    , BV_BEXPR
    , BV_FEX
#endif
    , BV_FF
    , BV_FLP
    , BV_FO
    , BV_FT
    , BV_IMI
    , BV_IMS
#if defined(FEAT_CINDENT) && defined(FEAT_EVAL)
    , BV_INDE
    , BV_INDK
#endif
#if defined(FEAT_FIND_ID) && defined(FEAT_EVAL)
    , BV_INEX
#endif
    , BV_INF
    , BV_ISK
#ifdef FEAT_CRYPT
    , BV_KEY
#endif
#ifdef FEAT_KEYMAP
    , BV_KMAP
#endif
    , BV_KP
#ifdef FEAT_LISP
    , BV_LISP
    , BV_LW
#endif
    , BV_MENC
    , BV_MA
    , BV_ML
    , BV_MOD
    , BV_MPS
#ifdef FEAT_GUI_MACVIM
    , BV_MMTA
#endif
    , BV_NF
#ifdef FEAT_COMPL_FUNC
    , BV_OFU
#endif
    , BV_PATH
    , BV_PI
#ifdef FEAT_TEXTOBJ
    , BV_QE
#endif
    , BV_RO
#ifdef FEAT_SMARTINDENT
    , BV_SI
#endif
    , BV_SN
#ifdef FEAT_SYN_HL
    , BV_SMC
    , BV_SYN
#endif
#ifdef FEAT_SPELL
    , BV_SPC
    , BV_SPF
    , BV_SPL
#endif
    , BV_STS
#ifdef FEAT_SEARCHPATH
    , BV_SUA
#endif
    , BV_SW
    , BV_SWF
#ifdef FEAT_EVAL
    , BV_TFU
#endif
    , BV_TAGS
    , BV_TC
    , BV_TS
    , BV_TW
    , BV_TX
    , BV_UDF
    , BV_UL
    , BV_WM
#ifdef FEAT_TERMINAL
    , BV_TWSL
#endif
#ifdef FEAT_VARTABS
    , BV_VSTS
    , BV_VTS
#endif
    , BV_COUNT	    // must be the last one
};

/*
 * "indir" values for window-local options.
 * These need to be defined globally, so that the WV_COUNT can be used in the
 * window structure.
 */
enum
{
    WV_LIST = 0
#ifdef FEAT_ARABIC
    , WV_ARAB
#endif
#ifdef FEAT_CONCEAL
    , WV_COCU
    , WV_COLE
#endif
#ifdef FEAT_TERMINAL
    , WV_TWK
    , WV_TWS
#endif
    , WV_CRBIND
#ifdef FEAT_LINEBREAK
    , WV_BRI
    , WV_BRIOPT
#endif
    , WV_WCR
#ifdef FEAT_DIFF
    , WV_DIFF
#endif
#ifdef FEAT_FOLDING
    , WV_FDC
    , WV_FEN
    , WV_FDI
    , WV_FDL
    , WV_FDM
    , WV_FML
    , WV_FDN
# ifdef FEAT_EVAL
    , WV_FDE
    , WV_FDT
# endif
    , WV_FMR
#endif
#ifdef FEAT_LINEBREAK
    , WV_LBR
#endif
    , WV_NU
    , WV_RNU
#ifdef FEAT_LINEBREAK
    , WV_NUW
#endif
#if defined(FEAT_QUICKFIX)
    , WV_PVW
#endif
#ifdef FEAT_RIGHTLEFT
    , WV_RL
    , WV_RLC
#endif
    , WV_SCBIND
    , WV_SCROLL
    , WV_SISO
    , WV_SO
#ifdef FEAT_SPELL
    , WV_SPELL
#endif
#ifdef FEAT_SYN_HL
    , WV_CUC
    , WV_CUL
    , WV_CC
#endif
#ifdef FEAT_STL_OPT
    , WV_STL
#endif
    , WV_WFH
    , WV_WFW
    , WV_WRAP
#ifdef FEAT_SIGNS
    , WV_SCL
#endif
    , WV_COUNT	    // must be the last one
};

// Value for b_p_ul indicating the global value must be used.
#define NO_LOCAL_UNDOLEVEL -123456<|MERGE_RESOLUTION|>--- conflicted
+++ resolved
@@ -308,25 +308,10 @@
 #ifdef FEAT_AUTOCHDIR
 EXTERN int	p_acd;		// 'autochdir'
 #endif
-<<<<<<< HEAD
-EXTERN char_u	*p_ambw;	/* 'ambiwidth' */
-EXTERN char_u	*p_emoji;	/* 'emoji' */
-#ifdef FEAT_ANTIALIAS
-EXTERN int	p_antialias;	/* 'antialias' */
-#endif
-EXTERN int	p_ar;		/* 'autoread' */
-EXTERN int	p_aw;		/* 'autowrite' */
-EXTERN int	p_awa;		/* 'autowriteall' */
-EXTERN char_u	*p_bs;		/* 'backspace' */
-EXTERN char_u	*p_bg;		/* 'background' */
-EXTERN int	p_bk;		/* 'backup' */
-EXTERN char_u	*p_bkc;		/* 'backupcopy' */
-EXTERN unsigned	bkc_flags;	/* flags from 'backupcopy' */
-=======
 EXTERN char_u	*p_ambw;	// 'ambiwidth'
 EXTERN char_u	*p_emoji;	// 'emoji'
-#if defined(FEAT_GUI) && defined(MACOS_X)
-EXTERN int	*p_antialias;	// 'antialias'
+#ifdef FEAT_ANTIALIAS
+EXTERN int	p_antialias;	// 'antialias'
 #endif
 EXTERN int	p_ar;		// 'autoread'
 EXTERN int	p_aw;		// 'autowrite'
@@ -336,7 +321,6 @@
 EXTERN int	p_bk;		// 'backup'
 EXTERN char_u	*p_bkc;		// 'backupcopy'
 EXTERN unsigned	bkc_flags;	// flags from 'backupcopy'
->>>>>>> 61343f0c
 #ifdef IN_OPTION_C
 static char *(p_bkc_values[]) = {"yes", "auto", "no", "breaksymlink", "breakhardlink", NULL};
 #endif
@@ -514,7 +498,6 @@
 #ifdef HAVE_FSYNC
 EXTERN int	p_fs;		// 'fsync'
 #endif
-<<<<<<< HEAD
 #ifdef FEAT_FULLSCREEN
 EXTERN int	p_fullscreen;
 EXTERN char_u	*p_fuoptions;
@@ -522,15 +505,12 @@
 EXTERN int      fuoptions_bgcolor;
 #define FUOPT_MAXVERT         0x001
 #define FUOPT_MAXHORZ         0x002
-#define FUOPT_BGCOLOR_HLGROUP 0x004    /* if set, fuoptions_bgcolor
-                                          is a highlight group
-                                          id. Else, it's an explicit 
-                                          argb color. */
-#endif
-EXTERN int	p_gd;		/* 'gdefault' */
-=======
+#define FUOPT_BGCOLOR_HLGROUP 0x004    // if set, fuoptions_bgcolor
+                                       // is a highlight group
+                                       // id. Else, it's an explicit 
+                                       // argb color.
+#endif
 EXTERN int	p_gd;		// 'gdefault'
->>>>>>> 61343f0c
 #ifdef FEAT_TEXT_PROP
 EXTERN char_u	*p_pvp;		// 'previewpopup'
 #endif
@@ -591,15 +571,9 @@
 EXTERN int	p_icon;		// 'icon'
 EXTERN char_u	*p_iconstring;	// 'iconstring'
 #endif
-<<<<<<< HEAD
-EXTERN int	p_ic;		/* 'ignorecase' */
+EXTERN int	p_ic;		// 'ignorecase'
 #if defined(FEAT_XIM) && (defined(FEAT_GUI_GTK) || defined(FEAT_GUI_MACVIM))
-EXTERN char_u	*p_imak;	/* 'imactivatekey' */
-=======
-EXTERN int	p_ic;		// 'ignorecase'
-#if defined(FEAT_XIM) && defined(FEAT_GUI_GTK)
 EXTERN char_u	*p_imak;	// 'imactivatekey'
->>>>>>> 61343f0c
 #define IM_ON_THE_SPOT		0L
 #define IM_OVER_THE_SPOT	1L
 EXTERN long	p_imst;		// 'imstyle'
@@ -644,18 +618,13 @@
 #ifdef FEAT_GUI_MAC
 EXTERN int	p_macatsui;	// 'macatsui'
 #endif
-<<<<<<< HEAD
 #ifdef FEAT_GUI_MACVIM
-EXTERN int	p_macligatures;	/* 'macligatures' */
-EXTERN int	p_macthinstrokes;	/* 'macthinstrokes' */
-EXTERN long	p_columnspace;	/* 'columnspace' */
-#endif
-EXTERN int	p_magic;	/* 'magic' */
-EXTERN char_u	*p_menc;	/* 'makeencoding' */
-=======
+EXTERN int	p_macligatures;	// 'macligatures'
+EXTERN int	p_macthinstrokes;	// 'macthinstrokes'
+EXTERN long	p_columnspace;	// 'columnspace'
+#endif
 EXTERN int	p_magic;	// 'magic'
 EXTERN char_u	*p_menc;	// 'makeencoding'
->>>>>>> 61343f0c
 #ifdef FEAT_QUICKFIX
 EXTERN char_u	*p_mef;		// 'makeef'
 EXTERN char_u	*p_mp;		// 'makeprg'
@@ -718,23 +687,15 @@
 EXTERN char_u	*p_perldll;	// 'perldll'
 #endif
 #if defined(DYNAMIC_PYTHON3)
-<<<<<<< HEAD
-EXTERN char_u	*p_py3dll;	/* 'pythonthreedll' */
-EXTERN char_u	*p_py3home;	/* 'pythonthreehome' */
-=======
 EXTERN char_u	*p_py3dll;	// 'pythonthreedll'
->>>>>>> 61343f0c
+EXTERN char_u	*p_py3home;	// 'pythonthreehome'
 #endif
 #ifdef FEAT_PYTHON3
 EXTERN char_u	*p_py3home;	// 'pythonthreehome'
 #endif
 #if defined(DYNAMIC_PYTHON)
-<<<<<<< HEAD
-EXTERN char_u	*p_pydll;	/* 'pythondll' */
-EXTERN char_u	*p_pyhome;	/* 'pythonhome' */
-=======
 EXTERN char_u	*p_pydll;	// 'pythondll'
->>>>>>> 61343f0c
+EXTERN char_u	*p_pyhome;	// 'pythonhome'
 #endif
 #ifdef FEAT_PYTHON
 EXTERN char_u	*p_pyhome;	// 'pythonhome'
@@ -904,21 +865,14 @@
 #ifdef FEAT_INS_EXPAND
 EXTERN char_u	*p_tsr;		// 'thesaurus'
 #endif
-<<<<<<< HEAD
 #ifdef FEAT_TRANSPARENCY
-EXTERN long     p_transp;       /* 'transparency' */
-#endif
-EXTERN long     p_blur;         /* 'blurradius' */
-EXTERN int	p_ttimeout;	/* 'ttimeout' */
-EXTERN long	p_ttm;		/* 'ttimeoutlen' */
-EXTERN int	p_tbi;		/* 'ttybuiltin' */
-EXTERN int	p_tf;		/* 'ttyfast' */
-=======
+EXTERN long     p_transp;       // 'transparency'
+#endif
+EXTERN long     p_blur;         // 'blurradius'
 EXTERN int	p_ttimeout;	// 'ttimeout'
 EXTERN long	p_ttm;		// 'ttimeoutlen'
 EXTERN int	p_tbi;		// 'ttybuiltin'
 EXTERN int	p_tf;		// 'ttyfast'
->>>>>>> 61343f0c
 #if defined(FEAT_TOOLBAR) && !defined(FEAT_GUI_MSWIN)
 EXTERN char_u	*p_toolbar;	// 'toolbar'
 EXTERN unsigned toolbar_flags;
@@ -930,13 +884,8 @@
 # define TOOLBAR_TOOLTIPS	0x04
 # define TOOLBAR_HORIZ		0x08
 #endif
-<<<<<<< HEAD
 #if defined(FEAT_TOOLBAR) && (defined(FEAT_GUI_GTK) || defined(FEAT_GUI_MACVIM))
-EXTERN char_u	*p_tbis;	/* 'toolbariconsize' */
-=======
-#if defined(FEAT_TOOLBAR) && defined(FEAT_GUI_GTK)
 EXTERN char_u	*p_tbis;	// 'toolbariconsize'
->>>>>>> 61343f0c
 EXTERN unsigned tbis_flags;
 # ifdef IN_OPTION_C
 static char *(p_tbis_values[]) = {"tiny", "small", "medium", "large", "huge", "giant", NULL};

--- conflicted
+++ resolved
@@ -1334,11 +1334,9 @@
 #ifdef WIN32
     int		ch_inputHandler; /* ret.value of WSAAsyncSelect() */
 #endif
-<<<<<<< HEAD
 #ifdef FEAT_GUI_MACVIM
     int		ch_inputHandler; /* Cookie for input */
 #endif
-=======
 } chan_fd_T;
 
 struct channel_S {
@@ -1356,7 +1354,6 @@
 				 * the other side has exited, only mention the
 				 * first error until the connection works
 				 * again. */
->>>>>>> 44d57186
 
     void	(*ch_close_cb)(void); /* callback for when channel is closed */
 

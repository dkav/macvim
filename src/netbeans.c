--- conflicted
+++ resolved
@@ -89,44 +89,7 @@
     static void
 nb_channel_closed(void)
 {
-<<<<<<< HEAD
-    buf_T	*buf;
-
-    for (buf = firstbuf; buf != NULL; buf = buf->b_next)
-	buf->b_has_sign_column = FALSE;
-
-#ifdef FEAT_GUI_X11
-    if (inputHandler != (XtInputId)NULL)
-    {
-	XtRemoveInput(inputHandler);
-	inputHandler = (XtInputId)NULL;
-    }
-#else
-# ifdef FEAT_GUI_GTK
-    if (inputHandler != 0)
-    {
-	gdk_input_remove(inputHandler);
-	inputHandler = 0;
-    }
-# else
-#  ifdef FEAT_GUI_W32
-    if (inputHandler == 0)
-    {
-	WSAAsyncSelect(nbsock, s_hwnd, 0, 0);
-	inputHandler = -1;
-    }
-#  elif defined(FEAT_GUI_MACVIM)
-    gui_macvim_set_netbeans_socket(-1);
-#  endif
-# endif
-#endif
-
-    sock_close(nbsock);
-    nbsock = -1;
-    channel_remove_netbeans();
-=======
     nb_channel_idx = -1;
->>>>>>> 54e09e71
 }
 
 /*
@@ -488,102 +451,8 @@
     void
 netbeans_read()
 {
-<<<<<<< HEAD
-    static char_u	*buf = NULL;
-    int			len = 0;
-    int			readlen = 0;
-#ifdef HAVE_SELECT
-    struct timeval	tval;
-    fd_set		rfds;
-#else
-# ifdef HAVE_POLL
-    struct pollfd	fds;
-# endif
-#endif
-
-    if (!NETBEANS_OPEN)
-    {
-	nbdebug(("messageFromNetbeans() called without a socket\n"));
-	return;
-    }
-
-#ifdef FEAT_GUI_MACVIM
-    /* It may happen that socket is not readable because socket has been already
-     * read by timing of CFRunLoop callback. So check socket using select. */
-    if (sock_select(nbsock) <= 0)
-	return;
-#endif
-
-    /* Allocate a buffer to read into. */
-    if (buf == NULL)
-    {
-	buf = alloc(MAXMSGSIZE);
-	if (buf == NULL)
-	    return;	/* out of memory! */
-    }
-
-    /* Keep on reading for as long as there is something to read.
-     * Use select() or poll() to avoid blocking on a message that is exactly
-     * MAXMSGSIZE long. */
-    for (;;)
-    {
-#ifdef HAVE_SELECT
-	FD_ZERO(&rfds);
-	FD_SET(nbsock, &rfds);
-	tval.tv_sec = 0;
-	tval.tv_usec = 0;
-	if (select(nbsock + 1, &rfds, NULL, NULL, &tval) <= 0)
-	    break;
-#else
-# ifdef HAVE_POLL
-	fds.fd = nbsock;
-	fds.events = POLLIN;
-	if (poll(&fds, 1, 0) <= 0)
-	    break;
-# endif
-#endif
-	len = sock_read(nbsock, buf, MAXMSGSIZE);
-	if (len <= 0)
-	    break;	/* error or nothing more to read */
-
-	/* Store the read message in the queue. */
-	save(buf, len);
-	readlen += len;
-	if (len < MAXMSGSIZE)
-	    break;	/* did read everything that's available */
-    }
-
-    /* Reading a socket disconnection (readlen == 0), or a socket error. */
-    if (readlen <= 0)
-    {
-	/* Queue a "DETACH" netbeans message in the command queue in order to
-	 * terminate the netbeans session later. Do not end the session here
-	 * directly as we may be running in the context of a call to
-	 * netbeans_parse_messages():
-	 *	netbeans_parse_messages
-	 *	    -> autocmd triggered while processing the netbeans cmd
-	 *		-> ui_breakcheck
-	 *		    -> gui event loop or select loop
-	 *			-> netbeans_read()
-	 */
-	save((char_u *)DETACH_MSG, (int)strlen(DETACH_MSG));
-	nb_close_socket();
-
-	if (len < 0)
-	{
-	    nbdebug(("read from Netbeans socket\n"));
-	    PERROR(_("read from Netbeans socket"));
-	}
-    }
-
-#if defined(NB_HAS_GUI) && defined(FEAT_GUI_GTK)
-    if (NB_HAS_GUI && gtk_main_level() > 0)
-	gtk_main_quit();
-#endif
-=======
     if (nb_channel_idx >= 0)
 	channel_read(nb_channel_idx);
->>>>>>> 54e09e71
 }
 
 /*
@@ -2691,61 +2560,6 @@
     return NETBEANS_OPEN;
 }
 
-<<<<<<< HEAD
-#if defined(FEAT_GUI) || defined(PROTO)
-/*
- * Register our file descriptor with the gui event handling system.
- */
-    void
-netbeans_gui_register(void)
-{
-    if (!NB_HAS_GUI || !NETBEANS_OPEN)
-	return;
-
-# ifdef FEAT_GUI_X11
-    /* tell notifier we are interested in being called
-     * when there is input on the editor connection socket
-     */
-    if (inputHandler == (XtInputId)NULL)
-	inputHandler = XtAppAddInput((XtAppContext)app_context, nbsock,
-			 (XtPointer)(XtInputReadMask + XtInputExceptMask),
-					       messageFromNetbeans, NULL);
-# else
-#  ifdef FEAT_GUI_GTK
-    /*
-     * Tell gdk we are interested in being called when there
-     * is input on the editor connection socket
-     */
-    if (inputHandler == 0)
-	inputHandler = gdk_input_add((gint)nbsock, (GdkInputCondition)
-	    ((int)GDK_INPUT_READ + (int)GDK_INPUT_EXCEPTION),
-					       messageFromNetbeans, NULL);
-#  else
-#   ifdef FEAT_GUI_W32
-    /*
-     * Tell Windows we are interested in receiving message when there
-     * is input on the editor connection socket
-     */
-    if (inputHandler == -1)
-	inputHandler = WSAAsyncSelect(nbsock, s_hwnd, WM_NETBEANS, FD_READ);
-#   elif defined(FEAT_GUI_MACVIM)
-    /*
-     * Tell Core Foundation we are interested in being called when there
-     * is input on the editor connection socket
-     */
-    gui_macvim_set_netbeans_socket(nbsock);
-#   endif
-#  endif
-# endif
-
-# ifdef FEAT_BEVAL
-    bevalServers |= BEVAL_NETBEANS;
-# endif
-}
-#endif
-
-=======
->>>>>>> 54e09e71
 /*
  * Tell netbeans that the window was opened, ready for commands.
  */

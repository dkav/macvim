/* vi:set ts=8 sts=4 sw=4 noet:
 *
 * VIM - Vi IMproved	by Bram Moolenaar
 *
 * Do ":help uganda"  in Vim to read copying and usage conditions.
 * Do ":help credits" in Vim to see a list of people who contributed.
 */

/*
 * Keycode definitions for special keys.
 *
 * Any special key code sequences are replaced by these codes.
 */

/*
 * For MSDOS some keys produce codes larger than 0xff. They are split into two
 * chars, the first one is K_NUL (same value used in term.h).
 */
#define K_NUL			(0xce)	/* for MSDOS: special key follows */

/*
 * K_SPECIAL is the first byte of a special key code and is always followed by
 * two bytes.
 * The second byte can have any value. ASCII is used for normal termcap
 * entries, 0x80 and higher for special keys, see below.
 * The third byte is guaranteed to be between 0x02 and 0x7f.
 */

#define K_SPECIAL		(0x80)

/*
 * Positive characters are "normal" characters.
 * Negative characters are special key codes.  Only characters below -0x200
 * are used to so that the absolute value can't be mistaken for a single-byte
 * character.
 */
#define IS_SPECIAL(c)		((c) < 0)

/*
 * Characters 0x0100 - 0x01ff have a special meaning for abbreviations.
 * Multi-byte characters also have ABBR_OFF added, thus are above 0x0200.
 */
#define ABBR_OFF		0x100

/*
 * NUL cannot be in the input string, therefore it is replaced by
 *	K_SPECIAL   KS_ZERO	KE_FILLER
 */
#define KS_ZERO			255

/*
 * K_SPECIAL cannot be in the input string, therefore it is replaced by
 *	K_SPECIAL   KS_SPECIAL	KE_FILLER
 */
#define KS_SPECIAL		254

/*
 * KS_EXTRA is used for keys that have no termcap name
 *	K_SPECIAL   KS_EXTRA	KE_xxx
 */
#define KS_EXTRA		253

/*
 * KS_MODIFIER is used when a modifier is given for a (special) key
 *	K_SPECIAL   KS_MODIFIER	bitmask
 */
#define KS_MODIFIER		252

/*
 * These are used for the GUI
 *	K_SPECIAL   KS_xxx	KE_FILLER
 */
#define KS_MOUSE		251
#define KS_MENU			250
#define KS_VER_SCROLLBAR	249
#define KS_HOR_SCROLLBAR	248

/*
 * These are used for DEC mouse
 */
#define KS_NETTERM_MOUSE	247
#define KS_DEC_MOUSE		246

/*
 * Used for switching Select mode back on after a mapping or menu.
 */
#define KS_SELECT		245
#define K_SELECT_STRING		(char_u *)"\200\365X"

/*
 * Used for tearing off a menu.
 */
#define KS_TEAROFF		244

/* Used for JSB term mouse. */
#define KS_JSBTERM_MOUSE	243

/* Used a termcap entry that produces a normal character. */
#define KS_KEY			242

/* Used for the qnx pterm mouse. */
#define KS_PTERM_MOUSE		241

/* Used for click in a tab pages label. */
#define KS_TABLINE		240

/* Used for menu in a tab pages line. */
#define KS_TABMENU		239

/* Used for the urxvt mouse. */
#define KS_URXVT_MOUSE		238

/* Used for the sgr mouse. */
#define KS_SGR_MOUSE		237
#define KS_SGR_MOUSE_RELEASE	236

/*
 * Filler used after KS_SPECIAL and others
 */
#define KE_FILLER		('X')

/*
 * translation of three byte code "K_SPECIAL a b" into int "K_xxx" and back
 */
#define TERMCAP2KEY(a, b)	(-((a) + ((int)(b) << 8)))
#define KEY2TERMCAP0(x)		((-(x)) & 0xff)
#define KEY2TERMCAP1(x)		(((unsigned)(-(x)) >> 8) & 0xff)

/*
 * get second or third byte when translating special key code into three bytes
 */
#define K_SECOND(c)	((c) == K_SPECIAL ? KS_SPECIAL : (c) == NUL ? KS_ZERO : KEY2TERMCAP0(c))

#define K_THIRD(c)	(((c) == K_SPECIAL || (c) == NUL) ? KE_FILLER : KEY2TERMCAP1(c))

/*
 * get single int code from second byte after K_SPECIAL
 */
#define TO_SPECIAL(a, b)    ((a) == KS_SPECIAL ? K_SPECIAL : (a) == KS_ZERO ? K_ZERO : TERMCAP2KEY(a, b))

/*
 * Codes for keys that do not have a termcap name.
 * The numbers are fixed to make sure that recorded key sequences remain valid.
 * Add new entries at the end, not halfway.
 *
 * K_SPECIAL KS_EXTRA KE_xxx
 */
enum key_extra
{
    KE_NAME = 3		/* name of this terminal entry */

    , KE_S_UP = 4		/* shift-up */
    , KE_S_DOWN = 5		/* shift-down */

    , KE_S_F1 = 6		/* shifted function keys */
    , KE_S_F2 = 7
    , KE_S_F3 = 8
    , KE_S_F4 = 9
    , KE_S_F5 = 10
    , KE_S_F6 = 11
    , KE_S_F7 = 12
    , KE_S_F8 = 13
    , KE_S_F9 = 14
    , KE_S_F10 = 15

    , KE_S_F11 = 16
    , KE_S_F12 = 17
    , KE_S_F13 = 18
    , KE_S_F14 = 19
    , KE_S_F15 = 20
    , KE_S_F16 = 21
    , KE_S_F17 = 22
    , KE_S_F18 = 23
    , KE_S_F19 = 24
    , KE_S_F20 = 25

    , KE_S_F21 = 26
    , KE_S_F22 = 27
    , KE_S_F23 = 28
    , KE_S_F24 = 29
    , KE_S_F25 = 30
    , KE_S_F26 = 31
    , KE_S_F27 = 32
    , KE_S_F28 = 33
    , KE_S_F29 = 34
    , KE_S_F30 = 35

    , KE_S_F31 = 36
    , KE_S_F32 = 37
    , KE_S_F33 = 38
    , KE_S_F34 = 39
    , KE_S_F35 = 40
    , KE_S_F36 = 41
    , KE_S_F37 = 42

    , KE_MOUSE = 43		/* mouse event start */

/*
 * Symbols for pseudo keys which are translated from the real key symbols
 * above.
 */
    , KE_LEFTMOUSE = 44		/* Left mouse button click */
    , KE_LEFTDRAG = 45		/* Drag with left mouse button down */
    , KE_LEFTRELEASE = 46	/* Left mouse button release */
    , KE_MIDDLEMOUSE = 47	/* Middle mouse button click */
    , KE_MIDDLEDRAG = 48	/* Drag with middle mouse button down */
    , KE_MIDDLERELEASE = 49	/* Middle mouse button release */
    , KE_RIGHTMOUSE = 50	/* Right mouse button click */
    , KE_RIGHTDRAG = 51		/* Drag with right mouse button down */
    , KE_RIGHTRELEASE = 52	/* Right mouse button release */

    , KE_IGNORE = 53		/* Ignored mouse drag/release */

    , KE_TAB = 54		/* unshifted TAB key */
    , KE_S_TAB_OLD = 55		/* shifted TAB key (no longer used) */

    , KE_SNIFF_UNUSED = 56	/* obsolete */
    , KE_XF1 = 57		/* extra vt100 function keys for xterm */
    , KE_XF2 = 58
    , KE_XF3 = 59
    , KE_XF4 = 60
    , KE_XEND = 61		/* extra (vt100) end key for xterm */
    , KE_ZEND = 62		/* extra (vt100) end key for xterm */
    , KE_XHOME = 63		/* extra (vt100) home key for xterm */
    , KE_ZHOME = 64		/* extra (vt100) home key for xterm */
    , KE_XUP = 65		/* extra vt100 cursor keys for xterm */
    , KE_XDOWN = 66
    , KE_XLEFT = 67
    , KE_XRIGHT = 68

    , KE_LEFTMOUSE_NM = 69	/* non-mappable Left mouse button click */
    , KE_LEFTRELEASE_NM = 70	/* non-mappable left mouse button release */

    , KE_S_XF1 = 71		/* vt100 shifted function keys for xterm */
    , KE_S_XF2 = 72
    , KE_S_XF3 = 73
    , KE_S_XF4 = 74

    /* NOTE: The scroll wheel events are inverted: i.e. UP is the same as
     * moving the actual scroll wheel down, LEFT is the same as moving the
     * scroll wheel right. */
    , KE_MOUSEDOWN = 75		/* scroll wheel pseudo-button Down */
    , KE_MOUSEUP = 76		/* scroll wheel pseudo-button Up */
    , KE_MOUSELEFT = 77		/* scroll wheel pseudo-button Left */
    , KE_MOUSERIGHT = 78	/* scroll wheel pseudo-button Right */

    , KE_KINS = 79		/* keypad Insert key */
    , KE_KDEL = 80		/* keypad Delete key */

    , KE_CSI = 81		/* CSI typed directly */
    , KE_SNR = 82		/* <SNR> */
    , KE_PLUG = 83		/* <Plug> */
    , KE_CMDWIN = 84		/* open command-line window from Command-line Mode */

    , KE_C_LEFT = 85		/* control-left */
    , KE_C_RIGHT = 86		/* control-right */
    , KE_C_HOME = 87		/* control-home */
    , KE_C_END = 88		/* control-end */

    , KE_X1MOUSE = 89		/* X1/X2 mouse-buttons */
    , KE_X1DRAG = 90
    , KE_X1RELEASE = 91
    , KE_X2MOUSE = 92
    , KE_X2DRAG = 93
    , KE_X2RELEASE = 94

    , KE_DROP = 95		/* DnD data is available */
    , KE_CURSORHOLD = 96	/* CursorHold event */
    , KE_NOP = 97		/* doesn't do something */
    , KE_FOCUSGAINED = 98	/* focus gained */
    , KE_FOCUSLOST = 99		/* focus lost */
<<<<<<< HEAD

#ifdef FEAT_GUI_MACVIM
    , KE_SWIPELEFT = 100	/* Swipe trackpad left */
    , KE_SWIPERIGHT = 101	/* Swipe trackpad right */
    , KE_SWIPEUP = 102		/* Swipe trackpad up */
    , KE_SWIPEDOWN = 103	/* Swipe trackpad down */
#endif
=======
    , KE_MOUSEMOVE = 100	/* mouse moved with no button down */
>>>>>>> 44c2bffd
};

/*
 * the three byte codes are replaced with the following int when using vgetc()
 */
#define K_ZERO		TERMCAP2KEY(KS_ZERO, KE_FILLER)

#define K_UP		TERMCAP2KEY('k', 'u')
#define K_DOWN		TERMCAP2KEY('k', 'd')
#define K_LEFT		TERMCAP2KEY('k', 'l')
#define K_RIGHT		TERMCAP2KEY('k', 'r')
#define K_S_UP		TERMCAP2KEY(KS_EXTRA, KE_S_UP)
#define K_S_DOWN	TERMCAP2KEY(KS_EXTRA, KE_S_DOWN)
#define K_S_LEFT	TERMCAP2KEY('#', '4')
#define K_C_LEFT	TERMCAP2KEY(KS_EXTRA, KE_C_LEFT)
#define K_S_RIGHT	TERMCAP2KEY('%', 'i')
#define K_C_RIGHT	TERMCAP2KEY(KS_EXTRA, KE_C_RIGHT)
#define K_S_HOME	TERMCAP2KEY('#', '2')
#define K_C_HOME	TERMCAP2KEY(KS_EXTRA, KE_C_HOME)
#define K_S_END		TERMCAP2KEY('*', '7')
#define K_C_END		TERMCAP2KEY(KS_EXTRA, KE_C_END)
#define K_TAB		TERMCAP2KEY(KS_EXTRA, KE_TAB)
#define K_S_TAB		TERMCAP2KEY('k', 'B')

/* extra set of function keys F1-F4, for vt100 compatible xterm */
#define K_XF1		TERMCAP2KEY(KS_EXTRA, KE_XF1)
#define K_XF2		TERMCAP2KEY(KS_EXTRA, KE_XF2)
#define K_XF3		TERMCAP2KEY(KS_EXTRA, KE_XF3)
#define K_XF4		TERMCAP2KEY(KS_EXTRA, KE_XF4)

/* extra set of cursor keys for vt100 compatible xterm */
#define K_XUP		TERMCAP2KEY(KS_EXTRA, KE_XUP)
#define K_XDOWN		TERMCAP2KEY(KS_EXTRA, KE_XDOWN)
#define K_XLEFT		TERMCAP2KEY(KS_EXTRA, KE_XLEFT)
#define K_XRIGHT	TERMCAP2KEY(KS_EXTRA, KE_XRIGHT)

#define K_F1		TERMCAP2KEY('k', '1')	/* function keys */
#define K_F2		TERMCAP2KEY('k', '2')
#define K_F3		TERMCAP2KEY('k', '3')
#define K_F4		TERMCAP2KEY('k', '4')
#define K_F5		TERMCAP2KEY('k', '5')
#define K_F6		TERMCAP2KEY('k', '6')
#define K_F7		TERMCAP2KEY('k', '7')
#define K_F8		TERMCAP2KEY('k', '8')
#define K_F9		TERMCAP2KEY('k', '9')
#define K_F10		TERMCAP2KEY('k', ';')

#define K_F11		TERMCAP2KEY('F', '1')
#define K_F12		TERMCAP2KEY('F', '2')
#define K_F13		TERMCAP2KEY('F', '3')
#define K_F14		TERMCAP2KEY('F', '4')
#define K_F15		TERMCAP2KEY('F', '5')
#define K_F16		TERMCAP2KEY('F', '6')
#define K_F17		TERMCAP2KEY('F', '7')
#define K_F18		TERMCAP2KEY('F', '8')
#define K_F19		TERMCAP2KEY('F', '9')
#define K_F20		TERMCAP2KEY('F', 'A')

#define K_F21		TERMCAP2KEY('F', 'B')
#define K_F22		TERMCAP2KEY('F', 'C')
#define K_F23		TERMCAP2KEY('F', 'D')
#define K_F24		TERMCAP2KEY('F', 'E')
#define K_F25		TERMCAP2KEY('F', 'F')
#define K_F26		TERMCAP2KEY('F', 'G')
#define K_F27		TERMCAP2KEY('F', 'H')
#define K_F28		TERMCAP2KEY('F', 'I')
#define K_F29		TERMCAP2KEY('F', 'J')
#define K_F30		TERMCAP2KEY('F', 'K')

#define K_F31		TERMCAP2KEY('F', 'L')
#define K_F32		TERMCAP2KEY('F', 'M')
#define K_F33		TERMCAP2KEY('F', 'N')
#define K_F34		TERMCAP2KEY('F', 'O')
#define K_F35		TERMCAP2KEY('F', 'P')
#define K_F36		TERMCAP2KEY('F', 'Q')
#define K_F37		TERMCAP2KEY('F', 'R')

/* extra set of shifted function keys F1-F4, for vt100 compatible xterm */
#define K_S_XF1		TERMCAP2KEY(KS_EXTRA, KE_S_XF1)
#define K_S_XF2		TERMCAP2KEY(KS_EXTRA, KE_S_XF2)
#define K_S_XF3		TERMCAP2KEY(KS_EXTRA, KE_S_XF3)
#define K_S_XF4		TERMCAP2KEY(KS_EXTRA, KE_S_XF4)

#define K_S_F1		TERMCAP2KEY(KS_EXTRA, KE_S_F1)	/* shifted func. keys */
#define K_S_F2		TERMCAP2KEY(KS_EXTRA, KE_S_F2)
#define K_S_F3		TERMCAP2KEY(KS_EXTRA, KE_S_F3)
#define K_S_F4		TERMCAP2KEY(KS_EXTRA, KE_S_F4)
#define K_S_F5		TERMCAP2KEY(KS_EXTRA, KE_S_F5)
#define K_S_F6		TERMCAP2KEY(KS_EXTRA, KE_S_F6)
#define K_S_F7		TERMCAP2KEY(KS_EXTRA, KE_S_F7)
#define K_S_F8		TERMCAP2KEY(KS_EXTRA, KE_S_F8)
#define K_S_F9		TERMCAP2KEY(KS_EXTRA, KE_S_F9)
#define K_S_F10		TERMCAP2KEY(KS_EXTRA, KE_S_F10)

#define K_S_F11		TERMCAP2KEY(KS_EXTRA, KE_S_F11)
#define K_S_F12		TERMCAP2KEY(KS_EXTRA, KE_S_F12)
/* K_S_F13 to K_S_F37  are currently not used */

#define K_HELP		TERMCAP2KEY('%', '1')
#define K_UNDO		TERMCAP2KEY('&', '8')

#define K_BS		TERMCAP2KEY('k', 'b')

#define K_INS		TERMCAP2KEY('k', 'I')
#define K_KINS		TERMCAP2KEY(KS_EXTRA, KE_KINS)
#define K_DEL		TERMCAP2KEY('k', 'D')
#define K_KDEL		TERMCAP2KEY(KS_EXTRA, KE_KDEL)
#define K_HOME		TERMCAP2KEY('k', 'h')
#define K_KHOME		TERMCAP2KEY('K', '1')	/* keypad home (upper left) */
#define K_XHOME		TERMCAP2KEY(KS_EXTRA, KE_XHOME)
#define K_ZHOME		TERMCAP2KEY(KS_EXTRA, KE_ZHOME)
#define K_END		TERMCAP2KEY('@', '7')
#define K_KEND		TERMCAP2KEY('K', '4')	/* keypad end (lower left) */
#define K_XEND		TERMCAP2KEY(KS_EXTRA, KE_XEND)
#define K_ZEND		TERMCAP2KEY(KS_EXTRA, KE_ZEND)
#define K_PAGEUP	TERMCAP2KEY('k', 'P')
#define K_PAGEDOWN	TERMCAP2KEY('k', 'N')
#define K_KPAGEUP	TERMCAP2KEY('K', '3')	/* keypad pageup (upper R.) */
#define K_KPAGEDOWN	TERMCAP2KEY('K', '5')	/* keypad pagedown (lower R.) */

#define K_KPLUS		TERMCAP2KEY('K', '6')	/* keypad plus */
#define K_KMINUS	TERMCAP2KEY('K', '7')	/* keypad minus */
#define K_KDIVIDE	TERMCAP2KEY('K', '8')	/* keypad / */
#define K_KMULTIPLY	TERMCAP2KEY('K', '9')	/* keypad * */
#define K_KENTER	TERMCAP2KEY('K', 'A')	/* keypad Enter */
#define K_KPOINT	TERMCAP2KEY('K', 'B')	/* keypad . or ,*/
#define K_PS		TERMCAP2KEY('P', 'S')	/* paste start */
#define K_PE		TERMCAP2KEY('P', 'E')	/* paste end */

#define K_K0		TERMCAP2KEY('K', 'C')	/* keypad 0 */
#define K_K1		TERMCAP2KEY('K', 'D')	/* keypad 1 */
#define K_K2		TERMCAP2KEY('K', 'E')	/* keypad 2 */
#define K_K3		TERMCAP2KEY('K', 'F')	/* keypad 3 */
#define K_K4		TERMCAP2KEY('K', 'G')	/* keypad 4 */
#define K_K5		TERMCAP2KEY('K', 'H')	/* keypad 5 */
#define K_K6		TERMCAP2KEY('K', 'I')	/* keypad 6 */
#define K_K7		TERMCAP2KEY('K', 'J')	/* keypad 7 */
#define K_K8		TERMCAP2KEY('K', 'K')	/* keypad 8 */
#define K_K9		TERMCAP2KEY('K', 'L')	/* keypad 9 */

#define K_MOUSE		TERMCAP2KEY(KS_MOUSE, KE_FILLER)
#define K_MENU		TERMCAP2KEY(KS_MENU, KE_FILLER)
#define K_VER_SCROLLBAR	TERMCAP2KEY(KS_VER_SCROLLBAR, KE_FILLER)
#define K_HOR_SCROLLBAR   TERMCAP2KEY(KS_HOR_SCROLLBAR, KE_FILLER)

#define K_NETTERM_MOUSE	TERMCAP2KEY(KS_NETTERM_MOUSE, KE_FILLER)
#define K_DEC_MOUSE	TERMCAP2KEY(KS_DEC_MOUSE, KE_FILLER)
#define K_JSBTERM_MOUSE	TERMCAP2KEY(KS_JSBTERM_MOUSE, KE_FILLER)
#define K_PTERM_MOUSE	TERMCAP2KEY(KS_PTERM_MOUSE, KE_FILLER)
#define K_URXVT_MOUSE	TERMCAP2KEY(KS_URXVT_MOUSE, KE_FILLER)
#define K_SGR_MOUSE	TERMCAP2KEY(KS_SGR_MOUSE, KE_FILLER)
#define K_SGR_MOUSERELEASE TERMCAP2KEY(KS_SGR_MOUSE_RELEASE, KE_FILLER)

#define K_SELECT	TERMCAP2KEY(KS_SELECT, KE_FILLER)
#define K_TEAROFF	TERMCAP2KEY(KS_TEAROFF, KE_FILLER)

#define K_TABLINE	TERMCAP2KEY(KS_TABLINE, KE_FILLER)
#define K_TABMENU	TERMCAP2KEY(KS_TABMENU, KE_FILLER)

/*
 * Symbols for pseudo keys which are translated from the real key symbols
 * above.
 */
#define K_LEFTMOUSE	TERMCAP2KEY(KS_EXTRA, KE_LEFTMOUSE)
#define K_LEFTMOUSE_NM	TERMCAP2KEY(KS_EXTRA, KE_LEFTMOUSE_NM)
#define K_LEFTDRAG	TERMCAP2KEY(KS_EXTRA, KE_LEFTDRAG)
#define K_LEFTRELEASE	TERMCAP2KEY(KS_EXTRA, KE_LEFTRELEASE)
#define K_LEFTRELEASE_NM TERMCAP2KEY(KS_EXTRA, KE_LEFTRELEASE_NM)
#define K_MOUSEMOVE	TERMCAP2KEY(KS_EXTRA, KE_MOUSEMOVE)
#define K_MIDDLEMOUSE	TERMCAP2KEY(KS_EXTRA, KE_MIDDLEMOUSE)
#define K_MIDDLEDRAG	TERMCAP2KEY(KS_EXTRA, KE_MIDDLEDRAG)
#define K_MIDDLERELEASE	TERMCAP2KEY(KS_EXTRA, KE_MIDDLERELEASE)
#define K_RIGHTMOUSE	TERMCAP2KEY(KS_EXTRA, KE_RIGHTMOUSE)
#define K_RIGHTDRAG	TERMCAP2KEY(KS_EXTRA, KE_RIGHTDRAG)
#define K_RIGHTRELEASE	TERMCAP2KEY(KS_EXTRA, KE_RIGHTRELEASE)
#define K_X1MOUSE       TERMCAP2KEY(KS_EXTRA, KE_X1MOUSE)
#define K_X1MOUSE       TERMCAP2KEY(KS_EXTRA, KE_X1MOUSE)
#define K_X1DRAG	TERMCAP2KEY(KS_EXTRA, KE_X1DRAG)
#define K_X1RELEASE     TERMCAP2KEY(KS_EXTRA, KE_X1RELEASE)
#define K_X2MOUSE       TERMCAP2KEY(KS_EXTRA, KE_X2MOUSE)
#define K_X2DRAG	TERMCAP2KEY(KS_EXTRA, KE_X2DRAG)
#define K_X2RELEASE     TERMCAP2KEY(KS_EXTRA, KE_X2RELEASE)

#define K_IGNORE	TERMCAP2KEY(KS_EXTRA, KE_IGNORE)
#define K_NOP		TERMCAP2KEY(KS_EXTRA, KE_NOP)

#define K_MOUSEDOWN	TERMCAP2KEY(KS_EXTRA, KE_MOUSEDOWN)
#define K_MOUSEUP	TERMCAP2KEY(KS_EXTRA, KE_MOUSEUP)
#define K_MOUSELEFT	TERMCAP2KEY(KS_EXTRA, KE_MOUSELEFT)
#define K_MOUSERIGHT	TERMCAP2KEY(KS_EXTRA, KE_MOUSERIGHT)

#define K_CSI		TERMCAP2KEY(KS_EXTRA, KE_CSI)
#define K_SNR		TERMCAP2KEY(KS_EXTRA, KE_SNR)
#define K_PLUG		TERMCAP2KEY(KS_EXTRA, KE_PLUG)
#define K_CMDWIN	TERMCAP2KEY(KS_EXTRA, KE_CMDWIN)

#define K_DROP		TERMCAP2KEY(KS_EXTRA, KE_DROP)
#define K_FOCUSGAINED	TERMCAP2KEY(KS_EXTRA, KE_FOCUSGAINED)
#define K_FOCUSLOST	TERMCAP2KEY(KS_EXTRA, KE_FOCUSLOST)

#define K_CURSORHOLD	TERMCAP2KEY(KS_EXTRA, KE_CURSORHOLD)

#ifdef FEAT_GUI_MACVIM
# define K_SWIPELEFT	TERMCAP2KEY(KS_EXTRA, KE_SWIPELEFT)
# define K_SWIPERIGHT	TERMCAP2KEY(KS_EXTRA, KE_SWIPERIGHT)
# define K_SWIPEUP	TERMCAP2KEY(KS_EXTRA, KE_SWIPEUP)
# define K_SWIPEDOWN	TERMCAP2KEY(KS_EXTRA, KE_SWIPEDOWN)
#endif

/* Bits for modifier mask */
/* 0x01 cannot be used, because the modifier must be 0x02 or higher */
#define MOD_MASK_SHIFT	    0x02
#define MOD_MASK_CTRL	    0x04
#define MOD_MASK_ALT	    0x08	/* aka META */
#define MOD_MASK_META	    0x10	/* META when it's different from ALT */
#define MOD_MASK_2CLICK	    0x20	/* use MOD_MASK_MULTI_CLICK */
#define MOD_MASK_3CLICK	    0x40	/* use MOD_MASK_MULTI_CLICK */
#define MOD_MASK_4CLICK	    0x60	/* use MOD_MASK_MULTI_CLICK */
#ifdef MACOS_X
# define MOD_MASK_CMD	    0x80
#endif

#define MOD_MASK_MULTI_CLICK	(MOD_MASK_2CLICK|MOD_MASK_3CLICK|MOD_MASK_4CLICK)

/*
 * The length of the longest special key name, including modifiers.
 * Current longest is <M-C-S-T-D-A-4-ScrollWheelRight> (length includes '<' and
 * '>').
 */
#define MAX_KEY_NAME_LEN    32

/* Maximum length of a special key event as tokens.  This includes modifiers.
 * The longest event is something like <M-C-S-T-4-LeftDrag> which would be the
 * following string of tokens:
 *
 * <K_SPECIAL> <KS_MODIFIER> bitmask <K_SPECIAL> <KS_EXTRA> <KT_LEFTDRAG>.
 *
 * This is a total of 6 tokens, and is currently the longest one possible.
 */
#define MAX_KEY_CODE_LEN    6<|MERGE_RESOLUTION|>--- conflicted
+++ resolved
@@ -269,17 +269,14 @@
     , KE_NOP = 97		/* doesn't do something */
     , KE_FOCUSGAINED = 98	/* focus gained */
     , KE_FOCUSLOST = 99		/* focus lost */
-<<<<<<< HEAD
+    , KE_MOUSEMOVE = 100	/* mouse moved with no button down */
 
 #ifdef FEAT_GUI_MACVIM
-    , KE_SWIPELEFT = 100	/* Swipe trackpad left */
-    , KE_SWIPERIGHT = 101	/* Swipe trackpad right */
-    , KE_SWIPEUP = 102		/* Swipe trackpad up */
-    , KE_SWIPEDOWN = 103	/* Swipe trackpad down */
+    , KE_SWIPELEFT = 101	/* Swipe trackpad left */
+    , KE_SWIPERIGHT = 102	/* Swipe trackpad right */
+    , KE_SWIPEUP = 103		/* Swipe trackpad up */
+    , KE_SWIPEDOWN = 104	/* Swipe trackpad down */
 #endif
-=======
-    , KE_MOUSEMOVE = 100	/* mouse moved with no button down */
->>>>>>> 44c2bffd
 };
 
 /*

/* vi:set ts=8 sts=4 sw=4 noet:
 *
 * VIM - Vi IMproved	by Bram Moolenaar
 *
 * Do ":help uganda"  in Vim to read copying and usage conditions.
 * Do ":help credits" in Vim to see a list of people who contributed.
 * See README.txt for an overview of the Vim source code.
 */

/*
 * mouse.c: mouse handling functions
 */

#include "vim.h"

#ifdef CHECK_DOUBLE_CLICK
/*
 * Return the duration from t1 to t2 in milliseconds.
 */
    static long
time_diff_ms(struct timeval *t1, struct timeval *t2)
{
    // This handles wrapping of tv_usec correctly without any special case.
    // Example of 2 pairs (tv_sec, tv_usec) with a duration of 5 ms:
    //	   t1 = (1, 998000) t2 = (2, 3000) gives:
    //	   (2 - 1) * 1000 + (3000 - 998000) / 1000 -> 5 ms.
    return (t2->tv_sec - t1->tv_sec) * 1000
	 + (t2->tv_usec - t1->tv_usec) / 1000;
}
#endif

/*
 * Get class of a character for selection: same class means same word.
 * 0: blank
 * 1: punctuation groups
 * 2: normal word character
 * >2: multi-byte word character.
 */
    static int
get_mouse_class(char_u *p)
{
    int		c;

    if (has_mbyte && MB_BYTE2LEN(p[0]) > 1)
	return mb_get_class(p);

    c = *p;
    if (c == ' ' || c == '\t')
	return 0;

    if (vim_iswordc(c))
	return 2;

    // There are a few special cases where we want certain combinations of
    // characters to be considered as a single word.  These are things like
    // "->", "/ *", "*=", "+=", "&=", "<=", ">=", "!=" etc.  Otherwise, each
    // character is in its own class.
    if (c != NUL && vim_strchr((char_u *)"-+*/%<>&|^!=", c) != NULL)
	return 1;
    return c;
}

/*
 * Move "pos" back to the start of the word it's in.
 */
    static void
find_start_of_word(pos_T *pos)
{
    char_u	*line;
    int		cclass;
    int		col;

    line = ml_get(pos->lnum);
    cclass = get_mouse_class(line + pos->col);

    while (pos->col > 0)
    {
	col = pos->col - 1;
	col -= (*mb_head_off)(line, line + col);
	if (get_mouse_class(line + col) != cclass)
	    break;
	pos->col = col;
    }
}

/*
 * Move "pos" forward to the end of the word it's in.
 * When 'selection' is "exclusive", the position is just after the word.
 */
    static void
find_end_of_word(pos_T *pos)
{
    char_u	*line;
    int		cclass;
    int		col;

    line = ml_get(pos->lnum);
    if (*p_sel == 'e' && pos->col > 0)
    {
	--pos->col;
	pos->col -= (*mb_head_off)(line, line + pos->col);
    }
    cclass = get_mouse_class(line + pos->col);
    while (line[pos->col] != NUL)
    {
	col = pos->col + (*mb_ptr2len)(line + pos->col);
	if (get_mouse_class(line + col) != cclass)
	{
	    if (*p_sel == 'e')
		pos->col = col;
	    break;
	}
	pos->col = col;
    }
}

#if defined(FEAT_GUI_MOTIF) || defined(FEAT_GUI_GTK) \
	    || defined(FEAT_GUI_ATHENA) || defined(FEAT_GUI_MSWIN) \
<<<<<<< HEAD
	    || defined(FEAT_GUI_MAC) || defined(FEAT_GUI_PHOTON) \
	    || defined(FEAT_TERM_POPUP_MENU) \
	    || defined(FEAT_GUI_MACVIM)
=======
	    || defined(FEAT_GUI_PHOTON) \
	    || defined(FEAT_TERM_POPUP_MENU)
>>>>>>> 040f975f
# define USE_POPUP_SETPOS
# define NEED_VCOL2COL

/*
 * Translate window coordinates to buffer position without any side effects
 */
    static int
get_fpos_of_mouse(pos_T *mpos)
{
    win_T	*wp;
    int		row = mouse_row;
    int		col = mouse_col;

    if (row < 0 || col < 0)		// check if it makes sense
	return IN_UNKNOWN;

    // find the window where the row is in
    wp = mouse_find_win(&row, &col, FAIL_POPUP);
    if (wp == NULL)
	return IN_UNKNOWN;
    // winpos and height may change in win_enter()!
    if (row >= wp->w_height)	// In (or below) status line
	return IN_STATUS_LINE;
    if (col >= wp->w_width)	// In vertical separator line
	return IN_SEP_LINE;

    if (wp != curwin)
	return IN_UNKNOWN;

    // compute the position in the buffer line from the posn on the screen
    if (mouse_comp_pos(curwin, &row, &col, &mpos->lnum, NULL))
	return IN_STATUS_LINE; // past bottom

    mpos->col = vcol2col(wp, mpos->lnum, col);

    if (mpos->col > 0)
	--mpos->col;
    mpos->coladd = 0;
    return IN_BUFFER;
}
#endif

/*
 * Do the appropriate action for the current mouse click in the current mode.
 * Not used for Command-line mode.
 *
 * Normal and Visual Mode:
 * event	 modi-	position      visual	   change   action
 *		 fier	cursor			   window
 * left press	  -	yes	    end		    yes
 * left press	  C	yes	    end		    yes	    "^]" (2)
 * left press	  S	yes	end (popup: extend) yes	    "*" (2)
 * left drag	  -	yes	start if moved	    no
 * left relse	  -	yes	start if moved	    no
 * middle press	  -	yes	 if not active	    no	    put register
 * middle press	  -	yes	 if active	    no	    yank and put
 * right press	  -	yes	start or extend	    yes
 * right press	  S	yes	no change	    yes	    "#" (2)
 * right drag	  -	yes	extend		    no
 * right relse	  -	yes	extend		    no
 *
 * Insert or Replace Mode:
 * event	 modi-	position      visual	   change   action
 *		 fier	cursor			   window
 * left press	  -	yes	(cannot be active)  yes
 * left press	  C	yes	(cannot be active)  yes	    "CTRL-O^]" (2)
 * left press	  S	yes	(cannot be active)  yes	    "CTRL-O*" (2)
 * left drag	  -	yes	start or extend (1) no	    CTRL-O (1)
 * left relse	  -	yes	start or extend (1) no	    CTRL-O (1)
 * middle press	  -	no	(cannot be active)  no	    put register
 * right press	  -	yes	start or extend	    yes	    CTRL-O
 * right press	  S	yes	(cannot be active)  yes	    "CTRL-O#" (2)
 *
 * (1) only if mouse pointer moved since press
 * (2) only if click is in same buffer
 *
 * Return TRUE if start_arrow() should be called for edit mode.
 */
    int
do_mouse(
    oparg_T	*oap,		// operator argument, can be NULL
    int		c,		// K_LEFTMOUSE, etc
    int		dir,		// Direction to 'put' if necessary
    long	count,
    int		fixindent)	// PUT_FIXINDENT if fixing indent necessary
{
    static int	do_always = FALSE;	// ignore 'mouse' setting next time
    static int	got_click = FALSE;	// got a click some time back

    int		which_button;	// MOUSE_LEFT, _MIDDLE or _RIGHT
    int		is_click = FALSE; // If FALSE it's a drag or release event
    int		is_drag = FALSE;  // If TRUE it's a drag event
    int		jump_flags = 0;	// flags for jump_to_mouse()
    pos_T	start_visual;
    int		moved;		// Has cursor moved?
    int		in_status_line;	// mouse in status line
    static int	in_tab_line = FALSE; // mouse clicked in tab line
    int		in_sep_line;	// mouse in vertical separator line
    int		c1, c2;
#if defined(FEAT_FOLDING)
    pos_T	save_cursor;
#endif
    win_T	*old_curwin = curwin;
    static pos_T orig_cursor;
    colnr_T	leftcol, rightcol;
    pos_T	end_visual;
    int		diff;
    int		old_active = VIsual_active;
    int		old_mode = VIsual_mode;
    int		regname;

#if defined(FEAT_FOLDING)
    save_cursor = curwin->w_cursor;
#endif

    // When GUI is active, always recognize mouse events, otherwise:
    // - Ignore mouse event in normal mode if 'mouse' doesn't include 'n'.
    // - Ignore mouse event in visual mode if 'mouse' doesn't include 'v'.
    // - For command line and insert mode 'mouse' is checked before calling
    //	 do_mouse().
    if (do_always)
	do_always = FALSE;
    else
#ifdef FEAT_GUI
	if (!gui.in_use)
#endif
	{
	    if (VIsual_active)
	    {
		if (!mouse_has(MOUSE_VISUAL))
		    return FALSE;
	    }
	    else if (State == NORMAL && !mouse_has(MOUSE_NORMAL))
		return FALSE;
	}

    for (;;)
    {
	which_button = get_mouse_button(KEY2TERMCAP1(c), &is_click, &is_drag);
	if (is_drag)
	{
	    // If the next character is the same mouse event then use that
	    // one. Speeds up dragging the status line.
	    if (vpeekc() != NUL)
	    {
		int nc;
		int save_mouse_row = mouse_row;
		int save_mouse_col = mouse_col;

		// Need to get the character, peeking doesn't get the actual
		// one.
		nc = safe_vgetc();
		if (c == nc)
		    continue;
		vungetc(nc);
		mouse_row = save_mouse_row;
		mouse_col = save_mouse_col;
	    }
	}
	break;
    }

    if (c == K_MOUSEMOVE)
    {
	// Mouse moved without a button pressed.
#ifdef FEAT_BEVAL_TERM
	ui_may_remove_balloon();
	if (p_bevalterm)
	{
	    profile_setlimit(p_bdlay, &bevalexpr_due);
	    bevalexpr_due_set = TRUE;
	}
#endif
#ifdef FEAT_PROP_POPUP
	popup_handle_mouse_moved();
#endif
	return FALSE;
    }

#ifdef FEAT_MOUSESHAPE
    // May have stopped dragging the status or separator line.  The pointer is
    // most likely still on the status or separator line.
    if (!is_drag && drag_status_line)
    {
	drag_status_line = FALSE;
	update_mouseshape(SHAPE_IDX_STATUS);
    }
    if (!is_drag && drag_sep_line)
    {
	drag_sep_line = FALSE;
	update_mouseshape(SHAPE_IDX_VSEP);
    }
#endif

    // Ignore drag and release events if we didn't get a click.
    if (is_click)
	got_click = TRUE;
    else
    {
	if (!got_click)			// didn't get click, ignore
	    return FALSE;
	if (!is_drag)			// release, reset got_click
	{
	    got_click = FALSE;
	    if (in_tab_line)
	    {
		in_tab_line = FALSE;
		return FALSE;
	    }
	}
    }

    // CTRL right mouse button does CTRL-T
    if (is_click && (mod_mask & MOD_MASK_CTRL) && which_button == MOUSE_RIGHT)
    {
	if (State & INSERT)
	    stuffcharReadbuff(Ctrl_O);
	if (count > 1)
	    stuffnumReadbuff(count);
	stuffcharReadbuff(Ctrl_T);
	got_click = FALSE;		// ignore drag&release now
	return FALSE;
    }

    // CTRL only works with left mouse button
    if ((mod_mask & MOD_MASK_CTRL) && which_button != MOUSE_LEFT)
	return FALSE;

    // When a modifier is down, ignore drag and release events, as well as
    // multiple clicks and the middle mouse button.
    // Accept shift-leftmouse drags when 'mousemodel' is "popup.*".
    if ((mod_mask & (MOD_MASK_SHIFT | MOD_MASK_CTRL | MOD_MASK_ALT
							     | MOD_MASK_META))
	    && (!is_click
		|| (mod_mask & MOD_MASK_MULTI_CLICK)
		|| which_button == MOUSE_MIDDLE)
	    && !((mod_mask & (MOD_MASK_SHIFT|MOD_MASK_ALT))
		&& mouse_model_popup()
		&& which_button == MOUSE_LEFT)
	    && !((mod_mask & MOD_MASK_ALT)
		&& !mouse_model_popup()
		&& which_button == MOUSE_RIGHT)
	    )
	return FALSE;

    // If the button press was used as the movement command for an operator
    // (eg "d<MOUSE>"), or it is the middle button that is held down, ignore
    // drag/release events.
    if (!is_click && which_button == MOUSE_MIDDLE)
	return FALSE;

    if (oap != NULL)
	regname = oap->regname;
    else
	regname = 0;

    // Middle mouse button does a 'put' of the selected text
    if (which_button == MOUSE_MIDDLE)
    {
	if (State == NORMAL)
	{
	    // If an operator was pending, we don't know what the user wanted
	    // to do. Go back to normal mode: Clear the operator and beep().
	    if (oap != NULL && oap->op_type != OP_NOP)
	    {
		clearopbeep(oap);
		return FALSE;
	    }

	    // If visual was active, yank the highlighted text and put it
	    // before the mouse pointer position.
	    // In Select mode replace the highlighted text with the clipboard.
	    if (VIsual_active)
	    {
		if (VIsual_select)
		{
		    stuffcharReadbuff(Ctrl_G);
		    stuffReadbuff((char_u *)"\"+p");
		}
		else
		{
		    stuffcharReadbuff('y');
		    stuffcharReadbuff(K_MIDDLEMOUSE);
		}
		do_always = TRUE;	// ignore 'mouse' setting next time
		return FALSE;
	    }
	    // The rest is below jump_to_mouse()
	}

	else if ((State & INSERT) == 0)
	    return FALSE;

	// Middle click in insert mode doesn't move the mouse, just insert the
	// contents of a register.  '.' register is special, can't insert that
	// with do_put().
	// Also paste at the cursor if the current mode isn't in 'mouse' (only
	// happens for the GUI).
	if ((State & INSERT) || !mouse_has(MOUSE_NORMAL))
	{
	    if (regname == '.')
		insert_reg(regname, TRUE);
	    else
	    {
#ifdef FEAT_CLIPBOARD
		if (clip_star.available && regname == 0)
		    regname = '*';
#endif
		if ((State & REPLACE_FLAG) && !yank_register_mline(regname))
		    insert_reg(regname, TRUE);
		else
		{
		    do_put(regname, BACKWARD, 1L, fixindent | PUT_CURSEND);

		    // Repeat it with CTRL-R CTRL-O r or CTRL-R CTRL-P r
		    AppendCharToRedobuff(Ctrl_R);
		    AppendCharToRedobuff(fixindent ? Ctrl_P : Ctrl_O);
		    AppendCharToRedobuff(regname == 0 ? '"' : regname);
		}
	    }
	    return FALSE;
	}
    }

    // When dragging or button-up stay in the same window.
    if (!is_click)
	jump_flags |= MOUSE_FOCUS | MOUSE_DID_MOVE;

    start_visual.lnum = 0;

    // Check for clicking in the tab page line.
    if (mouse_row == 0 && firstwin->w_winrow > 0)
    {
	if (is_drag)
	{
	    if (in_tab_line)
	    {
		c1 = TabPageIdxs[mouse_col];
		tabpage_move(c1 <= 0 ? 9999 : c1 < tabpage_index(curtab)
								? c1 - 1 : c1);
	    }
	    return FALSE;
	}

	// click in a tab selects that tab page
	if (is_click
# ifdef FEAT_CMDWIN
		&& cmdwin_type == 0
# endif
		&& mouse_col < Columns)
	{
	    in_tab_line = TRUE;
	    c1 = TabPageIdxs[mouse_col];
	    if (c1 >= 0)
	    {
		if ((mod_mask & MOD_MASK_MULTI_CLICK) == MOD_MASK_2CLICK)
		{
		    // double click opens new page
		    end_visual_mode();
		    tabpage_new();
		    tabpage_move(c1 == 0 ? 9999 : c1 - 1);
		}
		else
		{
		    // Go to specified tab page, or next one if not clicking
		    // on a label.
		    goto_tabpage(c1);

		    // It's like clicking on the status line of a window.
		    if (curwin != old_curwin)
			end_visual_mode();
		}
	    }
	    else
	    {
		tabpage_T	*tp;

		// Close the current or specified tab page.
		if (c1 == -999)
		    tp = curtab;
		else
		    tp = find_tabpage(-c1);
		if (tp == curtab)
		{
		    if (first_tabpage->tp_next != NULL)
			tabpage_close(FALSE);
		}
		else if (tp != NULL)
		    tabpage_close_other(tp, FALSE);
	    }
	}
	return TRUE;
    }
    else if (is_drag && in_tab_line)
    {
	c1 = TabPageIdxs[mouse_col];
	tabpage_move(c1 <= 0 ? 9999 : c1 - 1);
	return FALSE;
    }

    // When 'mousemodel' is "popup" or "popup_setpos", translate mouse events:
    // right button up   -> pop-up menu
    // shift-left button -> right button
    // alt-left button   -> alt-right button
    if (mouse_model_popup())
    {
	if (which_button == MOUSE_RIGHT
			    && !(mod_mask & (MOD_MASK_SHIFT | MOD_MASK_CTRL)))
	{
#ifdef USE_POPUP_SETPOS
# ifdef FEAT_GUI
	    if (gui.in_use)
	    {
#  if defined(FEAT_GUI_MOTIF) || defined(FEAT_GUI_GTK) \
			  || defined(FEAT_GUI_PHOTON)
		if (!is_click)
		    // Ignore right button release events, only shows the popup
		    // menu on the button down event.
		    return FALSE;
#  endif
#  if defined(FEAT_GUI_ATHENA) || defined(FEAT_GUI_MSWIN) || defined(FEAT_GUI_HAIKU)
		if (is_click || is_drag)
		    // Ignore right button down and drag mouse events.  Windows
		    // only shows the popup menu on the button up event.
		    return FALSE;
#  endif
	    }
# endif
# if defined(FEAT_GUI) && defined(FEAT_TERM_POPUP_MENU)
	    else
# endif
# if defined(FEAT_TERM_POPUP_MENU)
	    if (!is_click)
		// Ignore right button release events, only shows the popup
		// menu on the button down event.
		return FALSE;
#endif

	    jump_flags = 0;
	    if (STRCMP(p_mousem, "popup_setpos") == 0)
	    {
		// First set the cursor position before showing the popup
		// menu.
		if (VIsual_active)
		{
		    pos_T    m_pos;

		    // set MOUSE_MAY_STOP_VIS if we are outside the
		    // selection or the current window (might have false
		    // negative here)
		    if (mouse_row < curwin->w_winrow
			 || mouse_row
				  > (curwin->w_winrow + curwin->w_height))
			jump_flags = MOUSE_MAY_STOP_VIS;
		    else if (get_fpos_of_mouse(&m_pos) != IN_BUFFER)
			jump_flags = MOUSE_MAY_STOP_VIS;
		    else
		    {
			if ((LT_POS(curwin->w_cursor, VIsual)
				    && (LT_POS(m_pos, curwin->w_cursor)
					|| LT_POS(VIsual, m_pos)))
				|| (LT_POS(VIsual, curwin->w_cursor)
				    && (LT_POS(m_pos, VIsual)
				      || LT_POS(curwin->w_cursor, m_pos))))
			{
			    jump_flags = MOUSE_MAY_STOP_VIS;
			}
			else if (VIsual_mode == Ctrl_V)
			{
			    getvcols(curwin, &curwin->w_cursor, &VIsual,
						     &leftcol, &rightcol);
			    getvcol(curwin, &m_pos, NULL, &m_pos.col, NULL);
			    if (m_pos.col < leftcol || m_pos.col > rightcol)
				jump_flags = MOUSE_MAY_STOP_VIS;
			}
		    }
		}
		else
		    jump_flags = MOUSE_MAY_STOP_VIS;
	    }
	    if (jump_flags)
	    {
		jump_flags = jump_to_mouse(jump_flags, NULL, which_button);
		update_curbuf(VIsual_active ? INVERTED : VALID);
		setcursor();
		out_flush();    // Update before showing popup menu
	    }
# ifdef FEAT_MENU
	    show_popupmenu();
	    got_click = FALSE;	// ignore release events
# endif
	    return (jump_flags & CURSOR_MOVED) != 0;
#else
	    return FALSE;
#endif
	}
	if (which_button == MOUSE_LEFT
				&& (mod_mask & (MOD_MASK_SHIFT|MOD_MASK_ALT)))
	{
	    which_button = MOUSE_RIGHT;
	    mod_mask &= ~MOD_MASK_SHIFT;
	}
    }

    if ((State & (NORMAL | INSERT))
			    && !(mod_mask & (MOD_MASK_SHIFT | MOD_MASK_CTRL)))
    {
	if (which_button == MOUSE_LEFT)
	{
	    if (is_click)
	    {
		// stop Visual mode for a left click in a window, but not when
		// on a status line
		if (VIsual_active)
		    jump_flags |= MOUSE_MAY_STOP_VIS;
	    }
	    else if (mouse_has(MOUSE_VISUAL))
		jump_flags |= MOUSE_MAY_VIS;
	}
	else if (which_button == MOUSE_RIGHT)
	{
	    if (is_click && VIsual_active)
	    {
		// Remember the start and end of visual before moving the
		// cursor.
		if (LT_POS(curwin->w_cursor, VIsual))
		{
		    start_visual = curwin->w_cursor;
		    end_visual = VIsual;
		}
		else
		{
		    start_visual = VIsual;
		    end_visual = curwin->w_cursor;
		}
	    }
	    jump_flags |= MOUSE_FOCUS;
	    if (mouse_has(MOUSE_VISUAL))
		jump_flags |= MOUSE_MAY_VIS;
	}
    }

    // If an operator is pending, ignore all drags and releases until the
    // next mouse click.
    if (!is_drag && oap != NULL && oap->op_type != OP_NOP)
    {
	got_click = FALSE;
	oap->motion_type = MCHAR;
    }

    // When releasing the button let jump_to_mouse() know.
    if (!is_click && !is_drag)
	jump_flags |= MOUSE_RELEASED;

    // JUMP!
    jump_flags = jump_to_mouse(jump_flags,
			oap == NULL ? NULL : &(oap->inclusive), which_button);

#ifdef FEAT_MENU
    // A click in the window toolbar has no side effects.
    if (jump_flags & MOUSE_WINBAR)
	return FALSE;
#endif
    moved = (jump_flags & CURSOR_MOVED);
    in_status_line = (jump_flags & IN_STATUS_LINE);
    in_sep_line = (jump_flags & IN_SEP_LINE);

#ifdef FEAT_NETBEANS_INTG
    if (isNetbeansBuffer(curbuf)
			    && !(jump_flags & (IN_STATUS_LINE | IN_SEP_LINE)))
    {
	int key = KEY2TERMCAP1(c);

	if (key == (int)KE_LEFTRELEASE || key == (int)KE_MIDDLERELEASE
					       || key == (int)KE_RIGHTRELEASE)
	    netbeans_button_release(which_button);
    }
#endif

    // When jumping to another window, clear a pending operator.  That's a bit
    // friendlier than beeping and not jumping to that window.
    if (curwin != old_curwin && oap != NULL && oap->op_type != OP_NOP)
	clearop(oap);

#ifdef FEAT_FOLDING
    if (mod_mask == 0
	    && !is_drag
	    && (jump_flags & (MOUSE_FOLD_CLOSE | MOUSE_FOLD_OPEN))
	    && which_button == MOUSE_LEFT)
    {
	// open or close a fold at this line
	if (jump_flags & MOUSE_FOLD_OPEN)
	    openFold(curwin->w_cursor.lnum, 1L);
	else
	    closeFold(curwin->w_cursor.lnum, 1L);
	// don't move the cursor if still in the same window
	if (curwin == old_curwin)
	    curwin->w_cursor = save_cursor;
    }
#endif

#if defined(FEAT_CLIPBOARD) && defined(FEAT_CMDWIN)
    if ((jump_flags & IN_OTHER_WIN) && !VIsual_active && clip_star.available)
    {
	clip_modeless(which_button, is_click, is_drag);
	return FALSE;
    }
#endif

    // Set global flag that we are extending the Visual area with mouse
    // dragging; temporarily minimize 'scrolloff'.
    if (VIsual_active && is_drag && get_scrolloff_value())
    {
	// In the very first line, allow scrolling one line
	if (mouse_row == 0)
	    mouse_dragging = 2;
	else
	    mouse_dragging = 1;
    }

    // When dragging the mouse above the window, scroll down.
    if (is_drag && mouse_row < 0 && !in_status_line)
    {
	scroll_redraw(FALSE, 1L);
	mouse_row = 0;
    }

    if (start_visual.lnum)		// right click in visual mode
    {
       // When ALT is pressed make Visual mode blockwise.
       if (mod_mask & MOD_MASK_ALT)
	   VIsual_mode = Ctrl_V;

	// In Visual-block mode, divide the area in four, pick up the corner
	// that is in the quarter that the cursor is in.
	if (VIsual_mode == Ctrl_V)
	{
	    getvcols(curwin, &start_visual, &end_visual, &leftcol, &rightcol);
	    if (curwin->w_curswant > (leftcol + rightcol) / 2)
		end_visual.col = leftcol;
	    else
		end_visual.col = rightcol;
	    if (curwin->w_cursor.lnum >=
				    (start_visual.lnum + end_visual.lnum) / 2)
		end_visual.lnum = start_visual.lnum;

	    // move VIsual to the right column
	    start_visual = curwin->w_cursor;	    // save the cursor pos
	    curwin->w_cursor = end_visual;
	    coladvance(end_visual.col);
	    VIsual = curwin->w_cursor;
	    curwin->w_cursor = start_visual;	    // restore the cursor
	}
	else
	{
	    // If the click is before the start of visual, change the start.
	    // If the click is after the end of visual, change the end.  If
	    // the click is inside the visual, change the closest side.
	    if (LT_POS(curwin->w_cursor, start_visual))
		VIsual = end_visual;
	    else if (LT_POS(end_visual, curwin->w_cursor))
		VIsual = start_visual;
	    else
	    {
		// In the same line, compare column number
		if (end_visual.lnum == start_visual.lnum)
		{
		    if (curwin->w_cursor.col - start_visual.col >
				    end_visual.col - curwin->w_cursor.col)
			VIsual = start_visual;
		    else
			VIsual = end_visual;
		}

		// In different lines, compare line number
		else
		{
		    diff = (curwin->w_cursor.lnum - start_visual.lnum) -
				(end_visual.lnum - curwin->w_cursor.lnum);

		    if (diff > 0)		// closest to end
			VIsual = start_visual;
		    else if (diff < 0)	// closest to start
			VIsual = end_visual;
		    else			// in the middle line
		    {
			if (curwin->w_cursor.col <
					(start_visual.col + end_visual.col) / 2)
			    VIsual = end_visual;
			else
			    VIsual = start_visual;
		    }
		}
	    }
	}
    }
    // If Visual mode started in insert mode, execute "CTRL-O"
    else if ((State & INSERT) && VIsual_active)
	stuffcharReadbuff(Ctrl_O);

    // Middle mouse click: Put text before cursor.
    if (which_button == MOUSE_MIDDLE)
    {
#ifdef FEAT_CLIPBOARD
	if (clip_star.available && regname == 0)
	    regname = '*';
#endif
	if (yank_register_mline(regname))
	{
	    if (mouse_past_bottom)
		dir = FORWARD;
	}
	else if (mouse_past_eol)
	    dir = FORWARD;

	if (fixindent)
	{
	    c1 = (dir == BACKWARD) ? '[' : ']';
	    c2 = 'p';
	}
	else
	{
	    c1 = (dir == FORWARD) ? 'p' : 'P';
	    c2 = NUL;
	}
	prep_redo(regname, count, NUL, c1, NUL, c2, NUL);

	// Remember where the paste started, so in edit() Insstart can be set
	// to this position
	if (restart_edit != 0)
	    where_paste_started = curwin->w_cursor;
	do_put(regname, dir, count, fixindent | PUT_CURSEND);
    }

#if defined(FEAT_QUICKFIX)
    // Ctrl-Mouse click or double click in a quickfix window jumps to the
    // error under the mouse pointer.
    else if (((mod_mask & MOD_MASK_CTRL)
		|| (mod_mask & MOD_MASK_MULTI_CLICK) == MOD_MASK_2CLICK)
	    && bt_quickfix(curbuf))
    {
	if (curwin->w_llist_ref == NULL)	// quickfix window
	    do_cmdline_cmd((char_u *)".cc");
	else					// location list window
	    do_cmdline_cmd((char_u *)".ll");
	got_click = FALSE;		// ignore drag&release now
    }
#endif

    // Ctrl-Mouse click (or double click in a help window) jumps to the tag
    // under the mouse pointer.
    else if ((mod_mask & MOD_MASK_CTRL) || (curbuf->b_help
		     && (mod_mask & MOD_MASK_MULTI_CLICK) == MOD_MASK_2CLICK))
    {
	if (State & INSERT)
	    stuffcharReadbuff(Ctrl_O);
	stuffcharReadbuff(Ctrl_RSB);
	got_click = FALSE;		// ignore drag&release now
    }

    // Shift-Mouse click searches for the next occurrence of the word under
    // the mouse pointer
    else if ((mod_mask & MOD_MASK_SHIFT))
    {
	if ((State & INSERT) || (VIsual_active && VIsual_select))
	    stuffcharReadbuff(Ctrl_O);
	if (which_button == MOUSE_LEFT)
	    stuffcharReadbuff('*');
	else	// MOUSE_RIGHT
	    stuffcharReadbuff('#');
    }

    // Handle double clicks, unless on status line
    else if (in_status_line)
    {
#ifdef FEAT_MOUSESHAPE
	if ((is_drag || is_click) && !drag_status_line)
	{
	    drag_status_line = TRUE;
	    update_mouseshape(-1);
	}
#endif
    }
    else if (in_sep_line)
    {
#ifdef FEAT_MOUSESHAPE
	if ((is_drag || is_click) && !drag_sep_line)
	{
	    drag_sep_line = TRUE;
	    update_mouseshape(-1);
	}
#endif
    }
    else if ((mod_mask & MOD_MASK_MULTI_CLICK) && (State & (NORMAL | INSERT))
	     && mouse_has(MOUSE_VISUAL))
    {
	if (is_click || !VIsual_active)
	{
	    if (VIsual_active)
		orig_cursor = VIsual;
	    else
	    {
		check_visual_highlight();
		VIsual = curwin->w_cursor;
		orig_cursor = VIsual;
		VIsual_active = TRUE;
		VIsual_reselect = TRUE;
		// start Select mode if 'selectmode' contains "mouse"
		may_start_select('o');
		setmouse();
	    }
	    if ((mod_mask & MOD_MASK_MULTI_CLICK) == MOD_MASK_2CLICK)
	    {
		// Double click with ALT pressed makes it blockwise.
		if (mod_mask & MOD_MASK_ALT)
		    VIsual_mode = Ctrl_V;
		else
		    VIsual_mode = 'v';
	    }
	    else if ((mod_mask & MOD_MASK_MULTI_CLICK) == MOD_MASK_3CLICK)
		VIsual_mode = 'V';
	    else if ((mod_mask & MOD_MASK_MULTI_CLICK) == MOD_MASK_4CLICK)
		VIsual_mode = Ctrl_V;
#ifdef FEAT_CLIPBOARD
	    // Make sure the clipboard gets updated.  Needed because start and
	    // end may still be the same, and the selection needs to be owned
	    clip_star.vmode = NUL;
#endif
	}
	// A double click selects a word or a block.
	if ((mod_mask & MOD_MASK_MULTI_CLICK) == MOD_MASK_2CLICK)
	{
	    pos_T	*pos = NULL;
	    int		gc;

	    if (is_click)
	    {
		// If the character under the cursor (skipping white space) is
		// not a word character, try finding a match and select a (),
		// {}, [], #if/#endif, etc. block.
		end_visual = curwin->w_cursor;
		while (gc = gchar_pos(&end_visual), VIM_ISWHITE(gc))
		    inc(&end_visual);
		if (oap != NULL)
		    oap->motion_type = MCHAR;
		if (oap != NULL
			&& VIsual_mode == 'v'
			&& !vim_iswordc(gchar_pos(&end_visual))
			&& EQUAL_POS(curwin->w_cursor, VIsual)
			&& (pos = findmatch(oap, NUL)) != NULL)
		{
		    curwin->w_cursor = *pos;
		    if (oap->motion_type == MLINE)
			VIsual_mode = 'V';
		    else if (*p_sel == 'e')
		    {
			if (LT_POS(curwin->w_cursor, VIsual))
			    ++VIsual.col;
			else
			    ++curwin->w_cursor.col;
		    }
		}
	    }

	    if (pos == NULL && (is_click || is_drag))
	    {
		// When not found a match or when dragging: extend to include
		// a word.
		if (LT_POS(curwin->w_cursor, orig_cursor))
		{
		    find_start_of_word(&curwin->w_cursor);
		    find_end_of_word(&VIsual);
		}
		else
		{
		    find_start_of_word(&VIsual);
		    if (*p_sel == 'e' && *ml_get_cursor() != NUL)
			curwin->w_cursor.col +=
					 (*mb_ptr2len)(ml_get_cursor());
		    find_end_of_word(&curwin->w_cursor);
		}
	    }
	    curwin->w_set_curswant = TRUE;
	}
	if (is_click)
	    redraw_curbuf_later(INVERTED);	// update the inversion
    }
    else if (VIsual_active && !old_active)
    {
	if (mod_mask & MOD_MASK_ALT)
	    VIsual_mode = Ctrl_V;
	else
	    VIsual_mode = 'v';
    }

    // If Visual mode changed show it later.
    if ((!VIsual_active && old_active && mode_displayed)
	    || (VIsual_active && p_smd && msg_silent == 0
				 && (!old_active || VIsual_mode != old_mode)))
	redraw_cmdline = TRUE;

    return moved;
}

    void
ins_mouse(int c)
{
    pos_T	tpos;
    win_T	*old_curwin = curwin;

# ifdef FEAT_GUI
    // When GUI is active, also move/paste when 'mouse' is empty
    if (!gui.in_use)
# endif
	if (!mouse_has(MOUSE_INSERT))
	    return;

    undisplay_dollar();
    tpos = curwin->w_cursor;
    if (do_mouse(NULL, c, BACKWARD, 1L, 0))
    {
	win_T	*new_curwin = curwin;

	if (curwin != old_curwin && win_valid(old_curwin))
	{
	    // Mouse took us to another window.  We need to go back to the
	    // previous one to stop insert there properly.
	    curwin = old_curwin;
	    curbuf = curwin->w_buffer;
#ifdef FEAT_JOB_CHANNEL
	    if (bt_prompt(curbuf))
		// Restart Insert mode when re-entering the prompt buffer.
		curbuf->b_prompt_insert = 'A';
#endif
	}
	start_arrow(curwin == old_curwin ? &tpos : NULL);
	if (curwin != new_curwin && win_valid(new_curwin))
	{
	    curwin = new_curwin;
	    curbuf = curwin->w_buffer;
	}
# ifdef FEAT_CINDENT
	set_can_cindent(TRUE);
# endif
    }

    // redraw status lines (in case another window became active)
    redraw_statuslines();
}

    void
ins_mousescroll(int dir)
{
    pos_T	tpos;
    win_T	*old_curwin = curwin, *wp;
    int		did_scroll = FALSE;
# ifdef FEAT_GUI_SCROLL_WHEEL_FORCE
    int		scroll_wheel_force = 0;
# endif

    tpos = curwin->w_cursor;

    if (mouse_row >= 0 && mouse_col >= 0)
    {
	int row, col;

	row = mouse_row;
	col = mouse_col;

	// find the window at the pointer coordinates
	wp = mouse_find_win(&row, &col, FIND_POPUP);
	if (wp == NULL)
	    return;
	curwin = wp;
	curbuf = curwin->w_buffer;
    }
    if (curwin == old_curwin)
	undisplay_dollar();

    // Don't scroll the window in which completion is being done.
    if (!pum_visible() || curwin != old_curwin)
    {
# ifdef FEAT_GUI_SCROLL_WHEEL_FORCE
	if (gui.in_use && gui.scroll_wheel_force >= 1)
	{
	    scroll_wheel_force = gui.scroll_wheel_force;
	    if (scroll_wheel_force > 1000) scroll_wheel_force = 1000;
	}
	else
	    scroll_wheel_force = dir >= 0 ? 3 : 6;
# endif
	if (dir == MSCR_DOWN || dir == MSCR_UP)
	{
	    if (mod_mask & (MOD_MASK_SHIFT | MOD_MASK_CTRL))
		scroll_redraw(dir,
			(long)(curwin->w_botline - curwin->w_topline));
	    else
# ifdef FEAT_GUI_SCROLL_WHEEL_FORCE
		scroll_redraw(dir, scroll_wheel_force);
# else
		scroll_redraw(dir, 3L);
# endif
# ifdef FEAT_PROP_POPUP
	if (WIN_IS_POPUP(curwin))
	    popup_set_firstline(curwin);
# endif
	}
#ifdef FEAT_GUI
	else
	{
	    int val, step = 6;

#  ifdef FEAT_GUI_SCROLL_WHEEL_FORCE
	    step = scroll_wheel_force;
#  endif
	    if (mod_mask & (MOD_MASK_SHIFT | MOD_MASK_CTRL))
		step = curwin->w_width;
	    val = curwin->w_leftcol + (dir == MSCR_RIGHT ? -step : step);
	    if (val < 0)
		val = 0;
	    gui_do_horiz_scroll(val, TRUE);
	}
#endif
	did_scroll = TRUE;
    }

    curwin->w_redr_status = TRUE;

    curwin = old_curwin;
    curbuf = curwin->w_buffer;

    // The popup menu may overlay the window, need to redraw it.
    // TODO: Would be more efficient to only redraw the windows that are
    // overlapped by the popup menu.
    if (pum_visible() && did_scroll)
    {
	redraw_all_later(NOT_VALID);
	ins_compl_show_pum();
    }

    if (!EQUAL_POS(curwin->w_cursor, tpos))
    {
	start_arrow(&tpos);
# ifdef FEAT_CINDENT
	set_can_cindent(TRUE);
# endif
    }
}

/*
 * Return TRUE if "c" is a mouse key.
 */
    int
is_mouse_key(int c)
{
    return c == K_LEFTMOUSE
	|| c == K_LEFTMOUSE_NM
	|| c == K_LEFTDRAG
	|| c == K_LEFTRELEASE
	|| c == K_LEFTRELEASE_NM
	|| c == K_MOUSEMOVE
	|| c == K_MIDDLEMOUSE
	|| c == K_MIDDLEDRAG
	|| c == K_MIDDLERELEASE
	|| c == K_RIGHTMOUSE
	|| c == K_RIGHTDRAG
	|| c == K_RIGHTRELEASE
	|| c == K_MOUSEDOWN
	|| c == K_MOUSEUP
	|| c == K_MOUSELEFT
	|| c == K_MOUSERIGHT
	|| c == K_X1MOUSE
	|| c == K_X1DRAG
	|| c == K_X1RELEASE
	|| c == K_X2MOUSE
	|| c == K_X2DRAG
	|| c == K_X2RELEASE;
}

static struct mousetable
{
    int	    pseudo_code;	// Code for pseudo mouse event
    int	    button;		// Which mouse button is it?
    int	    is_click;		// Is it a mouse button click event?
    int	    is_drag;		// Is it a mouse drag event?
} mouse_table[] =
{
    {(int)KE_LEFTMOUSE,		MOUSE_LEFT,	TRUE,	FALSE},
#ifdef FEAT_GUI
    {(int)KE_LEFTMOUSE_NM,	MOUSE_LEFT,	TRUE,	FALSE},
#endif
    {(int)KE_LEFTDRAG,		MOUSE_LEFT,	FALSE,	TRUE},
    {(int)KE_LEFTRELEASE,	MOUSE_LEFT,	FALSE,	FALSE},
#ifdef FEAT_GUI
    {(int)KE_LEFTRELEASE_NM,	MOUSE_LEFT,	FALSE,	FALSE},
#endif
    {(int)KE_MIDDLEMOUSE,	MOUSE_MIDDLE,	TRUE,	FALSE},
    {(int)KE_MIDDLEDRAG,	MOUSE_MIDDLE,	FALSE,	TRUE},
    {(int)KE_MIDDLERELEASE,	MOUSE_MIDDLE,	FALSE,	FALSE},
    {(int)KE_RIGHTMOUSE,	MOUSE_RIGHT,	TRUE,	FALSE},
    {(int)KE_RIGHTDRAG,		MOUSE_RIGHT,	FALSE,	TRUE},
    {(int)KE_RIGHTRELEASE,	MOUSE_RIGHT,	FALSE,	FALSE},
    {(int)KE_X1MOUSE,		MOUSE_X1,	TRUE,	FALSE},
    {(int)KE_X1DRAG,		MOUSE_X1,	FALSE,	TRUE},
    {(int)KE_X1RELEASE,		MOUSE_X1,	FALSE,	FALSE},
    {(int)KE_X2MOUSE,		MOUSE_X2,	TRUE,	FALSE},
    {(int)KE_X2DRAG,		MOUSE_X2,	FALSE,	TRUE},
    {(int)KE_X2RELEASE,		MOUSE_X2,	FALSE,	FALSE},
    // DRAG without CLICK
    {(int)KE_MOUSEMOVE,		MOUSE_RELEASE,	FALSE,	TRUE},
    // RELEASE without CLICK
    {(int)KE_IGNORE,		MOUSE_RELEASE,	FALSE,	FALSE},
    {0,				0,		0,	0},
};

/*
 * Look up the given mouse code to return the relevant information in the other
 * arguments.  Return which button is down or was released.
 */
    int
get_mouse_button(int code, int *is_click, int *is_drag)
{
    int	    i;

    for (i = 0; mouse_table[i].pseudo_code; i++)
	if (code == mouse_table[i].pseudo_code)
	{
	    *is_click = mouse_table[i].is_click;
	    *is_drag = mouse_table[i].is_drag;
	    return mouse_table[i].button;
	}
    return 0;	    // Shouldn't get here
}

/*
 * Return the appropriate pseudo mouse event token (KE_LEFTMOUSE etc) based on
 * the given information about which mouse button is down, and whether the
 * mouse was clicked, dragged or released.
 */
    int
get_pseudo_mouse_code(
    int	    button,	// eg MOUSE_LEFT
    int	    is_click,
    int	    is_drag)
{
    int	    i;

    for (i = 0; mouse_table[i].pseudo_code; i++)
	if (button == mouse_table[i].button
	    && is_click == mouse_table[i].is_click
	    && is_drag == mouse_table[i].is_drag)
	{
#ifdef FEAT_GUI
	    // Trick: a non mappable left click and release has mouse_col -1
	    // or added MOUSE_COLOFF.  Used for 'mousefocus' in
	    // gui_mouse_moved()
	    if (mouse_col < 0 || mouse_col > MOUSE_COLOFF)
	    {
		if (mouse_col < 0)
		    mouse_col = 0;
		else
		    mouse_col -= MOUSE_COLOFF;
		if (mouse_table[i].pseudo_code == (int)KE_LEFTMOUSE)
		    return (int)KE_LEFTMOUSE_NM;
		if (mouse_table[i].pseudo_code == (int)KE_LEFTRELEASE)
		    return (int)KE_LEFTRELEASE_NM;
	    }
#endif
	    return mouse_table[i].pseudo_code;
	}
    return (int)KE_IGNORE;	    // not recognized, ignore it
}

# define HMT_NORMAL	1
# define HMT_NETTERM	2
# define HMT_DEC	4
# define HMT_JSBTERM	8
# define HMT_PTERM	16
# define HMT_URXVT	32
# define HMT_GPM	64
# define HMT_SGR	128
# define HMT_SGR_REL	256
static int has_mouse_termcode = 0;

    void
set_mouse_termcode(
    int		n,	// KS_MOUSE, KS_NETTERM_MOUSE or KS_DEC_MOUSE
    char_u	*s)
{
    char_u	name[2];

    name[0] = n;
    name[1] = KE_FILLER;
    add_termcode(name, s, FALSE);
#   ifdef FEAT_MOUSE_JSB
    if (n == KS_JSBTERM_MOUSE)
	has_mouse_termcode |= HMT_JSBTERM;
    else
#   endif
#   ifdef FEAT_MOUSE_NET
    if (n == KS_NETTERM_MOUSE)
	has_mouse_termcode |= HMT_NETTERM;
    else
#   endif
#   ifdef FEAT_MOUSE_DEC
    if (n == KS_DEC_MOUSE)
	has_mouse_termcode |= HMT_DEC;
    else
#   endif
#   ifdef FEAT_MOUSE_PTERM
    if (n == KS_PTERM_MOUSE)
	has_mouse_termcode |= HMT_PTERM;
    else
#   endif
#   ifdef FEAT_MOUSE_URXVT
    if (n == KS_URXVT_MOUSE)
	has_mouse_termcode |= HMT_URXVT;
    else
#   endif
#   ifdef FEAT_MOUSE_GPM
    if (n == KS_GPM_MOUSE)
	has_mouse_termcode |= HMT_GPM;
    else
#   endif
    if (n == KS_SGR_MOUSE)
	has_mouse_termcode |= HMT_SGR;
    else if (n == KS_SGR_MOUSE_RELEASE)
	has_mouse_termcode |= HMT_SGR_REL;
    else
	has_mouse_termcode |= HMT_NORMAL;
}

# if defined(UNIX) || defined(VMS) || defined(PROTO)
    void
del_mouse_termcode(
    int		n)	// KS_MOUSE, KS_NETTERM_MOUSE or KS_DEC_MOUSE
{
    char_u	name[2];

    name[0] = n;
    name[1] = KE_FILLER;
    del_termcode(name);
#   ifdef FEAT_MOUSE_JSB
    if (n == KS_JSBTERM_MOUSE)
	has_mouse_termcode &= ~HMT_JSBTERM;
    else
#   endif
#   ifdef FEAT_MOUSE_NET
    if (n == KS_NETTERM_MOUSE)
	has_mouse_termcode &= ~HMT_NETTERM;
    else
#   endif
#   ifdef FEAT_MOUSE_DEC
    if (n == KS_DEC_MOUSE)
	has_mouse_termcode &= ~HMT_DEC;
    else
#   endif
#   ifdef FEAT_MOUSE_PTERM
    if (n == KS_PTERM_MOUSE)
	has_mouse_termcode &= ~HMT_PTERM;
    else
#   endif
#   ifdef FEAT_MOUSE_URXVT
    if (n == KS_URXVT_MOUSE)
	has_mouse_termcode &= ~HMT_URXVT;
    else
#   endif
#   ifdef FEAT_MOUSE_GPM
    if (n == KS_GPM_MOUSE)
	has_mouse_termcode &= ~HMT_GPM;
    else
#   endif
    if (n == KS_SGR_MOUSE)
	has_mouse_termcode &= ~HMT_SGR;
    else if (n == KS_SGR_MOUSE_RELEASE)
	has_mouse_termcode &= ~HMT_SGR_REL;
    else
	has_mouse_termcode &= ~HMT_NORMAL;
}
# endif

/*
 * setmouse() - switch mouse on/off depending on current mode and 'mouse'
 */
    void
setmouse(void)
{
    int	    checkfor;

# ifdef FEAT_MOUSESHAPE
    update_mouseshape(-1);
# endif

    // Should be outside proc, but may break MOUSESHAPE
#  ifdef FEAT_GUI
    // In the GUI the mouse is always enabled.
    if (gui.in_use)
	return;
#  endif
    // be quick when mouse is off
    if (*p_mouse == NUL || has_mouse_termcode == 0)
	return;

    // don't switch mouse on when not in raw mode (Ex mode)
    if (cur_tmode != TMODE_RAW)
    {
	mch_setmouse(FALSE);
	return;
    }

    if (VIsual_active)
	checkfor = MOUSE_VISUAL;
    else if (State == HITRETURN || State == ASKMORE || State == SETWSIZE)
	checkfor = MOUSE_RETURN;
    else if (State & INSERT)
	checkfor = MOUSE_INSERT;
    else if (State & CMDLINE)
	checkfor = MOUSE_COMMAND;
    else if (State == CONFIRM || State == EXTERNCMD)
	checkfor = ' '; // don't use mouse for ":confirm" or ":!cmd"
    else
	checkfor = MOUSE_NORMAL;    // assume normal mode

    if (mouse_has(checkfor))
	mch_setmouse(TRUE);
    else
	mch_setmouse(FALSE);
}

/*
 * Return TRUE if
 * - "c" is in 'mouse', or
 * - 'a' is in 'mouse' and "c" is in MOUSE_A, or
 * - the current buffer is a help file and 'h' is in 'mouse' and we are in a
 *   normal editing mode (not at hit-return message).
 */
    int
mouse_has(int c)
{
    char_u	*p;

    for (p = p_mouse; *p; ++p)
	switch (*p)
	{
	    case 'a': if (vim_strchr((char_u *)MOUSE_A, c) != NULL)
			  return TRUE;
		      break;
	    case MOUSE_HELP: if (c != MOUSE_RETURN && curbuf->b_help)
				 return TRUE;
			     break;
	    default: if (c == *p) return TRUE; break;
	}
    return FALSE;
}

/*
 * Return TRUE when 'mousemodel' is set to "popup" or "popup_setpos".
 */
    int
mouse_model_popup(void)
{
    return (p_mousem[0] == 'p');
}

/*
 * Move the cursor to the specified row and column on the screen.
 * Change current window if necessary.	Returns an integer with the
 * CURSOR_MOVED bit set if the cursor has moved or unset otherwise.
 *
 * The MOUSE_FOLD_CLOSE bit is set when clicked on the '-' in a fold column.
 * The MOUSE_FOLD_OPEN bit is set when clicked on the '+' in a fold column.
 *
 * If flags has MOUSE_FOCUS, then the current window will not be changed, and
 * if the mouse is outside the window then the text will scroll, or if the
 * mouse was previously on a status line, then the status line may be dragged.
 *
 * If flags has MOUSE_MAY_VIS, then VIsual mode will be started before the
 * cursor is moved unless the cursor was on a status line.
 * This function returns one of IN_UNKNOWN, IN_BUFFER, IN_STATUS_LINE or
 * IN_SEP_LINE depending on where the cursor was clicked.
 *
 * If flags has MOUSE_MAY_STOP_VIS, then Visual mode will be stopped, unless
 * the mouse is on the status line of the same window.
 *
 * If flags has MOUSE_DID_MOVE, nothing is done if the mouse didn't move since
 * the last call.
 *
 * If flags has MOUSE_SETPOS, nothing is done, only the current position is
 * remembered.
 */
    int
jump_to_mouse(
    int		flags,
    int		*inclusive,	// used for inclusive operator, can be NULL
    int		which_button)	// MOUSE_LEFT, MOUSE_RIGHT, MOUSE_MIDDLE
{
    static int	on_status_line = 0;	// #lines below bottom of window
    static int	on_sep_line = 0;	// on separator right of window
#ifdef FEAT_MENU
    static int  in_winbar = FALSE;
#endif
#ifdef FEAT_PROP_POPUP
    static int   in_popup_win = FALSE;
    static win_T *click_in_popup_win = NULL;
#endif
    static int	prev_row = -1;
    static int	prev_col = -1;
    static win_T *dragwin = NULL;	// window being dragged
    static int	did_drag = FALSE;	// drag was noticed

    win_T	*wp, *old_curwin;
    pos_T	old_cursor;
    int		count;
    int		first;
    int		row = mouse_row;
    int		col = mouse_col;
#ifdef FEAT_FOLDING
    int		mouse_char;
#endif

    mouse_past_bottom = FALSE;
    mouse_past_eol = FALSE;

    if (flags & MOUSE_RELEASED)
    {
	// On button release we may change window focus if positioned on a
	// status line and no dragging happened.
	if (dragwin != NULL && !did_drag)
	    flags &= ~(MOUSE_FOCUS | MOUSE_DID_MOVE);
	dragwin = NULL;
	did_drag = FALSE;
#ifdef FEAT_PROP_POPUP
	if (click_in_popup_win != NULL && popup_dragwin == NULL)
	    popup_close_for_mouse_click(click_in_popup_win);

	popup_dragwin = NULL;
	click_in_popup_win = NULL;
#endif
    }

    if ((flags & MOUSE_DID_MOVE)
	    && prev_row == mouse_row
	    && prev_col == mouse_col)
    {
retnomove:
	// before moving the cursor for a left click which is NOT in a status
	// line, stop Visual mode
	if (on_status_line)
	    return IN_STATUS_LINE;
	if (on_sep_line)
	    return IN_SEP_LINE;
#ifdef FEAT_MENU
	if (in_winbar)
	{
	    // A quick second click may arrive as a double-click, but we use it
	    // as a second click in the WinBar.
	    if ((mod_mask & MOD_MASK_MULTI_CLICK) && !(flags & MOUSE_RELEASED))
	    {
		wp = mouse_find_win(&row, &col, FAIL_POPUP);
		if (wp == NULL)
		    return IN_UNKNOWN;
		winbar_click(wp, col);
	    }
	    return IN_OTHER_WIN | MOUSE_WINBAR;
	}
#endif
	if (flags & MOUSE_MAY_STOP_VIS)
	{
	    end_visual_mode();
	    redraw_curbuf_later(INVERTED);	// delete the inversion
	}
#if defined(FEAT_CMDWIN) && defined(FEAT_CLIPBOARD)
	// Continue a modeless selection in another window.
	if (cmdwin_type != 0 && row < curwin->w_winrow)
	    return IN_OTHER_WIN;
#endif
#ifdef FEAT_PROP_POPUP
	// Continue a modeless selection in a popup window or dragging it.
	if (in_popup_win)
	{
	    click_in_popup_win = NULL;  // don't close it on release
	    if (popup_dragwin != NULL)
	    {
		// dragging a popup window
		popup_drag(popup_dragwin);
		return IN_UNKNOWN;
	    }
	    return IN_OTHER_WIN;
	}
#endif
	return IN_BUFFER;
    }

    prev_row = mouse_row;
    prev_col = mouse_col;

    if (flags & MOUSE_SETPOS)
	goto retnomove;				// ugly goto...

#ifdef FEAT_FOLDING
    // Remember the character under the mouse, it might be a '-' or '+' in the
    // fold column.
    if (row >= 0 && row < Rows && col >= 0 && col <= Columns
						       && ScreenLines != NULL)
	mouse_char = ScreenLines[LineOffset[row] + col];
    else
	mouse_char = ' ';
#endif

    old_curwin = curwin;
    old_cursor = curwin->w_cursor;

    if (!(flags & MOUSE_FOCUS))
    {
	if (row < 0 || col < 0)			// check if it makes sense
	    return IN_UNKNOWN;

	// find the window where the row is in and adjust "row" and "col" to be
	// relative to top-left of the window
	wp = mouse_find_win(&row, &col, FIND_POPUP);
	if (wp == NULL)
	    return IN_UNKNOWN;
	dragwin = NULL;

#ifdef FEAT_PROP_POPUP
	// Click in a popup window may start dragging or modeless selection,
	// but not much else.
	if (WIN_IS_POPUP(wp))
	{
	    on_sep_line = 0;
	    in_popup_win = TRUE;
	    if (which_button == MOUSE_LEFT && popup_close_if_on_X(wp, row, col))
	    {
		return IN_UNKNOWN;
	    }
	    else if ((wp->w_popup_flags & (POPF_DRAG | POPF_RESIZE))
					      && popup_on_border(wp, row, col))
	    {
		popup_dragwin = wp;
		popup_start_drag(wp, row, col);
		return IN_UNKNOWN;
	    }
	    // Only close on release, otherwise it's not possible to drag or do
	    // modeless selection.
	    else if (wp->w_popup_close == POPCLOSE_CLICK
		    && which_button == MOUSE_LEFT)
	    {
		click_in_popup_win = wp;
	    }
	    else if (which_button == MOUSE_LEFT)
		// If the click is in the scrollbar, may scroll up/down.
		popup_handle_scrollbar_click(wp, row, col);
# ifdef FEAT_CLIPBOARD
	    return IN_OTHER_WIN;
# else
	    return IN_UNKNOWN;
# endif
	}
	in_popup_win = FALSE;
	popup_dragwin = NULL;
#endif
#ifdef FEAT_MENU
	if (row == -1)
	{
	    // A click in the window toolbar does not enter another window or
	    // change Visual highlighting.
	    winbar_click(wp, col);
	    in_winbar = TRUE;
	    return IN_OTHER_WIN | MOUSE_WINBAR;
	}
	in_winbar = FALSE;
#endif

	// winpos and height may change in win_enter()!
	if (row >= wp->w_height)		// In (or below) status line
	{
	    on_status_line = row - wp->w_height + 1;
	    dragwin = wp;
	}
	else
	    on_status_line = 0;
	if (col >= wp->w_width)		// In separator line
	{
	    on_sep_line = col - wp->w_width + 1;
	    dragwin = wp;
	}
	else
	    on_sep_line = 0;

	// The rightmost character of the status line might be a vertical
	// separator character if there is no connecting window to the right.
	if (on_status_line && on_sep_line)
	{
	    if (stl_connected(wp))
		on_sep_line = 0;
	    else
		on_status_line = 0;
	}

	// Before jumping to another buffer, or moving the cursor for a left
	// click, stop Visual mode.
	if (VIsual_active
		&& (wp->w_buffer != curwin->w_buffer
		    || (!on_status_line && !on_sep_line
#ifdef FEAT_FOLDING
			&& (
# ifdef FEAT_RIGHTLEFT
			    wp->w_p_rl ? col < wp->w_width - wp->w_p_fdc :
# endif
			    col >= wp->w_p_fdc
# ifdef FEAT_CMDWIN
				  + (cmdwin_type == 0 && wp == curwin ? 0 : 1)
# endif
			    )
#endif
			&& (flags & MOUSE_MAY_STOP_VIS))))
	{
	    end_visual_mode();
	    redraw_curbuf_later(INVERTED);	// delete the inversion
	}
#ifdef FEAT_CMDWIN
	if (cmdwin_type != 0 && wp != curwin)
	{
	    // A click outside the command-line window: Use modeless
	    // selection if possible.  Allow dragging the status lines.
	    on_sep_line = 0;
# ifdef FEAT_CLIPBOARD
	    if (on_status_line)
		return IN_STATUS_LINE;
	    return IN_OTHER_WIN;
# else
	    row = 0;
	    col += wp->w_wincol;
	    wp = curwin;
# endif
	}
#endif
#if defined(FEAT_PROP_POPUP) && defined(FEAT_TERMINAL)
	if (popup_is_popup(curwin) && curbuf->b_term != NULL)
	    // terminal in popup window: don't jump to another window
	    return IN_OTHER_WIN;
#endif
	// Only change window focus when not clicking on or dragging the
	// status line.  Do change focus when releasing the mouse button
	// (MOUSE_FOCUS was set above if we dragged first).
	if (dragwin == NULL || (flags & MOUSE_RELEASED))
	    win_enter(wp, TRUE);		// can make wp invalid!

	if (curwin != old_curwin)
	{
#ifdef CHECK_DOUBLE_CLICK
	    // set topline, to be able to check for double click ourselves
	    set_mouse_topline(curwin);
#endif
#ifdef FEAT_TERMINAL
	    // when entering a terminal window may change state
	    term_win_entered();
#endif
	}
	if (on_status_line)			// In (or below) status line
	{
	    // Don't use start_arrow() if we're in the same window
	    if (curwin == old_curwin)
		return IN_STATUS_LINE;
	    else
		return IN_STATUS_LINE | CURSOR_MOVED;
	}
	if (on_sep_line)			// In (or below) status line
	{
	    // Don't use start_arrow() if we're in the same window
	    if (curwin == old_curwin)
		return IN_SEP_LINE;
	    else
		return IN_SEP_LINE | CURSOR_MOVED;
	}

	curwin->w_cursor.lnum = curwin->w_topline;
#ifdef FEAT_GUI
	// remember topline, needed for double click
	gui_prev_topline = curwin->w_topline;
# ifdef FEAT_DIFF
	gui_prev_topfill = curwin->w_topfill;
# endif
#endif
    }
    else if (on_status_line && which_button == MOUSE_LEFT)
    {
	if (dragwin != NULL)
	{
	    // Drag the status line
	    count = row - dragwin->w_winrow - dragwin->w_height + 1
							     - on_status_line;
	    win_drag_status_line(dragwin, count);
	    did_drag |= count;
	}
	return IN_STATUS_LINE;			// Cursor didn't move
    }
    else if (on_sep_line && which_button == MOUSE_LEFT)
    {
	if (dragwin != NULL)
	{
	    // Drag the separator column
	    count = col - dragwin->w_wincol - dragwin->w_width + 1
								- on_sep_line;
	    win_drag_vsep_line(dragwin, count);
	    did_drag |= count;
	}
	return IN_SEP_LINE;			// Cursor didn't move
    }
#ifdef FEAT_MENU
    else if (in_winbar)
    {
	// After a click on the window toolbar don't start Visual mode.
	return IN_OTHER_WIN | MOUSE_WINBAR;
    }
#endif
    else // keep_window_focus must be TRUE
    {
	// before moving the cursor for a left click, stop Visual mode
	if (flags & MOUSE_MAY_STOP_VIS)
	{
	    end_visual_mode();
	    redraw_curbuf_later(INVERTED);	// delete the inversion
	}

#if defined(FEAT_CMDWIN) && defined(FEAT_CLIPBOARD)
	// Continue a modeless selection in another window.
	if (cmdwin_type != 0 && row < curwin->w_winrow)
	    return IN_OTHER_WIN;
#endif
#ifdef FEAT_PROP_POPUP
	if (in_popup_win)
	{
	    if (popup_dragwin != NULL)
	    {
		// dragging a popup window
		popup_drag(popup_dragwin);
		return IN_UNKNOWN;
	    }
	    // continue a modeless selection in a popup window
	    click_in_popup_win = NULL;
	    return IN_OTHER_WIN;
	}
#endif

	row -= W_WINROW(curwin);
	col -= curwin->w_wincol;

	// When clicking beyond the end of the window, scroll the screen.
	// Scroll by however many rows outside the window we are.
	if (row < 0)
	{
	    count = 0;
	    for (first = TRUE; curwin->w_topline > 1; )
	    {
#ifdef FEAT_DIFF
		if (curwin->w_topfill < diff_check(curwin, curwin->w_topline))
		    ++count;
		else
#endif
		    count += plines(curwin->w_topline - 1);
		if (!first && count > -row)
		    break;
		first = FALSE;
#ifdef FEAT_FOLDING
		(void)hasFolding(curwin->w_topline, &curwin->w_topline, NULL);
#endif
#ifdef FEAT_DIFF
		if (curwin->w_topfill < diff_check(curwin, curwin->w_topline))
		    ++curwin->w_topfill;
		else
#endif
		{
		    --curwin->w_topline;
#ifdef FEAT_DIFF
		    curwin->w_topfill = 0;
#endif
		}
	    }
#ifdef FEAT_DIFF
	    check_topfill(curwin, FALSE);
#endif
	    curwin->w_valid &=
		      ~(VALID_WROW|VALID_CROW|VALID_BOTLINE|VALID_BOTLINE_AP);
	    redraw_later(VALID);
	    row = 0;
	}
	else if (row >= curwin->w_height)
	{
	    count = 0;
	    for (first = TRUE; curwin->w_topline < curbuf->b_ml.ml_line_count; )
	    {
#ifdef FEAT_DIFF
		if (curwin->w_topfill > 0)
		    ++count;
		else
#endif
		    count += plines(curwin->w_topline);
		if (!first && count > row - curwin->w_height + 1)
		    break;
		first = FALSE;
#ifdef FEAT_FOLDING
		if (hasFolding(curwin->w_topline, NULL, &curwin->w_topline)
			&& curwin->w_topline == curbuf->b_ml.ml_line_count)
		    break;
#endif
#ifdef FEAT_DIFF
		if (curwin->w_topfill > 0)
		    --curwin->w_topfill;
		else
#endif
		{
		    ++curwin->w_topline;
#ifdef FEAT_DIFF
		    curwin->w_topfill =
				   diff_check_fill(curwin, curwin->w_topline);
#endif
		}
	    }
#ifdef FEAT_DIFF
	    check_topfill(curwin, FALSE);
#endif
	    redraw_later(VALID);
	    curwin->w_valid &=
		      ~(VALID_WROW|VALID_CROW|VALID_BOTLINE|VALID_BOTLINE_AP);
	    row = curwin->w_height - 1;
	}
	else if (row == 0)
	{
	    // When dragging the mouse, while the text has been scrolled up as
	    // far as it goes, moving the mouse in the top line should scroll
	    // the text down (done later when recomputing w_topline).
	    if (mouse_dragging > 0
		    && curwin->w_cursor.lnum
				       == curwin->w_buffer->b_ml.ml_line_count
		    && curwin->w_cursor.lnum == curwin->w_topline)
		curwin->w_valid &= ~(VALID_TOPLINE);
	}
    }

#ifdef FEAT_FOLDING
    // Check for position outside of the fold column.
    if (
# ifdef FEAT_RIGHTLEFT
	    curwin->w_p_rl ? col < curwin->w_width - curwin->w_p_fdc :
# endif
	    col >= curwin->w_p_fdc
#  ifdef FEAT_CMDWIN
				+ (cmdwin_type == 0 ? 0 : 1)
#  endif
       )
	mouse_char = ' ';
#endif

    // compute the position in the buffer line from the posn on the screen
    if (mouse_comp_pos(curwin, &row, &col, &curwin->w_cursor.lnum, NULL))
	mouse_past_bottom = TRUE;

    // Start Visual mode before coladvance(), for when 'sel' != "old"
    if ((flags & MOUSE_MAY_VIS) && !VIsual_active)
    {
	check_visual_highlight();
	VIsual = old_cursor;
	VIsual_active = TRUE;
	VIsual_reselect = TRUE;
	// if 'selectmode' contains "mouse", start Select mode
	may_start_select('o');
	setmouse();
	if (p_smd && msg_silent == 0)
	    redraw_cmdline = TRUE;	// show visual mode later
    }

    curwin->w_curswant = col;
    curwin->w_set_curswant = FALSE;	// May still have been TRUE
    if (coladvance(col) == FAIL)	// Mouse click beyond end of line
    {
	if (inclusive != NULL)
	    *inclusive = TRUE;
	mouse_past_eol = TRUE;
    }
    else if (inclusive != NULL)
	*inclusive = FALSE;

    count = IN_BUFFER;
    if (curwin != old_curwin || curwin->w_cursor.lnum != old_cursor.lnum
	    || curwin->w_cursor.col != old_cursor.col)
	count |= CURSOR_MOVED;		// Cursor has moved

# ifdef FEAT_FOLDING
    if (mouse_char == '+')
	count |= MOUSE_FOLD_OPEN;
    else if (mouse_char != ' ')
	count |= MOUSE_FOLD_CLOSE;
# endif

    return count;
}

/*
 * Mouse scroll wheel: Default action is to scroll three lines, or one page
 * when Shift or Ctrl is used.
 * K_MOUSEUP (cap->arg == 1) or K_MOUSEDOWN (cap->arg == 0) or
 * K_MOUSELEFT (cap->arg == -1) or K_MOUSERIGHT (cap->arg == -2)
 */
    void
nv_mousescroll(cmdarg_T *cap)
{
# ifdef FEAT_GUI_SCROLL_WHEEL_FORCE
    int scroll_wheel_force = 0;
# endif
    win_T *old_curwin = curwin, *wp;

    if (mouse_row >= 0 && mouse_col >= 0)
    {
	int row, col;

	row = mouse_row;
	col = mouse_col;

	// find the window at the pointer coordinates
	wp = mouse_find_win(&row, &col, FIND_POPUP);
	if (wp == NULL)
	    return;
#ifdef FEAT_PROP_POPUP
	if (WIN_IS_POPUP(wp) && !wp->w_has_scrollbar)
	    return;
#endif
	curwin = wp;
	curbuf = curwin->w_buffer;
    }
# ifdef FEAT_GUI_SCROLL_WHEEL_FORCE
    if (gui.in_use && gui.scroll_wheel_force >= 1)
    {
	scroll_wheel_force = gui.scroll_wheel_force;
	if (scroll_wheel_force > 1000) scroll_wheel_force = 1000;
    }
    else
	scroll_wheel_force = cap->arg >= 0 ? 3 : 6;
# endif

    if (cap->arg == MSCR_UP || cap->arg == MSCR_DOWN)
    {
# ifdef FEAT_TERMINAL
	if (term_use_loop())
	    // This window is a terminal window, send the mouse event there.
	    // Set "typed" to FALSE to avoid an endless loop.
	    send_keys_to_term(curbuf->b_term, cap->cmdchar, mod_mask, FALSE);
	else
# endif
	if (mod_mask & (MOD_MASK_SHIFT | MOD_MASK_CTRL))
	{
	    (void)onepage(cap->arg ? FORWARD : BACKWARD, 1L);
	}
	else
	{
	    // Don't scroll more than half the window height.
	    if (curwin->w_height < 6)
	    {
		cap->count1 = curwin->w_height / 2;
		if (cap->count1 == 0)
		    cap->count1 = 1;
	    }
	    else
	    {
# ifdef FEAT_GUI_SCROLL_WHEEL_FORCE
		cap->count1 = scroll_wheel_force;
# else
		cap->count1 = 3;
# endif
	    }
	    cap->count0 = cap->count1;
	    nv_scroll_line(cap);
	}
#ifdef FEAT_PROP_POPUP
	if (WIN_IS_POPUP(curwin))
	    popup_set_firstline(curwin);
#endif
    }
# ifdef FEAT_GUI
    else
    {
	// Horizontal scroll - only allowed when 'wrap' is disabled
	if (!curwin->w_p_wrap)
	{
	    int val, step = 6;

#  ifdef FEAT_GUI_SCROLL_WHEEL_FORCE
	    step = scroll_wheel_force;
#  endif
	    if (mod_mask & (MOD_MASK_SHIFT | MOD_MASK_CTRL))
		step = curwin->w_width;
	    val = curwin->w_leftcol + (cap->arg == MSCR_RIGHT ? -step : +step);
	    if (val < 0)
		val = 0;

	    gui_do_horiz_scroll(val, TRUE);
	}
    }
# endif
# ifdef FEAT_SYN_HL
    if (curwin != old_curwin && curwin->w_p_cul)
	redraw_for_cursorline(curwin);
# endif

    curwin->w_redr_status = TRUE;

    curwin = old_curwin;
    curbuf = curwin->w_buffer;
}

/*
 * Mouse clicks and drags.
 */
    void
nv_mouse(cmdarg_T *cap)
{
    (void)do_mouse(cap->oap, cap->cmdchar, BACKWARD, cap->count1, 0);
}

/*
 * Check if typebuf 'tp' contains a terminal mouse code and returns the
 * modifiers found in typebuf in 'modifiers'.
 */
    int
check_termcode_mouse(
    char_u	*tp,
    int		*slen,
    char_u	*key_name,
    char_u	*modifiers_start,
    int		idx,
    int		*modifiers)
{
    int		j;
    char_u	*p;
# if !defined(UNIX) || defined(FEAT_MOUSE_XTERM) || defined(FEAT_GUI) \
    || defined(FEAT_MOUSE_GPM) || defined(FEAT_SYSMOUSE)
    char_u	bytes[6];
    int		num_bytes;
# endif
    int		mouse_code = 0;	    // init for GCC
    int		is_click, is_drag;
    int		is_release, release_is_ambiguous;
    int		wheel_code = 0;
    int		current_button;
    static int	held_button = MOUSE_RELEASE;
    static int	orig_num_clicks = 1;
    static int	orig_mouse_code = 0x0;
# ifdef CHECK_DOUBLE_CLICK
    static int	orig_mouse_col = 0;
    static int	orig_mouse_row = 0;
    static struct timeval  orig_mouse_time = {0, 0};
    // time of previous mouse click
    struct timeval  mouse_time;		// time of current mouse click
    long	timediff;		// elapsed time in msec
# endif

    is_click = is_drag = is_release = release_is_ambiguous = FALSE;

# if !defined(UNIX) || defined(FEAT_MOUSE_XTERM) || defined(FEAT_GUI) \
    || defined(FEAT_MOUSE_GPM) || defined(FEAT_SYSMOUSE)
    if (key_name[0] == KS_MOUSE
#  ifdef FEAT_MOUSE_GPM
	    || key_name[0] == KS_GPM_MOUSE
#  endif
       )
    {
	/*
	 * For xterm we get "<t_mouse>scr", where s == encoded button state:
	 *	   0x20 = left button down
	 *	   0x21 = middle button down
	 *	   0x22 = right button down
	 *	   0x23 = any button release
	 *	   0x60 = button 4 down (scroll wheel down)
	 *	   0x61 = button 5 down (scroll wheel up)
	 *	add 0x04 for SHIFT
	 *	add 0x08 for ALT
	 *	add 0x10 for CTRL
	 *	add 0x20 for mouse drag (0x40 is drag with left button)
	 *	add 0x40 for mouse move (0x80 is move, 0x81 too)
	 *		 0x43 (drag + release) is also move
	 *  c == column + ' ' + 1 == column + 33
	 *  r == row + ' ' + 1 == row + 33
	 *
	 * The coordinates are passed on through global variables.  Ugly, but
	 * this avoids trouble with mouse clicks at an unexpected moment and
	 * allows for mapping them.
	 */
	for (;;)
	{
#  ifdef FEAT_GUI
	    if (gui.in_use)
	    {
		// GUI uses more bits for columns > 223
		num_bytes = get_bytes_from_buf(tp + *slen, bytes, 5);
		if (num_bytes == -1)	// not enough coordinates
		    return -1;
		mouse_code = bytes[0];
		mouse_col = 128 * (bytes[1] - ' ' - 1)
		    + bytes[2] - ' ' - 1;
		mouse_row = 128 * (bytes[3] - ' ' - 1)
		    + bytes[4] - ' ' - 1;
	    }
	    else
#  endif
	    {
		num_bytes = get_bytes_from_buf(tp + *slen, bytes, 3);
		if (num_bytes == -1)	// not enough coordinates
		    return -1;
		mouse_code = bytes[0];
		mouse_col = bytes[1] - ' ' - 1;
		mouse_row = bytes[2] - ' ' - 1;
	    }
	    *slen += num_bytes;

	    // If the following bytes is also a mouse code and it has the same
	    // code, dump this one and get the next.  This makes dragging a
	    // whole lot faster.
#  ifdef FEAT_GUI
	    if (gui.in_use)
		j = 3;
	    else
#  endif
		j = get_termcode_len(idx);
	    if (STRNCMP(tp, tp + *slen, (size_t)j) == 0
		    && tp[*slen + j] == mouse_code
		    && tp[*slen + j + 1] != NUL
		    && tp[*slen + j + 2] != NUL
#  ifdef FEAT_GUI
		    && (!gui.in_use
			|| (tp[*slen + j + 3] != NUL
			    && tp[*slen + j + 4] != NUL))
#  endif
	       )
		*slen += j;
	    else
		break;
	}
    }

    if (key_name[0] == KS_URXVT_MOUSE
	    || key_name[0] == KS_SGR_MOUSE
	    || key_name[0] == KS_SGR_MOUSE_RELEASE)
    {
	// URXVT 1015 mouse reporting mode:
	// Almost identical to xterm mouse mode, except the values are decimal
	// instead of bytes.
	//
	// \033[%d;%d;%dM
	//	       ^-- row
	//	    ^----- column
	//	 ^-------- code
	//
	// SGR 1006 mouse reporting mode:
	// Almost identical to xterm mouse mode, except the values are decimal
	// instead of bytes.
	//
	// \033[<%d;%d;%dM
	//	       ^-- row
	//	    ^----- column
	//	 ^-------- code
	//
	// \033[<%d;%d;%dm        : mouse release event
	//	       ^-- row
	//	    ^----- column
	//	 ^-------- code
	p = modifiers_start;
	if (p == NULL)
	    return -1;

	mouse_code = getdigits(&p);
	if (*p++ != ';')
	    return -1;

	// when mouse reporting is SGR, add 32 to mouse code
	if (key_name[0] == KS_SGR_MOUSE
		|| key_name[0] == KS_SGR_MOUSE_RELEASE)
	    mouse_code += 32;

	mouse_col = getdigits(&p) - 1;
	if (*p++ != ';')
	    return -1;

	mouse_row = getdigits(&p) - 1;

	// The modifiers were the mouse coordinates, not the modifier keys
	// (alt/shift/ctrl/meta) state.
	*modifiers = 0;
    }

    if (key_name[0] == KS_SGR_MOUSE
	    || key_name[0] == KS_SGR_MOUSE_RELEASE)
    {
	if (key_name[0] == KS_SGR_MOUSE_RELEASE)
	{
	    is_release = TRUE;
	    // This is used below to set held_button.
	    mouse_code |= MOUSE_RELEASE;
	}
    }
    else
    {
	release_is_ambiguous = TRUE;
	if ((mouse_code & MOUSE_RELEASE) == MOUSE_RELEASE)
	    is_release = TRUE;
    }

    if (key_name[0] == KS_MOUSE
#  ifdef FEAT_MOUSE_GPM
	    || key_name[0] == KS_GPM_MOUSE
#  endif
#  ifdef FEAT_MOUSE_URXVT
	    || key_name[0] == KS_URXVT_MOUSE
#  endif
	    || key_name[0] == KS_SGR_MOUSE
	    || key_name[0] == KS_SGR_MOUSE_RELEASE)
    {
#  if !defined(MSWIN)
	/*
	 * Handle old style mouse events.
	 * Recognize the xterm mouse wheel, but not in the GUI, the
	 * Linux console with GPM and the MS-DOS or Win32 console
	 * (multi-clicks use >= 0x60).
	 */
	if (mouse_code >= MOUSEWHEEL_LOW
#   ifdef FEAT_GUI
		&& !gui.in_use
#   endif
#   ifdef FEAT_MOUSE_GPM
		&& key_name[0] != KS_GPM_MOUSE
#   endif
	   )
	{
#   if defined(UNIX)
	    if (use_xterm_mouse() > 1 && mouse_code >= 0x80)
		// mouse-move event, using MOUSE_DRAG works
		mouse_code = MOUSE_DRAG;
	    else
#   endif
		// Keep the mouse_code before it's changed, so that we
		// remember that it was a mouse wheel click.
		wheel_code = mouse_code;
	}
#   ifdef FEAT_MOUSE_XTERM
	else if (held_button == MOUSE_RELEASE
#    ifdef FEAT_GUI
		&& !gui.in_use
#    endif
		&& (mouse_code == 0x23 || mouse_code == 0x24
		    || mouse_code == 0x40 || mouse_code == 0x41))
	{
	    // Apparently 0x23 and 0x24 are used by rxvt scroll wheel.
	    // And 0x40 and 0x41 are used by some xterm emulator.
	    wheel_code = mouse_code - (mouse_code >= 0x40 ? 0x40 : 0x23)
		+ MOUSEWHEEL_LOW;
	}
#   endif

#   if defined(UNIX)
	else if (use_xterm_mouse() > 1)
	{
	    if (mouse_code & MOUSE_DRAG_XTERM)
		mouse_code |= MOUSE_DRAG;
	}
#   endif
#   ifdef FEAT_XCLIPBOARD
	else if (!(mouse_code & MOUSE_DRAG & ~MOUSE_CLICK_MASK))
	{
	    if (is_release)
		stop_xterm_trace();
	    else
		start_xterm_trace(mouse_code);
	}
#   endif
#  endif
    }
# endif // !UNIX || FEAT_MOUSE_XTERM
# ifdef FEAT_MOUSE_NET
    if (key_name[0] == KS_NETTERM_MOUSE)
    {
	int mc, mr;

	// expect a rather limited sequence like: balancing {
	// \033}6,45\r
	// '6' is the row, 45 is the column
	p = tp + *slen;
	mr = getdigits(&p);
	if (*p++ != ',')
	    return -1;
	mc = getdigits(&p);
	if (*p++ != '\r')
	    return -1;

	mouse_col = mc - 1;
	mouse_row = mr - 1;
	mouse_code = MOUSE_LEFT;
	*slen += (int)(p - (tp + *slen));
    }
# endif	// FEAT_MOUSE_NET
# ifdef FEAT_MOUSE_JSB
    if (key_name[0] == KS_JSBTERM_MOUSE)
    {
	int mult, val, iter, button, status;

	/*
	 * JSBTERM Input Model
	 * \033[0~zw uniq escape sequence
	 * (L-x)  Left button pressed - not pressed x not reporting
	 * (M-x)  Middle button pressed - not pressed x not reporting
	 * (R-x)  Right button pressed - not pressed x not reporting
	 * (SDmdu)  Single , Double click, m: mouse move, d: button down,
		      *						   u: button up
	 *  ###   X cursor position padded to 3 digits
	 *  ###   Y cursor position padded to 3 digits
	 * (s-x)  SHIFT key pressed - not pressed x not reporting
	 * (c-x)  CTRL key pressed - not pressed x not reporting
	 * \033\\ terminating sequence
	 */
	p = tp + *slen;
	button = mouse_code = 0;
	switch (*p++)
	{
	    case 'L': button = 1; break;
	    case '-': break;
	    case 'x': break; // ignore sequence
	    default:  return -1; // Unknown Result
	}
	switch (*p++)
	{
	    case 'M': button |= 2; break;
	    case '-': break;
	    case 'x': break; // ignore sequence
	    default:  return -1; // Unknown Result
	}
	switch (*p++)
	{
	    case 'R': button |= 4; break;
	    case '-': break;
	    case 'x': break; // ignore sequence
	    default:  return -1; // Unknown Result
	}
	status = *p++;
	for (val = 0, mult = 100, iter = 0; iter < 3; iter++,
		mult /= 10, p++)
	    if (*p >= '0' && *p <= '9')
		val += (*p - '0') * mult;
	    else
		return -1;
	mouse_col = val;
	for (val = 0, mult = 100, iter = 0; iter < 3; iter++,
		mult /= 10, p++)
	    if (*p >= '0' && *p <= '9')
		val += (*p - '0') * mult;
	    else
		return -1;
	mouse_row = val;
	switch (*p++)
	{
	    case 's': button |= 8; break;  // SHIFT key Pressed
	    case '-': break;  // Not Pressed
	    case 'x': break;  // Not Reporting
	    default:  return -1; // Unknown Result
	}
	switch (*p++)
	{
	    case 'c': button |= 16; break;  // CTRL key Pressed
	    case '-': break;  // Not Pressed
	    case 'x': break;  // Not Reporting
	    default:  return -1; // Unknown Result
	}
	if (*p++ != '\033')
	    return -1;
	if (*p++ != '\\')
	    return -1;
	switch (status)
	{
	    case 'D': // Double Click
	    case 'S': // Single Click
		if (button & 1) mouse_code |= MOUSE_LEFT;
		if (button & 2) mouse_code |= MOUSE_MIDDLE;
		if (button & 4) mouse_code |= MOUSE_RIGHT;
		if (button & 8) mouse_code |= MOUSE_SHIFT;
		if (button & 16) mouse_code |= MOUSE_CTRL;
		break;
	    case 'm': // Mouse move
		if (button & 1) mouse_code |= MOUSE_LEFT;
		if (button & 2) mouse_code |= MOUSE_MIDDLE;
		if (button & 4) mouse_code |= MOUSE_RIGHT;
		if (button & 8) mouse_code |= MOUSE_SHIFT;
		if (button & 16) mouse_code |= MOUSE_CTRL;
		if ((button & 7) != 0)
		{
		    held_button = mouse_code;
		    mouse_code |= MOUSE_DRAG;
		}
		is_drag = TRUE;
		showmode();
		break;
	    case 'd': // Button Down
		if (button & 1) mouse_code |= MOUSE_LEFT;
		if (button & 2) mouse_code |= MOUSE_MIDDLE;
		if (button & 4) mouse_code |= MOUSE_RIGHT;
		if (button & 8) mouse_code |= MOUSE_SHIFT;
		if (button & 16) mouse_code |= MOUSE_CTRL;
		break;
	    case 'u': // Button Up
		is_release = TRUE;
		if (button & 1)
		    mouse_code |= MOUSE_LEFT;
		if (button & 2)
		    mouse_code |= MOUSE_MIDDLE;
		if (button & 4)
		    mouse_code |= MOUSE_RIGHT;
		if (button & 8)
		    mouse_code |= MOUSE_SHIFT;
		if (button & 16)
		    mouse_code |= MOUSE_CTRL;
		break;
	    default: return -1; // Unknown Result
	}

	*slen += (p - (tp + *slen));
    }
# endif // FEAT_MOUSE_JSB
# ifdef FEAT_MOUSE_DEC
    if (key_name[0] == KS_DEC_MOUSE)
    {
	/*
	 * The DEC Locator Input Model
	 * Netterm delivers the code sequence:
	 *  \033[2;4;24;80&w  (left button down)
	 *  \033[3;0;24;80&w  (left button up)
	 *  \033[6;1;24;80&w  (right button down)
	 *  \033[7;0;24;80&w  (right button up)
	 * CSI Pe ; Pb ; Pr ; Pc ; Pp & w
	 * Pe is the event code
	 * Pb is the button code
	 * Pr is the row coordinate
	 * Pc is the column coordinate
	 * Pp is the third coordinate (page number)
	 * Pe, the event code indicates what event caused this report
	 *    The following event codes are defined:
	 *    0 - request, the terminal received an explicit request for a
	 *        locator report, but the locator is unavailable
	 *    1 - request, the terminal received an explicit request for a
	 *        locator report
	 *    2 - left button down
	 *    3 - left button up
	 *    4 - middle button down
	 *    5 - middle button up
	 *    6 - right button down
	 *    7 - right button up
	 *    8 - fourth button down
	 *    9 - fourth button up
	 *    10 - locator outside filter rectangle
	 * Pb, the button code, ASCII decimal 0-15 indicating which buttons are
	 *   down if any. The state of the four buttons on the locator
	 *   correspond to the low four bits of the decimal value, "1" means
	 *   button depressed
	 *   0 - no buttons down,
	 *   1 - right,
	 *   2 - middle,
	 *   4 - left,
	 *   8 - fourth
	 * Pr is the row coordinate of the locator position in the page,
	 *   encoded as an ASCII decimal value.  If Pr is omitted, the locator
	 *   position is undefined (outside the terminal window for example).
	 * Pc is the column coordinate of the locator position in the page,
	 *   encoded as an ASCII decimal value.  If Pc is omitted, the locator
	 *   position is undefined (outside the terminal window for example).
	 * Pp is the page coordinate of the locator position encoded as an
	 *   ASCII decimal value.  The page coordinate may be omitted if the
	 *   locator is on page one (the default).  We ignore it anyway.
	 */
	int Pe, Pb, Pr, Pc;

	p = tp + *slen;

	// get event status
	Pe = getdigits(&p);
	if (*p++ != ';')
	    return -1;

	// get button status
	Pb = getdigits(&p);
	if (*p++ != ';')
	    return -1;

	// get row status
	Pr = getdigits(&p);
	if (*p++ != ';')
	    return -1;

	// get column status
	Pc = getdigits(&p);

	// the page parameter is optional
	if (*p == ';')
	{
	    p++;
	    (void)getdigits(&p);
	}
	if (*p++ != '&')
	    return -1;
	if (*p++ != 'w')
	    return -1;

	mouse_code = 0;
	switch (Pe)
	{
	    case  0: return -1; // position request while unavailable
	    case  1: // a response to a locator position request includes
		     //	the status of all buttons
		     Pb &= 7;   // mask off and ignore fourth button
		     if (Pb & 4)
			 mouse_code  = MOUSE_LEFT;
		     if (Pb & 2)
			 mouse_code  = MOUSE_MIDDLE;
		     if (Pb & 1)
			 mouse_code  = MOUSE_RIGHT;
		     if (Pb)
		     {
			 held_button = mouse_code;
			 mouse_code |= MOUSE_DRAG;
			 WantQueryMouse = TRUE;
		     }
		     is_drag = TRUE;
		     showmode();
		     break;
	    case  2: mouse_code = MOUSE_LEFT;
		     WantQueryMouse = TRUE;
		     break;
	    case  3: mouse_code = MOUSE_LEFT;
		     is_release = TRUE;
		     break;
	    case  4: mouse_code = MOUSE_MIDDLE;
		     WantQueryMouse = TRUE;
		     break;
	    case  5: mouse_code = MOUSE_MIDDLE;
		     is_release = TRUE;
		     break;
	    case  6: mouse_code = MOUSE_RIGHT;
		     WantQueryMouse = TRUE;
		     break;
	    case  7: mouse_code = MOUSE_RIGHT;
		     is_release = TRUE;
		     break;
	    case  8: return -1; // fourth button down
	    case  9: return -1; // fourth button up
	    case 10: return -1; // mouse outside of filter rectangle
	    default: return -1; // should never occur
	}

	mouse_col = Pc - 1;
	mouse_row = Pr - 1;

	*slen += (int)(p - (tp + *slen));
    }
# endif // FEAT_MOUSE_DEC
# ifdef FEAT_MOUSE_PTERM
    if (key_name[0] == KS_PTERM_MOUSE)
    {
	int button, num_clicks, action;

	p = tp + *slen;

	action = getdigits(&p);
	if (*p++ != ';')
	    return -1;

	mouse_row = getdigits(&p);
	if (*p++ != ';')
	    return -1;
	mouse_col = getdigits(&p);
	if (*p++ != ';')
	    return -1;

	button = getdigits(&p);
	mouse_code = 0;

	switch (button)
	{
	    case 4: mouse_code = MOUSE_LEFT; break;
	    case 1: mouse_code = MOUSE_RIGHT; break;
	    case 2: mouse_code = MOUSE_MIDDLE; break;
	    default: return -1;
	}

	switch (action)
	{
	    case 31: // Initial press
		if (*p++ != ';')
		    return -1;

		num_clicks = getdigits(&p); // Not used
		break;

	    case 32: // Release
		is_release = TRUE;
		break;

	    case 33: // Drag
		held_button = mouse_code;
		mouse_code |= MOUSE_DRAG;
		break;

	    default:
		return -1;
	}

	if (*p++ != 't')
	    return -1;

	*slen += (p - (tp + *slen));
    }
# endif // FEAT_MOUSE_PTERM

    // Interpret the mouse code
    current_button = (mouse_code & MOUSE_CLICK_MASK);
    if (is_release)
	current_button |= MOUSE_RELEASE;

    if (current_button == MOUSE_RELEASE
# ifdef FEAT_MOUSE_XTERM
	    && wheel_code == 0
# endif
       )
    {
	/*
	 * If we get a mouse drag or release event when there is no mouse
	 * button held down (held_button == MOUSE_RELEASE), produce a K_IGNORE
	 * below.
	 * (can happen when you hold down two buttons and then let them go, or
	 * click in the menu bar, but not on a menu, and drag into the text).
	 */
	if ((mouse_code & MOUSE_DRAG) == MOUSE_DRAG)
	    is_drag = TRUE;
	current_button = held_button;
    }
    else if (wheel_code == 0)
    {
# ifdef CHECK_DOUBLE_CLICK
#  ifdef FEAT_MOUSE_GPM
	/*
	 * Only for Unix, when GUI not active, we handle multi-clicks here, but
	 * not for GPM mouse events.
	 */
#   ifdef FEAT_GUI
	if (key_name[0] != KS_GPM_MOUSE && !gui.in_use)
#   else
	    if (key_name[0] != KS_GPM_MOUSE)
#   endif
#  else
#   ifdef FEAT_GUI
		if (!gui.in_use)
#   endif
#  endif
		{
		    /*
		     * Compute the time elapsed since the previous mouse click.
		     */
		    gettimeofday(&mouse_time, NULL);
		    if (orig_mouse_time.tv_sec == 0)
		    {
			/*
			 * Avoid computing the difference between mouse_time
			 * and orig_mouse_time for the first click, as the
			 * difference would be huge and would cause
			 * multiplication overflow.
			 */
			timediff = p_mouset;
		    }
		    else
			timediff = time_diff_ms(&orig_mouse_time, &mouse_time);
		    orig_mouse_time = mouse_time;
		    if (mouse_code == orig_mouse_code
			    && timediff < p_mouset
			    && orig_num_clicks != 4
			    && orig_mouse_col == mouse_col
			    && orig_mouse_row == mouse_row
			    && (is_mouse_topline(curwin)
				// Double click in tab pages line also works
				// when window contents changes.
				|| (mouse_row == 0 && firstwin->w_winrow > 0))
		       )
			++orig_num_clicks;
		    else
			orig_num_clicks = 1;
		    orig_mouse_col = mouse_col;
		    orig_mouse_row = mouse_row;
		    set_mouse_topline(curwin);
		}
#  if defined(FEAT_GUI) || defined(FEAT_MOUSE_GPM)
		else
		    orig_num_clicks = NUM_MOUSE_CLICKS(mouse_code);
#  endif
# else
	orig_num_clicks = NUM_MOUSE_CLICKS(mouse_code);
# endif
	is_click = TRUE;
	orig_mouse_code = mouse_code;
    }
    if (!is_drag)
	held_button = mouse_code & MOUSE_CLICK_MASK;

    /*
     * Translate the actual mouse event into a pseudo mouse event.
     * First work out what modifiers are to be used.
     */
    if (orig_mouse_code & MOUSE_SHIFT)
	*modifiers |= MOD_MASK_SHIFT;
    if (orig_mouse_code & MOUSE_CTRL)
	*modifiers |= MOD_MASK_CTRL;
    if (orig_mouse_code & MOUSE_ALT)
	*modifiers |= MOD_MASK_ALT;
    if (orig_num_clicks == 2)
	*modifiers |= MOD_MASK_2CLICK;
    else if (orig_num_clicks == 3)
	*modifiers |= MOD_MASK_3CLICK;
    else if (orig_num_clicks == 4)
	*modifiers |= MOD_MASK_4CLICK;

    // Work out our pseudo mouse event. Note that MOUSE_RELEASE gets added,
    // then it's not mouse up/down.
    key_name[0] = KS_EXTRA;
    if (wheel_code != 0 && (!is_release || release_is_ambiguous))
    {
	if (wheel_code & MOUSE_CTRL)
	    *modifiers |= MOD_MASK_CTRL;
	if (wheel_code & MOUSE_ALT)
	    *modifiers |= MOD_MASK_ALT;

	if (wheel_code & 1 && wheel_code & 2)
	    key_name[1] = (int)KE_MOUSELEFT;
	else if (wheel_code & 2)
	    key_name[1] = (int)KE_MOUSERIGHT;
	else if (wheel_code & 1)
	    key_name[1] = (int)KE_MOUSEUP;
	else
	    key_name[1] = (int)KE_MOUSEDOWN;

	held_button = MOUSE_RELEASE;
    }
    else
	key_name[1] = get_pseudo_mouse_code(current_button, is_click, is_drag);


    // Make sure the mouse position is valid.  Some terminals may return weird
    // values.
    if (mouse_col >= Columns)
	mouse_col = Columns - 1;
    if (mouse_row >= Rows)
	mouse_row = Rows - 1;

    return 0;
}

// Functions also used for popup windows.

/*
 * Compute the buffer line position from the screen position "rowp" / "colp" in
 * window "win".
 * "plines_cache" can be NULL (no cache) or an array with "Rows" entries that
 * caches the plines_win() result from a previous call.  Entry is zero if not
 * computed yet.  There must be no text or setting changes since the entry is
 * put in the cache.
 * Returns TRUE if the position is below the last line.
 */
    int
mouse_comp_pos(
    win_T	*win,
    int		*rowp,
    int		*colp,
    linenr_T	*lnump,
    int		*plines_cache)
{
    int		col = *colp;
    int		row = *rowp;
    linenr_T	lnum;
    int		retval = FALSE;
    int		off;
    int		count;

#ifdef FEAT_RIGHTLEFT
    if (win->w_p_rl)
	col = win->w_width - 1 - col;
#endif

    lnum = win->w_topline;

    while (row > 0)
    {
	int cache_idx = lnum - win->w_topline;

	// Only "Rows" lines are cached, with folding we'll run out of entries
	// and use the slow way.
	if (plines_cache != NULL && cache_idx < Rows
						&& plines_cache[cache_idx] > 0)
	    count = plines_cache[cache_idx];
	else
	{
#ifdef FEAT_DIFF
	    // Don't include filler lines in "count"
	    if (win->w_p_diff
# ifdef FEAT_FOLDING
		    && !hasFoldingWin(win, lnum, NULL, NULL, TRUE, NULL)
# endif
		    )
	    {
		if (lnum == win->w_topline)
		    row -= win->w_topfill;
		else
		    row -= diff_check_fill(win, lnum);
		count = plines_win_nofill(win, lnum, TRUE);
	    }
	    else
#endif
		count = plines_win(win, lnum, TRUE);
	    if (plines_cache != NULL && cache_idx < Rows)
		plines_cache[cache_idx] = count;
	}
	if (count > row)
	    break;	// Position is in this buffer line.
#ifdef FEAT_FOLDING
	(void)hasFoldingWin(win, lnum, NULL, &lnum, TRUE, NULL);
#endif
	if (lnum == win->w_buffer->b_ml.ml_line_count)
	{
	    retval = TRUE;
	    break;		// past end of file
	}
	row -= count;
	++lnum;
    }

    if (!retval)
    {
	// Compute the column without wrapping.
	off = win_col_off(win) - win_col_off2(win);
	if (col < off)
	    col = off;
	col += row * (win->w_width - off);
	// add skip column (for long wrapping line)
	col += win->w_skipcol;
    }

    if (!win->w_p_wrap)
	col += win->w_leftcol;

    // skip line number and fold column in front of the line
    col -= win_col_off(win);
    if (col < 0)
    {
#ifdef FEAT_NETBEANS_INTG
	netbeans_gutter_click(lnum);
#endif
	col = 0;
    }

    *colp = col;
    *rowp = row;
    *lnump = lnum;
    return retval;
}

/*
 * Find the window at screen position "*rowp" and "*colp".  The positions are
 * updated to become relative to the top-left of the window.
 * When "popup" is FAIL_POPUP and the position is in a popup window then NULL
 * is returned.  When "popup" is IGNORE_POPUP then do not even check popup
 * windows.
 * Returns NULL when something is wrong.
 */
    win_T *
mouse_find_win(int *rowp, int *colp, mouse_find_T popup UNUSED)
{
    frame_T	*fp;
    win_T	*wp;

#ifdef FEAT_PROP_POPUP
    win_T	*pwp = NULL;

    if (popup != IGNORE_POPUP)
    {
	popup_reset_handled(POPUP_HANDLED_1);
	while ((wp = find_next_popup(TRUE, POPUP_HANDLED_1)) != NULL)
	{
	    if (*rowp >= wp->w_winrow && *rowp < wp->w_winrow + popup_height(wp)
		    && *colp >= wp->w_wincol
				    && *colp < wp->w_wincol + popup_width(wp))
		pwp = wp;
	}
	if (pwp != NULL)
	{
	    if (popup == FAIL_POPUP)
		return NULL;
	    *rowp -= pwp->w_winrow;
	    *colp -= pwp->w_wincol;
	    return pwp;
	}
    }
#endif

    fp = topframe;
    *rowp -= firstwin->w_winrow;
    for (;;)
    {
	if (fp->fr_layout == FR_LEAF)
	    break;
	if (fp->fr_layout == FR_ROW)
	{
	    for (fp = fp->fr_child; fp->fr_next != NULL; fp = fp->fr_next)
	    {
		if (*colp < fp->fr_width)
		    break;
		*colp -= fp->fr_width;
	    }
	}
	else    // fr_layout == FR_COL
	{
	    for (fp = fp->fr_child; fp->fr_next != NULL; fp = fp->fr_next)
	    {
		if (*rowp < fp->fr_height)
		    break;
		*rowp -= fp->fr_height;
	    }
	}
    }
    // When using a timer that closes a window the window might not actually
    // exist.
    FOR_ALL_WINDOWS(wp)
	if (wp == fp->fr_win)
	{
#ifdef FEAT_MENU
	    *rowp -= wp->w_winbar_height;
#endif
	    return wp;
	}
    return NULL;
}

#if defined(NEED_VCOL2COL) || defined(FEAT_BEVAL) || defined(FEAT_PROP_POPUP) \
	|| defined(PROTO)
/*
 * Convert a virtual (screen) column to a character column.
 * The first column is one.
 */
    int
vcol2col(win_T *wp, linenr_T lnum, int vcol)
{
    // try to advance to the specified column
    int		count = 0;
    char_u	*ptr;
    char_u	*line;

    line = ptr = ml_get_buf(wp->w_buffer, lnum, FALSE);
    while (count < vcol && *ptr != NUL)
    {
	count += win_lbr_chartabsize(wp, line, ptr, count, NULL);
	MB_PTR_ADV(ptr);
    }
    return (int)(ptr - line);
}
#endif

#if defined(FEAT_EVAL) || defined(PROTO)
    void
f_getmousepos(typval_T *argvars UNUSED, typval_T *rettv)
{
    dict_T	*d;
    win_T	*wp;
    int		row = mouse_row;
    int		col = mouse_col;
    varnumber_T winid = 0;
    varnumber_T winrow = 0;
    varnumber_T wincol = 0;
    linenr_T	line = 0;
    varnumber_T column = 0;

    if (rettv_dict_alloc(rettv) != OK)
	return;
    d = rettv->vval.v_dict;

    dict_add_number(d, "screenrow", (varnumber_T)mouse_row + 1);
    dict_add_number(d, "screencol", (varnumber_T)mouse_col + 1);

    wp = mouse_find_win(&row, &col, FIND_POPUP);
    if (wp != NULL)
    {
	int	top_off = 0;
	int	left_off = 0;
	int	height = wp->w_height + wp->w_status_height;

#ifdef FEAT_PROP_POPUP
	if (WIN_IS_POPUP(wp))
	{
	    top_off = popup_top_extra(wp);
	    left_off = popup_left_extra(wp);
	    height = popup_height(wp);
	}
#endif
	if (row < height)
	{
	    winid = wp->w_id;
	    winrow = row + 1;
	    wincol = col + 1;
	    row -= top_off;
	    col -= left_off;
	    if (row >= 0 && row < wp->w_height && col >= 0 && col < wp->w_width)
	    {
		char_u	*p;
		int	count;

		mouse_comp_pos(wp, &row, &col, &line, NULL);

		// limit to text length plus one
		p = ml_get_buf(wp->w_buffer, line, FALSE);
		count = (int)STRLEN(p);
		if (col > count)
		    col = count;

		column = col + 1;
	    }
	}
    }
    dict_add_number(d, "winid", winid);
    dict_add_number(d, "winrow", winrow);
    dict_add_number(d, "wincol", wincol);
    dict_add_number(d, "line", (varnumber_T)line);
    dict_add_number(d, "column", column);
}
#endif<|MERGE_RESOLUTION|>--- conflicted
+++ resolved
@@ -116,14 +116,9 @@
 
 #if defined(FEAT_GUI_MOTIF) || defined(FEAT_GUI_GTK) \
 	    || defined(FEAT_GUI_ATHENA) || defined(FEAT_GUI_MSWIN) \
-<<<<<<< HEAD
-	    || defined(FEAT_GUI_MAC) || defined(FEAT_GUI_PHOTON) \
-	    || defined(FEAT_TERM_POPUP_MENU) \
-	    || defined(FEAT_GUI_MACVIM)
-=======
+	    || defined(FEAT_GUI_MACVIM) \
 	    || defined(FEAT_GUI_PHOTON) \
 	    || defined(FEAT_TERM_POPUP_MENU)
->>>>>>> 040f975f
 # define USE_POPUP_SETPOS
 # define NEED_VCOL2COL
 
